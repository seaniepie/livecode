/* Copyright (C) 2003-2014 Runtime Revolution Ltd.
 
 This file is part of LiveCode.
 
 LiveCode is free software; you can redistribute it and/or modify it under
 the terms of the GNU General Public License v3 as published by the Free
 Software Foundation.
 
 LiveCode is distributed in the hope that it will be useful, but WITHOUT ANY
 WARRANTY; without even the implied warranty of MERCHANTABILITY or
 FITNESS FOR A PARTICULAR PURPOSE.  See the GNU General Public License
 for more details.
 
 You should have received a copy of the GNU General Public License
 along with LiveCode.  If not see <http://www.gnu.org/licenses/>.  */

////////////////////////////////////////////////////////////////////////////////

#include "prefix.h"

#include "image.h"
#include "widget.h"

#include "module-canvas.h"
#include "module-canvas-internal.h"

//////////

extern MCWidget *MCwidgetobject;

////////////////////////////////////////////////////////////////////////////////

// SVG Path Parsing

enum MCSVGPathCommand
{
	kMCSVGPathMoveTo,
	kMCSVGPathRelativeMoveTo,
	kMCSVGPathClose,
	kMCSVGPathRelativeClose,
	kMCSVGPathLineTo,
	kMCSVGPathRelativeLineTo,
	kMCSVGPathHorizontalLineTo,
	kMCSVGPathRelativeHorizontalLineTo,
	kMCSVGPathVerticalLineTo,
	kMCSVGPathRelativeVerticalLineTo,
	kMCSVGPathCurveTo,
	kMCSVGPathRelativeCurveTo,
	kMCSVGPathShorthandCurveTo,
	kMCSVGPathRelativeShorthandCurveTo,
	kMCSVGPathQuadraticCurveTo,
	kMCSVGPathRelativeQuadraticCurveTo,
	kMCSVGPathShorthandQuadraticCurveTo,
	kMCSVGPathRelativeShorthandQuadraticCurveTo,
	kMCSVGPathEllipticalCurveTo,
	kMCSVGPathRelativeEllipticalCurveTo,
};

#define kMCSVGPathCommandCount (kMCSVGPathRelativeEllipticalCurveTo + 1)

typedef bool (*MCSVGParseCallback)(void *p_context, MCSVGPathCommand p_command, float32_t *p_args, uint32_t p_arg_count);

bool MCSVGParse(MCStringRef p_string, MCSVGParseCallback p_callback, void *p_context);

inline bool MCSVGPathCommandIsCubic(MCSVGPathCommand p_command)
{
	return p_command == kMCSVGPathCurveTo || p_command == kMCSVGPathRelativeCurveTo || p_command == kMCSVGPathShorthandCurveTo || p_command == kMCSVGPathRelativeShorthandCurveTo;
}

inline bool MCSVGPathCommandIsQuadratic(MCSVGPathCommand p_command)
{
	return p_command == kMCSVGPathQuadraticCurveTo || p_command == kMCSVGPathRelativeQuadraticCurveTo || p_command == kMCSVGPathShorthandQuadraticCurveTo || p_command == kMCSVGPathRelativeShorthandQuadraticCurveTo;
}

//////////

bool MCGPathGetSVGData(MCGPathRef p_path, MCStringRef &r_string);

////////////////////////////////////////////////////////////////////////////////

// Useful stuff

bool MCMemoryAllocateArray(uint32_t p_size, uint32_t p_count, void *&r_array)
{
	return MCMemoryAllocate(p_size * p_count, r_array);
}

template <class T>
bool MCMemoryAllocateArray(uint32_t p_count, T *&r_array)
{
	void *t_array;
	if (!MCMemoryAllocateArray(sizeof(T), p_count, t_array))
		return false;
	
	r_array = (T*)t_array;
	return true;
}

bool MCMemoryAllocateArrayCopy(const void *p_array, uint32_t p_size, uint32_t p_count, void *&r_copy)
{
	return MCMemoryAllocateCopy(p_array, p_size * p_count, r_copy);
}

template <class T>
bool MCMemoryAllocateArrayCopy(const T *p_array, uint32_t p_count, T *&r_copy)
{
	void *t_copy;
	if (!MCMemoryAllocateArrayCopy(p_array, sizeof(T), p_count, t_copy))
		return false;
	
	r_copy = (T*)t_copy;
	return true;
}

bool MCArrayStoreReal(MCArrayRef p_array, MCNameRef p_key, real64_t p_value)
{
	bool t_success;
	t_success = true;
	
	MCNumberRef t_number;
	t_number = nil;
	
	if (t_success)
		t_success = MCNumberCreateWithReal(p_value, t_number);
	
	if (t_success)
		t_success = MCArrayStoreValue(p_array, false, p_key, t_number);
	
	MCValueRelease(t_number);
	
	return t_success;
}

bool MCArrayFetchReal(MCArrayRef p_array, MCNameRef p_key, real64_t &r_value)
{
	bool t_success;
	t_success = true;
	
	MCValueRef t_value;
	t_value = nil;
	
	if (t_success)
		t_success = MCArrayFetchValue(p_array, false, p_key, t_value);
	
	if (t_success)
	{
		t_success = MCValueGetTypeCode(t_value) == kMCValueTypeCodeNumber;
		// TODO - throw error on failure
	}
	
	if (t_success)
		r_value = MCNumberFetchAsReal((MCNumberRef)t_value);
	
	return t_success;
}

bool MCArrayFetchString(MCArrayRef p_array, MCNameRef p_key, MCStringRef &r_value)
{
	bool t_success;
	t_success = true;
	
	MCValueRef t_value;
	t_value = nil;
	
	if (t_success)
		t_success = MCArrayFetchValue(p_array, false, p_key, t_value);
	
	if (t_success)
	{
		if (MCValueGetTypeCode(t_value) == kMCValueTypeCodeName)
			r_value = MCNameGetString((MCNameRef)t_value);
		else if (MCValueGetTypeCode(t_value) == kMCValueTypeCodeString)
			r_value = (MCStringRef)t_value;
		else
			t_success = false;
	}
	
	return t_success;
}

bool MCArrayFetchCanvasColor(MCArrayRef p_array, MCNameRef p_key, MCCanvasColorRef &r_value)
{
	bool t_success;
	t_success = true;
	
	MCValueRef t_value;
	t_value = nil;
	
	if (t_success)
		t_success = MCArrayFetchValue(p_array, false, p_key, t_value);
	
	if (t_success)
		t_success = MCValueGetTypeInfo(t_value) == kMCCanvasColorTypeInfo;
	
	if (t_success)
		r_value = (MCCanvasColorRef)t_value;
	
	return t_success;
}

//////////

bool MCProperListFetchNumberAtIndex(MCProperListRef p_list, uindex_t p_index, MCNumberRef &r_number)
{
	if (p_index >= MCProperListGetLength(p_list))
		return false;
		
	MCValueRef t_value;
	t_value = MCProperListFetchElementAtIndex(p_list, p_index);
	if (t_value == nil)
		return false;
	
	if (MCValueGetTypeInfo(t_value) != kMCNumberTypeInfo)
		return false;
	
	r_number = (MCNumberRef)t_value;
	
	return true;
}

bool MCProperListFetchRealAtIndex(MCProperListRef p_list, uindex_t p_index, real64_t &r_real)
{
	MCNumberRef t_number;
	if (!MCProperListFetchNumberAtIndex(p_list, p_index, t_number))
		return false;
	
	r_real = MCNumberFetchAsReal(t_number);
	
	return true;
}

inline bool MCProperListFetchFloatAtIndex(MCProperListRef p_list, uindex_t p_index, float32_t &r_float)
{
	real64_t t_real;
	if (!MCProperListFetchRealAtIndex(p_list, p_index, t_real))
		return false;
	
	r_float = t_real;
	return true;
}

bool MCProperListFetchIntegerAtIndex(MCProperListRef p_list, uindex_t p_index, integer_t &r_integer)
{
	MCNumberRef t_number;
	if (!MCProperListFetchNumberAtIndex(p_list, p_index, t_number))
		return false;

	r_integer = MCNumberFetchAsInteger(t_number);
	
	return true;
}

bool MCProperListFetchAsArrayOfReal(MCProperListRef p_list, uindex_t p_size, real64_t *r_reals)
{
	if (p_size != MCProperListGetLength(p_list))
		return false;
	
	for (uindex_t i = 0; i < p_size; i++)
		if (!MCProperListFetchRealAtIndex(p_list, i, r_reals[i]))
			return false;
	
	return true;
}

bool MCProperListCreateWithArrayOfReal(const real64_t *p_reals, uindex_t p_size, MCProperListRef &r_list)
{
	bool t_success;
	t_success = true;
	
	MCAutoNumberRefArray t_numbers;
	
	if (t_success)
		t_success = t_numbers.New(p_size);
	
	for (uindex_t i = 0; t_success && i < p_size; i++)
		t_success = MCNumberCreateWithReal(p_reals[i], t_numbers[i]);
	
	if (t_success)
		t_success = MCProperListCreate((MCValueRef*)*t_numbers, p_size, r_list);
	
	return t_success;
}

bool MCProperListFetchAsArrayOfFloat(MCProperListRef p_list, uindex_t p_size, float32_t *x_floats)
{
	if (p_size != MCProperListGetLength(p_list))
		return false;
	
	for (uindex_t i = 0; i < p_size; i++)
		if (!MCProperListFetchFloatAtIndex(p_list, i, x_floats[i]))
			return false;
	
	return true;
}

bool MCProperListFetchAsArrayOfInteger(MCProperListRef p_list, uindex_t p_size, integer_t *r_integers)
{
	if (p_size != MCProperListGetLength(p_list))
		return false;
	
	for (uindex_t i = 0; i < p_size; i++)
		if (!MCProperListFetchIntegerAtIndex(p_list, i, r_integers[i]))
			return false;
	
	return true;
}

bool MCProperListToArrayOfFloat(MCProperListRef p_list, uindex_t &r_count, float32_t *&r_values)
{
	bool t_success;
	t_success = true;
	
	uindex_t t_count;
	t_count = MCProperListGetLength(p_list);
	
	float32_t *t_values;
	t_values = nil;
	
	if (t_success)
		t_success = MCMemoryAllocateArray(t_count, t_values);
	
	if (t_success)
		t_success = MCProperListFetchAsArrayOfFloat(p_list, t_count, t_values);
	
	if (t_success)
	{
		r_count = t_count;
		r_values = t_values;
	}
	else
		MCMemoryDeleteArray(t_values);
	
	return t_success;
}

////////////////////////////////////////////////////////////////////////////////

inline MCGPoint MCGPointRelativeToAbsolute(const MCGPoint &origin, const MCGPoint &point)
{
	return MCGPointMake(origin.x + point.x, origin.y + point.y);
}

inline MCGPoint MCGPointReflect(const MCGPoint &origin, const MCGPoint &point)
{
	return MCGPointMake(origin.x - (point.x - origin.x), origin.y - (point.y - origin.y));
}

inline MCGFloat MCGAffineTransformGetEffectiveScale(const MCGAffineTransform &p_transform)
{
	return MCMax(MCAbs(p_transform.a) + MCAbs(p_transform.c), MCAbs(p_transform.d) + MCAbs(p_transform.b));
}

////////////////////////////////////////////////////////////////////////////////

bool MCGPointParse(MCStringRef p_string, MCGPoint &r_point)
{
	bool t_success;
	t_success = nil;
	
	MCProperListRef t_items;
	t_items = nil;
	
	if (t_success)
		t_success = MCStringSplitByDelimiter(p_string, kMCCommaString, kMCStringOptionCompareExact, t_items);
	
	if (t_success)
		t_success = MCProperListGetLength(t_items) == 2;
	
	MCNumberRef t_x_num, t_y_num;
	t_x_num = t_y_num = nil;
	
	if (t_success)
		t_success = MCNumberParse((MCStringRef)MCProperListFetchElementAtIndex(t_items, 0), t_x_num);
	
	if (t_success)
		t_success = MCNumberParse((MCStringRef)MCProperListFetchElementAtIndex(t_items, 1), t_y_num);
	
	if (t_success)
		r_point = MCGPointMake(MCNumberFetchAsReal(t_x_num), MCNumberFetchAsReal(t_y_num));
	
	MCValueRelease(t_x_num);
	MCValueRelease(t_y_num);
	MCValueRelease(t_items);
	
	return t_success;
}

////////////////////////////////////////////////////////////////////////////////

bool MCSolveQuadraticEqn(MCGFloat p_a, MCGFloat p_b, MCGFloat p_c, MCGFloat &r_x_1, MCGFloat &r_x_2)
{
	MCGFloat t_det;
	t_det = p_b * p_b - 4 * p_a * p_c;
	
	if (t_det < 0)
		return false;
	
	MCGFloat t_sqrt;
	t_sqrt = sqrtf(t_det);
	
	r_x_1 = (-p_b + t_sqrt) / (2 * p_a);
	r_x_2 = (-p_b - t_sqrt) / (2 * p_a);
	
	return true;
}

////////////////////////////////////////////////////////////////////////////////

// Custom Types

bool MCCanvasTypesInitialize();
void MCCanvasTypesFinalize();

MCTypeInfoRef kMCCanvasRectangleTypeInfo;
MCTypeInfoRef kMCCanvasPointTypeInfo;
MCTypeInfoRef kMCCanvasColorTypeInfo;
MCTypeInfoRef kMCCanvasTransformTypeInfo;
MCTypeInfoRef kMCCanvasImageTypeInfo;
MCTypeInfoRef kMCCanvasPaintTypeInfo;
MCTypeInfoRef kMCCanvasSolidPaintTypeInfo;
MCTypeInfoRef kMCCanvasPatternTypeInfo;
MCTypeInfoRef kMCCanvasGradientTypeInfo;
MCTypeInfoRef kMCCanvasGradientStopTypeInfo;
MCTypeInfoRef kMCCanvasPathTypeInfo;
MCTypeInfoRef kMCCanvasEffectTypeInfo;
MCTypeInfoRef kMCCanvasFontTypeInfo;
MCTypeInfoRef kMCCanvasTypeInfo;

////////////////////////////////////////////////////////////////////////////////

// Error types

bool MCCanvasErrorsInitialize();
void MCCanvasErrorsFinalize();

MCTypeInfoRef kMCCanvasRectangleListFormatErrorTypeInfo;
MCTypeInfoRef kMCCanvasPointListFormatErrorTypeInfo;
MCTypeInfoRef kMCCanvasColorListFormatErrorTypeInfo;
MCTypeInfoRef kMCCanvasScaleListFormatErrorTypeInfo;
MCTypeInfoRef kMCCanvasTranslationListFormatErrorTypeInfo;
MCTypeInfoRef kMCCanvasSkewListFormatErrorTypeInfo;
MCTypeInfoRef kMCCanvasRadiiListFormatErrorTypeInfo;
MCTypeInfoRef kMCCanvasImageSizeListFormatErrorTypeInfo;

MCTypeInfoRef kMCCanvasTransformMatrixListFormatErrorTypeInfo;
MCTypeInfoRef kMCCanvasTransformDecomposeErrorTypeInfo;

MCTypeInfoRef kMCCanvasImageRepReferencedErrorTypeInfo;
MCTypeInfoRef kMCCanvasImageRepDataErrorTypeInfo;
MCTypeInfoRef kMCCanvasImageRepPixelsErrorTypeInfo;
MCTypeInfoRef kMCCanvasImageRepGetGeometryErrorTypeInfo;
MCTypeInfoRef kMCCanvasImageRepLockErrorTypeInfo;

MCTypeInfoRef kMCCanvasGradientStopRangeErrorTypeInfo;
MCTypeInfoRef kMCCanvasGradientStopOrderErrorTypeInfo;
MCTypeInfoRef kMCCanvasGradientTypeErrorTypeInfo;

MCTypeInfoRef kMCCanvasPathPointListFormatErrorTypeInfo;
MCTypeInfoRef kMCCanvasSVGPathParseErrorTypeInfo;

////////////////////////////////////////////////////////////////////////////////

// Constant refs

MCCanvasTransformRef kMCCanvasIdentityTransform = nil;
MCCanvasColorRef kMCCanvasColorBlack = nil;
MCCanvasFontRef kMCCanvasFont12PtHelvetica = nil;
MCCanvasPathRef kMCCanvasEmptyPath = nil;

bool MCCanvasConstantsInitialize();
void MCCanvasConstantsFinalize();

////////////////////////////////////////////////////////////////////////////////

bool MCCanvasBlendModeFromString(MCStringRef p_string, MCGBlendMode &r_blend_mode);
bool MCCanvasBlendModeToString(MCGBlendMode p_blend_mode, MCStringRef &r_string);
bool MCCanvasEffectTypeToString(MCCanvasEffectType p_type, MCStringRef &r_string);
bool MCCanvasGradientTypeFromString(MCStringRef p_string, MCGGradientFunction &r_type);
bool MCCanvasGradientTypeToString(MCGGradientFunction p_type, MCStringRef &r_string);
bool MCCanvasFillRuleFromString(MCStringRef p_string, MCGFillRule &r_fill_rule);
bool MCCanvasFillRuleToString(MCGFillRule p_fill_rule, MCStringRef &r_string);
bool MCCanvasImageFilterFromString(MCStringRef p_string, MCGImageFilter &r_filter);
bool MCCanvasImageFilterToString(MCGImageFilter p_filter, MCStringRef &r_string);
bool MCCanvasJoinStyleToString(MCGJoinStyle p_style, MCStringRef &r_string);
bool MCCanvasJoinStyleFromString(MCStringRef p_string, MCGJoinStyle &r_style);
bool MCCanvasCapStyleToString(MCGCapStyle p_style, MCStringRef &r_string);
bool MCCanvasCapStyleFromString(MCStringRef p_string, MCGCapStyle &r_style);

MCCanvasFloat MCCanvasColorGetRed(MCCanvasColorRef color);
MCCanvasFloat MCCanvasColorGetGreen(MCCanvasColorRef color);
MCCanvasFloat MCCanvasColorGetBlue(MCCanvasColorRef color);
MCCanvasFloat MCCanvasColorGetAlpha(MCCanvasColorRef color);

////////////////////////////////////////////////////////////////////////////////

static MCNameRef s_blend_mode_map[kMCGBlendModeCount];
static MCNameRef s_transform_matrix_keys[9];
static MCNameRef s_effect_type_map[_MCCanvasEffectTypeCount];
static MCNameRef s_effect_property_map[_MCCanvasEffectPropertyCount];
static MCNameRef s_gradient_type_map[kMCGGradientFunctionCount];
static MCNameRef s_canvas_fillrule_map[kMCGFillRuleCount];
static MCNameRef s_image_filter_map[kMCGImageFilterCount];
static MCNameRef s_join_style_map[kMCGJoinStyleCount];
static MCNameRef s_cap_style_map[kMCGCapStyleCount];

////////////////////////////////////////////////////////////////////////////////

bool MCCanvasStringsInitialize();
void MCCanvasStringsFinalize();

bool MCCanvasModuleInitialize()
{
	if (!MCCanvasErrorsInitialize())
		return false;
	if (!MCCanvasStringsInitialize())
		return false;
	if (!MCCanvasTypesInitialize())
		return false;
	if (!MCCanvasConstantsInitialize())
		return false;
    return true;
}

void MCCanvasModuleFinalize()
{
	MCCanvasConstantsFinalize();
	MCCanvasTypesFinalize();
	MCCanvasStringsFinalize();
	MCCanvasErrorsFinalize();
}

////////////////////////////////////////////////////////////////////////////////

MCGColor MCCanvasColorToMCGColor(MCCanvasColorRef p_color)
{
	__MCCanvasColorImpl *t_color;
	t_color = MCCanvasColorGet(p_color);
	return MCGColorMakeRGBA(t_color->red, t_color->green, t_color->blue, t_color->alpha);
}

////////////////////////////////////////////////////////////////////////////////

// Rectangle

static void __MCCanvasRectangleDestroy(MCValueRef p_value)
{
	// no-op
}

static bool __MCCanvasRectangleCopy(MCValueRef p_value, bool p_release, MCValueRef &r_copy)
{
	if (p_release)
		r_copy = p_value;
	else
		r_copy = MCValueRetain(p_value);
	return true;
}

static bool __MCCanvasRectangleEqual(MCValueRef p_left, MCValueRef p_right)
{
	if (p_left == p_right)
		return true;
	
	return MCMemoryCompare(MCValueGetExtraBytesPtr(p_left), MCValueGetExtraBytesPtr(p_right), sizeof(__MCCanvasRectangleImpl)) == 0;
}

static hash_t __MCCanvasRectangleHash(MCValueRef p_value)
{
	return MCHashBytes(MCValueGetExtraBytesPtr(p_value), sizeof(__MCCanvasRectangleImpl));
}

static bool __MCCanvasRectangleDescribe(MCValueRef p_value, MCStringRef &r_desc)
{
	MCGRectangle t_rectangle;
	MCCanvasRectangleGetMCGRectangle (static_cast<MCCanvasRectangleRef>(p_value), t_rectangle);

	return MCStringFormat (r_desc, "<rectangle (%g, %g) - (%g, %g)>",
	                       t_rectangle.origin.x,
	                       t_rectangle.origin.y,
	                       t_rectangle.origin.x + t_rectangle.size.width,
	                       t_rectangle.origin.y + t_rectangle.size.height);
}

bool MCCanvasRectangleCreateWithMCGRectangle(const MCGRectangle &p_rect, MCCanvasRectangleRef &r_rectangle)
{
	bool t_success;
	t_success = true;
	
	MCCanvasRectangleRef t_rectangle;
	t_rectangle = nil;
	
	if (t_success)
		t_success = MCValueCreateCustom(kMCCanvasRectangleTypeInfo, sizeof(__MCCanvasRectangleImpl), t_rectangle);
	
	if (t_success)
	{
		*(MCCanvasRectangleGet(t_rectangle)) = p_rect;
		t_success = MCValueInter(t_rectangle, r_rectangle);
	}
	
	MCValueRelease(t_rectangle);
	
	return t_success;
}

__MCCanvasRectangleImpl *MCCanvasRectangleGet(MCCanvasRectangleRef p_rect)
{
	return (__MCCanvasRectangleImpl*)MCValueGetExtraBytesPtr(p_rect);
}

void MCCanvasRectangleGetMCGRectangle(MCCanvasRectangleRef p_rect, MCGRectangle &r_rect)
{
	r_rect = *MCCanvasRectangleGet(p_rect);
}

//////////

bool MCProperListToRectangle(MCProperListRef p_list, MCGRectangle &r_rectangle)
{
	bool t_success;
	t_success = true;
	
	real64_t t_rect[4];
	
	if (t_success)
		t_success = MCProperListFetchAsArrayOfReal(p_list, 4, t_rect);
		
	if (t_success)
		r_rectangle = MCGRectangleMake(t_rect[0], t_rect[1], t_rect[2] - t_rect[0], t_rect[3] - t_rect[1]);
	else
		MCCanvasThrowError(kMCCanvasRectangleListFormatErrorTypeInfo);
	
	return t_success;
}

// Constructors

void MCCanvasRectangleMakeWithLTRB(MCCanvasFloat p_left, MCCanvasFloat p_top, MCCanvasFloat p_right, MCCanvasFloat p_bottom, MCCanvasRectangleRef &r_rect)
{
	/* UNCHECKED */ MCCanvasRectangleCreateWithMCGRectangle(MCGRectangleMake(p_left, p_top, p_right - p_left, p_bottom - p_top), r_rect);
}

void MCCanvasRectangleMakeWithList(MCProperListRef p_list, MCCanvasRectangleRef &r_rect)
{
	MCGRectangle t_rect;
	if (!MCProperListToRectangle(p_list, t_rect))
		return;
	
	/* UNCHECKED */ MCCanvasRectangleCreateWithMCGRectangle(t_rect, r_rect);
}

// Properties

void MCCanvasRectangleSetMCGRectangle(const MCGRectangle &p_rect, MCCanvasRectangleRef &x_rect)
{
	MCCanvasRectangleRef t_rect;
	if (!MCCanvasRectangleCreateWithMCGRectangle(p_rect, t_rect))
		return;
	
	MCValueAssign(x_rect, t_rect);
	MCValueRelease(t_rect);
}

void MCCanvasRectangleGetLeft(MCCanvasRectangleRef p_rect, MCCanvasFloat &r_left)
{
	MCGRectangle t_rect;
	MCCanvasRectangleGetMCGRectangle(p_rect, t_rect);
	r_left = t_rect.origin.x;
}

void MCCanvasRectangleSetLeft(MCCanvasFloat p_left, MCCanvasRectangleRef &x_rect)
{
	MCGRectangle t_rect;
	MCCanvasRectangleGetMCGRectangle(x_rect, t_rect);
	t_rect.origin.x = p_left;

	MCCanvasRectangleSetMCGRectangle(t_rect, x_rect);
}

void MCCanvasRectangleGetTop(MCCanvasRectangleRef p_rect, MCCanvasFloat &r_top)
{
	MCGRectangle t_rect;
	MCCanvasRectangleGetMCGRectangle(p_rect, t_rect);
	r_top = t_rect.origin.y;
}

void MCCanvasRectangleSetTop(MCCanvasFloat p_top, MCCanvasRectangleRef &x_rect)
{
	MCGRectangle t_rect;
	MCCanvasRectangleGetMCGRectangle(x_rect, t_rect);
	t_rect.origin.y = p_top;
	
	MCCanvasRectangleSetMCGRectangle(t_rect, x_rect);
}

void MCCanvasRectangleGetRight(MCCanvasRectangleRef p_rect, MCCanvasFloat &r_right)
{
	MCGRectangle t_rect;
	MCCanvasRectangleGetMCGRectangle(p_rect, t_rect);
	r_right = t_rect.origin.x + t_rect.size.width;
}

void MCCanvasRectangleSetRight(MCCanvasFloat p_right, MCCanvasRectangleRef &x_rect)
{
	MCGRectangle t_rect;
	MCCanvasRectangleGetMCGRectangle(x_rect, t_rect);
	t_rect.origin.x = p_right - t_rect.size.width;
	
	MCCanvasRectangleSetMCGRectangle(t_rect, x_rect);
}

void MCCanvasRectangleGetBottom(MCCanvasRectangleRef p_rect, MCCanvasFloat &r_bottom)
{
	MCGRectangle t_rect;
	MCCanvasRectangleGetMCGRectangle(p_rect, t_rect);
	r_bottom = t_rect.origin.y + t_rect.size.height;
}

void MCCanvasRectangleSetBottom(MCCanvasFloat p_bottom, MCCanvasRectangleRef &x_rect)
{
	MCGRectangle t_rect;
	MCCanvasRectangleGetMCGRectangle(x_rect, t_rect);
	t_rect.origin.y = p_bottom - t_rect.size.height;
	
	MCCanvasRectangleSetMCGRectangle(t_rect, x_rect);
}

void MCCanvasRectangleGetWidth(MCCanvasRectangleRef p_rect, MCCanvasFloat &r_width)
{
	MCGRectangle t_rect;
	MCCanvasRectangleGetMCGRectangle(p_rect, t_rect);
	r_width = t_rect.size.width;
}

void MCCanvasRectangleSetWidth(MCCanvasFloat p_width, MCCanvasRectangleRef &x_rect)
{
	MCGRectangle t_rect;
	MCCanvasRectangleGetMCGRectangle(x_rect, t_rect);
	t_rect.size.width = p_width;
	
	MCCanvasRectangleSetMCGRectangle(t_rect, x_rect);
}

void MCCanvasRectangleGetHeight(MCCanvasRectangleRef p_rect, MCCanvasFloat &r_height)
{
	MCGRectangle t_rect;
	MCCanvasRectangleGetMCGRectangle(p_rect, t_rect);
	r_height = t_rect.size.height;
}

void MCCanvasRectangleSetHeight(MCCanvasFloat p_height, MCCanvasRectangleRef &x_rect)
{
	MCGRectangle t_rect;
	MCCanvasRectangleGetMCGRectangle(x_rect, t_rect);
	t_rect.size.height = p_height;
	
	MCCanvasRectangleSetMCGRectangle(t_rect, x_rect);
}

////////////////////////////////////////////////////////////////////////////////

// Point

static void __MCCanvasPointDestroy(MCValueRef p_value)
{
	// no-op
}

static bool __MCCanvasPointCopy(MCValueRef p_value, bool p_release, MCValueRef &r_copy)
{
	if (p_release)
		r_copy = p_value;
	else
		r_copy = MCValueRetain(p_value);
	return true;
}

static bool __MCCanvasPointEqual(MCValueRef p_left, MCValueRef p_right)
{
	if (p_left == p_right)
		return true;
	
	return MCMemoryCompare(MCValueGetExtraBytesPtr(p_left), MCValueGetExtraBytesPtr(p_left), sizeof(__MCCanvasPointImpl)) == 0;
}

static hash_t __MCCanvasPointHash(MCValueRef p_value)
{
	return MCHashBytes(MCValueGetExtraBytesPtr(p_value), sizeof(__MCCanvasPointImpl));
}

static bool __MCCanvasPointDescribe(MCValueRef p_value, MCStringRef &r_desc)
{
	MCGPoint t_point;
	MCCanvasPointGetMCGPoint (static_cast<MCCanvasPointRef>(p_value), t_point);

	return MCStringFormat (r_desc, "(%g, %g)", t_point.x, t_point.y);
}

bool MCCanvasPointCreateWithMCGPoint(const MCGPoint &p_point, MCCanvasPointRef &r_point)
{
	bool t_success;
	t_success = true;
	
	MCCanvasPointRef t_point;
	t_point = nil;
	
	if (t_success)
		t_success = MCValueCreateCustom(kMCCanvasPointTypeInfo, sizeof(__MCCanvasPointImpl), t_point);
	
	if (t_success)
	{
		*MCCanvasPointGet(t_point) = p_point;
		t_success = MCValueInter(t_point, r_point);
	}
	
	MCValueRelease(t_point);
	
	return t_success;
}

__MCCanvasPointImpl *MCCanvasPointGet(MCCanvasPointRef p_point)
{
	return (__MCCanvasPointImpl*)MCValueGetExtraBytesPtr(p_point);
}

void MCCanvasPointGetMCGPoint(MCCanvasPointRef p_point, MCGPoint &r_point)
{
	r_point = *MCCanvasPointGet(p_point);
}

//////////

bool MCProperListToPoint(MCProperListRef p_list, MCGPoint &r_point)
{
	real64_t t_point[2];
	if (!MCProperListFetchAsArrayOfReal(p_list, 2, t_point))
	{
		MCCanvasThrowError(kMCCanvasPointListFormatErrorTypeInfo);
		return false;
	}

	r_point = MCGPointMake(t_point[0], t_point[1]);
	
	return true;
}

bool MCProperListFromPoint(const MCGPoint &p_point, MCProperListRef &r_list)
{
	real64_t t_point[2];
	t_point[0] = p_point.x;
	t_point[1] = p_point.y;
	
	return MCProperListCreateWithArrayOfReal(t_point, 2, r_list);
}

// Constructors

void MCCanvasPointMake(MCCanvasFloat p_x, MCCanvasFloat p_y, MCCanvasPointRef &r_point)
{
	/* UNCHECKED */ MCCanvasPointCreateWithMCGPoint(MCGPointMake(p_x, p_y), r_point);
}

void MCCanvasPointMakeWithList(MCProperListRef p_list, MCCanvasPointRef &r_point)
{
	MCGPoint t_point;
	if (!MCProperListToPoint(p_list, t_point))
		return;
	
	/* UNCHECKED */ MCCanvasPointCreateWithMCGPoint(t_point, r_point);
}

// Properties

void MCCanvasPointSetMCGPoint(const MCGPoint &p_point, MCCanvasPointRef &x_point)
{
	MCCanvasPointRef t_point;
	if (!MCCanvasPointCreateWithMCGPoint(p_point, t_point))
		return;
	MCValueAssign(x_point, t_point);
	MCValueRelease(t_point);
}

void MCCanvasPointGetX(MCCanvasPointRef p_point, MCCanvasFloat &r_x)
{
	MCGPoint t_point;
	MCCanvasPointGetMCGPoint(p_point, t_point);
	r_x = t_point.x;
}

void MCCanvasPointSetX(MCCanvasFloat p_x, MCCanvasPointRef &x_point)
{
	MCGPoint t_point;
	MCCanvasPointGetMCGPoint(x_point, t_point);
	t_point.x = p_x;
	
	MCCanvasPointSetMCGPoint(t_point, x_point);
}

void MCCanvasPointGetY(MCCanvasPointRef p_point, MCCanvasFloat &r_y)
{
	MCGPoint t_point;
	MCCanvasPointGetMCGPoint(p_point, t_point);
	r_y = t_point.y;
}

void MCCanvasPointSetY(MCCanvasFloat p_y, MCCanvasPointRef &x_point)
{
	MCGPoint t_point;
	MCCanvasPointGetMCGPoint(x_point, t_point);
	t_point.y = p_y;
	
	MCCanvasPointSetMCGPoint(t_point, x_point);
}

////////////////////////////////////////////////////////////////////////////////

// Color

// MCCanvasColorRef Type methods

static void __MCCanvasColorDestroy(MCValueRef p_value)
{
	// no-op
}

static bool __MCCanvasColorCopy(MCValueRef p_value, bool p_release, MCValueRef &r_copy)
{
	if (p_release)
		r_copy = p_value;
	else
		r_copy = MCValueRetain(p_value);
	return true;
}

static bool __MCCanvasColorEqual(MCValueRef p_left, MCValueRef p_right)
{
	if (p_left == p_right)
		return true;
	
	return MCMemoryCompare(MCValueGetExtraBytesPtr(p_left), MCValueGetExtraBytesPtr(p_right), sizeof(__MCCanvasColorImpl)) == 0;
}

static hash_t __MCCanvasColorHash(MCValueRef p_value)
{
	return MCHashBytes(MCValueGetExtraBytesPtr(p_value), sizeof(__MCCanvasColorImpl));
}

static bool __MCCanvasColorDescribe(MCValueRef p_value, MCStringRef &r_desc)
{
	MCCanvasColorRef t_color = static_cast<MCCanvasColorRef>(p_value);

	if (1 <= MCCanvasColorGetAlpha (t_color)) /* Opaque case */
		return MCStringFormat (r_desc, "<color: %g, %g, %g>",
		                       MCCanvasColorGetRed (t_color),
		                       MCCanvasColorGetGreen (t_color),
		                       MCCanvasColorGetBlue (t_color));
	else
		return MCStringFormat (r_desc, "<color: %g, %g, %g, %g>",
		                       MCCanvasColorGetRed (t_color),
		                       MCCanvasColorGetGreen (t_color),
		                       MCCanvasColorGetBlue (t_color),
		                       MCCanvasColorGetAlpha (t_color));
}

//////////

bool MCCanvasColorCreate(const __MCCanvasColorImpl &p_color, MCCanvasColorRef &r_color)
{
	bool t_success;
	t_success = true;
	
	MCCanvasColorRef t_color;
	t_color = nil;
	
	t_success = MCValueCreateCustom(kMCCanvasColorTypeInfo, sizeof(__MCCanvasColorImpl), t_color);
	
	if (t_success)
	{
		*MCCanvasColorGet(t_color) = p_color;
		t_success = MCValueInterAndRelease(t_color, r_color);
        if (!t_success)
            MCValueRelease(t_color);
	}
	return t_success;
}

__MCCanvasColorImpl *MCCanvasColorGet(MCCanvasColorRef p_color)
{
	return (__MCCanvasColorImpl*)MCValueGetExtraBytesPtr(p_color);
}

static inline __MCCanvasColorImpl MCCanvasColorImplMake(MCCanvasFloat p_red, MCCanvasFloat p_green, MCCanvasFloat p_blue, MCCanvasFloat p_alpha)
{
	__MCCanvasColorImpl t_color;
	t_color.red = p_red;
	t_color.green = p_green;
	t_color.blue = p_blue;
	t_color.alpha = p_alpha;
	
	return t_color;
}

bool MCCanvasColorCreateWithRGBA(MCCanvasFloat p_red, MCCanvasFloat p_green, MCCanvasFloat p_blue, MCCanvasFloat p_alpha, MCCanvasColorRef &r_color)
{
	return MCCanvasColorCreate(MCCanvasColorImplMake(p_red, p_green, p_blue, p_alpha), r_color);
}

MCCanvasFloat MCCanvasColorGetRed(MCCanvasColorRef color)
{
	return MCCanvasColorGet(color)->red;
}

MCCanvasFloat MCCanvasColorGetGreen(MCCanvasColorRef color)
{
	return MCCanvasColorGet(color)->green;
}

MCCanvasFloat MCCanvasColorGetBlue(MCCanvasColorRef color)
{
	return MCCanvasColorGet(color)->blue;
}

MCCanvasFloat MCCanvasColorGetAlpha(MCCanvasColorRef color)
{
	return MCCanvasColorGet(color)->alpha;
}

bool MCProperListToRGBA(MCProperListRef p_list, MCCanvasFloat &r_red, MCCanvasFloat &r_green, MCCanvasFloat &r_blue, MCCanvasFloat &r_alpha)
{
	bool t_success;
	t_success = true;
	
	uindex_t t_length;
	t_length = MCProperListGetLength(p_list);
	
	real64_t t_rgba[4];
	
	if (t_success)
		t_success = t_length == 3 || t_length == 4;
	
	if (t_success)
		t_success = MCProperListFetchAsArrayOfReal(p_list, t_length, t_rgba);
	
	if (t_success)
	{
		if (t_length == 3)
			t_rgba[3] = 1.0; // set default alpha value of 1.0
	}
	
	if (t_success)
	{
		r_red = t_rgba[0];
		r_green = t_rgba[1];
		r_blue = t_rgba[2];
		r_alpha = t_rgba[3];
	}
	else
		MCCanvasThrowError(kMCCanvasColorListFormatErrorTypeInfo);
	
	return t_success;
}

// Constructors

void MCCanvasColorMakeRGBA(MCCanvasFloat p_red, MCCanvasFloat p_green, MCCanvasFloat p_blue, MCCanvasFloat p_alpha, MCCanvasColorRef &r_color)
{
	/* UNCHECKED */ MCCanvasColorCreate(MCCanvasColorImplMake(p_red, p_blue, p_green, p_alpha), r_color);
}

void MCCanvasColorMakeWithList(MCProperListRef p_color, MCCanvasColorRef &r_color)
{
	MCCanvasFloat t_red, t_green, t_blue, t_alpha;
	if (!MCProperListToRGBA(p_color, t_red, t_green, t_blue, t_alpha))
		return;
	
	/* UNCHECKED */ MCCanvasColorCreateWithRGBA(t_red, t_green, t_blue, t_alpha, r_color);
}

//////////

// Properties

void MCCanvasColorSet(const __MCCanvasColorImpl &p_color, MCCanvasColorRef &x_color)
{
	MCCanvasColorRef t_color;
	if (!MCCanvasColorCreate(p_color, t_color))
		return;
	MCValueAssign(x_color, t_color);
	MCValueRelease(t_color);
}

void MCCanvasColorGetRed(MCCanvasColorRef p_color, MCCanvasFloat &r_red)
{
	r_red = MCCanvasColorGetRed(p_color);
}

void MCCanvasColorSetRed(MCCanvasFloat p_red, MCCanvasColorRef &x_color)
{
	__MCCanvasColorImpl *t_color;
	t_color = MCCanvasColorGet(x_color);
	
	if (t_color->red == p_red)
		return;
	
	t_color->red = p_red;
	MCCanvasColorSet(*t_color, x_color);
}

void MCCanvasColorGetGreen(MCCanvasColorRef p_color, MCCanvasFloat &r_green)
{
	r_green = MCCanvasColorGetGreen(p_color);
}

void MCCanvasColorSetGreen(MCCanvasFloat p_green, MCCanvasColorRef &x_color)
{
	__MCCanvasColorImpl *t_color;
	t_color = MCCanvasColorGet(x_color);
	
	if (t_color->green == p_green)
		return;
	
	t_color->green = p_green;
	MCCanvasColorSet(*t_color, x_color);
}

void MCCanvasColorGetBlue(MCCanvasColorRef p_color, MCCanvasFloat &r_blue)
{
	r_blue = MCCanvasColorGetBlue(p_color);
}

void MCCanvasColorSetBlue(MCCanvasFloat p_blue, MCCanvasColorRef &x_color)
{
	__MCCanvasColorImpl *t_color;
	t_color = MCCanvasColorGet(x_color);
	
	if (t_color->blue == p_blue)
		return;
	
	t_color->blue = p_blue;
	MCCanvasColorSet(*t_color, x_color);
}

void MCCanvasColorGetAlpha(MCCanvasColorRef p_color, MCCanvasFloat &r_alpha)
{
	r_alpha = MCCanvasColorGetAlpha(p_color);
}

void MCCanvasColorSetAlpha(MCCanvasFloat p_alpha, MCCanvasColorRef &x_color)
{
	__MCCanvasColorImpl *t_color;
	t_color = MCCanvasColorGet(x_color);
	
	if (t_color->alpha == p_alpha)
		return;
	
	t_color->alpha = p_alpha;
	MCCanvasColorSet(*t_color, x_color);
}

////////////////////////////////////////////////////////////////////////////////

// Transform

// MCCanvasColorRef Type methods

static void __MCCanvasTransformDestroy(MCValueRef p_value)
{
	// no-op
}

static bool __MCCanvasTransformCopy(MCValueRef p_value, bool p_release, MCValueRef &r_copy)
{
	if (p_release)
		r_copy = p_value;
	else
		r_copy = MCValueRetain(p_value);
	return true;
}

static bool __MCCanvasTransformEqual(MCValueRef p_left, MCValueRef p_right)
{
	if (p_left == p_right)
		return true;
	
	return MCMemoryCompare(MCValueGetExtraBytesPtr(p_left), MCValueGetExtraBytesPtr(p_right), sizeof(__MCCanvasTransformImpl)) == 0;
}

static hash_t __MCCanvasTransformHash(MCValueRef p_value)
{
	return MCHashBytes(MCValueGetExtraBytesPtr(p_value), sizeof(__MCCanvasTransformImpl));
}

static bool __MCCanvasTransformDescribe(MCValueRef p_value, MCStringRef &r_desc)
{
	// TODO - implement describe
	return false;
}

//////////

bool MCCanvasTransformCreateWithMCGAffineTransform(const MCGAffineTransform &p_transform, MCCanvasTransformRef &r_transform)
{
	bool t_success;
	t_success = true;
	
	MCCanvasTransformRef t_transform;
	t_transform = nil;
	
	t_success = MCValueCreateCustom(kMCCanvasTransformTypeInfo, sizeof(__MCCanvasTransformImpl), t_transform);
	
	if (t_success)
	{
		*MCCanvasTransformGet(t_transform) = p_transform;
		t_success = MCValueInter(t_transform, r_transform);
	}
	
	MCValueRelease(t_transform);
	
	return t_success;
}

__MCCanvasTransformImpl *MCCanvasTransformGet(MCCanvasTransformRef p_transform)
{
	return (__MCCanvasTransformImpl*)MCValueGetExtraBytesPtr(p_transform);
}

//////////

// special case for scale parameters, which may have one or two values
bool MCProperListToScale(MCProperListRef p_list, MCGPoint &r_scale)
{
	bool t_success;
	t_success = true;
	
	uindex_t t_length;
	t_length = MCProperListGetLength(p_list);
	
	real64_t t_scale[2];
	
	if (t_success)
		t_success = t_length == 1 || t_length == 2;
	
	if (t_success)
		t_success = MCProperListFetchAsArrayOfReal(p_list, t_length, t_scale);
	
	if (t_success)
	{
		if (t_length == 1)
			t_scale[1] = t_scale[0];
		r_scale = MCGPointMake(t_scale[0], t_scale[1]);
	}
	else
		MCCanvasThrowError(kMCCanvasScaleListFormatErrorTypeInfo);
	
	return t_success;
}

bool MCProperListToSkew(MCProperListRef p_list, MCGPoint &r_skew)
{
	bool t_success;
	t_success = true;
	
	real64_t t_skew[2];
	
	t_success = MCProperListFetchAsArrayOfReal(p_list, 2, t_skew);
	
	if (t_success)
		r_skew = MCGPointMake(t_skew[0], t_skew[1]);
	else
		MCCanvasThrowError(kMCCanvasSkewListFormatErrorTypeInfo);
	
	return t_success;
}

bool MCProperListToTranslation(MCProperListRef p_list, MCGPoint &r_translation)
{
	bool t_success;
	t_success = true;
	
	real64_t t_translation[2];
	
	t_success = MCProperListFetchAsArrayOfReal(p_list, 2, t_translation);
	
	if (t_success)
		r_translation = MCGPointMake(t_translation[0], t_translation[1]);
	else
		MCCanvasThrowError(kMCCanvasTranslationListFormatErrorTypeInfo);
	
	return t_success;
}

bool MCProperListToTransform(MCProperListRef p_list, MCGAffineTransform &r_transform)
{
	bool t_success;
	t_success = true;
	
	real64_t t_matrix[6];
	
	t_success = MCProperListFetchAsArrayOfReal(p_list, 6, t_matrix);
	
	if (t_success)
		r_transform = MCGAffineTransformMake(t_matrix[0], t_matrix[1], t_matrix[2], t_matrix[3], t_matrix[4], t_matrix[5]);
	else
		MCCanvasThrowError(kMCCanvasTransformMatrixListFormatErrorTypeInfo);
	
	return t_success;
}

bool MCProperListFromTransform(const MCGAffineTransform &p_transform, MCProperListRef &r_list)
{
	real64_t t_matrix[6];
	t_matrix[0] = p_transform.a;
	t_matrix[1] = p_transform.b;
	t_matrix[2] = p_transform.c;
	t_matrix[3] = p_transform.d;
	t_matrix[4] = p_transform.tx;
	t_matrix[5] = p_transform.ty;
	
	return MCProperListCreateWithArrayOfReal(t_matrix, 6, r_list);
}

// Constructors

void MCCanvasTransformMake(const MCGAffineTransform &p_transform, MCCanvasTransformRef &r_transform)
{
	/* UNCHECKED */ MCCanvasTransformCreateWithMCGAffineTransform(p_transform, r_transform);
}

void MCCanvasTransformMakeIdentity(MCCanvasTransformRef &r_transform)
{
	r_transform = MCValueRetain(kMCCanvasIdentityTransform);
}

void MCCanvasTransformMakeScale(MCCanvasFloat p_xscale, MCCanvasFloat p_yscale, MCCanvasTransformRef &r_transform)
{
	MCCanvasTransformMake(MCGAffineTransformMakeScale(p_xscale, p_yscale), r_transform);
}

void MCCanvasTransformMakeScaleWithList(MCProperListRef p_scale, MCCanvasTransformRef &r_transform)
{
	MCGPoint t_scale;
	if (!MCProperListToScale(p_scale, t_scale))
		return;
	
	MCCanvasTransformMakeScale(t_scale.x, t_scale.y, r_transform);
}

void MCCanvasTransformMakeRotation(MCCanvasFloat p_angle, MCCanvasTransformRef &r_transform)
{
	MCCanvasTransformMake(MCGAffineTransformMakeRotation(MCCanvasAngleToDegrees(p_angle)), r_transform);
}

void MCCanvasTransformMakeTranslation(MCCanvasFloat p_x, MCCanvasFloat p_y, MCCanvasTransformRef &r_transform)
{
	MCCanvasTransformMake(MCGAffineTransformMakeTranslation(p_x, p_y), r_transform);
}

void MCCanvasTransformMakeTranslationWithList(MCProperListRef p_translation, MCCanvasTransformRef &r_transform)
{
	MCGPoint t_translation;
	if (!MCProperListToTranslation(p_translation, t_translation))
		return;
	
	MCCanvasTransformMakeTranslation(t_translation.x, t_translation.y, r_transform);
}

void MCCanvasTransformMakeSkew(MCCanvasFloat p_x, MCCanvasFloat p_y, MCCanvasTransformRef &r_transform)
{
	MCCanvasTransformMake(MCGAffineTransformMakeSkew(p_x, p_y), r_transform);
}

void MCCanvasTransformMakeSkewWithList(MCProperListRef p_skew, MCCanvasTransformRef &r_transform)
{
	MCGPoint t_skew;
	if (!MCProperListToSkew(p_skew, t_skew))
		return;
	
	MCCanvasTransformMakeSkew(t_skew.x, t_skew.y, r_transform);
}

void MCCanvasTransformMakeWithMatrixValues(MCCanvasFloat p_a, MCCanvasFloat p_b, MCCanvasFloat p_c, MCCanvasFloat p_d, MCCanvasFloat p_tx, MCCanvasFloat p_ty, MCCanvasTransformRef &r_transform)
{
	MCCanvasTransformMake(MCGAffineTransformMake(p_a, p_b, p_c, p_d, p_tx, p_ty), r_transform);
}

void MCCanvasTransformMakeWithMatrixAsList(MCProperListRef p_matrix, MCCanvasTransformRef &r_transform)
{
	MCGAffineTransform t_transform;
	if (!MCProperListToTransform(p_matrix, t_transform))
		return;
	
	MCCanvasTransformMake(t_transform, r_transform);
}

//////////

// Properties

void MCCanvasTransformSetMCGAffineTransform(const MCGAffineTransform &p_transform, MCCanvasTransformRef &x_transform)
{
	MCCanvasTransformRef t_transform;
	if (!MCCanvasTransformCreateWithMCGAffineTransform(p_transform, t_transform))
		return;
	MCValueAssign(x_transform, t_transform);
	MCValueRelease(t_transform);
}

void MCCanvasTransformGetMatrixAsList(MCCanvasTransformRef p_transform, MCProperListRef &r_matrix)
{
	/* UNCHECKED */ MCProperListFromTransform(*MCCanvasTransformGet(p_transform), r_matrix);
}

void MCCanvasTransformSetMatrixAsList(MCProperListRef p_matrix, MCCanvasTransformRef &x_transform)
{
	bool t_success;
	t_success = true;
	
	MCGAffineTransform t_transform;
	if (!MCProperListToTransform(p_matrix, t_transform))
		return;
	
	MCCanvasTransformSetMCGAffineTransform(t_transform, x_transform);
}

void MCCanvasTransformGetInverse(MCCanvasTransformRef p_transform, MCCanvasTransformRef &r_transform)
{
	MCCanvasTransformMake(MCGAffineTransformInvert(*MCCanvasTransformGet(p_transform)), r_transform);
}

// T = Ttranslate * Trotate * Tskew * Tscale

MCGAffineTransform MCCanvasTransformCompose(const MCGPoint &p_scale, MCCanvasFloat p_rotation, const MCGPoint &p_skew, const MCGPoint &p_translation)
{
	MCGAffineTransform t_transform;
	t_transform = MCGAffineTransformMakeScale(p_scale.x, p_scale.y);
	t_transform = MCGAffineTransformPreSkew(t_transform, p_skew.x, p_skew.y);
	t_transform = MCGAffineTransformPreRotate(t_transform, MCCanvasAngleFromRadians(p_rotation));
	t_transform = MCGAffineTransformPreTranslate(t_transform, p_translation.x, p_translation.y);
	
	return t_transform;
}

bool MCCanvasTransformDecompose(const MCGAffineTransform &p_transform, MCGPoint &r_scale, MCCanvasFloat &r_rotation, MCGPoint &r_skew, MCGPoint &r_translation)
{
	MCGAffineTransform t_transform;
	t_transform = p_transform;
	
	MCGPoint t_scale, t_skew, t_translation;
	MCCanvasFloat t_rotation;
	
	// Remove translation component.
	t_translation = MCGPointMake(t_transform.tx, t_transform.ty);
	t_transform.tx = t_transform.ty = 0;
		
	// Calculate rotation of transformed unit vector
	MCGPoint t_point;
	t_point = MCGPointApplyAffineTransform(MCGPointMake(1, 0), t_transform);
		
	t_rotation = atan2f(t_point.y, t_point.x);
		
	// remove rotation component from transform by applying rotation in the opposite direction
	t_transform = MCGAffineTransformPreRotate(t_transform, MCCanvasAngleFromRadians(-t_rotation));
		
	if (t_transform.a == 0 || t_transform.d == 0)
		return false;
	
	// scale and skew can now be obtained directly from the transform
	t_scale = MCGPointMake(t_transform.a, t_transform.d);
	t_skew = MCGPointMake(t_transform.c / t_transform.d, t_transform.b / t_transform.a);
	
	r_scale = t_scale;
	r_rotation = t_rotation;
	r_skew = t_skew;
	r_translation = t_translation;
	
	return true;
}

void MCCanvasTransformGetScaleAsList(MCCanvasTransformRef p_transform, MCProperListRef &r_scale)
{
	MCGPoint t_scale, t_skew, t_translation;
	MCCanvasFloat t_rotation;
	
	if (!MCCanvasTransformDecompose(*MCCanvasTransformGet(p_transform), t_scale, t_rotation, t_skew, t_translation))
	{
		MCCanvasThrowError(kMCCanvasTransformDecomposeErrorTypeInfo);
		return;
	}
	
	/* UNCHECKED */ MCProperListFromPoint(t_scale, r_scale);
}

void MCCanvasTransformSetScaleAsList(MCProperListRef p_scale, MCCanvasTransformRef &x_transform)
{
	MCGPoint t_scale, t_skew, t_translation;
	MCCanvasFloat t_rotation;
	
	if (!MCCanvasTransformDecompose(*MCCanvasTransformGet(x_transform), t_scale, t_rotation, t_skew, t_translation))
	{
		MCCanvasThrowError(kMCCanvasTransformDecomposeErrorTypeInfo);
		return;
	}
	
	if (!MCProperListToScale(p_scale, t_scale))
		return;
		
	MCCanvasTransformSetMCGAffineTransform(MCCanvasTransformCompose(t_scale, t_rotation, t_skew, t_translation), x_transform);
}

void MCCanvasTransformGetRotation(MCCanvasTransformRef p_transform, MCCanvasFloat &r_rotation)
{
	MCGPoint t_scale, t_skew, t_translation;
	MCCanvasFloat t_rotation;
	
	if (!MCCanvasTransformDecompose(*MCCanvasTransformGet(p_transform), t_scale, t_rotation, t_skew, t_translation))
	{
		MCCanvasThrowError(kMCCanvasTransformDecomposeErrorTypeInfo);
		return;
	}
	r_rotation = MCCanvasAngleFromRadians(t_rotation);
}

void MCCanvasTransformSetRotation(MCCanvasFloat p_rotation, MCCanvasTransformRef &x_transform)
{
	MCGPoint t_scale, t_skew, t_translation;
	MCCanvasFloat t_rotation;
	
	if (!MCCanvasTransformDecompose(*MCCanvasTransformGet(x_transform), t_scale, t_rotation, t_skew, t_translation))
	{
		MCCanvasThrowError(kMCCanvasTransformDecomposeErrorTypeInfo);
		return;
	}
	
	MCCanvasTransformSetMCGAffineTransform(MCCanvasTransformCompose(t_scale, MCCanvasAngleToRadians(p_rotation), t_skew, t_translation), x_transform);
}

void MCCanvasTransformGetSkewAsList(MCCanvasTransformRef p_transform, MCProperListRef &r_skew)
{
	MCGPoint t_scale, t_skew, t_translation;
	MCCanvasFloat t_rotation;
	
	if (!MCCanvasTransformDecompose(*MCCanvasTransformGet(p_transform), t_scale, t_rotation, t_skew, t_translation))
	{
		MCCanvasThrowError(kMCCanvasTransformDecomposeErrorTypeInfo);
		return;
	}
	
	/* UNCHECKED */ MCProperListFromPoint(t_skew, r_skew);
}

void MCCanvasTransformSetSkewAsList(MCProperListRef p_skew, MCCanvasTransformRef &x_transform)
{
	MCGPoint t_scale, t_skew, t_translation;
	MCCanvasFloat t_rotation;
	
	if (!MCCanvasTransformDecompose(*MCCanvasTransformGet(x_transform), t_scale, t_rotation, t_skew, t_translation))
	{
		MCCanvasThrowError(kMCCanvasTransformDecomposeErrorTypeInfo);
		return;
	}
	
	if (!MCProperListToSkew(p_skew, t_skew))
		return;
	
	MCCanvasTransformSetMCGAffineTransform(MCCanvasTransformCompose(t_scale, t_rotation, t_skew, t_translation), x_transform);
}

void MCCanvasTransformGetTranslationAsList(MCCanvasTransformRef p_transform, MCProperListRef &r_translation)
{
	MCGPoint t_scale, t_skew, t_translation;
	MCCanvasFloat t_rotation;
	
	if (!MCCanvasTransformDecompose(*MCCanvasTransformGet(p_transform), t_scale, t_rotation, t_skew, t_translation))
	{
		MCCanvasThrowError(kMCCanvasTransformDecomposeErrorTypeInfo);
		return;
	}
	
	/* UNCHECKED */ MCProperListFromPoint(t_translation, r_translation);
}

void MCCanvasTransformSetTranslationAsList(MCProperListRef p_translation, MCCanvasTransformRef &x_transform)
{
	MCGPoint t_scale, t_skew, t_translation;
	MCCanvasFloat t_rotation;
	
	if (!MCCanvasTransformDecompose(*MCCanvasTransformGet(x_transform), t_scale, t_rotation, t_skew, t_translation))
	{
		MCCanvasThrowError(kMCCanvasTransformDecomposeErrorTypeInfo);
		return;
	}
	
	if (!MCProperListToTranslation(p_translation, t_translation))
		return;
	
	MCCanvasTransformSetMCGAffineTransform(MCCanvasTransformCompose(t_scale, t_rotation, t_skew, t_translation), x_transform);
}

//////////

// Operations

void MCCanvasTransformConcat(MCCanvasTransformRef &x_transform, const MCGAffineTransform &p_transform)
{
	MCCanvasTransformSetMCGAffineTransform(MCGAffineTransformConcat(*MCCanvasTransformGet(x_transform), p_transform), x_transform);
}

void MCCanvasTransformConcat(MCCanvasTransformRef &x_transform, MCCanvasTransformRef p_transform)
{
	MCCanvasTransformConcat(x_transform, *MCCanvasTransformGet(p_transform));
}

void MCCanvasTransformScale(MCCanvasTransformRef &x_transform, MCCanvasFloat p_x_scale, MCCanvasFloat p_y_scale)
{
	MCCanvasTransformConcat(x_transform, MCGAffineTransformMakeScale(p_x_scale, p_y_scale));
}

void MCCanvasTransformScaleWithList(MCCanvasTransformRef &x_transform, MCProperListRef p_scale)
{
	MCGPoint t_scale;
	if (!MCProperListToScale(p_scale, t_scale))
		return;
	
	MCCanvasTransformScale(x_transform, t_scale.x, t_scale.y);
}

void MCCanvasTransformRotate(MCCanvasTransformRef &x_transform, MCCanvasFloat p_rotation)
{
	MCCanvasTransformConcat(x_transform, MCGAffineTransformMakeRotation(MCCanvasAngleToDegrees(p_rotation)));
}

void MCCanvasTransformTranslate(MCCanvasTransformRef &x_transform, MCCanvasFloat p_dx, MCCanvasFloat p_dy)
{
	MCCanvasTransformConcat(x_transform, MCGAffineTransformMakeTranslation(p_dx, p_dy));
}

void MCCanvasTransformTranslateWithList(MCCanvasTransformRef &x_transform, MCProperListRef p_translation)
{
	MCGPoint t_translation;
	if (!MCProperListToTranslation(p_translation, t_translation))
		return;
	
	MCCanvasTransformTranslate(x_transform, t_translation.x, t_translation.y);
}

void MCCanvasTransformSkew(MCCanvasTransformRef &x_transform, MCCanvasFloat p_xskew, MCCanvasFloat p_yskew)
{
	MCCanvasTransformConcat(x_transform, MCGAffineTransformMakeSkew(p_xskew, p_yskew));
}

void MCCanvasTransformSkew(MCCanvasTransformRef &x_transform, MCProperListRef p_skew)
{
	MCGPoint t_skew;
	if (!MCProperListToSkew(p_skew, t_skew))
		return;
	
	MCCanvasTransformSkew(x_transform, t_skew.x, t_skew.y);
}

void MCCanvasTransformMultiply(MCCanvasTransformRef p_left, MCCanvasTransformRef p_right, MCCanvasTransformRef &r_transform)
{
	MCGAffineTransform t_transform;
	t_transform = MCGAffineTransformConcat(*MCCanvasTransformGet(p_left), *MCCanvasTransformGet(p_right));
	
	MCCanvasTransformMake(t_transform, r_transform);
}

////////////////////////////////////////////////////////////////////////////////

// Image

static void __MCCanvasImageDestroy(MCValueRef p_image)
{
	MCImageRepRelease(MCCanvasImageGetImageRep((MCCanvasImageRef) p_image));
}

static bool __MCCanvasImageCopy(MCValueRef p_image, bool p_release, MCValueRef &r_copy)
{
	if (p_release)
		r_copy = p_image;
	else
		r_copy = MCValueRetain(p_image);
	
	return true;
}

static bool __MCCanvasImageEqual(MCValueRef p_left, MCValueRef p_right)
{
	if (p_left == p_right)
		return true;
	
	return MCMemoryCompare(MCValueGetExtraBytesPtr(p_left), MCValueGetExtraBytesPtr(p_right), sizeof(__MCCanvasImageImpl)) == 0;
}

static hash_t __MCCanvasImageHash(MCValueRef p_value)
{
	return MCHashBytes(MCValueGetExtraBytesPtr(p_value), sizeof(__MCCanvasImageImpl));
}

static bool __MCCanvasImageDescribe(MCValueRef p_value, MCStringRef &r_desc)
{
	MCCanvasImageRef t_image = static_cast<MCCanvasImageRef>(p_value);

	uint32_t t_width, t_height;
	if (!MCImageRepGetGeometry(MCCanvasImageGetImageRep (t_image),
	                           t_width, t_height))
		return MCStringCopy (MCSTR("<image>"), r_desc);

	return MCStringFormat(r_desc, "<image %ux%u>", t_width, t_height);
}

bool MCCanvasImageCreateWithImageRep(MCImageRep *p_image, MCCanvasImageRef &r_image)
{
	bool t_success;
	t_success = true;
	
	MCCanvasImageRef t_image;
	t_image = nil;
	
	if (t_success)
		t_success = MCValueCreateCustom(kMCCanvasImageTypeInfo, sizeof(__MCCanvasImageImpl), t_image);
	
	if (t_success)
	{
		*MCCanvasImageGet(t_image) = MCImageRepRetain(p_image);
		t_success = MCValueInter(t_image, r_image);
	}
	
	MCValueRelease(t_image);
	
	return t_success;
}

__MCCanvasImageImpl *MCCanvasImageGet(MCCanvasImageRef p_image)
{
	return (__MCCanvasImageImpl*)MCValueGetExtraBytesPtr(p_image);
}

MCImageRep *MCCanvasImageGetImageRep(MCCanvasImageRef p_image)
{
	return *MCCanvasImageGet(p_image);
}

// Constructors

void MCCanvasImageMake(MCImageRep *p_image, MCCanvasImageRef &r_image)
{
	/* UNCHECKED */ MCCanvasImageCreateWithImageRep(p_image, r_image);
}

void MCCanvasImageMakeWithPath(MCStringRef p_path, MCCanvasImageRef &r_image)
{
	MCImageRep *t_image_rep;
	t_image_rep = nil;
	
	if (!MCImageGetFileRepForStackContext(p_path, MCwidgetobject->getstack(), t_image_rep))
	{
		MCCanvasThrowError(kMCCanvasImageRepReferencedErrorTypeInfo);
		return;
	}
	
	MCCanvasImageMake(t_image_rep, r_image);
	MCImageRepRelease(t_image_rep);
}

void MCCanvasImageMakeWithResourceFile(MCStringRef p_resource, MCCanvasImageRef &r_image)
{
	MCImageRep *t_image_rep;
	t_image_rep = nil;
	
	if (!MCImageGetFileRepForResource(p_resource, t_image_rep))
	{
		MCCanvasThrowError(kMCCanvasImageRepReferencedErrorTypeInfo);
		return;
	}
	
	MCCanvasImageMake(t_image_rep, r_image);
	MCImageRepRelease(t_image_rep);
}

void MCCanvasImageMakeWithData(MCDataRef p_data, MCCanvasImageRef &r_image)
{
	MCImageRep *t_image_rep;
	t_image_rep = nil;
	
	if (!MCImageRepCreateWithData(p_data, t_image_rep))
	{
		MCCanvasThrowError(kMCCanvasImageRepDataErrorTypeInfo);
		return;
	}
	
	MCCanvasImageMake(t_image_rep, r_image);
	MCImageRepRelease(t_image_rep);
}

// Input should be unpremultiplied ARGB pixels
void MCCanvasImageMakeWithPixels(integer_t p_width, integer_t p_height, MCDataRef p_pixels, MCCanvasImageRef &r_image)
{
	MCImageRep *t_image_rep;
	t_image_rep = nil;
	
	if (!MCImageRepCreateWithPixels(p_pixels, p_width, p_height, kMCGPixelFormatARGB, false, t_image_rep))
	{
		MCCanvasThrowError(kMCCanvasImageRepPixelsErrorTypeInfo);
		return;
	}
	
	MCCanvasImageMake(t_image_rep, r_image);
	MCImageRepRelease(t_image_rep);
}

void MCCanvasImageMakeWithPixelsWithSizeAsList(MCProperListRef p_size, MCDataRef p_pixels, MCCanvasImageRef &r_image)
{
	integer_t t_size[2];
	if (!MCProperListFetchAsArrayOfInteger(p_size, 2, t_size))
	{
		MCCanvasThrowError(kMCCanvasImageSizeListFormatErrorTypeInfo);
		return;
	}
	
	MCCanvasImageMakeWithPixels(t_size[0], t_size[1], p_pixels, r_image);
}

// Properties

void MCCanvasImageGetWidth(MCCanvasImageRef p_image, uint32_t &r_width)
{
	uint32_t t_width, t_height;
	if (!MCImageRepGetGeometry(MCCanvasImageGetImageRep(p_image), t_width, t_height))
	{
		MCCanvasThrowError(kMCCanvasImageRepGetGeometryErrorTypeInfo);
		return;
	}
	r_width = t_width;
}

void MCCanvasImageGetHeight(MCCanvasImageRef p_image, uint32_t &r_height)
{
	uint32_t t_width, t_height;
	if (!MCImageRepGetGeometry(MCCanvasImageGetImageRep(p_image), t_width, t_height))
	{
		MCCanvasThrowError(kMCCanvasImageRepGetGeometryErrorTypeInfo);
		return;
	}
	r_height = t_height;
}

void MCCanvasImageGetPixels(MCCanvasImageRef p_image, MCDataRef &r_pixels)
{
	MCImageRep *t_image_rep;
	t_image_rep = MCCanvasImageGetImageRep(p_image);
	
	MCImageBitmap *t_raster;
	
	// TODO - handle case of missing normal density image
	
	if (!MCImageRepLockRaster(t_image_rep, 0, 1.0, t_raster))
	{
		MCCanvasThrowError(kMCCanvasImageRepLockErrorTypeInfo);
		return;
	}
	
	uint8_t *t_buffer;
	t_buffer = nil;
	
	uint32_t t_buffer_size;
	t_buffer_size = t_raster->height * t_raster->stride;
	
	/* UNCHECKED */ MCMemoryAllocate(t_buffer_size, t_buffer);
	
	uint8_t *t_pixel_row;
	t_pixel_row = t_buffer;
	
	for (uint32_t y = 0; y < t_raster->height; y++)
	{
		uint32_t *t_pixel_ptr;
		t_pixel_ptr = (uint32_t*)t_pixel_row;
		
		for (uint32_t x = 0; x < t_raster->width; x++)
		{
			*t_pixel_ptr = MCGPixelFromNative(kMCGPixelFormatARGB, *t_pixel_ptr);
			t_pixel_ptr++;
		}
		
		t_pixel_row += t_raster->stride;
	}
	
	/* UNCHECKED */ MCDataCreateWithBytesAndRelease(t_buffer, t_buffer_size, r_pixels);
	
	MCImageRepUnlockRaster(t_image_rep, 0, t_raster);
}

void MCCanvasImageGetMetadata(MCCanvasImageRef p_image, MCArrayRef &r_metadata)
{
	// TODO - implement image metadata
}

////////////////////////////////////////////////////////////////////////////////

// Solid Paint

static void __MCCanvasSolidPaintDestroy(MCValueRef p_value)
{
	MCValueRelease(MCCanvasSolidPaintGet((MCCanvasSolidPaintRef)p_value)->color);
}

static bool __MCCanvasSolidPaintCopy(MCValueRef p_value, bool p_release, MCValueRef &r_copy)
{
	if (p_release)
		r_copy = p_value;
	else
		r_copy = MCValueRetain(p_value);
	
	return true;
}

static bool __MCCanvasSolidPaintEqual(MCValueRef p_left, MCValueRef p_right)
{
	if (p_left == p_right)
		return true;
	
	return MCValueIsEqualTo(MCCanvasSolidPaintGet((MCCanvasSolidPaintRef)p_left)->color, MCCanvasSolidPaintGet((MCCanvasSolidPaintRef)p_right)->color);
}

static hash_t __MCCanvasSolidPaintHash(MCValueRef p_value)
{
	return MCValueHash(MCCanvasSolidPaintGet((MCCanvasSolidPaintRef)p_value)->color);
}

static bool __MCCanvasSolidPaintDescribe(MCValueRef p_value, MCStringRef &r_string)
{
	return false;
}

bool MCCanvasSolidPaintCreateWithColor(MCCanvasColorRef p_color, MCCanvasSolidPaintRef &r_paint)
{
	bool t_success;
	t_success = true;
	
	MCCanvasSolidPaintRef t_paint;
	t_paint = nil;
	
	if (t_success)
		t_success = MCValueCreateCustom(kMCCanvasSolidPaintTypeInfo, sizeof(__MCCanvasSolidPaintImpl), t_paint);
	
	if (t_success)
	{
		__MCCanvasSolidPaintImpl *t_impl;
		t_impl = MCCanvasSolidPaintGet(t_paint);
		
		t_impl->color = MCValueRetain(p_color);

		t_success = MCValueInter(t_paint, r_paint);
	}
	
	MCValueRelease(t_paint);
	
	return t_success;
}

__MCCanvasSolidPaintImpl *MCCanvasSolidPaintGet(MCCanvasSolidPaintRef p_paint)
{
	return (__MCCanvasSolidPaintImpl*)MCValueGetExtraBytesPtr(p_paint);
}

bool MCCanvasPaintIsSolidPaint(MCCanvasPaintRef p_paint)
{
	return MCValueGetTypeInfo(p_paint) == kMCCanvasSolidPaintTypeInfo;
}

// Constructor

void MCCanvasSolidPaintMakeWithColor(MCCanvasColorRef p_color, MCCanvasSolidPaintRef &r_paint)
{
	/* UNCHECKED */ MCCanvasSolidPaintCreateWithColor(p_color, r_paint);
}

// Properties

void MCCanvasSolidPaintGetColor(MCCanvasSolidPaintRef p_paint, MCCanvasColorRef &r_color)
{
	r_color = MCValueRetain(MCCanvasSolidPaintGet(p_paint)->color);
}

void MCCanvasSolidPaintSetColor(MCCanvasColorRef p_color, MCCanvasSolidPaintRef &x_paint)
{
	MCCanvasSolidPaintRef t_paint;
	t_paint = nil;
	
	if (!MCCanvasSolidPaintCreateWithColor(p_color, t_paint))
		return;
	
	MCValueAssign(x_paint, t_paint);
	MCValueRelease(t_paint);
}

////////////////////////////////////////////////////////////////////////////////

// Pattern

static void __MCCanvasPatternDestroy(MCValueRef p_value)
{
	MCValueRelease(MCCanvasPatternGet((MCCanvasPatternRef)p_value)->image);
}

static bool __MCCanvasPatternCopy(MCValueRef p_value, bool p_release, MCValueRef &r_copy)
{
	if (p_release)
		r_copy = p_value;
	else
		r_copy = MCValueRetain(p_value);
	
	return true;
}

static bool __MCCanvasPatternEqual(MCValueRef p_left, MCValueRef p_right)
{
	if (p_left == p_right)
		return true;
	
	return MCValueIsEqualTo(MCCanvasPatternGet((MCCanvasPatternRef)p_left)->image, MCCanvasPatternGet((MCCanvasPatternRef)p_right)->image);
}

static hash_t __MCCanvasPatternHash(MCValueRef p_value)
{
	__MCCanvasPatternImpl *t_pattern;
	t_pattern = MCCanvasPatternGet((MCCanvasPatternRef)p_value);
	
	// TODO - ask Mark how to combine hash values
	return MCValueHash(t_pattern->image) ^ MCValueHash(t_pattern->transform);
}

static bool __MCCanvasPatternDescribe(MCValueRef p_value, MCStringRef &r_string)
{
	return false;
}

bool MCCanvasPatternCreateWithImage(MCCanvasImageRef p_image, MCCanvasTransformRef p_transform, MCCanvasPatternRef &r_paint)
{
	bool t_success;
	t_success = true;
	
	MCCanvasPatternRef t_paint;
	t_paint = nil;
	
	if (t_success)
		t_success = MCValueCreateCustom(kMCCanvasPatternTypeInfo, sizeof(__MCCanvasPatternImpl), t_paint);
	
	if (t_success)
	{
		__MCCanvasPatternImpl *t_impl;
		t_impl = MCCanvasPatternGet(t_paint);
		
		t_impl->image = MCValueRetain(p_image);
		t_impl->transform = MCValueRetain(p_transform);
		
		t_success = MCValueInter(t_paint, r_paint);
	}
	
	MCValueRelease(t_paint);
	
	return t_success;
}

__MCCanvasPatternImpl *MCCanvasPatternGet(MCCanvasPatternRef p_paint)
{
	return (__MCCanvasPatternImpl*)MCValueGetExtraBytesPtr(p_paint);
}

bool MCCanvasPaintIsPattern(MCCanvasPaintRef p_paint)
{
	return MCValueGetTypeInfo(p_paint) == kMCCanvasPatternTypeInfo;
}

// Constructor

void MCCanvasPatternMakeWithTransformedImage(MCCanvasImageRef p_image, MCCanvasTransformRef p_transform, MCCanvasPatternRef &r_pattern)
{
	/* UNCHECKED */ MCCanvasPatternCreateWithImage(p_image, p_transform, r_pattern);
}

void MCCanvasPatternMakeWithTransformedImage(MCCanvasImageRef p_image, const MCGAffineTransform &p_transform, MCCanvasPatternRef &r_pattern)
{
	MCCanvasTransformRef t_transform;
	t_transform = nil;
	
	MCCanvasTransformMake(p_transform, t_transform);
	if (!MCErrorIsPending())
		MCCanvasPatternMakeWithTransformedImage(p_image, t_transform, r_pattern);
	MCValueRelease(t_transform);
}

void MCCanvasPatternMakeWithImage(MCCanvasImageRef p_image, MCCanvasPatternRef &r_pattern)
{
	MCCanvasPatternMakeWithTransformedImage(p_image, kMCCanvasIdentityTransform, r_pattern);
}

void MCCanvasPatternMakeWithScaledImage(MCCanvasImageRef p_image, MCCanvasFloat p_xscale, MCCanvasFloat p_yscale, MCCanvasPatternRef &r_pattern)
{
	MCCanvasPatternMakeWithTransformedImage(p_image, MCGAffineTransformMakeScale(p_xscale, p_yscale), r_pattern);
}

void MCCanvasPatternMakeWithImageScaledWithList(MCCanvasImageRef p_image, MCProperListRef p_scale, MCCanvasPatternRef &r_pattern)
{
	MCGPoint t_scale;
	if (!MCProperListToScale(p_scale, t_scale))
		return;
	
	MCCanvasPatternMakeWithScaledImage(p_image, t_scale.x, t_scale.y, r_pattern);
}

void MCCanvasPatternMakeWithRotatedImage(MCCanvasImageRef p_image, MCCanvasFloat p_angle, MCCanvasPatternRef &r_pattern)
{
	MCCanvasPatternMakeWithTransformedImage(p_image, MCGAffineTransformMakeRotation(MCCanvasAngleToDegrees(p_angle)), r_pattern);
}

void MCCanvasPatternMakeWithTranslatedImage(MCCanvasImageRef p_image, MCCanvasFloat p_x, MCCanvasFloat p_y, MCCanvasPatternRef &r_pattern)
{
	MCCanvasPatternMakeWithTransformedImage(p_image, MCGAffineTransformMakeTranslation(p_x, p_y), r_pattern);
}

void MCCanvasPatternMakeWithImageTranslatedWithList(MCCanvasImageRef p_image, MCProperListRef p_translation, MCCanvasPatternRef &r_pattern)
{
	MCGPoint t_translation;
	if (!MCProperListToTranslation(p_translation, t_translation))
		return;
	
	MCCanvasPatternMakeWithTranslatedImage(p_image, t_translation.x, t_translation.y, r_pattern);
}

// Properties

void MCCanvasPatternSet(MCCanvasImageRef p_image, MCCanvasTransformRef p_transform, MCCanvasPatternRef &x_pattern)
{
	MCCanvasPatternRef t_pattern;
	if (!MCCanvasPatternCreateWithImage(p_image, p_transform, t_pattern))
		return;
	
	MCValueAssign(x_pattern, t_pattern);
	MCValueRelease(t_pattern);
}

void MCCanvasPatternGetImage(MCCanvasPatternRef p_pattern, MCCanvasImageRef &r_image)
{
	r_image = MCValueRetain(MCCanvasPatternGet(p_pattern)->image);
}

void MCCanvasPatternSetImage(MCCanvasImageRef p_image, MCCanvasPatternRef &x_pattern)
{
	MCCanvasPatternSet(p_image, MCCanvasPatternGet(x_pattern)->transform, x_pattern);
}

void MCCanvasPatternGetTransform(MCCanvasPatternRef p_pattern, MCCanvasTransformRef &r_transform)
{
	r_transform = MCValueRetain(MCCanvasPatternGet(p_pattern)->transform);
}

void MCCanvasPatternSetTransform(MCCanvasTransformRef p_transform, MCCanvasPatternRef &x_pattern)
{
	MCCanvasPatternSet(MCCanvasPatternGet(x_pattern)->image, p_transform, x_pattern);
}

// Operators

void MCCanvasPatternTransform(MCCanvasPatternRef &x_pattern, const MCGAffineTransform &p_transform)
{
	MCCanvasTransformRef t_transform;
	t_transform = MCValueRetain(MCCanvasPatternGet(x_pattern)->transform);
	
	MCCanvasTransformConcat(t_transform, p_transform);
	
	if (!MCErrorIsPending())
		MCCanvasPatternSetTransform(t_transform, x_pattern);
	
	MCValueRelease(t_transform);
}

void MCCanvasPatternTransform(MCCanvasPatternRef &x_pattern, MCCanvasTransformRef p_transform)
{
	MCCanvasPatternTransform(x_pattern, *MCCanvasTransformGet(p_transform));
}

void MCCanvasPatternScale(MCCanvasPatternRef &x_pattern, MCCanvasFloat p_xscale, MCCanvasFloat p_yscale)
{
	MCCanvasPatternTransform(x_pattern, MCGAffineTransformMakeScale(p_xscale, p_yscale));
}

void MCCanvasPatternScaleWithList(MCCanvasPatternRef &x_pattern, MCProperListRef p_scale)
{
	MCGPoint t_scale;
	if (!MCProperListToScale(p_scale, t_scale))
		return;
	
	MCCanvasPatternScale(x_pattern, t_scale.x, t_scale.y);
}

void MCCanvasPatternRotate(MCCanvasPatternRef &x_pattern, MCCanvasFloat p_angle)
{
	MCCanvasPatternTransform(x_pattern, MCGAffineTransformMakeRotation(MCCanvasAngleToDegrees(p_angle)));
}

void MCCanvasPatternTranslate(MCCanvasPatternRef &x_pattern, MCCanvasFloat p_x, MCCanvasFloat p_y)
{
	MCCanvasPatternTransform(x_pattern, MCGAffineTransformMakeTranslation(p_x, p_y));
}

void MCCanvasPatternTranslateWithList(MCCanvasPatternRef &x_pattern, MCProperListRef p_translation)
{
	MCGPoint t_translation;
	if (!MCProperListToTranslation(p_translation, t_translation))
		return;
	
	MCCanvasPatternTranslate(x_pattern, t_translation.x, t_translation.y);
}

////////////////////////////////////////////////////////////////////////////////

// Gradient Stop

static void __MCCanvasGradientStopDestroy(MCValueRef p_stop)
{
	MCValueRelease(MCCanvasGradientStopGet((MCCanvasGradientStopRef)p_stop)->color);
}

static bool __MCCanvasGradientStopCopy(MCValueRef p_value, bool p_release, MCValueRef &r_copy)
{
	if (p_release)
		r_copy = p_value;
	else
		r_copy = MCValueRetain(p_value);
	
	return true;
}

static bool __MCCanvasGradientStopEqual(MCValueRef p_left, MCValueRef p_right)
{
	if (p_left == p_right)
		return true;
	
	__MCCanvasGradientStopImpl *t_left, *t_right;
	t_left = (__MCCanvasGradientStopImpl*)MCValueGetExtraBytesPtr(p_left);
	t_right = (__MCCanvasGradientStopImpl*)MCValueGetExtraBytesPtr(p_right);
	
	return t_left->offset == t_right->offset && MCValueIsEqualTo(t_left->color, t_right->color);
}

static hash_t __MCCanvasGradientStopHash(MCValueRef p_value)
{
	__MCCanvasGradientStopImpl *t_stop;
	t_stop = (__MCCanvasGradientStopImpl*)MCValueGetExtraBytesPtr(p_value);

	return MCValueHash(t_stop->color) ^ MCHashDouble(t_stop->offset);
}

static bool __MCCanvasGradientStopDescribe(MCValueRef p_value, MCStringRef &r_desc)
{
	// TODO - implement describe
	return false;
}

bool MCCanvasGradientStopCreate(MCCanvasFloat p_offset, MCCanvasColorRef p_color, MCCanvasGradientStopRef &r_stop)
{
	bool t_success;
	t_success = true;
	
	MCCanvasGradientStopRef t_stop;
	t_stop = nil;
	
	if (t_success)
		t_success = MCValueCreateCustom(kMCCanvasGradientStopTypeInfo, sizeof(__MCCanvasGradientStopImpl), t_stop);
	
	if (t_success)
	{
		__MCCanvasGradientStopImpl *t_impl;
		t_impl = MCCanvasGradientStopGet(t_stop);
		t_impl->offset = p_offset;
		t_impl->color = MCValueRetain(p_color);
		t_success = MCValueInter(t_stop, r_stop);
	}
	
	MCValueRelease(t_stop);
	
	return t_success;
}

__MCCanvasGradientStopImpl *MCCanvasGradientStopGet(MCCanvasGradientStopRef p_stop)
{
	return (__MCCanvasGradientStopImpl*)MCValueGetExtraBytesPtr(p_stop);
}

// Constructors

void MCCanvasGradientStopMake(MCCanvasFloat p_offset, MCCanvasColorRef p_color, MCCanvasGradientStopRef &r_stop)
{
	/* UNCHECKED */ MCCanvasGradientStopCreate(p_offset, p_color, r_stop);
}

//	Properties

void MCCanvasGradientStopSet(MCCanvasFloat p_offset, MCCanvasColorRef p_color, MCCanvasGradientStopRef &x_stop)
{
	MCCanvasGradientStopRef t_stop;
	if (!MCCanvasGradientStopCreate(p_offset, p_color, t_stop))
		return;
	MCValueAssign(x_stop, t_stop);
	MCValueRelease(t_stop);
}

void MCCanvasGradientStopGetOffset(MCCanvasGradientStopRef p_stop, MCCanvasFloat &r_offset)
{
	r_offset = MCCanvasGradientStopGet(p_stop)->offset;
}

void MCCanvasGradientStopSetOffset(MCCanvasFloat p_offset, MCCanvasGradientStopRef &x_stop)
{
	__MCCanvasGradientStopImpl *t_stop;
	t_stop = MCCanvasGradientStopGet(x_stop);
	
	MCCanvasGradientStopSet(p_offset, t_stop->color, x_stop);
}

void MCCanvasGradientStopGetColor(MCCanvasGradientStopRef p_stop, MCCanvasColorRef &r_color)
{
	r_color = MCValueRetain(MCCanvasGradientStopGet(p_stop)->color);
}

void MCCanvasGradientStopSetColor(MCCanvasColorRef p_color, MCCanvasGradientStopRef &x_stop)
{
	__MCCanvasGradientStopImpl *t_stop;
	t_stop = MCCanvasGradientStopGet(x_stop);
	
	MCCanvasGradientStopSet(t_stop->offset, p_color, x_stop);
}

// Gradient

static void __MCCanvasGradientDestroy(MCValueRef p_value)
{
	__MCCanvasGradientImpl *t_gradient;
	t_gradient = MCCanvasGradientGet((MCCanvasGradientRef)p_value);
	
	MCValueRelease(t_gradient->ramp);
	MCValueRelease(t_gradient->transform);
}

static bool __MCCanvasGradientCopy(MCValueRef p_value, bool p_release, MCValueRef &r_copy)
{
	if (p_release)
		r_copy = p_value;
	else
		r_copy = MCValueRetain(p_value);
	
	return true;
}

static bool __MCCanvasGradientEqual(MCValueRef p_left, MCValueRef p_right)
{
	if (p_left == p_right)
		return true;
	
	__MCCanvasGradientImpl *t_left, *t_right;
	t_left = MCCanvasGradientGet((MCCanvasGradientRef)p_left);
	t_right = MCCanvasGradientGet((MCCanvasGradientRef)p_right);
	
	return t_left->function == t_right->function &&
	MCValueIsEqualTo(t_left->ramp, t_right->ramp) &&
	t_left->mirror == t_right->mirror &&
	t_left->wrap == t_right->wrap &&
	t_left->repeats == t_right->repeats &&
	MCValueIsEqualTo(t_left->transform, t_right->transform) &&
	t_left->filter == t_right->filter;
}

static hash_t __MCCanvasGradientHash(MCValueRef p_value)
{
	__MCCanvasGradientImpl *t_gradient;
	t_gradient = MCCanvasGradientGet((MCCanvasGradientRef)p_value);
	// TODO - ask Mark how to combine hash values
	return MCHashInteger(t_gradient->mirror | (t_gradient->wrap < 1)) ^ MCHashInteger(t_gradient->filter) ^ MCValueHash(t_gradient->ramp) ^ MCHashInteger(t_gradient->repeats) ^ MCValueHash(t_gradient->transform) ^ MCHashInteger(t_gradient->filter);
}

static bool __MCCanvasGradientDescribe(MCValueRef p_value, MCStringRef &r_string)
{
	return false;
}

bool MCCanvasGradientCreate(const __MCCanvasGradientImpl &p_gradient, MCCanvasGradientRef &r_paint)
{
	bool t_success;
	t_success = true;
	
	MCCanvasGradientRef t_paint;
	t_paint = nil;
	
	if (t_success)
		t_success = MCValueCreateCustom(kMCCanvasGradientTypeInfo, sizeof(__MCCanvasGradientImpl), t_paint);
	
	if (t_success)
	{
		__MCCanvasGradientImpl *t_impl;
		t_impl = MCCanvasGradientGet(t_paint);
		
		*t_impl = p_gradient;
		MCValueRetain(t_impl->ramp);
		MCValueRetain(t_impl->transform);
		
		t_success = MCValueInter(t_paint, r_paint);
	}
	
	MCValueRelease(t_paint);
	
	return t_success;
}

__MCCanvasGradientImpl *MCCanvasGradientGet(MCCanvasGradientRef p_paint)
{
	return (__MCCanvasGradientImpl*)MCValueGetExtraBytesPtr(p_paint);
}

bool MCCanvasPaintIsGradient(MCCanvasPaintRef p_paint)
{
	return MCValueGetTypeInfo(p_paint) == kMCCanvasGradientTypeInfo;
}

// Gradient

bool MCProperListFetchGradientStopAt(MCProperListRef p_list, uindex_t p_index, MCCanvasGradientStopRef &r_stop)
{
	if (p_index >= MCProperListGetLength(p_list))
		return false;
	
	MCValueRef t_value;
	t_value = MCProperListFetchElementAtIndex(p_list, p_index);
	
	if (MCValueGetTypeInfo(t_value) != kMCCanvasGradientStopTypeInfo)
		return false;
	
	r_stop = (MCCanvasGradientStopRef)t_value;
	
	return true;
}

bool MCCanvasGradientCheckStopOrder(MCProperListRef p_ramp)
{
	uindex_t t_length;
	t_length = MCProperListGetLength(p_ramp);

	if (t_length == 0)
		return true;
	
	MCCanvasGradientStopRef t_prev_stop;
	if (!MCProperListFetchGradientStopAt(p_ramp, 0, t_prev_stop))
		return false;
	
	for (uint32_t i = 1; i < t_length; i++)
	{
		MCCanvasGradientStopRef t_stop;
		if (!MCProperListFetchGradientStopAt(p_ramp, i, t_stop))
			return false;
		
		MCCanvasFloat t_stop_offset;
		MCCanvasGradientStopGetOffset(t_stop, t_stop_offset);
		
		if (t_stop_offset < 0 || t_stop_offset > 1)
		{
			MCCanvasThrowError(kMCCanvasGradientStopRangeErrorTypeInfo);
			return false;
		}
		
		if (t_stop_offset < MCCanvasGradientStopGet(t_prev_stop)->offset)
		{
			MCCanvasThrowError(kMCCanvasGradientStopOrderErrorTypeInfo);
			return false;
		}
	}
	
	return true;
}

//////////

void MCCanvasGradientEvaluateType(integer_t p_type, integer_t& r_type)
{
    r_type = p_type;
}

// Constructor

void MCCanvasGradientMakeWithRamp(integer_t p_type, MCProperListRef p_ramp, MCCanvasGradientRef &r_gradient)
{
	MCCanvasGradientRef t_gradient;
	
	if (!MCCanvasGradientCheckStopOrder(p_ramp))
	{
		return;
	}
	
	__MCCanvasGradientImpl t_gradient_impl;
	MCMemoryClear(&t_gradient_impl, sizeof(__MCCanvasGradientImpl));
	t_gradient_impl.function = (MCGGradientFunction)p_type;
	t_gradient_impl.mirror = false;
	t_gradient_impl.wrap = false;
	t_gradient_impl.repeats = 1;
	t_gradient_impl.transform = kMCCanvasIdentityTransform;
	t_gradient_impl.filter = kMCGImageFilterNone;
    t_gradient_impl.ramp = p_ramp;
	
	/* UNCHECKED */ MCCanvasGradientCreate(t_gradient_impl, r_gradient);
}

// Properties

void MCCanvasGradientSet(const __MCCanvasGradientImpl &p_gradient, MCCanvasGradientRef &x_gradient)
{
	MCCanvasGradientRef t_gradient;
	if (!MCCanvasGradientCreate(p_gradient, t_gradient))
		return;
	
	MCValueAssign(x_gradient, t_gradient);
	MCValueRelease(t_gradient);
}

void MCCanvasGradientGetRamp(MCCanvasGradientRef p_gradient, MCProperListRef &r_ramp)
{
	r_ramp = MCValueRetain(MCCanvasGradientGet(p_gradient)->ramp);
}

void MCCanvasGradientSetRamp(MCProperListRef p_ramp, MCCanvasGradientRef &x_gradient)
{
	if (!MCCanvasGradientCheckStopOrder(p_ramp))
		return;
	
	__MCCanvasGradientImpl t_gradient;
	t_gradient = *MCCanvasGradientGet(x_gradient);
	
	t_gradient.ramp = p_ramp;
	
	MCCanvasGradientSet(t_gradient, x_gradient);
}

void MCCanvasGradientGetTypeAsString(MCCanvasGradientRef p_gradient, MCStringRef &r_string)
{
	/* UNCHECKED */ MCCanvasGradientTypeToString(MCCanvasGradientGet(p_gradient)->function, r_string);
}

void MCCanvasGradientSetTypeAsString(MCStringRef p_string, MCCanvasGradientRef &x_gradient)
{
	__MCCanvasGradientImpl t_gradient;
	t_gradient = *MCCanvasGradientGet(x_gradient);
	
	if (!MCCanvasGradientTypeFromString(p_string, t_gradient.function))
	{
		MCCanvasThrowError(kMCCanvasGradientTypeErrorTypeInfo);
		return;
	}
	
	MCCanvasGradientSet(t_gradient, x_gradient);
}

void MCCanvasGradientGetRepeat(MCCanvasGradientRef p_gradient, integer_t &r_repeat)
{
	r_repeat = MCCanvasGradientGet(p_gradient)->repeats;
}

void MCCanvasGradientSetRepeat(integer_t p_repeat, MCCanvasGradientRef &x_gradient)
{
	__MCCanvasGradientImpl t_gradient;
	t_gradient = *MCCanvasGradientGet(x_gradient);
	
	t_gradient.repeats = p_repeat;
	
	MCCanvasGradientSet(t_gradient, x_gradient);
}

void MCCanvasGradientGetWrap(MCCanvasGradientRef p_gradient, bool &r_wrap)
{
	r_wrap = MCCanvasGradientGet(p_gradient)->wrap;
}

void MCCanvasGradientSetWrap(bool p_wrap, MCCanvasGradientRef &x_gradient)
{
	__MCCanvasGradientImpl t_gradient;
	t_gradient = *MCCanvasGradientGet(x_gradient);
	
	t_gradient.wrap = p_wrap;
	
	MCCanvasGradientSet(t_gradient, x_gradient);
}

void MCCanvasGradientGetMirror(MCCanvasGradientRef p_gradient, bool &r_mirror)
{
	r_mirror = MCCanvasGradientGet(p_gradient)->mirror;
}

void MCCanvasGradientSetMirror(bool p_mirror, MCCanvasGradientRef &x_gradient)
{
	__MCCanvasGradientImpl t_gradient;
	t_gradient = *MCCanvasGradientGet(x_gradient);
	
	t_gradient.mirror = p_mirror;
	
	MCCanvasGradientSet(t_gradient, x_gradient);
}

void MCCanvasGradientTransformToPoints(const MCGAffineTransform &p_transform, MCGPoint &r_from, MCGPoint &r_to, MCGPoint &r_via)
{
	r_from = MCGPointApplyAffineTransform(MCGPointMake(0, 0), p_transform);
	r_to = MCGPointApplyAffineTransform(MCGPointMake(1, 0), p_transform);
	r_via = MCGPointApplyAffineTransform(MCGPointMake(0, 1), p_transform);
}

void MCCanvasGradientTransformFromPoints(const MCGPoint &p_from, const MCGPoint &p_to, const MCGPoint &p_via, MCGAffineTransform &r_transform)
{
	MCGAffineTransform t_transform;
	t_transform . a = p_to . x - p_from . x;
	t_transform . b = p_to . y - p_from . y;
	t_transform . c = p_via . x - p_from . x;
	t_transform . d = p_via . y - p_from . y;
	t_transform . tx = p_from . x;
	t_transform . ty = p_from . y;
	
	r_transform = t_transform;
}

void MCCanvasGradientGetTransform(MCCanvasGradientRef p_gradient, MCGAffineTransform &r_transform)
{
	r_transform = *MCCanvasTransformGet(MCCanvasGradientGet(p_gradient)->transform);
}

void MCCanvasGradientSetTransform(MCCanvasGradientRef &x_gradient, const MCGAffineTransform &p_transform)
{
	MCCanvasTransformRef t_transform;
	t_transform = nil;
	
	MCCanvasTransformMake(p_transform, t_transform);
	if (!MCErrorIsPending())
		MCCanvasGradientSetTransform(t_transform, x_gradient);
	MCValueRelease(t_transform);
}

void MCCanvasGradientGetPoints(MCCanvasGradientRef p_gradient, MCGPoint &r_from, MCGPoint &r_to, MCGPoint &r_via)
{
	MCGAffineTransform t_transform;
	MCCanvasGradientGetTransform(p_gradient, t_transform);
	MCCanvasGradientTransformToPoints(t_transform, r_from, r_to, r_via);
}

void MCCanvasGradientSetPoints(MCCanvasGradientRef &x_gradient, const MCGPoint &p_from, const MCGPoint &p_to, const MCGPoint &p_via)
{
	MCGAffineTransform t_transform;
	MCCanvasGradientTransformFromPoints(p_from, p_to, p_via, t_transform);
	MCCanvasGradientSetTransform(x_gradient, t_transform);
}

void MCCanvasGradientGetFrom(MCCanvasGradientRef p_gradient, MCCanvasPointRef &r_from)
{
	MCGPoint t_from, t_to, t_via;
	MCCanvasGradientGetPoints(p_gradient, t_from, t_to, t_via);
	
	/* UNCHECKED */ MCCanvasPointCreateWithMCGPoint(t_from, r_from);
}

void MCCanvasGradientGetTo(MCCanvasGradientRef p_gradient, MCCanvasPointRef &r_to)
{
	MCGPoint t_from, t_to, t_via;
	MCCanvasGradientGetPoints(p_gradient, t_from, t_to, t_via);
	
	/* UNCHECKED */ MCCanvasPointCreateWithMCGPoint(t_to, r_to);
}

void MCCanvasGradientGetVia(MCCanvasGradientRef p_gradient, MCCanvasPointRef &r_via)
{
	MCGPoint t_from, t_to, t_via;
	MCCanvasGradientGetPoints(p_gradient, t_from, t_to, t_via);
	
	/* UNCHECKED */ MCCanvasPointCreateWithMCGPoint(t_via, r_via);
}

void MCCanvasGradientSetFrom(MCCanvasPointRef p_from, MCCanvasGradientRef &x_gradient)
{
	MCGPoint t_from, t_to, t_via;
	MCCanvasGradientGetPoints(x_gradient, t_from, t_to, t_via);
	MCCanvasGradientSetPoints(x_gradient, *MCCanvasPointGet(p_from), t_to, t_via);
}

void MCCanvasGradientSetTo(MCCanvasPointRef p_to, MCCanvasGradientRef &x_gradient)
{
	MCGPoint t_from, t_to, t_via;
	MCCanvasGradientGetPoints(x_gradient, t_from, t_to, t_via);
	MCCanvasGradientSetPoints(x_gradient, t_from, *MCCanvasPointGet(p_to), t_via);
}

void MCCanvasGradientSetVia(MCCanvasPointRef p_via, MCCanvasGradientRef &x_gradient)
{
	MCGPoint t_from, t_to, t_via;
	MCCanvasGradientGetPoints(x_gradient, t_from, t_to, t_via);
	MCCanvasGradientSetPoints(x_gradient, t_from, t_to, *MCCanvasPointGet(p_via));
}

void MCCanvasGradientGetTransform(MCCanvasGradientRef p_gradient, MCCanvasTransformRef &r_transform)
{
	r_transform = MCValueRetain(MCCanvasGradientGet(p_gradient)->transform);
}

void MCCanvasGradientSetTransform(MCCanvasTransformRef p_transform, MCCanvasGradientRef &x_gradient)
{
	__MCCanvasGradientImpl t_gradient;
	t_gradient = *MCCanvasGradientGet(x_gradient);
	t_gradient.transform = p_transform;
	MCCanvasGradientSet(t_gradient, x_gradient);
}

// Operators

// TODO - replace this with a binary search :)
bool MCProperListGetGradientStopInsertionPoint(MCProperListRef p_list, MCCanvasGradientStopRef p_stop, uindex_t &r_index)
{
	uindex_t t_length;
	t_length = MCProperListGetLength(p_list);
	
	MCCanvasFloat t_offset;
	t_offset = MCCanvasGradientStopGet(p_stop)->offset;
	
	for (uindex_t i = 0; i < t_length; i++)
	{
		MCCanvasGradientStopRef t_stop;
		if (!MCProperListFetchGradientStopAt(p_list, i, t_stop))
			return false;
		if (t_offset < MCCanvasGradientStopGet(p_stop)->offset)
		{
			r_index = i;
			return true;
		}
	}
	
	r_index = t_length;
	
	return true;
}

void MCCanvasGradientAddStop(MCCanvasGradientStopRef p_stop, MCCanvasGradientRef &x_gradient)
{
	bool t_success;
	t_success = true;
	
	__MCCanvasGradientStopImpl *t_new_stop;
	t_new_stop = MCCanvasGradientStopGet(p_stop);
	
	if (t_new_stop->offset < 0 || t_new_stop->offset > 1)
	{
		MCCanvasThrowError(kMCCanvasGradientStopRangeErrorTypeInfo);
		return;
	}
	
	__MCCanvasGradientImpl t_gradient;
	t_gradient = *MCCanvasGradientGet(x_gradient);
	
	MCProperListRef t_mutable_ramp;
	t_mutable_ramp = nil;
	
	if (t_success)
		t_success = MCProperListMutableCopy(t_gradient.ramp, t_mutable_ramp);
	
	uindex_t t_index;
	
	if (t_success)
		t_success = MCProperListGetGradientStopInsertionPoint(t_mutable_ramp, p_stop, t_index);
	
	if (t_success)
		t_success = MCProperListInsertElement(t_mutable_ramp, p_stop, t_index);
	
	MCProperListRef t_new_ramp;
	t_new_ramp = nil;
	
	if (t_success)
		t_success = MCProperListCopyAndRelease(t_mutable_ramp, t_new_ramp);
	
	if (t_success)
	{
		t_gradient.ramp = t_new_ramp;
		MCCanvasGradientSet(t_gradient, x_gradient);
		MCValueRelease(t_new_ramp);
	}
	else
		MCValueRelease(t_mutable_ramp);
}

void MCCanvasGradientTransform(MCCanvasGradientRef &x_gradient, const MCGAffineTransform &p_transform)
{
	MCCanvasTransformRef t_transform;
	t_transform = MCValueRetain(MCCanvasGradientGet(x_gradient)->transform);
	
	MCCanvasTransformConcat(t_transform, p_transform);
	
	if (!MCErrorIsPending())
		MCCanvasGradientSetTransform(t_transform, x_gradient);
	
	MCValueRelease(t_transform);
}

void MCCanvasGradientTransform(MCCanvasGradientRef &x_gradient, MCCanvasTransformRef p_transform)
{
	MCCanvasGradientTransform(x_gradient, *MCCanvasTransformGet(p_transform));
}

void MCCanvasGradientScale(MCCanvasGradientRef &x_gradient, MCCanvasFloat p_xscale, MCCanvasFloat p_yscale)
{
	MCCanvasGradientTransform(x_gradient, MCGAffineTransformMakeScale(p_xscale, p_yscale));
}

void MCCanvasGradientScaleWithList(MCCanvasGradientRef &x_gradient, MCProperListRef p_scale)
{
	MCGPoint t_scale;
	if (!MCProperListToScale(p_scale, t_scale))
		return;
	
	MCCanvasGradientScale(x_gradient, t_scale.x, t_scale.y);
}

void MCCanvasGradientRotate(MCCanvasGradientRef &x_gradient, MCCanvasFloat p_angle)
{
	MCCanvasGradientTransform(x_gradient, MCGAffineTransformMakeRotation(MCCanvasAngleToDegrees(p_angle)));
}

void MCCanvasGradientTranslate(MCCanvasGradientRef &x_gradient, MCCanvasFloat p_x, MCCanvasFloat p_y)
{
	MCCanvasGradientTransform(x_gradient, MCGAffineTransformMakeTranslation(p_x, p_y));
}

void MCCanvasGradientTranslateWithList(MCCanvasGradientRef &x_gradient, MCProperListRef p_translation)
{
	MCGPoint t_translation;
	if (!MCProperListToTranslation(p_translation, t_translation))
		return;
	
	MCCanvasGradientTranslate(x_gradient, t_translation.x, t_translation.y);
}

////////////////////////////////////////////////////////////////////////////////

// Path

static void __MCCanvasPathDestroy(MCValueRef p_value)
{
	MCGPathRelease(MCCanvasPathGetMCGPath((MCCanvasPathRef) p_value));
}

static bool __MCCanvasPathCopy(MCValueRef p_value, bool p_release, MCValueRef &r_copy)
{
	if (p_release)
		r_copy = p_value;
	else
		r_copy = MCValueRetain(p_value);
	
	return true;
}

static bool __MCCanvasPathEqual(MCValueRef p_left, MCValueRef p_right)
{
	if (p_left == p_right)
		return true;
	
	return MCGPathIsEqualTo(MCCanvasPathGetMCGPath((MCCanvasPathRef)p_left), MCCanvasPathGetMCGPath((MCCanvasPathRef)p_right));
}

static bool __MCCanvasPathHashCallback(void *p_context, MCGPathCommand p_command, MCGPoint *p_points, uint32_t p_point_count)
{
	hash_t *t_hash;
	t_hash = static_cast<hash_t*>(p_context);
	
	*t_hash ^= MCHashInteger(p_command);
	for (uint32_t i = 0; i < p_point_count; i++)
	{
		*t_hash ^= MCHashDouble(p_points[i].x);
		*t_hash ^= MCHashDouble(p_points[i].y);
	}
	
	return true;
}

static hash_t __MCCanvasPathHash(MCValueRef p_value)
{
	hash_t t_hash;
	t_hash = 0;
	
	/* UNCHECKED */ MCGPathIterate(MCCanvasPathGetMCGPath((MCCanvasPathRef)p_value), __MCCanvasPathHashCallback, &t_hash);
	
	return t_hash;
}

static bool __MCCanvasPathDescribe(MCValueRef p_value, MCStringRef &r_desc)
{
	// TODO - implement describe
	return false;
}

bool MCCanvasPathCreateWithMCGPath(MCGPathRef p_path, MCCanvasPathRef &r_path)
{
	bool t_success;
	t_success = true;
	
	MCCanvasPathRef t_path;
	t_path = nil;
	
	if (t_success)
		t_success = MCValueCreateCustom(kMCCanvasPathTypeInfo, sizeof(__MCCanvasPathImpl), t_path);
	
	if (t_success)
	{
		MCGPathCopy(p_path, *MCCanvasPathGet(t_path));
		t_success = MCGPathIsValid(*MCCanvasPathGet(t_path));
	}
	
	if (t_success)
		t_success = MCValueInter(t_path, r_path);
	
	MCValueRelease(t_path);
	
	return t_success;
}

__MCCanvasPathImpl *MCCanvasPathGet(MCCanvasPathRef p_path)
{
	return (__MCCanvasPathImpl*)MCValueGetExtraBytesPtr(p_path);
}

MCGPathRef MCCanvasPathGetMCGPath(MCCanvasPathRef p_path)
{
	return *MCCanvasPathGet(p_path);
}

bool MCCanvasPathCreateEmpty(MCCanvasPathRef &r_path)
{
	bool t_success;
	t_success = true;
	
	MCGPathRef t_gpath;
	t_gpath = nil;
	
	MCCanvasPathRef t_path;
	t_path = nil;
	
	if (t_success)
		t_success = MCGPathCreateMutable(t_gpath);
	
	if (t_success)
		t_success = MCCanvasPathCreateWithMCGPath(t_gpath, t_path);
	
	MCGPathRelease(t_gpath);
	
	if (t_success)
		r_path = t_path;
	
	return t_success;
}

//////////

bool MCProperListToRadii(MCProperListRef p_list, MCGPoint &r_radii)
{
	bool t_success;
	t_success = true;
	
	real64_t t_radii[2];
	
	if (t_success)
		t_success = MCProperListFetchAsArrayOfReal(p_list, 2, t_radii);
	
	if (t_success)
		r_radii = MCGPointMake(t_radii[0], t_radii[1]);
	else
		MCCanvasThrowError(kMCCanvasRadiiListFormatErrorTypeInfo);
	
	return t_success;
}

// Constructors

void MCCanvasPathMakeEmpty(MCCanvasPathRef &r_path)
{
	r_path = MCValueRetain(kMCCanvasEmptyPath);
}

struct MCCanvasPathSVGParseContext
{
	MCGPathRef path;
	MCGPoint first_point;
	MCGPoint last_point;
	MCGPoint last_control;
	MCSVGPathCommand last_command;
};

bool MCCanvasPathSVGParseCallback(void *p_context, MCSVGPathCommand p_command, float32_t *p_params, uindex_t p_param_count)
{
	MCCanvasPathSVGParseContext *t_context;
	t_context = static_cast<MCCanvasPathSVGParseContext*>(p_context);
	
	switch (p_command)
	{
		case kMCSVGPathMoveTo:
		case kMCSVGPathRelativeMoveTo:
		{
			MCGPoint t_point;
			t_point = MCGPointMake(p_params[0], p_params[1]);
			if (p_command == kMCSVGPathRelativeMoveTo)
				t_point = MCGPointRelativeToAbsolute(t_context->last_point, t_point);
			MCGPathMoveTo(t_context->path, t_point);
			t_context->last_point = t_context->first_point = t_point;
			break;
		}
			
		case kMCSVGPathClose:
		case kMCSVGPathRelativeClose:
			MCGPathCloseSubpath(t_context->path);
			t_context->last_point = t_context->first_point;
			break;
			
		case kMCSVGPathLineTo:
		case kMCSVGPathRelativeLineTo:
		{
			MCGPoint t_point;
			t_point = MCGPointMake(p_params[0], p_params[1]);
			if (p_command == kMCSVGPathRelativeLineTo)
				t_point = MCGPointRelativeToAbsolute(t_context->last_point, t_point);
			MCGPathLineTo(t_context->path, t_point);
			t_context->last_point = t_point;
			break;
		}
			
		case kMCSVGPathHorizontalLineTo:
		case kMCSVGPathRelativeHorizontalLineTo:
		{
			MCGPoint t_point;
			t_point = t_context->last_point;
			if (p_command == kMCSVGPathRelativeHorizontalLineTo)
				t_point.x += p_params[0];
			else
				t_point.x = p_params[0];
			MCGPathLineTo(t_context->path, t_point);
			t_context->last_point = t_point;
			break;
		}
			
		case kMCSVGPathVerticalLineTo:
		case kMCSVGPathRelativeVerticalLineTo:
		{
			MCGPoint t_point;
			t_point = t_context->last_point;
			if (p_command == kMCSVGPathRelativeVerticalLineTo)
				t_point.y += p_params[0];
			else
				t_point.y = p_params[0];
			MCGPathLineTo(t_context->path, t_point);
			t_context->last_point = t_point;
			break;
		}
			
		case kMCSVGPathCurveTo:
		case kMCSVGPathRelativeCurveTo:
		{
			MCGPoint t_point[3];
			t_point[0] = MCGPointMake(p_params[0], p_params[1]);
			t_point[1] = MCGPointMake(p_params[2], p_params[3]);
			t_point[2] = MCGPointMake(p_params[4], p_params[5]);
			if (p_command == kMCSVGPathRelativeCurveTo)
			{
				t_point[0] = MCGPointRelativeToAbsolute(t_context->last_point, t_point[0]);
				t_point[1] = MCGPointRelativeToAbsolute(t_context->last_point, t_point[1]);
				t_point[2] = MCGPointRelativeToAbsolute(t_context->last_point, t_point[2]);
			}
			MCGPathCubicTo(t_context->path, t_point[0], t_point[1], t_point[2]);
			t_context->last_point = t_point[2];
			t_context->last_control = t_point[1];
			break;
		}
			
		case kMCSVGPathShorthandCurveTo:
		case kMCSVGPathRelativeShorthandCurveTo:
		{
			MCGPoint t_point[3];
			t_point[1] = MCGPointMake(p_params[0], p_params[1]);
			t_point[2] = MCGPointMake(p_params[2], p_params[3]);
			if (p_command == kMCSVGPathRelativeCurveTo)
			{
				t_point[1] = MCGPointRelativeToAbsolute(t_context->last_point, t_point[1]);
				t_point[2] = MCGPointRelativeToAbsolute(t_context->last_point, t_point[2]);
			}
			if (MCSVGPathCommandIsCubic(t_context->last_command))
				t_point[0] = MCGPointReflect(t_context->last_point, t_context->last_control);
			else
				t_point[0] = t_point[1];
			
			MCGPathCubicTo(t_context->path, t_point[0], t_point[1], t_point[2]);
			t_context->last_point = t_point[2];
			t_context->last_control = t_point[1];
			break;
		}
			
		case kMCSVGPathQuadraticCurveTo:
		case kMCSVGPathRelativeQuadraticCurveTo:
		{
			MCGPoint t_point[2];
			t_point[0] = MCGPointMake(p_params[0], p_params[1]);
			t_point[1] = MCGPointMake(p_params[2], p_params[3]);
			if (p_command == kMCSVGPathRelativeCurveTo)
			{
				t_point[0] = MCGPointRelativeToAbsolute(t_context->last_point, t_point[0]);
				t_point[1] = MCGPointRelativeToAbsolute(t_context->last_point, t_point[1]);
			}
			MCGPathQuadraticTo(t_context->path, t_point[0], t_point[1]);
			t_context->last_point = t_point[1];
			t_context->last_control = t_point[0];
			break;
		}
			
		case kMCSVGPathShorthandQuadraticCurveTo:
		case kMCSVGPathRelativeShorthandQuadraticCurveTo:
		{
			MCGPoint t_point[2];
			t_point[1] = MCGPointMake(p_params[0], p_params[1]);
			if (p_command == kMCSVGPathRelativeCurveTo)
			{
				t_point[1] = MCGPointRelativeToAbsolute(t_context->last_point, t_point[1]);
			}
			if (MCSVGPathCommandIsQuadratic(t_context->last_command))
				t_point[0] = MCGPointReflect(t_context->last_point, t_context->last_control);
			else
				t_point[0] = t_point[1];
			
			MCGPathQuadraticTo(t_context->path, t_point[0], t_point[1]);
			t_context->last_point = t_point[1];
			t_context->last_control = t_point[0];
			break;
		}
			
		case kMCSVGPathEllipticalCurveTo:
		case kMCSVGPathRelativeEllipticalCurveTo:
		{
			MCCanvasFloat t_rx, t_ry;
			MCCanvasFloat t_xrotation;
			bool t_large_arc, t_sweep;
			MCGPoint t_point;
			t_rx = p_params[0]; t_ry = p_params[1];
			t_xrotation = p_params[2];
			t_large_arc = p_params[3] != 0;
			t_sweep = p_params[4] != 0;
			t_point = MCGPointMake(p_params[5], p_params[6]);
			if (p_command == kMCSVGPathRelativeEllipticalCurveTo)
				t_point = MCGPointRelativeToAbsolute(t_context->last_point, t_point);
			
			MCGPathArcTo(t_context->path, MCGSizeMake(t_rx, t_ry), t_xrotation, t_large_arc, t_sweep, t_point);
			t_context->last_point = t_point;
			break;
		}
			
		default:
			MCUnreachable();
			break;
	}
	
	t_context->last_command = p_command;
	
	return MCGPathIsValid(t_context->path);
}

void MCCanvasPathMakeWithMCGPath(MCGPathRef p_path, MCCanvasPathRef &r_path)
{
	/* UNCHECKED */ MCCanvasPathCreateWithMCGPath(p_path, r_path);
}

// TODO - investigate error handling in libgraphics, libskia - don't think skia mem errors are tested for
void MCCanvasPathMakeWithInstructionsAsString(MCStringRef p_instructions, MCCanvasPathRef &r_path)
{
	bool t_success;
	t_success = true;
	
	MCGPathRef t_path;
	t_path = nil;
	
	if (t_success)
		t_success = MCGPathCreateMutable(t_path);
	
	if (t_success)
	{
		MCCanvasPathSVGParseContext t_context;
		t_context.path = t_path;
		t_context.first_point = t_context.last_point = MCGPointMake(0, 0);
		t_success = MCSVGParse(p_instructions, MCCanvasPathSVGParseCallback, &t_context);
	}
	
	if (t_success)
		MCCanvasPathMakeWithMCGPath(t_path, r_path);
	
	MCGPathRelease(t_path);
}

void MCCanvasPathMakeWithRoundedRectangleWithRadii(MCCanvasRectangleRef p_rect, MCCanvasFloat p_x_radius, MCCanvasFloat p_y_radius, MCCanvasPathRef &r_path)
{
	MCGPathRef t_path;
	t_path = nil;
	
	if (!MCGPathCreateMutable(t_path))
		return;
	
	MCGPathAddRoundedRectangle(t_path, *MCCanvasRectangleGet(p_rect), MCGSizeMake(p_x_radius, p_y_radius));
	if (MCGPathIsValid(t_path))
		MCCanvasPathMakeWithMCGPath(t_path, r_path);
	
	MCGPathRelease(t_path);
}

void MCCanvasPathMakeWithRoundedRectangle(MCCanvasRectangleRef p_rect, MCCanvasFloat p_radius, MCCanvasPathRef &r_path)
{
	MCCanvasPathMakeWithRoundedRectangleWithRadii(p_rect, p_radius, p_radius, r_path);
}

void MCCanvasPathMakeWithRoundedRectangleWithRadiiAsList(MCCanvasRectangleRef p_rect, MCProperListRef p_radii, MCCanvasPathRef &r_path)
{
	MCGPoint t_radii;
	if (!MCProperListToRadii(p_radii, t_radii))
		return;
	
	MCCanvasPathMakeWithRoundedRectangleWithRadii(p_rect, t_radii.x, t_radii.y, r_path);
}

void MCCanvasPathMakeWithRectangle(MCCanvasRectangleRef p_rect, MCCanvasPathRef &r_path)
{
	MCGPathRef t_path;
	t_path = nil;
	
	if (!MCGPathCreateMutable(t_path))
		return;
	
	MCGPathAddRectangle(t_path, *MCCanvasRectangleGet(p_rect));
	if (MCGPathIsValid(t_path))
		MCCanvasPathMakeWithMCGPath(t_path, r_path);

	MCGPathRelease(t_path);
}

void MCCanvasPathMakeWithEllipse(MCCanvasPointRef p_center, MCCanvasFloat p_radius_x, MCCanvasFloat p_radius_y, MCCanvasPathRef &r_path)
{
	MCGPathRef t_path;
	t_path = nil;
	
	if (!MCGPathCreateMutable(t_path))
		return;
	
	MCGPathAddEllipse(t_path, *MCCanvasPointGet(p_center), MCGSizeMake(2*p_radius_x, 2*p_radius_y), 0);
	if (MCGPathIsValid(t_path))
		MCCanvasPathMakeWithMCGPath(t_path, r_path);
	
	MCGPathRelease(t_path);
}

void MCCanvasPathMakeWithEllipseWithRadiiAsList(MCCanvasPointRef p_center, MCProperListRef p_radii, MCCanvasPathRef &r_path)
{
	MCGPoint t_radii;
	if (!MCProperListToRadii(p_radii, t_radii))
		return;
	
	MCCanvasPathMakeWithEllipse(p_center, t_radii.x, t_radii.y, r_path);
}

void MCCanvasPathMakeWithCircle(MCCanvasPointRef p_center, MCCanvasFloat p_radius, MCCanvasPathRef &r_path)
{
	MCCanvasPathMakeWithEllipse(p_center, p_radius, p_radius, r_path);
}

void MCCanvasPathMakeWithLine(MCCanvasPointRef p_start, MCCanvasPointRef p_end, MCCanvasPathRef &r_path)
{
	MCGPathRef t_path;
	t_path = nil;
	
	if (!MCGPathCreateMutable(t_path))
		return;
	
	MCGPathAddLine(t_path, *MCCanvasPointGet(p_start), *MCCanvasPointGet(p_end));
	if (MCGPathIsValid(t_path))
		MCCanvasPathMakeWithMCGPath(t_path, r_path);
	
	MCGPathRelease(t_path);
}

bool MCCanvasPointsListToMCGPoints(MCProperListRef p_points, MCGPoint *r_points)
{
	bool t_success;
	t_success = true;
	
	MCGPoint *t_points;
	t_points = nil;
	
	uint32_t t_point_count;
	t_point_count = MCProperListGetLength(p_points);
	
	if (t_success)
		t_success = MCMemoryNewArray(t_point_count, t_points);
	
	for (uint32_t i = 0; t_success && i < t_point_count; i++)
	{
		MCValueRef t_value;
		t_value = MCProperListFetchElementAtIndex(p_points, t_point_count);
		
		if (MCValueGetTypeInfo(t_value) == kMCCanvasPointTypeInfo)
		{
			MCCanvasPointGetMCGPoint((MCCanvasPointRef)t_value, t_points[i]);
		}
		else
		{
			MCCanvasThrowError(kMCCanvasPathPointListFormatErrorTypeInfo);
			t_success = false;
		}
	}
	
	if (t_success)
		r_points = t_points;
	else
		MCMemoryDeleteArray(t_points);
	
	return t_success;
}

void MCCanvasPathMakeWithPoints(bool p_close, MCProperListRef p_points, MCCanvasPathRef &r_path)
{
	bool t_success;
	t_success = true;
	
	MCGPathRef t_path;
	t_path = nil;
	
	if (t_success)
		t_success = MCGPathCreateMutable(t_path);
	
	MCGPoint *t_points;
	t_points = nil;
	
	if (t_success)
		t_success = MCCanvasPointsListToMCGPoints(p_points, t_points);
	
	if (t_success)
	{
		if (p_close)
			MCGPathAddPolygon(t_path, t_points, MCProperListGetLength(p_points));
		else
			MCGPathAddPolyline(t_path, t_points, MCProperListGetLength(p_points));
		
		t_success = MCGPathIsValid(t_path);
	}
	
	if (t_success)
		MCCanvasPathMakeWithMCGPath(t_path, r_path);
	
	MCGPathRelease(t_path);
	MCMemoryDeleteArray(t_points);
}

// Properties

void MCCanvasPathSetMCGPath(MCGPathRef p_path, MCCanvasPathRef &x_path)
{
	MCCanvasPathRef t_path;
	if (!MCCanvasPathCreateWithMCGPath(p_path, t_path))
		return;
	MCValueAssign(x_path, t_path);
	MCValueRelease(t_path);
}

void MCCanvasPathGetSubpaths(integer_t p_start, integer_t p_end, MCCanvasPathRef p_path, MCCanvasPathRef &r_subpaths)
{
	MCGPathRef t_path;
	t_path = nil;
	
	if (!MCGPathMutableCopySubpaths(*MCCanvasPathGet(p_path), p_start, p_end, t_path))
		return;
	
	MCCanvasPathMakeWithMCGPath(t_path, r_subpaths);
	MCGPathRelease(t_path);
}

void MCCanvasPathGetSubpath(integer_t p_index, MCCanvasPathRef p_path, MCCanvasPathRef &r_subpath)
{
	MCCanvasPathGetSubpaths(p_index, p_index, p_path, r_subpath);
}

void MCCanvasPathGetBoundingBox(MCCanvasPathRef p_path, MCCanvasRectangleRef &r_bounds)
{
	MCGRectangle t_rect;
	MCGPathGetBoundingBox(*MCCanvasPathGet(p_path), t_rect);
	
	/* UNCHECKED */ MCCanvasRectangleCreateWithMCGRectangle(t_rect, r_bounds);
}

void MCCanvasPathGetInstructionsAsString(MCCanvasPathRef p_path, MCStringRef &r_instruction_string)
{
	MCAutoStringRef t_instruction_string;
	if (MCGPathGetSVGData(MCCanvasPathGetMCGPath(p_path), &t_instruction_string))
		r_instruction_string = MCValueRetain(*t_instruction_string);
}

// Operations

void MCCanvasPathTransform(MCCanvasPathRef &x_path, const MCGAffineTransform &p_transform)
{
	// Path transformations are applied immediately
	bool t_success;
	t_success = true;
	
	MCGPathRef t_path;
	t_path = nil;

	if (t_success)
	{
		MCGPathMutableCopy(*MCCanvasPathGet(x_path), t_path);
		t_success = MCGPathIsValid(t_path);
	}
	
	if (t_success)
		t_success = MCGPathTransform(t_path, p_transform);
	
	if (t_success)
		MCCanvasPathSetMCGPath(t_path, x_path);
	
	MCGPathRelease(t_path);
}

void MCCanvasPathTransform(MCCanvasPathRef &x_path, MCCanvasTransformRef p_transform)
{
	MCCanvasPathTransform(x_path, *MCCanvasTransformGet(p_transform));
}

void MCCanvasPathScale(MCCanvasPathRef &x_path, MCCanvasFloat p_xscale, MCCanvasFloat p_yscale)
{
	MCCanvasPathTransform(x_path, MCGAffineTransformMakeScale(p_xscale, p_yscale));
}

void MCCanvasPathScaleWithList(MCCanvasPathRef &x_path, MCProperListRef p_scale)
{
	MCGPoint t_scale;
	if (!MCProperListToScale(p_scale, t_scale))
		return;
	
	MCCanvasPathScale(x_path, t_scale.x, t_scale.y);
}

void MCCanvasPathRotate(MCCanvasPathRef &x_path, MCCanvasFloat p_angle)
{
	MCCanvasPathTransform(x_path, MCGAffineTransformMakeRotation(MCCanvasAngleToDegrees(p_angle)));
}

void MCCanvasPathTranslate(MCCanvasPathRef &x_path, MCCanvasFloat p_x, MCCanvasFloat p_y)
{
	MCCanvasPathTransform(x_path, MCGAffineTransformMakeTranslation(p_x, p_y));
}

void MCCanvasPathTranslateWithList(MCCanvasPathRef &x_path, MCProperListRef p_translation)
{
	MCGPoint t_translation;
	if (!MCProperListToTranslation(p_translation, t_translation))
		return;
	
	MCCanvasPathTranslate(x_path, t_translation.x, t_translation.y);
}

void MCCanvasPathAddPath(MCCanvasPathRef p_source, MCCanvasPathRef &x_dest)
{
	bool t_success;
	t_success = true;
	
	MCGPathRef t_path;
	t_path = nil;
	
	if (t_success)
	{
		MCGPathMutableCopy(*MCCanvasPathGet(x_dest), t_path);
		t_success = MCGPathIsValid(t_path);
	}
	
	if (t_success)
	{
		MCGPathAddPath(t_path, *MCCanvasPathGet(p_source));
		t_success = MCGPathIsValid(t_path);
	}
	
	if (t_success)
		MCCanvasPathSetMCGPath(t_path, x_dest);
	
	MCGPathRelease(t_path);
}

void MCCanvasPathMoveTo(MCCanvasPointRef p_point, MCCanvasPathRef &x_path)
{
	bool t_success;
	t_success = true;
	
	MCGPathRef t_path;
	t_path = nil;
	
	if (t_success)
	{
		MCGPathMutableCopy(*MCCanvasPathGet(x_path), t_path);
		t_success = MCGPathIsValid(t_path);
	}
	
	if (t_success)
	{
		MCGPathMoveTo(t_path, *MCCanvasPointGet(p_point));
		t_success = MCGPathIsValid(t_path);
	}
	
	if (t_success)
		MCCanvasPathSetMCGPath(t_path, x_path);
	
	MCGPathRelease(t_path);
}

void MCCanvasPathLineTo(MCCanvasPointRef p_point, MCCanvasPathRef &x_path)
{
	bool t_success;
	t_success = true;
	
	MCGPathRef t_path;
	t_path = nil;
	
	if (t_success)
	{
		MCGPathMutableCopy(*MCCanvasPathGet(x_path), t_path);
		t_success = MCGPathIsValid(t_path);
	}
	
	if (t_success)
	{
		MCGPathLineTo(t_path, *MCCanvasPointGet(p_point));
		t_success = MCGPathIsValid(t_path);
	}
	
	if (t_success)
		MCCanvasPathSetMCGPath(t_path, x_path);
	
	MCGPathRelease(t_path);
}

void MCCanvasPathCurveThroughPoint(MCCanvasPointRef p_through, MCCanvasPointRef p_to, MCCanvasPathRef &x_path)
{
	bool t_success;
	t_success = true;
	
	MCGPathRef t_path;
	t_path = nil;
	
	if (t_success)
	{
		MCGPathMutableCopy(*MCCanvasPathGet(x_path), t_path);
		t_success = MCGPathIsValid(t_path);
	}
	
	if (t_success)
	{
		MCGPathQuadraticTo(t_path, *MCCanvasPointGet(p_through), *MCCanvasPointGet(p_to));
		t_success = MCGPathIsValid(t_path);
	}
	
	if (t_success)
		MCCanvasPathSetMCGPath(t_path, x_path);
	
	MCGPathRelease(t_path);
}

void MCCanvasPathCurveThroughPoints(MCCanvasPointRef p_through_a, MCCanvasPointRef p_through_b, MCCanvasPointRef p_to, MCCanvasPathRef &x_path)
{
	bool t_success;
	t_success = true;
	
	MCGPathRef t_path;
	t_path = nil;
	
	if (t_success)
	{
		MCGPathMutableCopy(*MCCanvasPathGet(x_path), t_path);
		t_success = MCGPathIsValid(t_path);
	}
	
	if (t_success)
	{
		MCGPathCubicTo(t_path, *MCCanvasPointGet(p_through_a), *MCCanvasPointGet(p_through_b), *MCCanvasPointGet(p_to));
		t_success = MCGPathIsValid(t_path);
	}
	
	if (t_success)
		MCCanvasPathSetMCGPath(t_path, x_path);
	
	MCGPathRelease(t_path);
}

void MCCanvasPathClosePath(MCCanvasPathRef &x_path)
{
	bool t_success;
	t_success = true;
	
	MCGPathRef t_path;
	t_path = nil;
	
	if (t_success)
	{
		MCGPathMutableCopy(*MCCanvasPathGet(x_path), t_path);
		t_success = MCGPathIsValid(t_path);
	}
	
	if (t_success)
	{
		MCGPathCloseSubpath(t_path);
		t_success = MCGPathIsValid(t_path);
	}
	
	if (t_success)
		MCCanvasPathSetMCGPath(t_path, x_path);
	
	MCGPathRelease(t_path);
}

////////////////////////////////////////////////////////////////////////////////

// Effect

static void __MCCanvasEffectDestroy(MCValueRef p_value)
{
	MCValueRelease(MCCanvasEffectGet((MCCanvasEffectRef)p_value)->color);
}

static bool __MCCanvasEffectCopy(MCValueRef p_value, bool p_release, MCValueRef &r_copy)
{
	if (p_release)
		r_copy = p_value;
	else
		r_copy = MCValueRetain(p_value);
	
	return true;
}

static bool __MCCanvasEffectEqual(MCValueRef p_left, MCValueRef p_right)
{
	if (p_left == p_right)
		return true;
	
	__MCCanvasEffectImpl *t_left, *t_right;
	t_left = MCCanvasEffectGet((MCCanvasEffectRef)p_left);
	t_right = MCCanvasEffectGet((MCCanvasEffectRef)p_right);
	
	if (t_left->type != t_right->type)
		return false;
	
	if (!MCValueIsEqualTo(t_left->color, t_right->color) || t_left->opacity != t_right->opacity || t_left->blend_mode != t_right->blend_mode)
		return false;
	
	switch (t_left->type)
	{
		case kMCCanvasEffectTypeColorOverlay:
			break;
			
		case kMCCanvasEffectTypeInnerGlow:
		case kMCCanvasEffectTypeOuterGlow:
			if (t_left->size != t_right->size || t_left->spread != t_right->spread)
				return false;
			break;
			
		case kMCCanvasEffectTypeInnerShadow:
		case kMCCanvasEffectTypeOuterShadow:
			if (t_left->size != t_right->size || t_left->spread != t_right->spread)
				return false;
			if (t_left->distance != t_right->distance || t_left->angle != t_right->angle)
				return false;
			break;
	}
	
	return true;
}

static hash_t __MCCanvasEffectHash(MCValueRef p_value)
{
	__MCCanvasEffectImpl *t_effect;
	t_effect = MCCanvasEffectGet((MCCanvasEffectRef)p_value);
	
	hash_t t_hash;
	t_hash = MCValueHash(t_effect->color) ^ MCHashInteger(t_effect->blend_mode) ^ MCHashDouble(t_effect->opacity);
	
	switch (t_effect->type)
	{
		case kMCCanvasEffectTypeColorOverlay:
			break;
			
		case kMCCanvasEffectTypeInnerGlow:
		case kMCCanvasEffectTypeOuterGlow:
			t_hash ^= MCHashDouble(t_effect->size) ^ MCHashDouble(t_effect->spread);
			break;
			
		case kMCCanvasEffectTypeInnerShadow:
		case kMCCanvasEffectTypeOuterShadow:
			t_hash ^= MCHashDouble(t_effect->size) ^ MCHashDouble(t_effect->spread);
			t_hash ^= MCHashDouble(t_effect->distance) ^ MCHashDouble(t_effect->angle);
			break;
	}
	
	return t_hash;
}

static bool __MCCanvasEffectDescribe(MCValueRef p_value, MCStringRef &r_desc)
{
	// TODO - implement describe
	return false;
}

bool MCCanvasEffectCreate(const __MCCanvasEffectImpl &p_effect, MCCanvasEffectRef &r_effect)
{
	bool t_success;
	t_success = true;
	
	MCCanvasEffectRef t_effect;
	t_effect = nil;
	
	if (t_success)
		t_success = MCValueCreateCustom(kMCCanvasEffectTypeInfo, sizeof(__MCCanvasEffectImpl), t_effect);
	
	if (t_success)
	{
		*MCCanvasEffectGet(t_effect) = p_effect;
		MCValueRetain(MCCanvasEffectGet(t_effect)->color);
		t_success = MCValueInter(t_effect, r_effect);
	}
	
	MCValueRelease(t_effect);
	
	return t_success;
}

__MCCanvasEffectImpl *MCCanvasEffectGet(MCCanvasEffectRef p_effect)
{
	return (__MCCanvasEffectImpl*)MCValueGetExtraBytesPtr(p_effect);
}

//////////

void MCCanvasEffectEvaluateType(integer_t p_type, integer_t& r_type)
{
	r_type = p_type;
}

// Constructors

void MCCanvasEffectMakeWithPropertyArray(integer_t p_type, MCArrayRef p_properties, MCCanvasEffectRef &r_effect)
{
	// TODO - defaults for missing properties?
	bool t_success;
	t_success = true;
	
	__MCCanvasEffectImpl t_effect;
	t_effect.type = (MCCanvasEffectType)p_type;
	
	real64_t t_opacity;
	
	if (t_success)
		t_success = MCArrayFetchReal(p_properties, s_effect_property_map[kMCCanvasEffectPropertyOpacity], t_opacity);
	
	MCStringRef t_blend_mode;
	t_blend_mode = nil;
	
	// Blend Mode
	if (t_success)
		t_success = MCArrayFetchString(p_properties, s_effect_property_map[kMCCanvasEffectPropertyBlendMode], t_blend_mode) &&
		MCCanvasBlendModeFromString(t_blend_mode, t_effect.blend_mode);
	
	if (t_success)
		t_success = MCArrayFetchCanvasColor(p_properties, s_effect_property_map[kMCCanvasEffectPropertyColor], t_effect.color);
	
	// read properties for each effect type
	switch (t_effect.type)
	{
		case kMCCanvasEffectTypeColorOverlay:
			// no other properties
			break;
			
		case kMCCanvasEffectTypeInnerShadow:
		case kMCCanvasEffectTypeOuterShadow:
		{
			real64_t t_distance, t_angle;
			real64_t t_size, t_spread;
			// distance
			if (t_success)
				t_success = MCArrayFetchReal(p_properties, s_effect_property_map[kMCCanvasEffectPropertyDistance], t_distance);
			// angle
			if (t_success)
				t_success = MCArrayFetchReal(p_properties, s_effect_property_map[kMCCanvasEffectPropertyAngle], t_angle);
			// size
			if (t_success)
				t_success = MCArrayFetchReal(p_properties, s_effect_property_map[kMCCanvasEffectPropertySize], t_size);
			// spread
			if (t_success)
				t_success = MCArrayFetchReal(p_properties, s_effect_property_map[kMCCanvasEffectPropertySpread], t_spread);
			
			t_effect.distance = t_distance;
			t_effect.angle = t_angle;
			t_effect.size = t_size;
			t_effect.spread = t_spread;
			
			break;
		}
			
		case kMCCanvasEffectTypeInnerGlow:
		case kMCCanvasEffectTypeOuterGlow:
		{
			real64_t t_size, t_spread;
			// size
			if (t_success)
				t_success = MCArrayFetchReal(p_properties, s_effect_property_map[kMCCanvasEffectPropertySize], t_size);
			// spread
			if (t_success)
				t_success = MCArrayFetchReal(p_properties, s_effect_property_map[kMCCanvasEffectPropertySpread], t_spread);
			
			t_effect.size = t_size;
			t_effect.spread = t_spread;
			
			break;
		}
			
		default:
			t_success = false;
	}

	// TODO - throw exception on error
	if (t_success)
		t_success = MCCanvasEffectCreate(t_effect, r_effect);
}

//////////

// Properties

void MCCanvasEffectSet(const __MCCanvasEffectImpl &p_effect, MCCanvasEffectRef &x_effect)
{
	MCCanvasEffectRef t_effect;
	t_effect = nil;
	
	if (!MCCanvasEffectCreate(p_effect, t_effect))
		return;
	
	MCValueAssign(x_effect, t_effect);
	MCValueRelease(t_effect);
}

bool MCCanvasEffectHasSizeAndSpread(MCCanvasEffectType p_type)
{
	return p_type == kMCCanvasEffectTypeInnerShadow || p_type == kMCCanvasEffectTypeOuterShadow || p_type == kMCCanvasEffectTypeInnerGlow || p_type == kMCCanvasEffectTypeOuterGlow;
}

bool MCCanvasEffectHasDistanceAndAngle(MCCanvasEffectType p_type)
{
	return p_type == kMCCanvasEffectTypeInnerShadow || p_type == kMCCanvasEffectTypeOuterShadow;
}

void MCCanvasEffectGetTypeAsString(MCCanvasEffectRef p_effect, MCStringRef &r_type)
{
	/* UNCHECKED */ MCCanvasEffectTypeToString(MCCanvasEffectGet(p_effect)->type, r_type);
}

void MCCanvasEffectGetColor(MCCanvasEffectRef p_effect, MCCanvasColorRef &r_color)
{
	r_color = MCValueRetain(MCCanvasEffectGet(p_effect)->color);
}

void MCCanvasEffectSetColor(MCCanvasColorRef p_color, MCCanvasEffectRef &x_effect)
{
	__MCCanvasEffectImpl t_effect;
	t_effect = *MCCanvasEffectGet(x_effect);
	t_effect.color = p_color;
	MCCanvasEffectSet(t_effect, x_effect);
}

void MCCanvasEffectGetBlendModeAsString(MCCanvasEffectRef p_effect, MCStringRef &r_blend_mode)
{
	/* UNCHECKED */ MCCanvasBlendModeToString(MCCanvasEffectGet(p_effect)->blend_mode, r_blend_mode);
}

void MCCanvasEffectSetBlendModeAsString(MCStringRef p_blend_mode, MCCanvasEffectRef &x_effect)
{
	__MCCanvasEffectImpl t_effect;
	t_effect = *MCCanvasEffectGet(x_effect);
	if (!MCCanvasBlendModeFromString(p_blend_mode, t_effect.blend_mode))
	{
		// TODO - throw blend mode error
		return;
	}
	MCCanvasEffectSet(t_effect, x_effect);
}

void MCCanvasEffectGetOpacity(MCCanvasEffectRef p_effect, MCCanvasFloat &r_opacity)
{
	r_opacity = MCCanvasEffectGet(p_effect)->opacity;
}

void MCCanvasEffectSetOpacity(MCCanvasFloat p_opacity, MCCanvasEffectRef &x_effect)
{
	__MCCanvasEffectImpl t_effect;
	t_effect = *MCCanvasEffectGet(x_effect);
	t_effect.opacity = p_opacity;
	MCCanvasEffectSet(t_effect, x_effect);
}

void MCCanvasEffectGetSize(MCCanvasEffectRef p_effect, MCCanvasFloat &r_size)
{
	if (!MCCanvasEffectHasSizeAndSpread(MCCanvasEffectGet(p_effect)->type))
	{
		// TODO - throw error
		return;
	}
	
	r_size = MCCanvasEffectGet(p_effect)->size;
}

void MCCanvasEffectSetSize(MCCanvasFloat p_size, MCCanvasEffectRef &x_effect)
{
	if (!MCCanvasEffectHasSizeAndSpread(MCCanvasEffectGet(x_effect)->type))
	{
		// TODO - throw error
		return;
	}

	__MCCanvasEffectImpl t_effect;
	t_effect = *MCCanvasEffectGet(x_effect);
	t_effect.size = p_size;
	MCCanvasEffectSet(t_effect, x_effect);
}

void MCCanvasEffectGetSpread(MCCanvasEffectRef p_effect, MCCanvasFloat &r_spread)
{
	if (!MCCanvasEffectHasSizeAndSpread(MCCanvasEffectGet(p_effect)->type))
	{
		// TODO - throw error
		return;
	}
	
	r_spread = MCCanvasEffectGet(p_effect)->spread;
}

void MCCanvasEffectSetSpread(MCCanvasFloat p_spread, MCCanvasEffectRef &x_effect)
{
	if (!MCCanvasEffectHasSizeAndSpread(MCCanvasEffectGet(x_effect)->type))
	{
		// TODO - throw error
		return;
	}
	
	__MCCanvasEffectImpl t_effect;
	t_effect = *MCCanvasEffectGet(x_effect);
	t_effect.spread = p_spread;
	MCCanvasEffectSet(t_effect, x_effect);
}

void MCCanvasEffectGetDistance(MCCanvasEffectRef p_effect, MCCanvasFloat &r_distance)
{
	if (!MCCanvasEffectHasDistanceAndAngle(MCCanvasEffectGet(p_effect)->type))
	{
		// TODO - throw error
		return;
	}
	
	r_distance = MCCanvasEffectGet(p_effect)->distance;
}

void MCCanvasEffectSetDistance(MCCanvasFloat p_distance, MCCanvasEffectRef &x_effect)
{
	if (!MCCanvasEffectHasDistanceAndAngle(MCCanvasEffectGet(x_effect)->type))
	{
		// TODO - throw error
		return;
	}
	
	__MCCanvasEffectImpl t_effect;
	t_effect = *MCCanvasEffectGet(x_effect);
	t_effect.distance = p_distance;
	MCCanvasEffectSet(t_effect, x_effect);
}

void MCCanvasEffectGetAngle(MCCanvasEffectRef p_effect, MCCanvasFloat &r_angle)
{
	if (!MCCanvasEffectHasDistanceAndAngle(MCCanvasEffectGet(p_effect)->type))
	{
		// TODO - throw error
		return;
	}
	
	r_angle = MCCanvasEffectGet(p_effect)->angle;
}

void MCCanvasEffectSetAngle(MCCanvasFloat p_angle, MCCanvasEffectRef &x_effect)
{
	if (!MCCanvasEffectHasDistanceAndAngle(MCCanvasEffectGet(x_effect)->type))
	{
		// TODO - throw error
		return;
	}
	
	__MCCanvasEffectImpl t_effect;
	t_effect = *MCCanvasEffectGet(x_effect);
	t_effect.angle = p_angle;
	MCCanvasEffectSet(t_effect, x_effect);
}

////////////////////////////////////////////////////////////////////////////////

// Font

static void __MCCanvasFontDestroy(MCValueRef p_value)
{
	MCFontRelease(MCCanvasFontGet((MCCanvasFontRef)p_value)->font);
}

static bool __MCCanvasFontCopy(MCValueRef p_value, bool p_release, MCValueRef &r_copy)
{
	if (p_release)
		r_copy = p_value;
	else
		r_copy = MCValueRetain(p_value);
	
	return true;
}

static bool __MCCanvasFontEqual(MCValueRef p_left, MCValueRef p_right)
{
	if (p_left == p_right)
		return true;
	
	// TODO - compare fonts
	return false;
}

static hash_t __MCCanvasFontHash(MCValueRef p_value)
{
	// TODO - compute font hash
	return MCHashPointer(MCCanvasFontGetMCFont((MCCanvasFontRef)p_value));
}

static bool __MCCanvasFontDescribe(MCValueRef p_value, MCStringRef &r_string)
{
	return false;
}

bool MCCanvasFontCreateWithMCFont(MCFontRef p_font, MCCanvasFontRef &r_font)
{
	bool t_success;
	t_success = true;
	
	MCCanvasFontRef t_font;
	t_font = nil;
	
	if (t_success)
		t_success = MCValueCreateCustom(kMCCanvasFontTypeInfo, sizeof(__MCCanvasFontImpl), t_font);
	
	if (t_success)
	{
		__MCCanvasFontImpl *t_impl;
		t_impl = MCCanvasFontGet(t_font);
		
		t_impl->font = MCFontRetain(p_font);
		
		t_success = MCValueInter(t_font, r_font);
	}
	
	MCValueRelease(t_font);
	
	return t_success;
}

bool MCCanvasFontCreate(MCStringRef p_name, MCFontStyle p_style, int32_t p_size, MCCanvasFontRef &r_font)
{
	MCNewAutoNameRef t_name;
	if (!MCNameCreate(p_name, &t_name))
		return false;
	
	MCFontRef t_font;
	if (!MCFontCreate(*t_name, p_style, p_size, t_font))
	{
		// TODO - throw font creation error
		return false;
	}
	
	bool t_success;
	t_success = MCCanvasFontCreateWithMCFont(t_font, r_font);
	
	MCFontRelease(t_font);
	
	return t_success;
}

__MCCanvasFontImpl *MCCanvasFontGet(MCCanvasFontRef p_font)
{
	return (__MCCanvasFontImpl*)MCValueGetExtraBytesPtr(p_font);
}

MCFontRef MCCanvasFontGetMCFont(MCCanvasFontRef p_font)
{
	return MCCanvasFontGet(p_font)->font;
}

static inline MCFontStyle MCFontStyleMake(bool p_bold, bool p_italic)
{
	return (p_bold ? kMCFontStyleBold : 0) | (p_italic ? kMCFontStyleItalic : 0);
}

static inline bool MCFontStyleIsBold(MCFontStyle p_style)
{
	return p_style & kMCFontStyleBold;
}

static inline bool MCFontStyleIsItalic(MCFontStyle p_style)
{
	return p_style & kMCFontStyleItalic;
}

static inline MCFontStyle MCFontStyleSetFlag(MCFontStyle p_style, MCFontStyle p_flag, bool p_set)
{
	return (p_style & ~p_flag) | (p_set ? p_flag : 0);
}

//////////

bool MCCanvasFontGetDefault(MCCanvasFontRef &r_font)
{
	if (kMCCanvasFont12PtHelvetica == nil)
	{
		if (!MCCanvasFontCreate(MCSTR("Helvetica"), 0, 12, kMCCanvasFont12PtHelvetica))
			return false;
	}
	
	r_font = MCValueRetain(kMCCanvasFont12PtHelvetica);
	
	return true;
}

// Constructors
void MCCanvasFontMakeWithSize(MCStringRef p_name, bool p_bold, bool p_italic, integer_t p_size, MCCanvasFontRef &r_font)
{
	/* UNCHECKED */ MCCanvasFontCreate(p_name, MCFontStyleMake(p_bold, p_italic), p_size, r_font);
}

void MCCanvasFontMakeWithStyle(MCStringRef p_name, bool p_bold, bool p_italic, MCCanvasFontRef &r_font)
{
	// TODO - confirm default font size - make configurable?
	/* UNCHECKED */ MCCanvasFontCreate(p_name, MCFontStyleMake(p_bold, p_italic), 12, r_font);
}

void MCCanvasFontMake(MCStringRef p_name, MCCanvasFontRef &r_font)
{
	MCCanvasFontMakeWithStyle(p_name, false, false, r_font);
}

// Properties

void MCCanvasFontGetProps(MCCanvasFontRef p_font, MCStringRef &r_name, MCFontStyle &r_style, int32_t &r_size)
{
	MCFontRef t_font;
	t_font = MCCanvasFontGetMCFont(p_font);
	
	r_name = MCNameGetString(MCFontGetName(t_font));
	r_style = MCFontGetStyle(t_font);
	r_size = MCFontGetSize(t_font);
}

void MCCanvasFontSetProps(MCCanvasFontRef &x_font, MCStringRef p_name, MCFontStyle p_style, int32_t p_size)
{
	MCCanvasFontRef t_font;
	if (!MCCanvasFontCreate(p_name, p_style, p_size, t_font))
		return;
	
	MCValueAssign(x_font, t_font);
	MCValueRelease(t_font);
}

void MCCanvasFontGetName(MCCanvasFontRef p_font, MCStringRef &r_name)
{
	r_name = MCValueRetain(MCNameGetString(MCFontGetName(MCCanvasFontGetMCFont(p_font))));
}

void MCCanvasFontSetName(MCStringRef p_name, MCCanvasFontRef &x_font)
{
	MCStringRef t_name;
	MCFontStyle t_style;
	int32_t t_size;
	
	MCCanvasFontGetProps(x_font, t_name, t_style, t_size);
	MCCanvasFontSetProps(x_font, p_name, t_style, t_size);
}

void MCCanvasFontGetBold(MCCanvasFontRef p_font, bool &r_bold)
{
	r_bold = MCFontStyleIsBold(MCFontGetStyle(MCCanvasFontGetMCFont(p_font)));
}

void MCCanvasFontSetBold(bool p_bold, MCCanvasFontRef &x_font)
{
	MCStringRef t_name;
	MCFontStyle t_style;
	int32_t t_size;
	
	MCCanvasFontGetProps(x_font, t_name, t_style, t_size);
	MCCanvasFontSetProps(x_font, t_name, MCFontStyleSetFlag(t_style, kMCFontStyleBold, p_bold), t_size);
}

void MCCanvasFontGetItalic(MCCanvasFontRef p_font, bool &r_italic)
{
	r_italic = MCFontStyleIsItalic(MCFontGetStyle(MCCanvasFontGetMCFont(p_font)));
}

void MCCanvasFontSetItalic(bool p_italic, MCCanvasFontRef &x_font)
{
	MCStringRef t_name;
	MCFontStyle t_style;
	int32_t t_size;
	
	MCCanvasFontGetProps(x_font, t_name, t_style, t_size);
	MCCanvasFontSetProps(x_font, t_name, MCFontStyleSetFlag(t_style, kMCFontStyleItalic, p_italic), t_size);
}

void MCCanvasFontGetSize(MCCanvasFontRef p_font, uinteger_t &r_size)
{
	r_size = MCFontGetSize(MCCanvasFontGetMCFont(p_font));
}

void MCCanvasFontSetSize(uinteger_t p_size, MCCanvasFontRef &x_font)
{
	MCStringRef t_name;
	MCFontStyle t_style;
	int32_t t_size;
	
	MCCanvasFontGetProps(x_font, t_name, t_style, t_size);
	MCCanvasFontSetProps(x_font, t_name, t_style, p_size);
}

// Operations

MCCanvasRectangleRef MCCanvasFontMeasureTextWithTransform(MCStringRef p_text, MCCanvasFontRef p_font, const MCGAffineTransform &p_transform)
{
	MCFontRef t_font;
	t_font = MCCanvasFontGetMCFont(p_font);
	
	MCGRectangle t_bounds;
	t_bounds.origin.x = 0;
	t_bounds.size.width = MCFontMeasureTextFloat(t_font, p_text, p_transform);
	t_bounds.origin.y = -MCFontGetAscent(t_font);
	t_bounds.size.height = MCFontGetDescent(t_font) + MCFontGetAscent(t_font);
	
	MCCanvasRectangleRef t_rect;
	if (!MCCanvasRectangleCreateWithMCGRectangle(t_bounds, t_rect))
		return nil;
	
	return t_rect;
}

void MCCanvasFontMeasureText(MCStringRef p_text, MCCanvasFontRef p_font, MCCanvasRectangleRef& r_rect)
{
	r_rect = MCCanvasFontMeasureTextWithTransform(p_text, p_font, MCGAffineTransformMakeIdentity());
}

////////////////////////////////////////////////////////////////////////////////

// Canvas

void MCCanvasDirtyProperties(__MCCanvasImpl &p_canvas)
{
	p_canvas.antialias_changed = p_canvas.blend_mode_changed = p_canvas.fill_rule_changed = p_canvas.opacity_changed = p_canvas.paint_changed = true;
	p_canvas.stroke_width_changed = p_canvas.join_style_changed = p_canvas.cap_style_changed = p_canvas.miter_limit_changed = p_canvas.dashes_changed = true;
}

bool MCCanvasPropertiesInit(MCCanvasProperties &p_properties)
{
	bool t_success;
	t_success = true;
	
	MCCanvasSolidPaintRef t_black_paint;
	t_black_paint = nil;
	
	MCCanvasFontRef t_default_font;
	t_default_font = nil;
	
	if (t_success)
		t_success = MCCanvasFontGetDefault(t_default_font);
	
	if (t_success)
		t_success = MCCanvasSolidPaintCreateWithColor(kMCCanvasColorBlack, t_black_paint);
	
	if (t_success)
	{
		p_properties.antialias = true;
		p_properties.blend_mode = kMCGBlendModeSourceOver;
		p_properties.fill_rule = kMCGFillRuleEvenOdd;
		p_properties.opacity = 1.0;
		p_properties.paint = nil;
		p_properties.stippled = false;
		p_properties.image_filter = kMCGImageFilterMedium;
		p_properties.font = t_default_font;
		
		p_properties.stroke_width = 0;
		p_properties.join_style = kMCGJoinStyleBevel;
		p_properties.cap_style = kMCGCapStyleButt;
		p_properties.miter_limit = 0;
		p_properties.dash_lengths = MCValueRetain(kMCEmptyProperList);
		p_properties.dash_phase = 0;

		// TODO - check this cast to supertype?
		p_properties.paint = (MCCanvasPaintRef)t_black_paint;
	}
	else
	{
		// TODO - throw error
		MCValueRelease(t_black_paint);
		MCValueRelease(t_default_font);
	}
	
	return t_success;
}

bool MCCanvasPropertiesCopy(MCCanvasProperties &p_src, MCCanvasProperties &p_dst)
{
	MCCanvasProperties t_properties;
	t_properties.antialias = p_src.antialias;
	t_properties.blend_mode = p_src.blend_mode;
	t_properties.fill_rule = p_src.fill_rule;
	t_properties.opacity = p_src.opacity;
	t_properties.stippled = p_src.stippled;
	t_properties.image_filter = p_src.image_filter;
	t_properties.paint = MCValueRetain(p_src.paint);
	t_properties.font = MCValueRetain(p_src.font);
	
	t_properties.stroke_width = p_src.stroke_width;
	t_properties.join_style = p_src.join_style;
	t_properties.cap_style = p_src.cap_style;
	t_properties.miter_limit = p_src.miter_limit;
	t_properties.dash_lengths = MCValueRetain(p_src.dash_lengths);
	t_properties.dash_phase = p_src.dash_phase;
	
	p_dst = t_properties;
	
	return true;
}

void MCCanvasPropertiesClear(MCCanvasProperties &p_properties)
{
	MCValueRelease(p_properties.paint);
	MCValueRelease(p_properties.font);
	MCValueRelease(p_properties.dash_lengths);
	MCMemoryClear(&p_properties, sizeof(MCCanvasProperties));
}

bool MCCanvasPropertiesPush(__MCCanvasImpl &x_canvas)
{
	if (x_canvas.prop_index <= x_canvas.prop_max)
	{
		if (!MCMemoryResizeArray(x_canvas.prop_max + 1, x_canvas.prop_stack, x_canvas.prop_max))
			return false;
	}
	
	if (!MCCanvasPropertiesCopy(x_canvas.prop_stack[x_canvas.prop_index], x_canvas.prop_stack[x_canvas.prop_index + 1]))
		return false;
	
	x_canvas.prop_index++;
	
	return true;
}

bool MCCanvasPropertiesPop(__MCCanvasImpl &x_canvas)
{
	if (x_canvas.prop_index == 0)
	{
		// TODO - throw canvas pop error
		return false;
	}
	
	MCCanvasPropertiesClear(x_canvas.prop_stack[x_canvas.prop_index]);
	x_canvas.prop_index--;
	
	MCCanvasDirtyProperties(x_canvas);

	return true;
}

bool MCCanvasCreate(MCGContextRef p_context, MCCanvasRef &r_canvas)
{
	bool t_success;
	t_success = true;
	
	MCCanvasRef t_canvas;
	t_canvas = nil;
	
	if (t_success)
		t_success = MCValueCreateCustom(kMCCanvasTypeInfo, sizeof(__MCCanvasImpl), t_canvas);
	
	__MCCanvasImpl *t_canvas_impl;
	t_canvas_impl = nil;

	if (t_success)
	{
		// init property stack with 5 levels
		t_canvas_impl = MCCanvasGet(t_canvas);
		t_success = MCMemoryNewArray(5, t_canvas_impl->prop_stack);
	}
	
	if (t_success)
	{
		t_canvas_impl->prop_max = 5;
		t_success = MCCanvasPropertiesInit(t_canvas_impl->prop_stack[0]);
	}
	
	if (t_success)
	{
		t_canvas_impl->prop_index = 0;
		t_canvas_impl->context = MCGContextRetain(p_context);
		MCCanvasDirtyProperties(*t_canvas_impl);
		
		r_canvas = t_canvas;
	}
	else
		MCValueRelease(t_canvas);
	
	return t_success;
}

__MCCanvasImpl *MCCanvasGet(MCCanvasRef p_canvas)
{
	return (__MCCanvasImpl*)MCValueGetExtraBytesPtr(p_canvas);
}

// MCCanvasRef Type Methods

static void __MCCanvasDestroy(MCValueRef p_canvas)
{
	__MCCanvasImpl *t_canvas;
	t_canvas = (__MCCanvasImpl*)MCValueGetExtraBytesPtr(p_canvas);
	
	if (t_canvas->prop_stack != nil)
	{
		for (uint32_t i = 0; i <= t_canvas->prop_index; i++)
			MCCanvasPropertiesClear(t_canvas->prop_stack[i]);
		MCMemoryDeleteArray(t_canvas->prop_stack);
	}
	
	MCGContextRelease(t_canvas->context);
}

static bool __MCCanvasCopy(MCValueRef p_canvas, bool p_release, MCValueRef &r_copy)
{
	if (p_release)
		r_copy = p_canvas;
	else
		r_copy = MCValueRetain(p_canvas);
	
	return true;
}

static bool __MCCanvasEqual(MCValueRef p_left, MCValueRef p_right)
{
	return p_left == p_right;
}

static hash_t __MCCanvasHash(MCValueRef p_canvas)
{
	return MCHashPointer (p_canvas);
}

static bool __MCCanvasDescribe(MCValueRef p_canvas, MCStringRef &r_description)
{
	// TODO - provide canvas description?
	return false;
}

// Properties

static inline MCCanvasProperties &MCCanvasGetProps(MCCanvasRef p_canvas)
{
	return MCCanvasGet(p_canvas)->props();
}

void MCCanvasGetPaint(MCCanvasRef p_canvas, MCCanvasPaintRef &r_paint)
{
	r_paint = MCValueRetain(MCCanvasGetProps(p_canvas).paint);
}

void MCCanvasSetPaint(MCCanvasPaintRef p_paint, MCCanvasRef p_canvas)
{
	__MCCanvasImpl *t_canvas;
	t_canvas = MCCanvasGet(p_canvas);
	MCValueAssign(t_canvas->props().paint, p_paint);
	t_canvas->paint_changed = true;
}

void MCCanvasGetFillRuleAsString(MCCanvasRef p_canvas, MCStringRef &r_string)
{
	if (!MCCanvasFillRuleToString(MCCanvasGetProps(p_canvas).fill_rule, r_string))
	{
		// TODO - throw error
	}
}

void MCCanvasSetFillRuleAsString(MCStringRef p_string, MCCanvasRef p_canvas)
{
	__MCCanvasImpl *t_canvas;
	t_canvas = MCCanvasGet(p_canvas);
	
	if (!MCCanvasFillRuleFromString(p_string, t_canvas->props().fill_rule))
	{
		// TODO - throw error
		return;
	}
	
	t_canvas->fill_rule_changed = true;
}

void MCCanvasGetAntialias(MCCanvasRef p_canvas, bool &r_antialias)
{
	r_antialias = MCCanvasGetProps(p_canvas).antialias;
}

void MCCanvasSetAntialias(bool p_antialias, MCCanvasRef p_canvas)
{
	__MCCanvasImpl *t_canvas;
	t_canvas = MCCanvasGet(p_canvas);
	
	t_canvas->props().antialias = p_antialias;
	t_canvas->antialias_changed = true;
}

void MCCanvasGetOpacity(MCCanvasRef p_canvas, MCCanvasFloat &r_opacity)
{
	r_opacity = MCCanvasGetProps(p_canvas).opacity;
}

void MCCanvasSetOpacity(MCCanvasFloat p_opacity, MCCanvasRef p_canvas)
{
	__MCCanvasImpl *t_canvas;
	t_canvas = MCCanvasGet(p_canvas);
	
	t_canvas->props().opacity = p_opacity;
	t_canvas->opacity_changed = true;
}

void MCCanvasGetBlendModeAsString(MCCanvasRef p_canvas, MCStringRef &r_blend_mode)
{
	/* UNCHECKED */ MCCanvasBlendModeToString(MCCanvasGetProps(p_canvas).blend_mode, r_blend_mode);
}

void MCCanvasSetBlendModeAsString(MCStringRef p_blend_mode, MCCanvasRef p_canvas)
{
	__MCCanvasImpl *t_canvas;
	t_canvas = MCCanvasGet(p_canvas);
	
	/* UNCHECKED */ MCCanvasBlendModeFromString(p_blend_mode, t_canvas->props().blend_mode);
	t_canvas->blend_mode_changed = true;
}

void MCCanvasGetStippled(MCCanvasRef p_canvas, bool &r_stippled)
{
	r_stippled = MCCanvasGetProps(p_canvas).stippled;
}

void MCCanvasSetStippled(bool p_stippled, MCCanvasRef p_canvas)
{
	__MCCanvasImpl *t_canvas;
	t_canvas = MCCanvasGet(p_canvas);
	
	t_canvas->props().stippled = p_stippled;
	// Stippled property only applies to solid paint
	// TODO - make stippled a property of solid paint instead of canvas
	if (MCCanvasPaintIsSolidPaint(t_canvas->props().paint))
		t_canvas->paint_changed = true;
}

void MCCanvasGetImageResizeQualityAsString(MCCanvasRef p_canvas, MCStringRef &r_quality)
{
	/* UNCHECKED */ MCCanvasImageFilterToString(MCCanvasGetProps(p_canvas).image_filter, r_quality);
}

void MCCanvasSetImageResizeQualityAsString(MCStringRef p_quality, MCCanvasRef p_canvas)
{
	__MCCanvasImpl *t_canvas;
	t_canvas = MCCanvasGet(p_canvas);
	
	/* UNCHECKED */ MCCanvasImageFilterFromString(p_quality, t_canvas->props().image_filter);
	// need to re-apply pattern paint if quality changes
	if (MCCanvasPaintIsPattern(t_canvas->props().paint))
		t_canvas->paint_changed = true;
}

void MCCanvasGetStrokeWidth(MCCanvasRef p_canvas, MCGFloat& r_stroke_width)
{
	r_stroke_width = MCCanvasGetProps(p_canvas).stroke_width;
}

void MCCanvasSetStrokeWidth(MCGFloat p_stroke_width, MCCanvasRef p_canvas)
{
	__MCCanvasImpl *t_canvas;
	t_canvas = MCCanvasGet(p_canvas);
	
	t_canvas->props().stroke_width = p_stroke_width;
	t_canvas->stroke_width_changed = true;
}

void MCCanvasGetFont(MCCanvasRef p_canvas, MCCanvasFontRef &r_font)
{
	r_font = MCValueRetain(MCCanvasGetProps(p_canvas).font);
}

void MCCanvasSetFont(MCCanvasFontRef p_font, MCCanvasRef p_canvas)
{
	MCValueAssign(MCCanvasGetProps(p_canvas).font, p_font);
}

void MCCanvasGetJoinStyleAsString(MCCanvasRef p_canvas, MCStringRef &r_join_style)
{
	/* UNCHECKED */ MCCanvasJoinStyleToString(MCCanvasGetProps(p_canvas).join_style, r_join_style);
}

void MCCanvasSetJoinStyleAsString(MCStringRef p_join_style, MCCanvasRef p_canvas)
{
	if (!MCCanvasJoinStyleFromString(p_join_style, MCCanvasGetProps(p_canvas).join_style))
	{
		// TODO - throw join style error
		return;
	}
	
	MCCanvasGet(p_canvas)->join_style_changed = true;
}

void MCCanvasGetCapStyleAsString(MCCanvasRef p_canvas, MCStringRef &r_cap_style)
{
	/* UNCHECKED */ MCCanvasCapStyleToString(MCCanvasGetProps(p_canvas).cap_style, r_cap_style);
}

void MCCanvasSetCapStyleAsString(MCStringRef p_cap_style, MCCanvasRef p_canvas)
{
	if (!MCCanvasCapStyleFromString(p_cap_style, MCCanvasGetProps(p_canvas).cap_style))
	{
		// TODO - throw cap style error
		return;
	}
	
	MCCanvasGet(p_canvas)->cap_style_changed = true;
}

void MCCanvasGetMiterLimit(MCCanvasRef p_canvas, MCCanvasFloat &r_limit)
{
	r_limit = MCCanvasGetProps(p_canvas).miter_limit;
}

void MCCanvasSetMiterLimit(MCCanvasFloat p_limit, MCCanvasRef p_canvas)
{
	MCCanvasGetProps(p_canvas).miter_limit = p_limit;
	MCCanvasGet(p_canvas)->miter_limit_changed = true;
}

void MCCanvasGetDashes(MCCanvasRef p_canvas, MCProperListRef &r_dashes)
{
	r_dashes = MCValueRetain(MCCanvasGetProps(p_canvas).dash_lengths);
}

bool MCCanvasDashesCheckList(MCProperListRef p_list)
{
	uindex_t t_length;
	t_length = MCProperListGetLength(p_list);
	
	for (uindex_t i = 0; i < t_length; i++)
	{
		if (MCValueGetTypeInfo(MCProperListFetchElementAtIndex(p_list, i)) != kMCNumberTypeInfo)
			return false;
	}
	
	return true;
}

void MCCanvasSetDashes(MCProperListRef p_dashes, MCCanvasRef p_canvas)
{
	if (!MCCanvasDashesCheckList(p_dashes))
	{
		// TODO - throw dashes list type error
		return;
	}
	
	MCValueAssign(MCCanvasGetProps(p_canvas).dash_lengths, p_dashes);
	MCCanvasGet(p_canvas)->dashes_changed = true;
}

void MCCanvasGetDashPhase(MCCanvasRef p_canvas, MCCanvasFloat &r_phase)
{
	r_phase = MCCanvasGetProps(p_canvas).dash_phase;
}

void MCCanvasSetDashPhase(MCCanvasFloat p_phase, MCCanvasRef p_canvas)
{
	MCCanvasGetProps(p_canvas).dash_phase = p_phase;
	MCCanvasGet(p_canvas)->dashes_changed = true;
}

//////////

void MCCanvasApplySolidPaint(__MCCanvasImpl &x_canvas, MCCanvasSolidPaintRef p_paint)
{
	__MCCanvasColorImpl *t_color;
	MCCanvasFloat t_red, t_green, t_blue, t_alpha;
	t_color = MCCanvasColorGet(MCCanvasSolidPaintGet(p_paint)->color);
	
	MCGContextSetFillRGBAColor(x_canvas.context, t_color->red, t_color->green, t_color->blue, t_color->alpha);
	MCGContextSetStrokeRGBAColor(x_canvas.context, t_color->red, t_color->green, t_color->blue, t_color->alpha);
	
	MCGPaintStyle t_style;
	t_style = x_canvas.props().stippled ? kMCGPaintStyleStippled : kMCGPaintStyleOpaque;
	
	MCGContextSetFillPaintStyle(x_canvas.context, t_style);
	MCGContextSetStrokePaintStyle(x_canvas.context, t_style);
}

void MCCanvasApplyPatternPaint(__MCCanvasImpl &x_canvas, MCCanvasPatternRef p_pattern)
{
	__MCCanvasPatternImpl *t_pattern;
	t_pattern = MCCanvasPatternGet(p_pattern);
	
	MCGImageFrame t_frame;
	
	MCGAffineTransform t_pattern_transform;
	t_pattern_transform = *MCCanvasTransformGet(t_pattern->transform);
	
	MCImageRep *t_pattern_image;
	t_pattern_image = MCCanvasImageGetImageRep(t_pattern->image);
	
	MCGAffineTransform t_transform;
	
	MCGAffineTransform t_combined;
	t_combined = MCGAffineTransformConcat(t_pattern_transform, MCGContextGetDeviceTransform(x_canvas.context));
	
	MCGFloat t_scale;
	t_scale = MCGAffineTransformGetEffectiveScale(t_combined);
	
	if (MCImageRepLock(t_pattern_image, 0, t_scale, t_frame))
	{
		t_transform = MCGAffineTransformMakeScale(1.0 / t_frame.x_scale, 1.0 / t_frame.y_scale);
		
		// return image & transform scaled for image density
		t_transform = MCGAffineTransformConcat(t_pattern_transform, t_transform);
		

		MCGContextSetFillPattern(x_canvas.context, t_frame.image, t_transform, x_canvas.props().image_filter);
		MCGContextSetStrokePattern(x_canvas.context, t_frame.image, t_transform, x_canvas.props().image_filter);
		
		MCImageRepUnlock(t_pattern_image, 0, t_frame);
	}
	
}

bool MCCanvasApplyGradientPaint(__MCCanvasImpl &x_canvas, MCCanvasGradientRef p_gradient)
{
	bool t_success;
	t_success = true;
	
	__MCCanvasGradientImpl *t_gradient;
	t_gradient = MCCanvasGradientGet(p_gradient);
	
	MCGFloat *t_offsets;
	t_offsets = nil;
	
	MCGColor *t_colors;
	t_colors = nil;
	
	MCGAffineTransform t_gradient_transform;
	t_gradient_transform = *MCCanvasTransformGet(t_gradient->transform);
	
	uint32_t t_ramp_length;
	t_ramp_length = MCProperListGetLength(t_gradient->ramp);
	
	if (t_success)
		t_success = MCMemoryNewArray(t_ramp_length, t_offsets) && MCMemoryNewArray(t_ramp_length, t_colors);
	
	if (t_success)
	{
		for (uint32_t i = 0; i < t_ramp_length; i++)
		{
			MCCanvasGradientStopRef t_stop;
			/* UNCHECKED */ MCProperListFetchGradientStopAt(t_gradient->ramp, i, t_stop);
			t_offsets[i] = MCCanvasGradientStopGet(t_stop)->offset;
			t_colors[i] = MCCanvasColorToMCGColor(MCCanvasGradientStopGet(t_stop)->color);
		}
		
		MCGContextSetFillGradient(x_canvas.context, t_gradient->function, t_offsets, t_colors, t_ramp_length, t_gradient->mirror, t_gradient->wrap, t_gradient->repeats, t_gradient_transform, t_gradient->filter);
		MCGContextSetStrokeGradient(x_canvas.context, t_gradient->function, t_offsets, t_colors, t_ramp_length, t_gradient->mirror, t_gradient->wrap, t_gradient->repeats, t_gradient_transform, t_gradient->filter);
	}

	MCMemoryDeleteArray(t_offsets);
	MCMemoryDeleteArray(t_colors);
	
	return t_success;
}

void MCCanvasApplyPaint(__MCCanvasImpl &x_canvas, MCCanvasPaintRef &p_paint)
{
	if (MCCanvasPaintIsSolidPaint(p_paint))
		MCCanvasApplySolidPaint(x_canvas, (MCCanvasSolidPaintRef)p_paint);
	else if (MCCanvasPaintIsPattern(p_paint))
		MCCanvasApplyPatternPaint(x_canvas, (MCCanvasPatternRef)p_paint);
	else if (MCCanvasPaintIsGradient(p_paint))
		MCCanvasApplyGradientPaint(x_canvas, (MCCanvasGradientRef)p_paint);
	else
		MCAssert(false);
}

void MCCanvasApplyChanges(__MCCanvasImpl &x_canvas)
{
	if (x_canvas.paint_changed)
	{
		MCCanvasApplyPaint(x_canvas, x_canvas.props().paint);
		x_canvas.paint_changed = false;
	}
	
	if (x_canvas.fill_rule_changed)
	{
		MCGContextSetFillRule(x_canvas.context, x_canvas.props().fill_rule);
		x_canvas.fill_rule_changed = false;
	}
	
	if (x_canvas.antialias_changed)
	{
		MCGContextSetShouldAntialias(x_canvas.context, x_canvas.props().antialias);
		x_canvas.antialias_changed = false;
	}
	
	if (x_canvas.opacity_changed)
	{
		MCGContextSetOpacity(x_canvas.context, x_canvas.props().opacity);
		x_canvas.opacity_changed = false;
	}
	
	if (x_canvas.blend_mode_changed)
	{
		MCGContextSetBlendMode(x_canvas.context, x_canvas.props().blend_mode);
		x_canvas.blend_mode_changed = false;
	}
	
    if (x_canvas . stroke_width_changed)
    {
        MCGContextSetStrokeWidth(x_canvas.context, x_canvas.props().stroke_width);
        x_canvas.stroke_width_changed = false;
    }
	
	if (x_canvas.join_style_changed)
	{
		MCGContextSetStrokeJoinStyle(x_canvas.context, x_canvas.props().join_style);
		x_canvas.join_style_changed = false;
	}
	
	if (x_canvas.cap_style_changed)
	{
		MCGContextSetStrokeCapStyle(x_canvas.context, x_canvas.props().cap_style);
		x_canvas.cap_style_changed = false;
	}
	
	if (x_canvas.miter_limit_changed)
	{
		MCGContextSetStrokeMiterLimit(x_canvas.context, x_canvas.props().miter_limit);
		x_canvas.miter_limit_changed = false;
	}
	
	if (x_canvas.dashes_changed)
	{
		MCCanvasFloat *t_lengths;
		t_lengths = nil;
		uindex_t t_count;
		t_count = 0;
		
		/* UNCHECKED */ MCProperListToArrayOfFloat(x_canvas.props().dash_lengths, t_count, t_lengths);
		MCGContextSetStrokeDashes(x_canvas.context, x_canvas.props().dash_phase, t_lengths, t_count);
		x_canvas.dashes_changed = false;
		
		MCMemoryDeleteArray(t_lengths);
	}
}

//////////

void MCCanvasTransform(MCCanvasRef p_canvas, const MCGAffineTransform &p_transform)
{
	__MCCanvasImpl *t_canvas;
	t_canvas = MCCanvasGet(p_canvas);
	
	MCGContextConcatCTM(t_canvas->context, p_transform);
	// Need to re-apply pattern paint when transform changes
	if (MCCanvasPaintIsPattern(t_canvas->props().paint))
		t_canvas->paint_changed = true;
}

void MCCanvasTransform(MCCanvasRef p_canvas, MCCanvasTransformRef p_transform)
{
	MCCanvasTransform(p_canvas, *MCCanvasTransformGet(p_transform));
}

void MCCanvasScale(MCCanvasRef p_canvas, MCCanvasFloat p_scale_x, MCCanvasFloat p_scale_y)
{
	MCCanvasTransform(p_canvas, MCGAffineTransformMakeScale(p_scale_x, p_scale_y));
}

void MCCanvasScaleWithList(MCCanvasRef p_canvas, MCProperListRef p_scale)
{
	MCGPoint t_scale;
	if (!MCProperListToScale(p_scale, t_scale))
		return;
	
	MCCanvasScale(p_canvas, t_scale.x, t_scale.y);
}

void MCCanvasRotate(MCCanvasRef p_canvas, MCCanvasFloat p_angle)
{
	MCCanvasTransform(p_canvas, MCGAffineTransformMakeRotation(MCCanvasAngleToDegrees(p_angle)));
}

void MCCanvasTranslate(MCCanvasRef p_canvas, MCCanvasFloat p_x, MCCanvasFloat p_y)
{
	MCCanvasTransform(p_canvas, MCGAffineTransformMakeTranslation(p_x, p_y));
}

void MCCanvasTranslateWithList(MCCanvasRef p_canvas, MCProperListRef p_translation)
{
	MCGPoint t_translation;
	if (!MCProperListToTranslation(p_translation, t_translation))
		return;
	
	MCCanvasTranslate(p_canvas, t_translation.x, t_translation.y);
}

//////////

void MCCanvasSaveState(MCCanvasRef p_canvas)
{
	__MCCanvasImpl *t_canvas;
	t_canvas = MCCanvasGet(p_canvas);
	
	if (!MCCanvasPropertiesPush(*t_canvas))
		return;

	MCGContextSave(t_canvas->context);
}

void MCCanvasRestoreState(MCCanvasRef p_canvas)
{
	__MCCanvasImpl *t_canvas;
	t_canvas = MCCanvasGet(p_canvas);
	
	if (!MCCanvasPropertiesPop(*t_canvas))
		return;

	MCGContextRestore(t_canvas->context);
}

void MCCanvasBeginLayer(MCCanvasRef p_canvas)
{
	__MCCanvasImpl *t_canvas;
	t_canvas = MCCanvasGet(p_canvas);
	
	MCCanvasApplyChanges(*t_canvas);
	if (!MCCanvasPropertiesPush(*t_canvas))
		return;

	MCGContextBegin(t_canvas->context, true);
}

static void MCPolarCoordsToCartesian(MCGFloat p_distance, MCGFloat p_angle, MCGFloat &r_x, MCGFloat &r_y)
{
	r_x = p_distance * cos(p_angle);
	r_y = p_distance * sin(p_angle);
}


void MCCanvasBeginLayerWithEffect(MCCanvasEffectRef p_effect, MCCanvasRef p_canvas)
{
	__MCCanvasImpl *t_canvas;
	t_canvas = MCCanvasGet(p_canvas);
	
	MCCanvasApplyChanges(*t_canvas);
	if (!MCCanvasPropertiesPush(*t_canvas))
		return;

	MCGBitmapEffects t_effects;
	t_effects.has_color_overlay = t_effects.has_drop_shadow = t_effects.has_inner_glow = t_effects.has_inner_shadow = t_effects.has_outer_glow = false;
	
	__MCCanvasEffectImpl *t_effect_impl;
	t_effect_impl = MCCanvasEffectGet(p_effect);
	
	switch (t_effect_impl->type)
	{
		case kMCCanvasEffectTypeColorOverlay:
		{
			t_effects.has_color_overlay = true;
			t_effects.color_overlay.blend_mode = t_effect_impl->blend_mode;
			t_effects.color_overlay.color = MCCanvasColorToMCGColor(t_effect_impl->color);
			break;
		}
			
		case kMCCanvasEffectTypeInnerGlow:
		{
			t_effects.has_inner_glow = true;
			t_effects.inner_glow.blend_mode = t_effect_impl->blend_mode;
			t_effects.inner_glow.color = MCCanvasColorToMCGColor(t_effect_impl->color);
//			t_effects.inner_glow.inverted = // TODO - inverted property?
			t_effects.inner_glow.size = t_effect_impl->size;
			t_effects.inner_glow.spread = t_effect_impl->spread;
			break;
		}
			
		case kMCCanvasEffectTypeInnerShadow:
		{
			t_effects.has_inner_shadow = true;
			t_effects.inner_shadow.blend_mode = t_effect_impl->blend_mode;
			t_effects.inner_shadow.color = MCCanvasColorToMCGColor(t_effect_impl->color);
//			t_effects.inner_shadow.knockout = // TODO - knockout property?
			t_effects.inner_shadow.size = t_effect_impl->size;
			t_effects.inner_shadow.spread = t_effect_impl->spread;
			MCPolarCoordsToCartesian(t_effect_impl->distance, MCCanvasAngleToRadians(t_effect_impl->angle), t_effects.inner_shadow.x_offset, t_effects.inner_shadow.y_offset);
			break;
		}
			
		case kMCCanvasEffectTypeOuterGlow:
		{
			t_effects.has_outer_glow = true;
			t_effects.outer_glow.blend_mode = t_effect_impl->blend_mode;
			t_effects.outer_glow.color = MCCanvasColorToMCGColor(t_effect_impl->color);
			t_effects.outer_glow.size = t_effect_impl->size;
			t_effects.outer_glow.spread = t_effect_impl->spread;
			break;
		}
			
		case kMCCanvasEffectTypeOuterShadow:
		{
			t_effects.has_drop_shadow = true;
			t_effects.drop_shadow.blend_mode = t_effect_impl->blend_mode;
			t_effects.drop_shadow.color = MCCanvasColorToMCGColor(t_effect_impl->color);
			t_effects.drop_shadow.size = t_effect_impl->size;
			t_effects.drop_shadow.spread = t_effect_impl->spread;
			MCPolarCoordsToCartesian(t_effect_impl->distance, MCCanvasAngleToRadians(t_effect_impl->angle), t_effects.drop_shadow.x_offset, t_effects.drop_shadow.y_offset);
			break;
		}
			
		default:
			MCAssert(false);
	}
	
	MCGRectangle t_rect;
	t_rect = MCGContextGetClipBounds(t_canvas->context);
	MCGContextBeginWithEffects(t_canvas->context, t_rect, t_effects);
}

void MCCanvasEndLayer(MCCanvasRef p_canvas)
{
	__MCCanvasImpl *t_canvas;
	t_canvas = MCCanvasGet(p_canvas);
	
	if (!MCCanvasPropertiesPop(*t_canvas))
		return;

	MCGContextEnd(t_canvas->context);
}

void MCCanvasFill(MCCanvasRef p_canvas)
{
	__MCCanvasImpl *t_canvas;
	t_canvas = MCCanvasGet(p_canvas);
	
	MCCanvasApplyChanges(*t_canvas);
	MCGContextBegin(t_canvas->context, false);
	MCGContextFill(t_canvas->context);
	MCGContextEnd(t_canvas->context);
}

void MCCanvasStroke(MCCanvasRef p_canvas)
{
	__MCCanvasImpl *t_canvas;
	t_canvas = MCCanvasGet(p_canvas);
	
	MCCanvasApplyChanges(*t_canvas);
	MCGContextBegin(t_canvas->context, false);
	MCGContextStroke(t_canvas->context);
	MCGContextEnd(t_canvas->context);
}

void MCCanvasClipToRect(MCCanvasRectangleRef &p_rect, MCCanvasRef p_canvas)
{
	__MCCanvasImpl *t_canvas;
	t_canvas = MCCanvasGet(p_canvas);
	
	MCGContextClipToRect(t_canvas->context, *MCCanvasRectangleGet(p_rect));
}

void MCCanvasAddPath(MCCanvasPathRef p_path, MCCanvasRef p_canvas)
{
	__MCCanvasImpl *t_canvas;
	t_canvas = MCCanvasGet(p_canvas);
	
	MCGContextAddPath(t_canvas->context, *MCCanvasPathGet(p_path));
}

void MCCanvasFillPath(MCCanvasPathRef p_path, MCCanvasRef p_canvas)
{
	MCCanvasAddPath(p_path, p_canvas);
	MCCanvasFill(p_canvas);
}

void MCCanvasStrokePath(MCCanvasPathRef p_path, MCCanvasRef p_canvas)
{
	MCCanvasAddPath(p_path, p_canvas);
	MCCanvasStroke(p_canvas);
}

void MCCanvasDrawRectOfImage(MCCanvasRef p_canvas, MCCanvasImageRef p_image, const MCGRectangle &p_src_rect, const MCGRectangle &p_dst_rect)
{
	__MCCanvasImpl *t_canvas;
	t_canvas = MCCanvasGet(p_canvas);
	
	MCImageRep *t_image;
	t_image = MCCanvasImageGetImageRep(p_image);
	
	MCCanvasApplyChanges(*t_canvas);

	MCGImageFrame t_frame;
	
	MCGFloat t_scale;
	t_scale = MCGAffineTransformGetEffectiveScale(MCGContextGetDeviceTransform(t_canvas->context));
	
	if (MCImageRepLock(t_image, 0, t_scale, t_frame))
	{
		MCGAffineTransform t_transform;
		t_transform = MCGAffineTransformMakeScale(1.0 / t_frame.x_scale, 1.0 / t_frame.y_scale);
		
		MCGRectangle t_src_rect;
		t_src_rect = MCGRectangleScale(p_src_rect, t_frame.x_scale, t_frame.y_scale);
		
		MCGContextDrawRectOfImage(t_canvas->context, t_frame.image, t_src_rect, p_dst_rect, t_canvas->props().image_filter);
		
		MCImageRepUnlock(t_image, 0, t_frame);
	}
}

void MCCanvasDrawRectOfImage(MCCanvasRectangleRef p_src_rect, MCCanvasImageRef p_image, MCCanvasRectangleRef p_dst_rect, MCCanvasRef p_canvas)
{
	MCCanvasDrawRectOfImage(p_canvas, p_image, *MCCanvasRectangleGet(p_src_rect), *MCCanvasRectangleGet(p_dst_rect));
}

void MCCanvasDrawImage(MCCanvasImageRef p_image, MCCanvasRectangleRef p_dst_rect, MCCanvasRef p_canvas)
{
	MCGRectangle t_src_rect;
	uint32_t t_width, t_height;
	MCCanvasImageGetWidth(p_image, t_width);
	MCCanvasImageGetHeight(p_image, t_height);
	t_src_rect = MCGRectangleMake(0, 0, t_width, t_height);
	MCCanvasDrawRectOfImage(p_canvas, p_image, t_src_rect, *MCCanvasRectangleGet(p_dst_rect));
}

void MCCanvasMoveTo(MCCanvasPointRef p_point, MCCanvasRef p_canvas)
{
	__MCCanvasImpl *t_canvas;
	t_canvas = MCCanvasGet(p_canvas);
	
	MCGContextMoveTo(t_canvas->context, *MCCanvasPointGet(p_point));
}

void MCCanvasLineTo(MCCanvasPointRef p_point, MCCanvasRef p_canvas)
{
	__MCCanvasImpl *t_canvas;
	t_canvas = MCCanvasGet(p_canvas);
	
	MCGContextLineTo(t_canvas->context, *MCCanvasPointGet(p_point));
}

void MCCanvasCurveThroughPoint(MCCanvasPointRef p_through, MCCanvasPointRef p_to, MCCanvasRef p_canvas)
{
	__MCCanvasImpl *t_canvas;
	t_canvas = MCCanvasGet(p_canvas);
	
	MCGContextQuadraticTo(t_canvas->context, *MCCanvasPointGet(p_through), *MCCanvasPointGet(p_to));
}

void MCCanvasCurveThroughPoints(MCCanvasPointRef p_through_a, MCCanvasPointRef p_through_b, MCCanvasPointRef p_to, MCCanvasRef p_canvas)
{
	__MCCanvasImpl *t_canvas;
	t_canvas = MCCanvasGet(p_canvas);
	
	MCGContextCubicTo(t_canvas->context, *MCCanvasPointGet(p_through_a), *MCCanvasPointGet(p_through_b), *MCCanvasPointGet(p_to));
}

void MCCanvasClosePath(MCCanvasRef p_canvas)
{
	__MCCanvasImpl *t_canvas;
	t_canvas = MCCanvasGet(p_canvas);
	
	MCGContextCloseSubpath(t_canvas->context);
}

void MCCanvasFillText(MCStringRef p_text, MCCanvasPointRef p_point, MCCanvasRef p_canvas)
{
	MCGPoint t_point;
	t_point = *MCCanvasPointGet(p_point);
	
	MCGContextRef t_context;
	t_context = MCCanvasGet(p_canvas)->context;
	
	MCFontRef t_font;
	t_font = MCCanvasFontGetMCFont(MCCanvasGetProps(p_canvas).font);

	MCCanvasApplyChanges(*MCCanvasGet(p_canvas));
	MCFontDrawText(t_context, t_point.x, t_point.y, p_text, t_font, false, false);
}

void MCCanvasFillTextAligned(MCStringRef p_text, integer_t p_halign, integer_t p_valign, MCCanvasRectangleRef p_rect, MCCanvasRef p_canvas)
{
	MCFontRef t_font;
	t_font = MCCanvasFontGetMCFont(MCCanvasGetProps(p_canvas).font);
	
	MCGContextRef t_context;
	t_context = MCCanvasGet(p_canvas)->context;
	
	MCGRectangle t_rect;
	t_rect = *MCCanvasRectangleGet(p_rect);
	
	int32_t t_text_width;
	t_text_width = MCFontMeasureText(t_font, p_text, MCGContextGetDeviceTransform(t_context));
	
	int32_t t_x;
	switch(p_halign)
	{
		case -1:
			t_x = 0;
			break;
		case 0:
			t_x = (t_rect . size . width - t_text_width) / 2;
			break;
		case 1:
			t_x = t_rect . size . width - t_text_width;
			break;
		default:
			assert(false);
			break;
	}
	
	int32_t t_y;
	switch(p_valign)
	{
		case -1:
			t_y = MCFontGetAscent(t_font);
			break;
		case 0:
			t_y = (t_rect . size . height - (MCFontGetAscent(t_font) + MCFontGetDescent(t_font))) / 2 + MCFontGetAscent(t_font);
			break;
		case 1:
			t_y = t_rect . size . height - MCFontGetDescent(t_font);
			break;
		default:
			assert(false);
			break;
	}
	
	MCCanvasApplyChanges(*MCCanvasGet(p_canvas));
	MCFontDrawText(t_context, t_rect.origin.x + t_x, t_rect.origin.y + t_y, p_text, t_font, false, false);
}

void MCCanvasAlignmentEvaluate(integer_t p_h_align, integer_t p_v_align, integer_t &r_align)
{
	// range of h/v align is -1, 0, 1 so shift to 0,1,2 and combine
	r_align = (p_h_align + 1) | ((p_v_align + 1) << 2);
}

void MCCanvasAlignmentSplit(integer_t p_align, integer_t &r_h_align, integer_t &r_v_align)
{
	r_h_align = (0x3 & p_align) - 1;
	r_v_align = (0x3 & (p_align >> 2)) - 1;
}

void MCCanvasFillTextAligned(MCStringRef p_text, integer_t p_align, MCCanvasRectangleRef p_rect, MCCanvasRef p_canvas)
{
	integer_t t_h_aligh, t_v_align;
	MCCanvasAlignmentSplit(p_align, t_h_aligh, t_v_align);
	MCCanvasFillTextAligned(p_text, t_h_aligh, t_v_align, p_rect, p_canvas);
}

MCCanvasRectangleRef MCCanvasMeasureText(MCStringRef p_text, MCCanvasRef p_canvas)
{
	__MCCanvasImpl *t_canvas;
	t_canvas = MCCanvasGet(p_canvas);
	
	return MCCanvasFontMeasureTextWithTransform(p_text, t_canvas->props().font, MCGContextGetDeviceTransform(t_canvas->context));
}

////////////////////////////////////////////////////////////////////////////////

static MCCanvasRef s_current_canvas = nil;

void MCCanvasPush(MCGContextRef p_gcontext, uintptr_t& r_cookie)
{
    MCCanvasRef t_new_canvas;
    MCCanvasCreate(p_gcontext, t_new_canvas);
    r_cookie = (uintptr_t)s_current_canvas;
    s_current_canvas = t_new_canvas;
}

void MCCanvasPop(uintptr_t p_cookie)
{
    MCCanvasRef t_canvas;
    t_canvas = s_current_canvas;
    s_current_canvas = (MCCanvasRef)p_cookie;
    MCValueRelease(t_canvas);
}

extern "C" MC_DLLEXPORT void MCCanvasThisCanvas(MCCanvasRef& r_canvas)
{
    if (s_current_canvas == nil)
    {
        MCErrorThrowGeneric(MCSTR("no current canvas"));
        return;
    }
    
    r_canvas = MCValueRetain(s_current_canvas);
}

extern "C" MC_DLLEXPORT void MCCanvasPretendToAssignToThisCanvas(MCCanvasRef p_canvas)
{
}

extern "C" MC_DLLEXPORT void MCCanvasNewCanvasWithSize(MCProperListRef p_list, MCCanvasRef& r_canvas)
{
	MCGPoint t_scale;
	if (!MCProperListToScale(p_list, t_scale))
		return;

    MCGContextRef t_gcontext;
    if (!MCGContextCreate(ceil(t_scale . x), ceil(t_scale . y), false, t_gcontext))
    {
        MCErrorThrowGeneric(MCSTR("could not create gcontext"));
        return;
    }
    
    MCCanvasRef t_canvas;
    if (!MCCanvasCreate(t_gcontext, t_canvas))
    {
        MCGContextRelease(t_gcontext);
        return;
    }
    
    MCGContextRelease(t_gcontext);
    
    r_canvas = t_canvas;
}

extern "C" MC_DLLEXPORT void MCCanvasGetPixelDataOfCanvas(MCCanvasRef p_canvas, MCDataRef& r_data)
{
	__MCCanvasImpl *t_canvas;
	t_canvas = MCCanvasGet(p_canvas);
    
    uint32_t t_width, t_height;
    t_width = MCGContextGetWidth(t_canvas -> context);
    t_height = MCGContextGetHeight(t_canvas -> context);
    
    void *t_pixels;
    t_pixels = MCGContextGetPixelPtr(t_canvas -> context);
    
    uint32_t t_pixel_count;
    t_pixel_count = t_width * t_height;
    
    uint32_t *t_my_pixels, *t_data_ptr;
    t_my_pixels = new uint32_t[t_pixel_count];
    memcpy(t_my_pixels, t_pixels, t_pixel_count * sizeof(uint32_t));
    
    t_data_ptr = t_my_pixels;
#if (kMCGPixelFormatNative != kMCGPixelFormatARGB)
    while (t_pixel_count--)
    {
        uint8_t t_r, t_g, t_b, t_a;
        MCGPixelUnpackNative(*t_data_ptr, t_r, t_g, t_b, t_a);
        *t_data_ptr++ = MCGPixelPack(kMCGPixelFormatARGB, t_r, t_g, t_b, t_a);
    }
#endif
    
    if (!MCDataCreateWithBytesAndRelease((byte_t *)t_my_pixels, t_width * t_height * sizeof(uint32_t), r_data))
        return;
}

extern "C" MC_DLLEXPORT void MCCanvasGetPixelWidthOfCanvas(MCCanvasRef p_canvas, uinteger_t& r_width)
{
	__MCCanvasImpl *t_canvas;
	t_canvas = MCCanvasGet(p_canvas);
    r_width = MCGContextGetWidth(t_canvas -> context);
}

extern "C" MC_DLLEXPORT void MCCanvasGetPixelHeightOfCanvas(MCCanvasRef p_canvas, uinteger_t& r_height)
{
	__MCCanvasImpl *t_canvas;
	t_canvas = MCCanvasGet(p_canvas);
    r_height = MCGContextGetWidth(t_canvas -> context);
}

////////////////////////////////////////////////////////////////////////////////

static MCValueCustomCallbacks kMCCanvasRectangleCustomValueCallbacks =
{
	false,
	__MCCanvasRectangleDestroy,
	__MCCanvasRectangleCopy,
	__MCCanvasRectangleEqual,
	__MCCanvasRectangleHash,
	__MCCanvasRectangleDescribe,
};

static MCValueCustomCallbacks kMCCanvasPointCustomValueCallbacks =
{
	false,
	__MCCanvasPointDestroy,
	__MCCanvasPointCopy,
	__MCCanvasPointEqual,
	__MCCanvasPointHash,
	__MCCanvasPointDescribe,
};

static MCValueCustomCallbacks kMCCanvasColorCustomValueCallbacks =
{
	false,
	__MCCanvasColorDestroy,
	__MCCanvasColorCopy,
	__MCCanvasColorEqual,
	__MCCanvasColorHash,
	__MCCanvasColorDescribe,
};

static MCValueCustomCallbacks kMCCanvasTransformCustomValueCallbacks =
{
	false,
	__MCCanvasTransformDestroy,
	__MCCanvasTransformCopy,
	__MCCanvasTransformEqual,
	__MCCanvasTransformHash,
	__MCCanvasTransformDescribe,
};

static MCValueCustomCallbacks kMCCanvasImageCustomValueCallbacks =
{
	false,
	__MCCanvasImageDestroy,
	__MCCanvasImageCopy,
	__MCCanvasImageEqual,
	__MCCanvasImageHash,
	__MCCanvasImageDescribe,
};

static MCValueCustomCallbacks kMCCanvasPaintCustomValueCallbacks =
{
	false,
	nil,
	nil,
	nil,
	nil,
	nil,
};

static MCValueCustomCallbacks kMCCanvasSolidPaintCustomValueCallbacks =
{
	false,
	__MCCanvasSolidPaintDestroy,
	__MCCanvasSolidPaintCopy,
	__MCCanvasSolidPaintEqual,
	__MCCanvasSolidPaintHash,
	__MCCanvasSolidPaintDescribe,
};

static MCValueCustomCallbacks kMCCanvasPatternCustomValueCallbacks =
{
	false,
	__MCCanvasPatternDestroy,
	__MCCanvasPatternCopy,
	__MCCanvasPatternEqual,
	__MCCanvasPatternHash,
	__MCCanvasPatternDescribe,
};

static MCValueCustomCallbacks kMCCanvasGradientCustomValueCallbacks =
{
	false,
	__MCCanvasGradientDestroy,
	__MCCanvasGradientCopy,
	__MCCanvasGradientEqual,
	__MCCanvasGradientHash,
	__MCCanvasGradientDescribe,
};

static MCValueCustomCallbacks kMCCanvasGradientStopCustomValueCallbacks =
{
	false,
	__MCCanvasGradientStopDestroy,
	__MCCanvasGradientStopCopy,
	__MCCanvasGradientStopEqual,
	__MCCanvasGradientStopHash,
	__MCCanvasGradientStopDescribe,
};

static MCValueCustomCallbacks kMCCanvasPathCustomValueCallbacks =
{
	false,
	__MCCanvasPathDestroy,
	__MCCanvasPathCopy,
	__MCCanvasPathEqual,
	__MCCanvasPathHash,
	__MCCanvasPathDescribe,
};

static MCValueCustomCallbacks kMCCanvasEffectCustomValueCallbacks =
{
	false,
	__MCCanvasEffectDestroy,
	__MCCanvasEffectCopy,
	__MCCanvasEffectEqual,
	__MCCanvasEffectHash,
	__MCCanvasEffectDescribe,
};

static MCValueCustomCallbacks kMCCanvasFontCustumValueCallbacks =
{
	false,
	__MCCanvasFontDestroy,
	__MCCanvasFontCopy,
	__MCCanvasFontEqual,
	__MCCanvasFontHash,
	__MCCanvasFontDescribe,
};

static MCValueCustomCallbacks kMCCanvasCustomValueCallbacks =
{
	true,
	__MCCanvasDestroy,
	__MCCanvasCopy,
	__MCCanvasEqual,
	__MCCanvasHash,
	__MCCanvasDescribe,
};

bool MCCanvasTypesInitialize()
{
	if (!MCNamedCustomTypeInfoCreate(MCNAME("com.livecode.canvas.Rectangle"), kMCNullTypeInfo, &kMCCanvasRectangleCustomValueCallbacks, kMCCanvasRectangleTypeInfo))
		return false;
	if (!MCNamedCustomTypeInfoCreate(MCNAME("com.livecode.canvas.Point"), kMCNullTypeInfo, &kMCCanvasPointCustomValueCallbacks, kMCCanvasPointTypeInfo))
		return false;
	if (!MCNamedCustomTypeInfoCreate(MCNAME("com.livecode.canvas.Color"), kMCNullTypeInfo, &kMCCanvasColorCustomValueCallbacks, kMCCanvasColorTypeInfo))
		return false;
	if (!MCNamedCustomTypeInfoCreate(MCNAME("com.livecode.canvas.Transform"), kMCNullTypeInfo, &kMCCanvasTransformCustomValueCallbacks, kMCCanvasTransformTypeInfo))
		return false;
	if (!MCNamedCustomTypeInfoCreate(MCNAME("com.livecode.canvas.Image"), kMCNullTypeInfo, &kMCCanvasImageCustomValueCallbacks, kMCCanvasImageTypeInfo))
		return false;
	if (!MCNamedCustomTypeInfoCreate(MCNAME("com.livecode.canvas.Paint"), kMCNullTypeInfo, &kMCCanvasPaintCustomValueCallbacks, kMCCanvasPaintTypeInfo))
		return false;
	if (!MCNamedCustomTypeInfoCreate(MCNAME("com.livecode.canvas.SolidPaint"), kMCCanvasPaintTypeInfo, &kMCCanvasSolidPaintCustomValueCallbacks, kMCCanvasSolidPaintTypeInfo))
		return false;
	if (!MCNamedCustomTypeInfoCreate(MCNAME("com.livecode.canvas.Pattern"), kMCCanvasPaintTypeInfo, &kMCCanvasPatternCustomValueCallbacks, kMCCanvasPatternTypeInfo))
		return false;
	if (!MCNamedCustomTypeInfoCreate(MCNAME("com.livecode.canvas.Gradient"), kMCCanvasPaintTypeInfo, &kMCCanvasGradientCustomValueCallbacks, kMCCanvasGradientTypeInfo))
		return false;
	if (!MCNamedCustomTypeInfoCreate(MCNAME("com.livecode.canvas.GradientStop"), kMCNullTypeInfo, &kMCCanvasGradientStopCustomValueCallbacks, kMCCanvasGradientStopTypeInfo))
		return false;
	if (!MCNamedCustomTypeInfoCreate(MCNAME("com.livecode.canvas.Path"), kMCNullTypeInfo, &kMCCanvasPathCustomValueCallbacks, kMCCanvasPathTypeInfo))
		return false;
	if (!MCNamedCustomTypeInfoCreate(MCNAME("com.livecode.canvas.Effect"), kMCNullTypeInfo, &kMCCanvasEffectCustomValueCallbacks, kMCCanvasEffectTypeInfo))
		return false;
	if (!MCNamedCustomTypeInfoCreate(MCNAME("com.livecode.canvas.Font"), kMCNullTypeInfo, &kMCCanvasFontCustumValueCallbacks, kMCCanvasFontTypeInfo))
		return false;
	if (!MCNamedCustomTypeInfoCreate(MCNAME("com.livecode.canvas.Canvas"), kMCNullTypeInfo, &kMCCanvasCustomValueCallbacks, kMCCanvasTypeInfo))
		return false;
	return true;
}

void MCCanvasTypesFinalize()
{
	MCValueRelease(kMCCanvasRectangleTypeInfo);
	MCValueRelease(kMCCanvasPointTypeInfo);
	MCValueRelease(kMCCanvasColorTypeInfo);
	MCValueRelease(kMCCanvasTransformTypeInfo);
	MCValueRelease(kMCCanvasImageTypeInfo);
	MCValueRelease(kMCCanvasPaintTypeInfo);
	MCValueRelease(kMCCanvasSolidPaintTypeInfo);
	MCValueRelease(kMCCanvasPatternTypeInfo);
	MCValueRelease(kMCCanvasGradientTypeInfo);
	MCValueRelease(kMCCanvasGradientStopTypeInfo);
	MCValueRelease(kMCCanvasPathTypeInfo);
	MCValueRelease(kMCCanvasEffectTypeInfo);
	MCValueRelease(kMCCanvasFontTypeInfo);
	MCValueRelease(kMCCanvasTypeInfo);
}

////////////////////////////////////////////////////////////////////////////////

bool MCCanvasThrowError(MCTypeInfoRef p_error_type)
{
	MCAutoErrorRef t_error;
	if (!MCErrorCreate(p_error_type, nil, &t_error))
		return false;
	
	return MCErrorThrow(*t_error);
}

bool MCCanvasErrorsInitialize()
{
	kMCCanvasRectangleListFormatErrorTypeInfo = nil;
	if (!MCNamedErrorTypeInfoCreate(MCNAME("com.livecode.canvas.RectangleListFormatError"), MCNAME("canvas"), MCSTR("Rectangle parameter must be a list of 4 numbers."), kMCCanvasRectangleListFormatErrorTypeInfo))
		return false;
	
	kMCCanvasPointListFormatErrorTypeInfo = nil;
	if (!MCNamedErrorTypeInfoCreate(MCNAME("com.livecode.canvas.PointListFormatError"), MCNAME("canvas"), MCSTR("Point parameter must be a list of 2 numbers."), kMCCanvasPointListFormatErrorTypeInfo))
		return false;
	
	kMCCanvasColorListFormatErrorTypeInfo = nil;
	if (!MCNamedErrorTypeInfoCreate(MCNAME("com.livecode.canvas.ColorListFormatError"), MCNAME("canvas"), MCSTR("Color parameter must be a list of 3 or 4 numbers between 0 and 1."), kMCCanvasColorListFormatErrorTypeInfo))
		return false;
	
	kMCCanvasScaleListFormatErrorTypeInfo = nil;
	if (!MCNamedErrorTypeInfoCreate(MCNAME("com.livecode.canvas.ScaleListFormatError"), MCNAME("canvas"), MCSTR("Scale parameter must be a list of 1 or 2 numbers."), kMCCanvasScaleListFormatErrorTypeInfo))
		return false;

	kMCCanvasTranslationListFormatErrorTypeInfo = nil;
	if (!MCNamedErrorTypeInfoCreate(MCNAME("com.livecode.canvas.TranslationListFormatError"), MCNAME("canvas"), MCSTR("Translation parameter must be a list of 2 numbers."), kMCCanvasTranslationListFormatErrorTypeInfo))
		return false;

	kMCCanvasSkewListFormatErrorTypeInfo = nil;
	if (!MCNamedErrorTypeInfoCreate(MCNAME("com.livecode.canvas.SkewListFormatError"), MCNAME("canvas"), MCSTR("Skew parameter must be a list of 2 numbers."), kMCCanvasSkewListFormatErrorTypeInfo))
		return false;

	kMCCanvasRadiiListFormatErrorTypeInfo = nil;
	if (!MCNamedErrorTypeInfoCreate(MCNAME("com.livecode.canvas.RadiiListFormatError"), MCNAME("canvas"), MCSTR("Radii parameter must be a list of 2 numbers."), kMCCanvasRadiiListFormatErrorTypeInfo))
		return false;
	
	kMCCanvasImageSizeListFormatErrorTypeInfo = nil;
	if (!MCNamedErrorTypeInfoCreate(MCNAME("com.livecode.canvas.ImageSizeListFormatError"), MCNAME("canvas"), MCSTR("image size parameter must be a list of 2 integers greater than 0."), kMCCanvasImageSizeListFormatErrorTypeInfo))
		return false;
	
	kMCCanvasTransformMatrixListFormatErrorTypeInfo = nil;
	if (!MCNamedErrorTypeInfoCreate(MCNAME("com.livecode.canvas.TransformMatrixListFormatError"), MCNAME("canvas"), MCSTR("transform matrix parameter must be a list of 6 numbers."), kMCCanvasTransformMatrixListFormatErrorTypeInfo))
		return false;
	
	kMCCanvasTransformDecomposeErrorTypeInfo = nil;
	if (!MCNamedErrorTypeInfoCreate(MCNAME("com.livecode.canvas.TransformDecomposeError"), MCNAME("canvas"), MCSTR("Unable to decompose transform matrix."), kMCCanvasTransformDecomposeErrorTypeInfo))
		return false;
	
	kMCCanvasImageRepReferencedErrorTypeInfo = nil;
	if (!MCNamedErrorTypeInfoCreate(MCNAME("com.livecode.canvas.ImageRepReferencedError"), MCNAME("canvas"), MCSTR("Unable to create image from reference."), kMCCanvasImageRepReferencedErrorTypeInfo))
		return false;
	
	kMCCanvasImageRepDataErrorTypeInfo = nil;
	if (!MCNamedErrorTypeInfoCreate(MCNAME("com.livecode.canvas.ImageRepDataError"), MCNAME("canvas"), MCSTR("Unable to create image from data."), kMCCanvasImageRepDataErrorTypeInfo))
		return false;
	
	kMCCanvasImageRepPixelsErrorTypeInfo = nil;
	if (!MCNamedErrorTypeInfoCreate(MCNAME("com.livecode.canvas.ImageRepPixelsError"), MCNAME("canvas"), MCSTR("Unable to create image with pixels."), kMCCanvasImageRepPixelsErrorTypeInfo))
		return false;
	
	kMCCanvasImageRepGetGeometryErrorTypeInfo = nil;
	if (!MCNamedErrorTypeInfoCreate(MCNAME("com.livecode.canvas.ImageRepGetGeometryError"), MCNAME("canvas"), MCSTR("Unable to get image geometry."), kMCCanvasImageRepGetGeometryErrorTypeInfo))
		return false;
	
	kMCCanvasImageRepLockErrorTypeInfo = nil;
	if (!MCNamedErrorTypeInfoCreate(MCNAME("com.livecode.canvas.ImageRepLockError"), MCNAME("canvas"), MCSTR("Unable to lock image pixels."), kMCCanvasImageRepLockErrorTypeInfo))
		return false;
	
	kMCCanvasGradientStopRangeErrorTypeInfo = nil;
	if (!MCNamedErrorTypeInfoCreate(MCNAME("com.livecode.canvas.GradientStopRangeError"), MCNAME("canvas"), MCSTR("Gradient stop offset must be between 0 and 1."), kMCCanvasGradientStopRangeErrorTypeInfo))
		return false;
	
	kMCCanvasGradientStopOrderErrorTypeInfo = nil;
	if (!MCNamedErrorTypeInfoCreate(MCNAME("com.livecode.canvas.GradientStopOrderError"), MCNAME("canvas"), MCSTR("Gradient stops must be provided in order of increasing offset."), kMCCanvasGradientStopOrderErrorTypeInfo))
		return false;
	
	kMCCanvasGradientTypeErrorTypeInfo = nil;
	if (!MCNamedErrorTypeInfoCreate(MCNAME("com.livecode.canvas.GradientTypeError"), MCNAME("canvas"), MCSTR("Unrecognised gradient type."), kMCCanvasGradientTypeErrorTypeInfo))
		return false;
	
	kMCCanvasPathPointListFormatErrorTypeInfo = nil;
	if (!MCNamedErrorTypeInfoCreate(MCNAME("com.livecode.canvas.PathPointListFormatError"), MCNAME("canvas"), MCSTR("Invalid value in list of points."), kMCCanvasPathPointListFormatErrorTypeInfo))
		return false;
	
<<<<<<< HEAD
	kMCCanvasSVGPathParseErrorTypeInfo = nil;
	/* UNCHECKED */ MCCanvasCreateNamedErrorType(MCNAME("com.livecode.canvas.SVGPathParseError"), MCSTR("Unable to parse path data: \"%{reason}\" at position %{position}"), kMCCanvasSVGPathParseErrorTypeInfo);
=======
	return true;
>>>>>>> d29a72b1
}

void MCCanvasErrorsFinalize()
{
	MCValueRelease(kMCCanvasRectangleListFormatErrorTypeInfo);
	MCValueRelease(kMCCanvasPointListFormatErrorTypeInfo);
	MCValueRelease(kMCCanvasColorListFormatErrorTypeInfo);
	MCValueRelease(kMCCanvasScaleListFormatErrorTypeInfo);
	MCValueRelease(kMCCanvasTranslationListFormatErrorTypeInfo);
	MCValueRelease(kMCCanvasSkewListFormatErrorTypeInfo);
	MCValueRelease(kMCCanvasRadiiListFormatErrorTypeInfo);
	MCValueRelease(kMCCanvasImageSizeListFormatErrorTypeInfo);
	MCValueRelease(kMCCanvasTransformMatrixListFormatErrorTypeInfo);
	MCValueRelease(kMCCanvasTransformDecomposeErrorTypeInfo);
	MCValueRelease(kMCCanvasImageRepReferencedErrorTypeInfo);
	MCValueRelease(kMCCanvasImageRepDataErrorTypeInfo);
	MCValueRelease(kMCCanvasImageRepPixelsErrorTypeInfo);
	MCValueRelease(kMCCanvasImageRepGetGeometryErrorTypeInfo);
	MCValueRelease(kMCCanvasImageRepLockErrorTypeInfo);
	MCValueRelease(kMCCanvasGradientStopRangeErrorTypeInfo);
	MCValueRelease(kMCCanvasGradientStopOrderErrorTypeInfo);
	MCValueRelease(kMCCanvasGradientTypeErrorTypeInfo);

	MCValueRelease(kMCCanvasSVGPathParseErrorTypeInfo);
}

////////////////////////////////////////////////////////////////////////////////

bool MCCanvasConstantsInitialize()
{
	if (!MCCanvasTransformCreateWithMCGAffineTransform(MCGAffineTransformMakeIdentity(), kMCCanvasIdentityTransform))
		return false;
	if (!MCCanvasColorCreateWithRGBA(0, 0, 0, 1, kMCCanvasColorBlack))
		return false;
	// Defer creation until after initialize
	kMCCanvasFont12PtHelvetica = nil;
//	if (!MCCanvasFontCreate(MCNAME("Helvetica"), 0, 12, kMCCanvasFont12PtHelvetica))
//		return false;
	if (!MCCanvasPathCreateEmpty(kMCCanvasEmptyPath))
		return false;
	
	return true;
}

void MCCanvasConstantsFinalize()
{
	MCValueRelease(kMCCanvasIdentityTransform);
	MCValueRelease(kMCCanvasColorBlack);
	MCValueRelease(kMCCanvasEmptyPath);
}

////////////////////////////////////////////////////////////////////////////////

bool MCCanvasStringsInitialize()
{
	MCMemoryClear(s_blend_mode_map, sizeof(s_blend_mode_map));
	MCMemoryClear(s_transform_matrix_keys, sizeof(s_transform_matrix_keys));
	MCMemoryClear(s_effect_type_map, sizeof(s_effect_type_map));
	MCMemoryClear(s_effect_property_map, sizeof(s_effect_property_map));
	MCMemoryClear(s_gradient_type_map, sizeof(s_gradient_type_map));
	MCMemoryClear(s_canvas_fillrule_map, sizeof(s_canvas_fillrule_map));
	MCMemoryClear(s_image_filter_map, sizeof(s_image_filter_map));
	MCMemoryClear(s_join_style_map, sizeof(s_join_style_map));
	MCMemoryClear(s_cap_style_map, sizeof(s_cap_style_map));
	
	/* UNCHECKED */
	s_blend_mode_map[kMCGBlendModeClear] = MCNAME("clear");
	s_blend_mode_map[kMCGBlendModeCopy] = MCNAME("copy");
	s_blend_mode_map[kMCGBlendModeSourceOver] = MCNAME("source over");
	s_blend_mode_map[kMCGBlendModeSourceIn] = MCNAME("source in");
	s_blend_mode_map[kMCGBlendModeSourceOut] = MCNAME("source out");
	s_blend_mode_map[kMCGBlendModeSourceAtop] = MCNAME("source atop");
	s_blend_mode_map[kMCGBlendModeDestinationOver] = MCNAME("destination over");
	s_blend_mode_map[kMCGBlendModeDestinationIn] = MCNAME("destination in");
	s_blend_mode_map[kMCGBlendModeDestinationOut] = MCNAME("destination out");
	s_blend_mode_map[kMCGBlendModeDestinationAtop] = MCNAME("destination atop");
	s_blend_mode_map[kMCGBlendModeXor] = MCNAME("xor");
	s_blend_mode_map[kMCGBlendModePlusDarker] = MCNAME("plus darker");
	s_blend_mode_map[kMCGBlendModePlusLighter] = MCNAME("plus lighter");
	s_blend_mode_map[kMCGBlendModeMultiply] = MCNAME("multiply");
	s_blend_mode_map[kMCGBlendModeScreen] = MCNAME("screen");
	s_blend_mode_map[kMCGBlendModeOverlay] = MCNAME("overlay");
	s_blend_mode_map[kMCGBlendModeDarken] = MCNAME("darken");
	s_blend_mode_map[kMCGBlendModeLighten] = MCNAME("lighten");
	s_blend_mode_map[kMCGBlendModeColorDodge] = MCNAME("color dodge");
	s_blend_mode_map[kMCGBlendModeColorBurn] = MCNAME("color burn");
	s_blend_mode_map[kMCGBlendModeSoftLight] = MCNAME("soft light");
	s_blend_mode_map[kMCGBlendModeHardLight] = MCNAME("hard light");
	s_blend_mode_map[kMCGBlendModeDifference] = MCNAME("difference");
	s_blend_mode_map[kMCGBlendModeExclusion] = MCNAME("exclusion");
	s_blend_mode_map[kMCGBlendModeHue] = MCNAME("hue");
	s_blend_mode_map[kMCGBlendModeSaturation] = MCNAME("saturation");
	s_blend_mode_map[kMCGBlendModeColor] = MCNAME("color");
	s_blend_mode_map[kMCGBlendModeLuminosity] = MCNAME("luminosity");
	
	s_transform_matrix_keys[0] = MCNAME("0,0");
	s_transform_matrix_keys[1] = MCNAME("1,0");
	s_transform_matrix_keys[2] = MCNAME("2,0");
	s_transform_matrix_keys[3] = MCNAME("0,1");
	s_transform_matrix_keys[4] = MCNAME("1,1");
	s_transform_matrix_keys[5] = MCNAME("2,1");
	s_transform_matrix_keys[6] = MCNAME("0,2");
	s_transform_matrix_keys[7] = MCNAME("1,2");
	s_transform_matrix_keys[8] = MCNAME("2,2");

	s_effect_type_map[kMCCanvasEffectTypeColorOverlay] = MCNAME("color overlay");
	s_effect_type_map[kMCCanvasEffectTypeInnerShadow] = MCNAME("inner shadow");
	s_effect_type_map[kMCCanvasEffectTypeOuterShadow] = MCNAME("outer shadow");
	s_effect_type_map[kMCCanvasEffectTypeInnerGlow] = MCNAME("inner glow");
	s_effect_type_map[kMCCanvasEffectTypeOuterGlow] = MCNAME("outer glow");
	
	s_effect_property_map[kMCCanvasEffectPropertyColor] = MCNAME("color");
	s_effect_property_map[kMCCanvasEffectPropertyBlendMode] = MCNAME("blend mode");
	s_effect_property_map[kMCCanvasEffectPropertyOpacity] = MCNAME("opacity");
	s_effect_property_map[kMCCanvasEffectPropertySize] = MCNAME("size");
	s_effect_property_map[kMCCanvasEffectPropertySpread] = MCNAME("spread");
	s_effect_property_map[kMCCanvasEffectPropertyDistance] = MCNAME("distance");
	s_effect_property_map[kMCCanvasEffectPropertyAngle] = MCNAME("angle");
	
	s_gradient_type_map[kMCGGradientFunctionLinear] = MCNAME("linear");
	s_gradient_type_map[kMCGGradientFunctionRadial] = MCNAME("radial");
	s_gradient_type_map[kMCGGradientFunctionSweep] = MCNAME("conical");
	s_gradient_type_map[kMCGLegacyGradientDiamond] = MCNAME("diamond");
	s_gradient_type_map[kMCGLegacyGradientSpiral] = MCNAME("spiral");
	s_gradient_type_map[kMCGLegacyGradientXY] = MCNAME("xy");
	s_gradient_type_map[kMCGLegacyGradientSqrtXY] = MCNAME("sqrtxy");
	
	s_canvas_fillrule_map[kMCGFillRuleEvenOdd] = MCNAME("even odd");
	s_canvas_fillrule_map[kMCGFillRuleNonZero] = MCNAME("non zero");
	
	s_image_filter_map[kMCGImageFilterNone] = MCNAME("none");
	s_image_filter_map[kMCGImageFilterLow] = MCNAME("low");
	s_image_filter_map[kMCGImageFilterMedium] = MCNAME("medium");
	s_image_filter_map[kMCGImageFilterHigh] = MCNAME("high");
	
	s_join_style_map[kMCGJoinStyleBevel] = MCNAME("bevel");
	s_join_style_map[kMCGJoinStyleMiter] = MCNAME("miter");
	s_join_style_map[kMCGJoinStyleRound] = MCNAME("round");
	
	s_cap_style_map[kMCGCapStyleButt] = MCNAME("butt");
	s_cap_style_map[kMCGCapStyleRound] = MCNAME("round");
	s_cap_style_map[kMCGCapStyleSquare] = MCNAME("square");
	
/* UNCHECKED */
	return true;
}

void MCCanvasStringsFinalize()
{
	for (uint32_t i = 0; i < kMCGBlendModeCount; i++)
		MCValueRelease(s_blend_mode_map[i]);
	
	for (uint32_t i = 0; i < 9; i++)
		MCValueRelease(s_transform_matrix_keys[i]);

	for (uint32_t i = 0; i < _MCCanvasEffectTypeCount; i++)
		MCValueRelease(s_effect_type_map[i]);
	
	for (uint32_t i = 0; i < _MCCanvasEffectPropertyCount; i++)
		MCValueRelease(s_effect_property_map[i]);
	
	for (uint32_t i = 0; i < kMCGGradientFunctionCount; i++)
		MCValueRelease(s_gradient_type_map[i]);
	
	for (uint32_t i = 0; i < kMCGFillRuleCount; i++)
		MCValueRelease(s_canvas_fillrule_map[i]);
		
	for (uint32_t i = 0; i < kMCGImageFilterCount; i++)
		MCValueRelease(s_image_filter_map[i]);
	
	for (uint32_t i = 0; i < kMCGJoinStyleCount; i++)
		MCValueRelease(s_join_style_map);
	
	for (uint32_t i = 0; i < kMCGCapStyleSquare; i++)
		MCValueRelease(s_cap_style_map);
}

template <typename T, int C>
bool _mcenumfromstring(MCNameRef *N, MCStringRef p_string, T &r_value)
{
	for (uint32_t i = 0; i < C; i++)
	{
		if (N[i] != nil && MCStringIsEqualTo(p_string, MCNameGetString(N[i]), kMCStringOptionCompareCaseless))
		{
			r_value = (T)i;
			return true;
		}
	}
	
	return false;
}

template <typename T, int C>
bool _mcenumtostring(MCNameRef *N, T p_value, MCStringRef &r_string)
{
	if (p_value >= C)
		return false;
	
	if (N[p_value] == nil)
		return false;
	
	r_string = MCValueRetain(MCNameGetString(N[p_value]));
    return true;
}

bool MCCanvasBlendModeFromString(MCStringRef p_string, MCGBlendMode &r_blend_mode)
{
	return _mcenumfromstring<MCGBlendMode, kMCGBlendModeCount>(s_blend_mode_map, p_string, r_blend_mode);
}

bool MCCanvasBlendModeToString(MCGBlendMode p_blend_mode, MCStringRef &r_string)
{
	return _mcenumtostring<MCGBlendMode, kMCGBlendModeCount>(s_blend_mode_map, p_blend_mode, r_string);
}

bool MCCanvasGradientTypeFromString(MCStringRef p_string, MCGGradientFunction &r_type)
{
	return _mcenumfromstring<MCGGradientFunction, kMCGGradientFunctionCount>(s_gradient_type_map, p_string, r_type);
}

bool MCCanvasGradientTypeToString(MCGGradientFunction p_type, MCStringRef &r_string)
{
	return _mcenumtostring<MCGGradientFunction, kMCGGradientFunctionCount>(s_gradient_type_map, p_type, r_string);
}

bool MCCanvasEffectTypeToString(MCCanvasEffectType p_type, MCStringRef &r_string)
{
	return _mcenumtostring<MCCanvasEffectType, _MCCanvasEffectTypeCount>(s_effect_type_map, p_type, r_string);
}

bool MCCanvasEffectTypeFromString(MCStringRef p_string, MCCanvasEffectType &r_type)
{
	return _mcenumfromstring<MCCanvasEffectType, _MCCanvasEffectTypeCount>(s_effect_type_map, p_string, r_type);
}

bool MCCanvasFillRuleToString(MCGFillRule p_fill_rule, MCStringRef &r_string)
{
	return _mcenumtostring<MCGFillRule, kMCGFillRuleCount>(s_canvas_fillrule_map, p_fill_rule, r_string);
}

bool MCCanvasFillRuleFromString(MCStringRef p_string, MCGFillRule &r_fill_rule)
{
	return _mcenumfromstring<MCGFillRule, kMCGFillRuleCount>(s_canvas_fillrule_map, p_string, r_fill_rule);
}

bool MCCanvasImageFilterToString(MCGImageFilter p_filter, MCStringRef &r_string)
{
	return _mcenumtostring<MCGImageFilter, kMCGImageFilterCount>(s_image_filter_map, p_filter, r_string);
}

bool MCCanvasImageFilterFromString(MCStringRef p_string, MCGImageFilter &r_filter)
{
	return _mcenumfromstring<MCGImageFilter, kMCGImageFilterCount>(s_image_filter_map, p_string, r_filter);
}

bool MCCanvasJoinStyleToString(MCGJoinStyle p_style, MCStringRef &r_string)
{
	return _mcenumtostring<MCGJoinStyle, kMCGJoinStyleCount>(s_join_style_map, p_style, r_string);
}

bool MCCanvasJoinStyleFromString(MCStringRef p_string, MCGJoinStyle &r_style)
{
	return _mcenumfromstring<MCGJoinStyle, kMCGJoinStyleCount>(s_join_style_map, p_string, r_style);
}

bool MCCanvasCapStyleToString(MCGCapStyle p_style, MCStringRef &r_string)
{
	return _mcenumtostring<MCGCapStyle, kMCGCapStyleCount>(s_cap_style_map, p_style, r_string);
}

bool MCCanvasCapStyleFromString(MCStringRef p_string, MCGCapStyle &r_style)
{
	return _mcenumfromstring<MCGCapStyle, kMCGCapStyleCount>(s_cap_style_map, p_string, r_style);
}

////////////////////////////////////////////////////////////////////////////////

bool MCSVGThrowPathParseError(uint32_t p_char_position, MCStringRef p_error)
{
	MCAutoNumberRef t_number;
	if (!MCNumberCreateWithUnsignedInteger(p_char_position + 1, &t_number))
		return false;
	
	return MCErrorCreateAndThrow(kMCCanvasSVGPathParseErrorTypeInfo,
								 "position", *t_number,
								 "reason", p_error,
								 nil);
}

struct MCSVGPathCommandMap
{
	char letter;
	MCSVGPathCommand command;
};

static MCSVGPathCommandMap s_svg_command_map[] = {
	{'M', kMCSVGPathMoveTo},
	{'m', kMCSVGPathRelativeMoveTo},
	{'Z', kMCSVGPathClose},
	{'z', kMCSVGPathRelativeClose},
	{'L', kMCSVGPathLineTo},
	{'l', kMCSVGPathRelativeLineTo},
	{'H', kMCSVGPathHorizontalLineTo},
	{'h', kMCSVGPathRelativeHorizontalLineTo},
	{'V', kMCSVGPathVerticalLineTo},
	{'v', kMCSVGPathRelativeVerticalLineTo},
	{'C', kMCSVGPathCurveTo},
	{'c', kMCSVGPathRelativeCurveTo},
	{'S', kMCSVGPathShorthandCurveTo},
	{'s', kMCSVGPathRelativeShorthandCurveTo},
	{'Q', kMCSVGPathQuadraticCurveTo},
	{'q', kMCSVGPathRelativeQuadraticCurveTo},
	{'T', kMCSVGPathShorthandQuadraticCurveTo},
	{'t', kMCSVGPathRelativeShorthandQuadraticCurveTo},
	{'A', kMCSVGPathEllipticalCurveTo},
	{'a', kMCSVGPathRelativeEllipticalCurveTo},
};

bool MCSVGLookupPathCommand(char p_char, MCSVGPathCommand &r_command)
{
	for (uint32_t i = 0; i < kMCSVGPathCommandCount; i++)
		if (p_char == s_svg_command_map[i].letter)
		{
			r_command = s_svg_command_map[i].command;
			return true;
		}
	
	return false;
}

bool MCSVGParsePathCommand(MCStringRef p_string, uindex_t &x_index, MCSVGPathCommand &r_command)
{
	if (x_index >= MCStringGetLength(p_string))
		return false;
	
	if (!MCSVGLookupPathCommand(MCStringGetNativeCharAtIndex(p_string, x_index), r_command))
		return false;
	
	x_index++;
	return true;
}

bool MCSVGParseNumber(MCStringRef p_string, uindex_t &x_index, MCNumberRef &r_number)
{
	bool t_success;
	
	uindex_t t_length;
	t_success = MCNumberParseOffsetPartial(p_string, x_index, t_length, r_number);
	
	if (t_success)
		x_index += t_length;
	
	return t_success;
}

bool MCSVGIsWhiteSpace(char p_char)
{
	return p_char == ' ' || p_char == '\t' || p_char == '\r' || p_char == '\n';
}

void MCSVGSkipWhitespace(MCStringRef p_string, uindex_t &x_index)
{
	uindex_t t_length;
	t_length = MCStringGetLength(p_string);
	
	while (x_index < t_length && MCSVGIsWhiteSpace(MCStringGetNativeCharAtIndex(p_string, x_index)))
		x_index++;
}

void MCSVGSkipComma(MCStringRef p_string, uindex_t &x_index)
{
	if (x_index < MCStringGetLength(p_string) && MCStringGetNativeCharAtIndex(p_string, x_index) == ',')
		x_index++;
}

bool MCSVGConsumeWSPCommaWSP(MCStringRef p_string, uindex_t &x_index)
{
	uindex_t t_index;
	t_index = x_index;
	
	MCSVGSkipWhitespace(p_string, x_index);
	MCSVGSkipComma(p_string, x_index);
	MCSVGSkipWhitespace(p_string, x_index);
	
	return x_index != t_index;
}

bool MCSVGParseParams(MCStringRef p_string, uindex_t &x_index, MCSVGPathCommand p_command, float32_t r_params[7], uindex_t &r_param_count)
{
	uindex_t t_param_count;
	uindex_t t_index;
	t_index = x_index;
	
	switch (p_command)
	{
		case kMCSVGPathMoveTo:
		case kMCSVGPathRelativeMoveTo:
			t_param_count = 2;
			break;
			
		case kMCSVGPathClose:
		case kMCSVGPathRelativeClose:
			t_param_count = 0;
			break;
			
		case kMCSVGPathLineTo:
		case kMCSVGPathRelativeLineTo:
			t_param_count = 2;
			break;
			
		case kMCSVGPathHorizontalLineTo:
		case kMCSVGPathRelativeHorizontalLineTo:
			t_param_count = 1;
			break;
			
		case kMCSVGPathVerticalLineTo:
		case kMCSVGPathRelativeVerticalLineTo:
			t_param_count = 1;
			break;
			
		case kMCSVGPathCurveTo:
		case kMCSVGPathRelativeCurveTo:
			t_param_count = 6;
			break;
			
		case kMCSVGPathShorthandCurveTo:
		case kMCSVGPathRelativeShorthandCurveTo:
			t_param_count = 4;
			break;
			
		case kMCSVGPathQuadraticCurveTo:
		case kMCSVGPathRelativeQuadraticCurveTo:
			t_param_count = 4;
			break;
			
		case kMCSVGPathShorthandQuadraticCurveTo:
		case kMCSVGPathRelativeShorthandQuadraticCurveTo:
			t_param_count = 2;
			break;
			
		case kMCSVGPathEllipticalCurveTo:
		case kMCSVGPathRelativeEllipticalCurveTo:
			t_param_count = 7;
			break;
			
		default:
			MCUnreachable();
			break;
	}
	
	for (uint32_t i = 0; i < t_param_count; i++)
	{
		MCAutoNumberRef t_number;
		if (!MCSVGParseNumber(p_string, t_index, &t_number))
			return MCSVGThrowPathParseError(t_index, MCSTR("Expected number value"));
		
		MCSVGConsumeWSPCommaWSP(p_string, t_index);
		
		r_params[i] = MCNumberFetchAsReal(*t_number);
	}
	
	r_param_count = t_param_count;
	x_index = t_index;
	
	return true;
}

bool MCSVGParse(MCStringRef p_string, MCSVGParseCallback p_callback, void *p_context)
{
	uindex_t t_index;
	t_index = 0;
	
	MCSVGPathCommand t_command;
	float32_t t_params[7];
	uindex_t t_param_count;
	
	bool t_success;
	t_success = true;
	
	bool t_first_command;
	t_first_command = true;
	
	while (t_success && t_index < MCStringGetLength(p_string))
	{
		bool t_have_command;
		t_have_command = MCSVGParsePathCommand(p_string, t_index, t_command);
		if (t_have_command)
			MCSVGSkipWhitespace(p_string, t_index);
		
		if (t_first_command && !(t_have_command && (t_command == kMCSVGPathMoveTo || t_command == kMCSVGPathRelativeMoveTo)))
			return MCSVGThrowPathParseError(t_index, MCSTR("Path must begin with moveto command"));

		t_first_command = false;
		
		// switch to lineto after moveto
		if (!t_have_command && t_command == kMCSVGPathMoveTo)
			t_command = kMCSVGPathLineTo;
		if (!t_have_command && t_command == kMCSVGPathRelativeMoveTo)
			t_command = kMCSVGPathRelativeLineTo;
		
		t_success = MCSVGParseParams(p_string, t_index, t_command, t_params, t_param_count);
		
		if (t_success)
			t_success = p_callback(p_context, t_command, t_params, t_param_count);
	}
	
	return t_success;
}

////////////////////////////////////////////////////////////////////////////////

bool MCSVGAppendValueToString(MCStringRef p_string, bool p_need_separator, float32_t p_value)
{
	// negative values don't need a separator due to the leading minus sign.
	if (p_need_separator && p_value >= 0)
		return MCStringAppendFormat(p_string, " %f", p_value);
	else
		return MCStringAppendFormat(p_string, "%f", p_value);
}

struct MCGPathToSVGDataContext
{
	MCStringRef string;
	MCGPathCommand last_command;
};

bool MCGPathToSVGDataCallback(void *p_context, MCGPathCommand p_command, MCGPoint *p_points, uint32_t p_point_count)
{
	MCGPathToSVGDataContext *t_context;
	t_context = static_cast<MCGPathToSVGDataContext*>(p_context);
	
	bool t_success;
	t_success = true;
	
	bool t_repeat_command;
	t_repeat_command = p_command == t_context->last_command;
	
	if (!t_repeat_command)
	{
		char t_command;
		switch (p_command)
		{
			case kMCGPathCommandMoveTo:
				t_command = 'M';
				break;
				
			case kMCGPathCommandLineTo:
				t_command = 'L';
				break;
				
			case kMCGPathCommandQuadCurveTo:
				t_command = 'Q';
				break;
				
			case kMCGPathCommandCubicCurveTo:
				t_command = 'C';
				break;
				
			case kMCGPathCommandCloseSubpath:
				t_command = 'Z';
				break;
				
			case kMCGPathCommandEnd:
				return true;
				
			default:
				MCUnreachable();
				break;
		}
		
		t_success = MCStringAppendNativeChar(t_context->string, t_command);
		t_context->last_command = p_command;
	}
	
	for (uint32_t i = 0; t_success && i < p_point_count; i++)
	{
		t_success = MCSVGAppendValueToString(t_context->string, t_repeat_command || i != 0, p_points[i].x) &&
			MCSVGAppendValueToString(t_context->string, true, p_points[i].y);
	}
	
	return t_success;
}

bool MCGPathGetSVGData(MCGPathRef p_path, MCStringRef &r_string)
{
	if (MCGPathIsEmpty(p_path))
		return MCStringCopy(kMCEmptyString, r_string);
	
	bool t_success;
	t_success = true;
	
	MCStringRef t_string;
	t_string = nil;
	
	if (t_success)
		t_success = MCStringCreateMutable(0, t_string);
	
	if (t_success)
	{
		MCGPathToSVGDataContext t_context;
		t_context.string = t_string;
		t_context.last_command = kMCGPathCommandEnd;
		
		t_success = MCGPathIterate(p_path, MCGPathToSVGDataCallback, &t_context);
	}
	
	if (t_success)
		t_success = MCStringCopyAndRelease(t_string, r_string);
	
	if (!t_success)
		MCValueRelease(t_string);
	
	return t_success;
}

////////////////////////////////////////////////////////////////////////////////<|MERGE_RESOLUTION|>--- conflicted
+++ resolved
@@ -1447,20 +1447,20 @@
 	
 	MCGPoint t_scale, t_skew, t_translation;
 	MCCanvasFloat t_rotation;
-	
+
 	// Remove translation component.
 	t_translation = MCGPointMake(t_transform.tx, t_transform.ty);
 	t_transform.tx = t_transform.ty = 0;
-		
+	
 	// Calculate rotation of transformed unit vector
 	MCGPoint t_point;
 	t_point = MCGPointApplyAffineTransform(MCGPointMake(1, 0), t_transform);
-		
+	
 	t_rotation = atan2f(t_point.y, t_point.x);
-		
+	
 	// remove rotation component from transform by applying rotation in the opposite direction
 	t_transform = MCGAffineTransformPreRotate(t_transform, MCCanvasAngleFromRadians(-t_rotation));
-		
+	
 	if (t_transform.a == 0 || t_transform.d == 0)
 		return false;
 	
@@ -5676,12 +5676,11 @@
 	if (!MCNamedErrorTypeInfoCreate(MCNAME("com.livecode.canvas.PathPointListFormatError"), MCNAME("canvas"), MCSTR("Invalid value in list of points."), kMCCanvasPathPointListFormatErrorTypeInfo))
 		return false;
 	
-<<<<<<< HEAD
 	kMCCanvasSVGPathParseErrorTypeInfo = nil;
-	/* UNCHECKED */ MCCanvasCreateNamedErrorType(MCNAME("com.livecode.canvas.SVGPathParseError"), MCSTR("Unable to parse path data: \"%{reason}\" at position %{position}"), kMCCanvasSVGPathParseErrorTypeInfo);
-=======
+	if (!MCNamedErrorTypeInfoCreate(MCNAME("com.livecode.canvas.SVGPathParseError"), MCNAME("canvas"), MCSTR("Unable to parse path data: \"%{reason}\" at position %{position}"), kMCCanvasSVGPathParseErrorTypeInfo))
+		return false;
+	
 	return true;
->>>>>>> d29a72b1
 }
 
 void MCCanvasErrorsFinalize()
