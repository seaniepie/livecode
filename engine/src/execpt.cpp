/* Copyright (C) 2003-2013 Runtime Revolution Ltd.

This file is part of LiveCode.

LiveCode is free software; you can redistribute it and/or modify it under
the terms of the GNU General Public License v3 as published by the Free
Software Foundation.

LiveCode is distributed in the hope that it will be useful, but WITHOUT ANY
WARRANTY; without even the implied warranty of MERCHANTABILITY or
FITNESS FOR A PARTICULAR PURPOSE.  See the GNU General Public License
for more details.

You should have received a copy of the GNU General Public License
along with LiveCode.  If not see <http://www.gnu.org/licenses/>.  */

#include "prefix.h"

#include "globdefs.h"
#include "parsedef.h"
#include "filedefs.h"
#include "objdefs.h"

#include "object.h"
#include "execpt.h"
#include "mcerror.h"
#include "util.h"
#include "globals.h"
#include "handler.h"
#include "hndlrlst.h"
#include "osspec.h"
#include "uidc.h"

#include "osxprefix-legacy.h"

//////////

bool MCExecPoint::isempty(void) const
{
	if (value == kMCEmptyName)
		return true;

	if (value == kMCEmptyArray)
		return true;

	if (MCValueGetTypeCode(value) == kMCValueTypeCodeString &&
		MCStringGetLength((MCStringRef)value) == 0)
		return true;

	return false;
}

bool MCExecPoint::isarray(void) const
{
	return MCValueGetTypeCode(value) == kMCValueTypeCodeArray;
}

bool MCExecPoint::isstring(void) const
{
	return MCValueGetTypeCode(value) == kMCValueTypeCodeString || MCValueGetTypeCode(value) == kMCValueTypeCodeName;
}

bool MCExecPoint::isnumber(void) const
{
	return MCValueGetTypeCode(value) == kMCValueTypeCodeNumber;
}

bool MCExecPoint::converttostring(void)
{
	if (MCValueGetTypeCode(value) == kMCValueTypeCodeString)
		return true;

	MCStringRef t_string;
	if (!convertvaluereftostring(value, t_string))
		return false;

	MCValueRelease(value);
	value = t_string;

	return true;
}

bool MCExecPoint::converttomutablestring(void)
{
	if (MCValueGetTypeCode(value) == kMCValueTypeCodeString &&
		MCStringIsMutable((MCStringRef)value))
		return true;

	converttostring();
	
	if (!MCStringIsMutable((MCStringRef)value))
	{
		MCStringRef t_new_value;
		if (!MCStringMutableCopyAndRelease((MCStringRef)value, t_new_value))
			return false;
		value = t_new_value;
	}

	return true;
}

bool MCExecPoint::converttonumber(void)
{
	if (MCValueGetTypeCode(value) == kMCValueTypeCodeNumber)
		return true;

	MCNumberRef t_number;
	if (!convertvaluereftonumber(value, t_number))
		return false;

	MCValueRelease(value);
	value = t_number;

	return true;
}

bool MCExecPoint::converttoboolean(void)
{
	if (MCValueGetTypeCode(value) == kMCValueTypeCodeBoolean)
		return true;

	MCBooleanRef t_boolean;
	if (!convertvaluereftoboolean(value, t_boolean))
		return false;

	MCValueRelease(value);
	value = t_boolean;

	return true;
}

bool MCExecPoint::converttoarray(void)
{
	if (MCValueGetTypeCode(value) == kMCValueTypeCodeArray)
		return true;

	MCValueRelease(value);
	value = MCValueRetain(kMCEmptyArray);

	return true;
}

bool MCExecPoint::converttomutablearray(void)
{
	MCArrayRef t_mutable_array;
	if (MCValueGetTypeCode(value) == kMCValueTypeCodeArray)
	{
		if (MCArrayMutableCopyAndRelease((MCArrayRef)value, t_mutable_array))
		{
			MCValueRelease(value);
			value = t_mutable_array;
			return true;
		}

		return false;
	}

	if (MCArrayCreateMutable(t_mutable_array))
	{
		MCValueRelease(value);
		value = t_mutable_array;
		return true;
	}

	return false;
}

//////////

void MCExecPoint::clear(void)
{
	if (value == kMCEmptyString)
		return;

	MCValueRelease(value);
	value = MCValueRetain(kMCEmptyString);
}

void MCExecPoint::setsvalue(const MCString& p_string)
{
	MCStringRef t_string;
	if (!MCStringCreateWithNativeChars((const char_t *)p_string . getstring(), p_string . getlength(), t_string))
		return;

	MCValueRelease(value);
	value = t_string;
}

void MCExecPoint::copysvalue(const MCString& p_string)
{
	setsvalue(p_string);
}

void MCExecPoint::copysvalue(const char *p_string, uindex_t p_length)
{
	setsvalue(MCString(p_string, p_length));
}

void MCExecPoint::setnvalue(real8 p_number)
{
	MCNumberRef t_number;
	if (!MCNumberCreateWithReal(p_number, t_number))
		return;

	MCValueRelease(value);
	value = t_number;
}

void MCExecPoint::setnvalue(integer_t p_integer)
{
	MCNumberRef t_number;
	if (!MCNumberCreateWithInteger(p_integer, t_number))
		return;

	MCValueRelease(value);
	value = t_number;
}

void MCExecPoint::setnvalue(uinteger_t p_integer)
{
	if (p_integer <= INTEGER_MAX)
	{
		setnvalue((integer_t)p_integer);
		return;
	}
	setnvalue((real8)p_integer);
}

void MCExecPoint::grabbuffer(char *p_buffer, uindex_t p_length)
{
	copysvalue(p_buffer, p_length);
	delete p_buffer;
}

bool MCExecPoint::reserve(uindex_t p_capacity, char*& r_buffer)
{
	MCDataRef t_string;
	if (!MCDataCreateMutable(p_capacity, t_string))
		return false;

	MCDataPad(t_string, 0, p_capacity);
	
	MCValueRelease(value);
	value = t_string;
	r_buffer = (char *)MCDataGetBytePtr(t_string);
	return true;
}

void MCExecPoint::commit(uindex_t p_size)
{
	MCDataRemove((MCDataRef)value, MCRangeMake(p_size, UINDEX_MAX));
}

/*bool MCExecPoint::modify(char*& r_buffer, uindex_t& r_length)
{
	converttostring();
	
	MCDataRef t_data;
	MCDataCreateWithBytes(MCStringGetNativeCharPtr((MCStringRef)value), MCStringGetLength((MCStringRef)value), t_data);

	MCValueRelease(value);
	MCDataMutableCopyAndRelease(t_data, (MCDataRef&)value);
	
	r_buffer = (char *)MCDataGetBytePtr((MCDataRef)value);
	r_length = MCDataGetLength((MCDataRef)value);

	return true;
}

void MCExecPoint::resize(uindex_t p_size)
{
	MCDataRemove((MCDataRef)value, MCRangeMake(p_size, UINDEX_MAX));
}*/

//////////

const char *MCExecPoint::getcstring(void)
{
	return getsvalue() . getstring();
}

MCString MCExecPoint::getsvalue0(void)
{
	return getsvalue();
}

MCString MCExecPoint::getsvalue(void)
{
	converttostring();

	return MCStringGetOldString((MCStringRef)value);
}

real8 MCExecPoint::getnvalue(void)
{
	if (!converttonumber())
		return 0.0;

	return MCNumberFetchAsReal((MCNumberRef)value);
}

///////////

Exec_stat MCExecPoint::tos()
{
	if (isarray())
		return ES_ERROR;

	if (!converttostring())
		return ES_ERROR;

	return ES_NORMAL;
}

Exec_stat MCExecPoint::ton()
{
	if (isarray())
		return ES_ERROR;

	if (!converttonumber())
		return ES_ERROR;

	return ES_NORMAL;
}

Exec_stat MCExecPoint::tona(void)
{
	if (!isarray() &&
		!converttonumber())
		return ES_ERROR;

	return ES_NORMAL;
}

uint4 MCExecPoint::getuint4()
{
	if (!converttonumber())
		return 0;
	return MCNumberFetchAsUnsignedInteger((MCNumberRef)value);
}

uint2 MCExecPoint::getuint2()
{
	if (!converttonumber())
		return 0;
	return MCNumberFetchAsInteger((MCNumberRef)value);
}

int4 MCExecPoint::getint4()
{
	if (!converttonumber())
		return 0;
	return MCNumberFetchAsInteger((MCNumberRef)value);
}

Exec_stat MCExecPoint::getreal8(real8& d, uint2 l, uint2 p, Exec_errors e)
{
	if (!converttonumber())
	{
		MCeerror->add(EE_VARIABLE_NAN, l, p, value);
		MCeerror->add(e, l, p, value);
		return ES_ERROR;
	}
	d = MCNumberFetchAsReal((MCNumberRef)value);
	return ES_NORMAL;
}

Exec_stat MCExecPoint::getuint2(uint2& d, uint2 l, uint2 p, Exec_errors e)
{
	if (!converttonumber())
	{
		MCeerror->add(EE_VARIABLE_NAN, l, p, value);
		MCeerror->add(e, l, p, value);
		return ES_ERROR;
	}
	d = MCNumberFetchAsInteger((MCNumberRef)value);
	return ES_NORMAL;
}

Exec_stat MCExecPoint::getint4(int4& d, uint2 l, uint2 p, Exec_errors e)
{
	if (!converttonumber())
	{
		MCeerror->add(EE_VARIABLE_NAN, l, p, value);
		MCeerror->add(e, l, p, value);
		return ES_ERROR;
	}
	d = MCNumberFetchAsInteger((MCNumberRef)value);
	return ES_NORMAL;
}

Exec_stat MCExecPoint::getuint4(uint4& d, uint2 l, uint2 p, Exec_errors e)
{
	if (!converttonumber())
	{
		MCeerror->add(EE_VARIABLE_NAN, l, p, value);
		MCeerror->add(e, l, p, value);
		return ES_ERROR;
	}
	d = MCNumberFetchAsUnsignedInteger((MCNumberRef)value);
	return ES_NORMAL;
}

Exec_stat MCExecPoint::getboolean(Boolean& d, uint2 l, uint2 p, Exec_errors e)
{
	if (!converttoboolean())
	{
		MCeerror -> add(e, l, p, value);
		return ES_ERROR;
	}

	d = (value == kMCTrue ? True : False);
	return ES_NORMAL;
}

void MCExecPoint::setint(int4 i)
{
	setnvalue(i);
}

void MCExecPoint::setuint(uint4 i)
{
	setnvalue(i);
}

void MCExecPoint::setint64(int64_t i)
{
	if (i >= INTEGER_MIN && i <= INTEGER_MAX)
	{
		setnvalue((integer_t)i);
		return;
	}
	setnvalue((real8)i);
}

void MCExecPoint::setuint64(uint64_t i)
{
	if (i < INTEGER_MAX)
	{
		setnvalue((integer_t)i);
		return;
	}
	setnvalue((real8)i);
}

void MCExecPoint::setr8(real8 n, uint2 fw, uint2 trailing, uint2 force)
{
	setnvalue(n);
}

//////////

Exec_stat MCExecPoint::ntos(void)
{
	if (!converttostring())
		return ES_ERROR;
	return ES_NORMAL;
}

Exec_stat MCExecPoint::ston(void)
{
	if (!converttonumber())
		return ES_ERROR;
	return ES_NORMAL;
}

<<<<<<< HEAD
void MCExecPoint::lower(void)
{
	char *s;
	uint32_t l;
	modify(s, l);
	MCU_lower(s, MCString(s, l));
}

void MCExecPoint::upper(void)
{
	MCAutoStringRef t_string;
	if (copyasmutablestringref(&t_string))
		if(MCStringUppercase(*t_string))
			setvalueref(*t_string);
}

=======
>>>>>>> f50454ba
// MW-2007-07-03: [[ Bug 5123 ]] - Strict array checking modification
Exec_stat MCExecPoint::setitemdel(uint2 l, uint2 p)
{
	if (tos() != ES_NORMAL || MCStringGetLength((MCStringRef)value) != 1)
	{
		MCeerror->add
		(EE_VARIABLE_NAC, l, p, value);
		return ES_ERROR;
	}
	itemdel = MCStringGetNativeCharAtIndex((MCStringRef)value, 0);
	return ES_NORMAL;
}

// MW-2007-07-03: [[ Bug 5123 ]] - Strict array checking modification
Exec_stat MCExecPoint::setcolumndel(uint2 l, uint2 p)
{
	if (tos() != ES_NORMAL || MCStringGetLength((MCStringRef)value) != 1)
	{
		MCeerror->add(EE_VARIABLE_NAC, l, p, value);
		return ES_ERROR;
	}
	columndel = MCStringGetNativeCharAtIndex((MCStringRef)value, 0);
	return ES_NORMAL;
}

// MW-2007-07-03: [[ Bug 5123 ]] - Strict array checking modification
Exec_stat MCExecPoint::setrowdel(uint2 l, uint2 p)
{
	if (tos() != ES_NORMAL || MCStringGetLength((MCStringRef)value) != 1)
	{
		MCeerror->add(EE_VARIABLE_NAC, l, p, value);
		return ES_ERROR;
	}
	rowdel = MCStringGetNativeCharAtIndex((MCStringRef)value, 0);
	return ES_NORMAL;
}

// MW-2007-07-03: [[ Bug 5123 ]] - Strict array checking modification
Exec_stat MCExecPoint::setlinedel(uint2 l, uint2 p)
{
	if (tos() != ES_NORMAL || MCStringGetLength((MCStringRef)value) != 1)
	{
		MCeerror->add(EE_VARIABLE_NAC, l, p, value);
		return ES_ERROR;
	}
	linedel = MCStringGetNativeCharAtIndex((MCStringRef)value, 0);
	return ES_NORMAL;
}

void MCExecPoint::setnumberformat()
{
	MCU_setnumberformat(getsvalue(), nffw, nftrailing, nfforce);
}

//////////

void MCExecPoint::insert(const MCString& p_string, uint32_t p_start, uint32_t p_finish)
{
	converttomutablestring();

	MCAutoStringRef t_string;
	MCStringCreateWithNativeChars((const char_t *)p_string . getstring(), p_string . getlength(), &t_string);
	MCStringReplace((MCStringRef)value, MCRangeMake(p_start, p_finish - p_start), *t_string);
}

uint1 *MCExecPoint::pad(char p_value, uint32_t p_count)
{
	converttomutablestring();

	uindex_t t_length;
	t_length = MCStringGetLength((MCStringRef)value);

	MCAutoStringRef t_string;
	MCStringCreateWithNativeChars((const char_t *)&p_value, 1, &t_string);
	MCStringPad((MCStringRef)value, MCStringGetLength((MCStringRef)value), p_count, *t_string);

	return (uint1 *)MCStringGetNativeCharPtr((MCStringRef)value) + t_length;
}

void MCExecPoint::substring(uint32_t p_start, uint32_t p_finish)
{
	converttostring();

	MCStringRef t_new_string;
	if (!MCStringCopySubstringAndRelease((MCStringRef)value, MCRangeMake(p_start, p_finish - p_start), t_new_string))
		return;
	value = t_new_string;
}

void MCExecPoint::tail(uint32_t p_count)
{
	converttostring();

	uindex_t t_length;
	t_length = MCStringGetLength((MCStringRef)value);

	substring(p_count, t_length);
}

void MCExecPoint::fill(uint32_t p_start, char p_char, uint32_t p_count)
{
	converttomutablestring();

	uindex_t t_length;
	t_length = MCStringGetLength((MCStringRef)value);

	MCAutoStringRef t_string;
	MCStringCreateWithNativeChars((const char_t *)&p_char, 1, &t_string);
	MCStringPad((MCStringRef)value, p_start, p_count, *t_string);
}

void MCExecPoint::concat(const MCString &two, Exec_concat ec, Boolean first)
{
	converttomutablestring();

	if (first || ec == EC_NONE)
		MCStringAppendNativeChars((MCStringRef)value, (const char_t *)two . getstring(), two . getlength());
	else
	{	
		char_t t_del;
		switch (ec)
		{
		case EC_SPACE:
			t_del = ' ';
			break;
		case EC_COMMA:
			t_del = ',';
			break;
		case EC_NULL:
			t_del = '\0';
			break;
		case EC_RETURN:
			t_del = '\n';
			break;

		// MW-2009-06-17: Can now concatenate with tab into an EP.
		case EC_TAB:
			t_del = '\t';
			break;
		}
		MCStringAppendNativeChars((MCStringRef)value, &t_del, 1);
		MCStringAppendNativeChars((MCStringRef)value, (const char_t *)two . getstring(), two . getlength());
	}
}

void MCExecPoint::concat(uint4 n, Exec_concat ec, Boolean first)
{
	char buffer[U4L];
	sprintf(buffer, "%u", n);
	concat(buffer, ec, first);
}

void MCExecPoint::concat(int4 n, Exec_concat ec, Boolean first)
{
	char buffer[I4L];
	sprintf(buffer, "%d", n);
	concat(buffer, ec, first);
}

void MCExecPoint::texttobinary(void)
{
	MCDataRef t_data;
	copyasdataref(t_data);
	
	MCDataMutableCopyAndRelease(t_data, t_data);
	
	char *s;
	uint32_t l;
	s = (char *)MCDataGetBytePtr(t_data);
	l = MCDataGetLength(t_data);

	char *sptr, *dptr, *eptr;
	sptr = s;
	dptr = s;
	eptr = s + l;

	while (sptr < eptr)
	{
		if (*sptr == '\r')
		{
			if (sptr < eptr - 1 &&  *(sptr + 1) == '\n')
				l--;
			else
				*dptr++ = '\n';
			sptr++;
		}
		else
			if (!*sptr)
			{
				*dptr++ = ' ';
				sptr++;
			}
			else
				*dptr++ = *sptr++;
	}

	MCDataRemove(t_data, MCRangeMake(l, UINDEX_MAX));
	
	setvalueref(t_data);
}

void MCExecPoint::binarytotext(void)
{
#ifdef __CRLF__
	char *sptr;
	uint32_t l;
	modify(sptr, l);

	uint32_t pad;
	pad = 0;
	for(uint32_t i = 0; i < l; i++)
		if (*sptr++ == '\n')
			pad++;

	if (pad != 0)
	{
		uint4 newsize;
		MCStringPad((MCStringRef)value, MCStringGetLength((MCStringRef)value), pad, nil);
		modify(sptr, newsize);

		char *newbuffer = sptr;
		sptr += l;
		char *dptr = newbuffer + newsize;
		while (dptr > sptr)
		{
			*--dptr = *--sptr;
			if (*sptr == '\n')
				*--dptr = '\r';
		}
	}
#elif defined(__CR__)
	MCDataRef t_data;
	copyasdataref(t_data);
	
	MCDataMutableCopyAndRelease(t_data, t_data);
	
	char *sptr;
	uint32_t l;
	sptr = (char *)MCDataGetBytePtr(t_data);
	l = MCDataGetLength(t_data);
	for (uint32_t i = 0 ; i < l ; i++)
	{
		if (*sptr == '\n')
			*sptr = '\r';
		sptr++;
	}
	setvalueref(t_data);
#endif
}

// MW-2011-06-22: [[ SERVER ]] Provides augmented functionality for finding
//   variables if there is no handler (i.e. global server scope).
Parse_stat MCExecPoint::findvar(MCNameRef p_name, MCVarref** r_var)
{
	Parse_stat t_stat;
	t_stat = PS_ERROR;
	
	if (curhandler != NULL)
		t_stat = curhandler -> findvar(p_name, r_var);
	else if (curhlist != NULL)
	{
		// MW-2011-08-23: [[ UQL ]] We are searching in global context, so do include UQLs.
		t_stat = curhlist -> findvar(p_name, false, r_var);
	}
	
	return t_stat;
}

///////////////////////////////////////////////////////////////////////////////

void MCExecPoint::dounicodetomultibyte(bool p_native, bool p_reverse)
{
	const char *t_input;
	t_input = getsvalue() . getstring();

	uint4 t_input_length;
	t_input_length = getsvalue() . getlength();

	uint4 t_output_length;
	if (p_reverse)
	{
		if (p_native)
            MCU_multibytetounicode(t_input, t_input_length, NULL, 0, t_output_length, LCH_ROMAN);
		else
			t_output_length = UTF8ToUnicode(t_input, t_input_length, NULL, 0);
	}
	else
	{
		if (p_native)
            MCU_unicodetomultibyte(t_input, t_input_length, NULL, 0, t_output_length, LCH_ROMAN);
		else
			t_output_length = UnicodeToUTF8((uint2 *)t_input, t_input_length, NULL, 0);
	}

	char *t_buffer;
	uint4 t_buffer_length;
	t_buffer_length = (t_output_length + EP_PAD) & EP_MASK;
	t_buffer = new char[t_buffer_length];

	if (p_reverse)
	{
		if (p_native)
            MCU_multibytetounicode(t_input, t_input_length, t_buffer, t_output_length, t_output_length, LCH_ROMAN);
		else
			t_output_length = UTF8ToUnicode(t_input, t_input_length, (uint2 *)t_buffer, t_output_length);
	}
	else
	{
		if (p_native)
            MCU_unicodetomultibyte(t_input, t_input_length, t_buffer, t_output_length, t_output_length, LCH_ROMAN);
		else
			t_output_length = UnicodeToUTF8((uint2 *)t_input, t_input_length, t_buffer, t_output_length);
	}

	grabbuffer(t_buffer, t_output_length);
}

// MW-2012-02-16: [[ IntrinsicUnicode ]] Switches the encoding of the ep to
//   unicode if 'to_unicode' is true, native otherwise. If the current encoding
//   matches (is_unicode) then nothing happens.
void MCExecPoint::mapunicode(bool p_is_unicode, bool p_to_unicode)
{
	if (p_is_unicode == p_to_unicode)
		return;

	if (p_to_unicode)
		nativetoutf16();
	else
		utf16tonative();
}

///////////////////////////////////////////////////////////////////////////////

void MCExecPoint::setempty(void)
{
	clear();
}

/////////

void MCExecPoint::setstaticcstring(const char *p_string)
{
	setsvalue(p_string);
}

void MCExecPoint::setstaticbytes(const void *p_bytes, uindex_t p_length)
{
	setsvalue(MCString((const char *)p_bytes, p_length));
}

void MCExecPoint::setstaticmcstring(const MCString& p_mcstring)
{
	setsvalue(p_mcstring);
}


/////////

void MCExecPoint::setcstring(const char *p_cstring)
{
	copysvalue(p_cstring, strlen(p_cstring));
}

void MCExecPoint::setmcstring(const MCString& p_mcstring)
{
	copysvalue(p_mcstring . getstring(), p_mcstring . getlength());
}

void MCExecPoint::setchars(const char *p_cstring, uindex_t p_length)
{
	copysvalue(p_cstring, p_length);
}

void MCExecPoint::setchar(char p_char)
{
	copysvalue(&p_char, 1);
}

void MCExecPoint::setstringf(const char *p_spec, ...)
{
	MCStringRef t_string;
	
	va_list t_args;
	va_start(t_args, p_spec);
	MCStringFormatV(t_string, p_spec, t_args);
	va_end(t_args);

	MCValueRelease(value);
	value = t_string;
}

/////////

void MCExecPoint::setbool(bool p_value)
{
	setboolean(p_value);
}

void MCExecPoint::setboolean(Boolean p_value)
{
	MCValueRelease(value);
	value = MCValueRetain(p_value == True ? kMCTrue : kMCFalse);
	//setsvalue(p_value ? MCtruemcstring : MCfalsemcstring);
}

void MCExecPoint::setpoint(int16_t x, int16_t y)
{
	setstringf("%d,%d", x, y);
}

void MCExecPoint::setpoint(MCPoint p_point)
{
	setpoint(p_point . x, p_point . y);
}

void MCExecPoint::setrectangle(const MCRectangle& p_rect)
{
	setstringf("%d,%d,%d,%d", p_rect . x, p_rect . y, p_rect . x + p_rect . width, p_rect . y + p_rect . height);
}

void MCExecPoint::setrectangle(const MCRectangle32& p_rect)
{
	setstringf("%d,%d,%d,%d", p_rect . x, p_rect . y, p_rect . x + p_rect . width, p_rect . y + p_rect . height);
}

void MCExecPoint::setrectangle(int32_t p_left, int32_t p_top, int32_t p_right, int32_t p_bottom)
{
	setstringf("%d,%d,%d,%d", p_left, p_top, p_right, p_bottom);
}

void MCExecPoint::setcolor(const MCColor& p_color, const char *p_color_name)
{
	if (p_color_name != nil)
		copysvalue(p_color_name);
	else
		setcolor(p_color);
}

void MCExecPoint::setcolor(const MCColor& p_color)
{
	setcolor(p_color . red >> 8, p_color . green >> 8, p_color . blue >> 8);
}

void MCExecPoint::setcolor(uint32_t r, uint32_t g, uint32_t b)
{
	setstringf("%u,%u,%u", r & 0xff, g & 0xff, b & 0xff);
}

void MCExecPoint::setpixel(uint32_t p_pixel)
{
	setcolor((p_pixel >> 16) & 0xFF, (p_pixel >> 8) & 0xFF, (p_pixel >> 0) & 0xFF);
}

////////

void MCExecPoint::appendcstring(const char *p_string)
{
	concat(p_string, EC_NONE, True);
}

void MCExecPoint::appendmcstring(const MCString& p_string)
{
	concat(p_string, EC_NONE, True);
}

void MCExecPoint::appendstringf(const char *p_spec, ...)
{
	converttomutablestring();

	va_list t_args;
	va_start(t_args, p_spec);
	MCStringAppendFormatV((MCStringRef)value, p_spec, t_args);
	va_end(t_args);
}

void MCExecPoint::appendchars(const char *p_chars, uindex_t p_count)
{
	concat(MCString(p_chars, p_count), EC_NONE, True);
}

void MCExecPoint::appendchar(char p_char)
{
	appendchars(&p_char, 1);
}

void MCExecPoint::appendbytes(const void *p_bytes, uindex_t p_count)
{
	concat(MCString((const char *)p_bytes, p_count), EC_NONE, True);
}

void MCExecPoint::appendbyte(uint8_t p_byte)
{
	appendbytes(&p_byte, 1);
}

void MCExecPoint::appenduint(uint32_t p_integer)
{
	concat(p_integer, EC_NONE, True);
}

void MCExecPoint::appendint(int32_t p_integer)
{
	concat(p_integer, EC_NONE, True);
}

void MCExecPoint::appendnewline(void)
{
	appendchar('\n');
}

/////////

void MCExecPoint::appendnewline(bool unicode)
{
	if (!unicode)
		appendchar('\n');
	else
	{
		uint2 t_char;
		t_char = 10;
		appendbytes(&t_char, 2);
	}
}

/////////

void MCExecPoint::concatcstring(const char *p_string, Exec_concat p_sep, bool p_first)
{
	if (p_string == nil)
		p_string = "";

	concat(MCString(p_string, strlen(p_string)), p_sep, p_first);
}

void MCExecPoint::concatchars(const char *p_chars, uindex_t p_count, Exec_concat p_sep, bool p_first)
{
	concat(MCString(p_chars, p_count), p_sep, p_first);
}

void MCExecPoint::concatmcstring(const MCString& p_string, Exec_concat p_sep, bool p_first)
{
	concat(p_string, p_sep, p_first);
}

void MCExecPoint::concatuint(uint32_t p_value, Exec_concat p_sep, bool p_first)
{
	concat(p_value, p_sep, p_first);
}

void MCExecPoint::concatint(int32_t p_value, Exec_concat p_sep, bool p_first)
{
	concat(p_value, p_sep, p_first);
}

void MCExecPoint::concatreal(double p_value, Exec_concat p_sep, bool p_first)
{
	char *t_buffer;
	uint32_t t_buffer_size;
	t_buffer = nil;
	t_buffer_size = 0;

	uint32_t t_length;
	t_length = MCU_r8tos(t_buffer, t_buffer_size, p_value, nffw, nftrailing, nfforce);
	concat(MCString(t_buffer, t_length), p_sep, p_first);

	delete[] t_buffer;
}

////////////////////////////////////////////////////////////////////////////////

bool MCExecPoint::copyasbool(bool& r_value)
{
	if (!converttoboolean())
		return false;

	r_value = (value == kMCTrue);
	return true;
}

bool MCExecPoint::copyasint(integer_t& r_value)
{
	if (!converttonumber())
		return false;

	r_value = MCNumberFetchAsInteger((MCNumberRef)value);
	return true;
}

bool MCExecPoint::copyasuint(uinteger_t& r_value)
{
	if (!converttonumber())
		return false;

	r_value = MCNumberFetchAsUnsignedInteger((MCNumberRef)value);
	return true;
}

bool MCExecPoint::copyasdouble(double& r_value)
{
	if (!converttonumber())
		return false;

	r_value = MCNumberFetchAsReal((MCNumberRef)value);
	return true;
}

bool MCExecPoint::copyaschar(char_t& r_value)
{
	if (!converttostring())
		return false;
	
	if (MCStringGetLength((MCStringRef)value) != 1)
		return false;
	
	r_value = MCStringGetNativeCharAtIndex((MCStringRef)value, 0);
	return true;
}

bool MCExecPoint::copyasnumber(MCNumberRef& r_value)
{
	if (!converttonumber())
		return false;

	r_value = MCValueRetain((MCNumberRef)value);
	return true;
}

bool MCExecPoint::copyasstring(MCStringRef& r_value)
{
	if (!converttostring())
		return false;

	return MCStringCopy((MCStringRef)value, r_value);
}

bool MCExecPoint::copyasarray(MCArrayRef& r_value)
{
	if (!converttoarray())
		return false;

	return MCArrayCopy((MCArrayRef)value, r_value);
}

bool MCExecPoint::copyasvariant(MCValueRef& r_value)
{
	return MCValueCopy(value, r_value);
}

bool MCExecPoint::copyaspoint(MCPoint& r_value)
{
	if (!converttostring())
		return false;

	return MCU_stoi2x2((MCStringRef)value, r_value . x, r_value . y) == True;
}

////////////////////////////////////////////////////////////////////////////////

void MCExecPoint::concatnameref(MCNameRef p_name, Exec_concat p_sep, bool p_first)
{
	concatstringref(MCNameGetString(p_name), p_sep, p_first);
}

bool MCExecPoint::copyasnameref(MCNameRef& r_name)
{
	MCStringRef t_string;
	if (!convertvaluereftostring(value, t_string))
		return false;
	return MCNameCreateAndRelease(t_string, r_name);
}

void MCExecPoint::concatstringref(MCStringRef p_string, Exec_concat p_sep, bool p_first)
{
	concatmcstring(MCStringGetOldString(p_string), p_sep, p_first);
}

bool MCExecPoint::copyasstringref(MCStringRef& r_string)
{
	return convertvaluereftostring(value, r_string);
}

bool MCExecPoint::copyasmutablestringref(MCStringRef& r_string)
{
	if (!converttostring())
		return false;

	return MCStringMutableCopy((MCStringRef)value, r_string);
}

bool MCExecPoint::copyasdataref(MCDataRef& r_data)
{
	MCAutoStringRef t_string;
	if (!copyasstringref(&t_string))
		return false;
    
	return MCDataCreateWithBytes((const byte_t *)MCStringGetNativeCharPtr(*t_string), MCStringGetLength(*t_string), r_data);
}

MCValueRef MCExecPoint::getvalueref(void)
{
	return value;
}

bool MCExecPoint::setvalueref(MCValueRef p_value)
{
	MCValueRef t_new_value;
	if (!MCValueCopy(p_value, t_new_value))
		return false;
	MCValueRelease(value);
	value = t_new_value;
	return true;
}

bool MCExecPoint::setvalueref_nullable(MCValueRef p_value)
{
	if (p_value == nil)
	{
		clear();
		return true;
	}
	return setvalueref(p_value);
}

bool MCExecPoint::copyasvalueref(MCValueRef& r_value)
{
	return MCValueCopy(value, r_value);
}

bool MCExecPoint::convertvaluereftostring(MCValueRef p_value, MCStringRef& r_string)
{
	switch(MCValueGetTypeCode(p_value))
	{
	case kMCValueTypeCodeNull:
	case kMCValueTypeCodeArray:
		r_string = MCValueRetain(kMCEmptyString);
		return true;
	case kMCValueTypeCodeBoolean:
		r_string = MCValueRetain(p_value == kMCTrue ? kMCTrueString : kMCFalseString);
		return true;
	case kMCValueTypeCodeName:
		r_string = MCValueRetain(MCNameGetString((MCNameRef)p_value));
		return true;
	case kMCValueTypeCodeString:
		return MCStringCopy((MCStringRef)p_value, r_string);
    case kMCValueTypeCodeData:
            return MCStringCreateWithNativeChars((const char_t *)MCDataGetBytePtr((MCDataRef)p_value), MCDataGetLength((MCDataRef)p_value), r_string);
	case kMCValueTypeCodeNumber:
	{
		if (MCNumberIsInteger((MCNumberRef)p_value))
			return MCStringFormat(r_string, "%d", MCNumberFetchAsInteger((MCNumberRef)p_value));

		char *t_buffer;
		uint32_t t_buffer_size;
		t_buffer = nil;
		t_buffer_size = 0;

		uint32_t t_length;
		t_length = MCU_r8tos(t_buffer, t_buffer_size, MCNumberFetchAsReal((MCNumberRef)p_value), nffw, nftrailing, nfforce);

		bool t_success;
		t_success = MCStringCreateWithNativeCharsAndRelease((char_t *)t_buffer, t_length, r_string);

		return t_success;
	}
	break;
	default:
		break;
	}
	return false;
}

bool MCExecPoint::convertvaluereftonumber(MCValueRef p_value, MCNumberRef& r_number)
{
	switch(MCValueGetTypeCode(p_value))
	{
	case kMCValueTypeCodeNull:
		return MCNumberCreateWithInteger(0, r_number);
	case kMCValueTypeCodeBoolean:
	case kMCValueTypeCodeArray:
		break;
	case kMCValueTypeCodeNumber:
		return MCValueCopy(p_value, (MCValueRef&)r_number);
	case kMCValueTypeCodeName:
		{
			double t_number;
			t_number = 0.0;
			if (MCStringGetLength(MCNameGetString((MCNameRef)p_value)) != 0)
				if (!MCU_stor8(MCStringGetOldString(MCNameGetString((MCNameRef)p_value)), t_number, convertoctals))
					break;
			return MCNumberCreateWithReal(t_number, r_number);
		}
	case kMCValueTypeCodeString:
		{
			double t_number;
			t_number = 0.0;
			if (MCStringGetLength((MCStringRef)p_value) != 0)
				if (!MCU_stor8(MCStringGetOldString((MCStringRef)p_value), t_number, convertoctals))
					break;
			return MCNumberCreateWithReal(t_number, r_number);
		}
	default:
		break;
	}

	return false;
}

bool MCExecPoint::convertvaluereftouint(MCValueRef p_value, uinteger_t& r_uinteger)
{
	MCAutoNumberRef t_number;
	if (!convertvaluereftonumber(p_value, &t_number))
		return false;

	r_uinteger = MCNumberFetchAsUnsignedInteger(*t_number);

	return true;
}

bool MCExecPoint::convertvaluereftoint(MCValueRef p_value, integer_t& r_integer)
{
	MCAutoNumberRef t_number;
	if (!convertvaluereftonumber(p_value, &t_number))
		return false;

	r_integer = MCNumberFetchAsInteger(*t_number);

	return true;
}

bool MCExecPoint::convertvaluereftoreal(MCValueRef p_value, real64_t& r_real)
{
	switch(MCValueGetTypeCode(p_value))
	{
	case kMCValueTypeCodeNull:
		{
			r_real = 0.0;
			return true;
		}
	case kMCValueTypeCodeBoolean:
	case kMCValueTypeCodeArray:
		break;
	case kMCValueTypeCodeNumber:
		{
			r_real = MCNumberFetchAsReal((MCNumberRef)p_value);
			return true;
		}
	case kMCValueTypeCodeName:
		{
			double t_number;
			t_number = 0.0;
			if (MCStringGetLength(MCNameGetString((MCNameRef)p_value)) != 0)
				if (!MCU_stor8(MCStringGetOldString(MCNameGetString((MCNameRef)p_value)), t_number, convertoctals))
					break;
			r_real = t_number;
			return true;
		}
	case kMCValueTypeCodeString:
		{
			double t_number;
			t_number = 0.0;
			if (MCStringGetLength((MCStringRef)p_value) != 0)
				if (!MCU_stor8(MCStringGetOldString((MCStringRef)p_value), t_number, convertoctals))
					break;
			r_real = t_number;
			return true;
		}
	default:
		break;
	}

	return false;
}

bool MCExecPoint::convertvaluereftoboolean(MCValueRef p_value, MCBooleanRef& r_boolean)
{
	switch(MCValueGetTypeCode(p_value))
	{
	case kMCValueTypeCodeBoolean:
		r_boolean = MCValueRetain((MCBooleanRef)value);
		return true;
	case kMCValueTypeCodeNull:
	case kMCValueTypeCodeArray:
	case kMCValueTypeCodeNumber:
		break;
	case kMCValueTypeCodeName:
		if (MCStringIsEqualTo(MCNameGetString((MCNameRef)p_value), kMCTrueString, kMCStringOptionCompareCaseless))
		{
			r_boolean = MCValueRetain(kMCTrue);
			return true;
		}

		if (MCStringIsEqualTo(MCNameGetString((MCNameRef)p_value), kMCFalseString, kMCStringOptionCompareCaseless))
		{
			r_boolean = MCValueRetain(kMCFalse);
			return true;
		}
		break;
	case kMCValueTypeCodeString:
		if (MCStringIsEqualTo((MCStringRef)p_value, kMCTrueString, kMCStringOptionCompareCaseless))
		{
			r_boolean = MCValueRetain(kMCTrue);
			return true;
		}

		if (MCStringIsEqualTo((MCStringRef)p_value, kMCFalseString, kMCStringOptionCompareCaseless))
		{
			r_boolean = MCValueRetain(kMCFalse);
			return true;
		}
		break;
	}

	return false;
}

//////////

MCArrayRef MCExecPoint::getarrayref(void)
{
	return (MCArrayRef)value;
}

bool MCExecPoint::copyasarrayref(MCArrayRef& r_array)
{
	if (!converttoarray())
		return false;

	return MCArrayCopy((MCArrayRef)value, r_array);
}

bool MCExecPoint::copyasmutablearrayref(MCArrayRef& r_array)
{
	if (!converttoarray())
		return false;

	return MCArrayMutableCopy((MCArrayRef)value, r_array);
}

bool MCExecPoint::listarraykeys(MCArrayRef p_array, char p_delimiter)
{
	MCStringRef t_string;
	if (!MCArrayListKeys(p_array, p_delimiter, t_string))
		return false;

	MCValueRelease(value);
	value = t_string;
	return true;
}

// MW-2012-07-26: This should only return 'false' if copying the value failed.
//   Otherwise, it should just set the ep to empty.
bool MCExecPoint::fetcharrayelement(MCArrayRef p_array, MCNameRef p_key)
{
	MCValueRef t_value;
	if (!MCArrayFetchValue(p_array, getcasesensitive() == True, p_key, t_value))
	{
		clear();
		return true;
	}

	if (MCValueCopy(t_value, t_value))
	{
		MCValueRelease(value);
		value = t_value;
		return true;
	}

	return false;
}

bool MCExecPoint::storearrayelement(MCArrayRef p_array, MCNameRef p_key)
{
	MCAutoValueRef t_value;
	if (!MCValueCopy(value, &t_value))
		return false;
	return MCArrayStoreValue(p_array, getcasesensitive() == True, p_key, *t_value);
}

bool MCExecPoint::appendarrayelement(MCArrayRef p_array, MCNameRef p_key)
{
	MCValueRef t_value;
	if (!MCArrayFetchValue(p_array, getcasesensitive() == True, p_key, t_value))
		return false;

	MCAutoStringRef t_suffix;
	if (!convertvaluereftostring(value, &t_suffix))
		return false;

	MCStringRef t_current_value;
	if (!convertvaluereftostring(t_value, t_current_value))
		return false;
	
	bool t_success;
	t_success = MCStringMutableCopyAndRelease(t_current_value, t_current_value) &&
					MCStringAppend(t_current_value, *t_suffix) &&
						MCArrayStoreValue(p_array, getcasesensitive() == True, p_key, t_current_value);

	MCValueRelease(t_current_value);

	return t_success;
}

// MW-2012-07-26: This should only return 'false' if copying the value failed.
//   Otherwise, it should just set the ep to empty.
bool MCExecPoint::fetcharrayindex(MCArrayRef p_array, index_t p_index)
{
	MCValueRef t_value;
	t_value = nil;
	if (!MCArrayFetchValueAtIndex(p_array, p_index, t_value))
	{
		clear();
		return true;
	}
	
	if (MCValueCopy(t_value, t_value))
	{
		MCValueRelease(value);
		value = t_value;
		return true;
	}

	return false;
}

bool MCExecPoint::storearrayindex(MCArrayRef p_array, index_t p_index)
{
	MCAutoValueRef t_value;
	if (!MCValueCopy(value, &t_value))
		return false;
	return MCArrayStoreValueAtIndex(p_array, p_index, *t_value);
}

bool MCExecPoint::fetcharrayelement_cstring(MCArrayRef p_array, const char *p_key)
{
	return fetcharrayelement_oldstring(p_array, p_key);
}

bool MCExecPoint::storearrayelement_cstring(MCArrayRef p_array, const char *p_key)
{
	return storearrayelement_oldstring(p_array, p_key);
}

bool MCExecPoint::hasarrayelement_cstring(MCArrayRef p_array, const char *p_key)
{
	return hasarrayelement_oldstring(p_array, p_key);
}

bool MCExecPoint::appendarrayelement_cstring(MCArrayRef p_array, const char *p_key)
{
	return hasarrayelement_oldstring(p_array, p_key);
}

bool MCExecPoint::fetcharrayelement_oldstring(MCArrayRef p_array, const MCString& p_key)
{
	MCNewAutoNameRef t_key;
	if (!MCNameCreateWithNativeChars((const char_t *)p_key . getstring(), p_key . getlength(), &t_key))
		return false;
	return fetcharrayelement(p_array, *t_key);
}

bool MCExecPoint::storearrayelement_oldstring(MCArrayRef p_array, const MCString& p_key)
{
	MCNewAutoNameRef t_key;
	if (!MCNameCreateWithNativeChars((const char_t *)p_key . getstring(), p_key . getlength(), &t_key))
		return false;
	return storearrayelement(p_array, *t_key);
}

bool MCExecPoint::hasarrayelement_oldstring(MCArrayRef p_array, const MCString& p_key)
{
	MCNewAutoNameRef t_key;
	if (!MCNameCreateWithNativeChars((const char_t *)p_key . getstring(), p_key . getlength(), &t_key))
		return false;
	MCValueRef t_value;
	return MCArrayFetchValue(p_array, getcasesensitive() == True, *t_key, t_value);
}

bool MCExecPoint::appendarrayelement_oldstring(MCArrayRef p_array, const MCString& p_key)
{
	MCNewAutoNameRef t_key;
	if (!MCNameCreateWithNativeChars((const char_t *)p_key . getstring(), p_key . getlength(), &t_key))
		return false;
	return appendarrayelement(p_array, *t_key);
}

////////////////////////////////////////////////////////////////////////////////

Exec_stat MCExecPoint::factorarray(MCExecPoint& p_other, Operators p_op)
{
	MCAssert(false);
	return ES_ERROR;
}

////////////////////////////////////////////////////////////////////////////////

bool MCExecPoint::copyaslegacypoint(MCPoint& r_point)
{
	if (!converttostring())
		return false;
	return MCU_stoi2x2(MCStringGetOldString((MCStringRef)value), r_point . x, r_point . y) == True;
}

bool MCExecPoint::copyaslegacyrectangle(MCRectangle& r_rectangle)
{
	if (!converttostring())
		return false;
		
	int16_t t_left, t_top, t_right, t_bottom;
	if (!MCU_stoi2x4(MCStringGetOldString((MCStringRef)value), t_left, t_top, t_right, t_bottom))
		return false;
		
	r_rectangle . x = t_left;
	r_rectangle . y = t_top;
	r_rectangle . width = MCU_max(t_right - t_left, 1);
	r_rectangle . height = MCU_max(t_bottom - t_top, 1);
	
	return true;
}

bool MCExecPoint::copyaslegacycolor(MCColor& r_color)
{
	if (!converttostring())
		return false;
	
	if (!MCscreen -> parsecolor((MCStringRef)value, r_color))
		return false;
	
	return true;
}

////////////////////////////////////////////////////////////////////////////////

#if 0
void MCExecPoint::clear()
{
	format = VF_STRING;
	svalue.set(buffer, 0);
	if (deletearray)
	{
		delete array;
		array = NULL;
	}
}

void MCExecPoint::setarray(MCVariableValue *a, Boolean d)
{
	clear();
	array = a;
	deletearray = d;
	format = VF_ARRAY;
}

char *MCExecPoint::getbuffer(uint4 l)
{
	if (size <  l)
	{
		delete buffer;
		size = l + EP_PAD & EP_MASK;
		buffer = new char[size];
	}
	return buffer;
}

void MCExecPoint::copysvalue(const char *s, uint4 l)
{
	memcpy(getbuffer(l), s, l);
	svalue.set(buffer, l);
	format = VF_STRING;
}

void MCExecPoint::grabsvalue()
{
	if (format == VF_NUMBER)
		tos();
	if (svalue.getstring() != buffer)
	{
		uint4 l = svalue.getlength();
		memmove(getbuffer(l), svalue.getstring(), l);
		svalue.set(buffer, l);
	}
}

void MCExecPoint::grabarray()
{
	// MW-2008-06-16: Only grab the array if we don't own it (deletearray == False).
	if (!deletearray)
	{
		array = new MCVariableValue(*array);
		deletearray = True;
	}
}

void MCExecPoint::grabbuffer(char *p_buffer, uint4 p_length)
{
	if (buffer != NULL)
		delete buffer;
	if (deletearray)
	{
		delete array;
		deletearray = False;
	}
	buffer = p_buffer;
	size = p_length;
	svalue . set(buffer, size);
	format = VF_STRING;
}

void MCExecPoint::grab(void)
{
	if (format == VF_ARRAY)
		grabarray();
	else if (format != VF_NUMBER && svalue . getstring() != buffer)
	{
		uint4 l = svalue.getlength();
		memmove(getbuffer(l), svalue.getstring(), l);
		svalue.set(buffer, l);
	}
}

void MCExecPoint::setint(int4 i)
{
	sprintf(getbuffer(U4L), "%d", i);
	svalue.set(buffer, strlen(buffer));
	nvalue = (real8)i;
	format = VF_BOTH;
}

void MCExecPoint::setuint(uint4 i)
{
	sprintf(getbuffer(U4L), "%u", i);
	svalue.set(buffer, strlen(buffer));
	nvalue = (real8)i;
	format = VF_BOTH;
}

void MCExecPoint::setint64(int64_t i)
{
    sprintf(getbuffer(U8L), "%lld", i);
    svalue.set(buffer, strlen(buffer));
    nvalue = (real8)i;
    format = VF_BOTH;
}

void MCExecPoint::setuint64(uint64_t i)
{
    sprintf(getbuffer(U8L), "%llu", i);
    svalue.set(buffer, strlen(buffer));
    nvalue = (real8)i;
    format = VF_BOTH;
}

void MCExecPoint::setr8(real8 n, uint2 fw, uint2 trailing, uint2 force)
{
	sprintf(getbuffer(R8L), "%0*.*f", fw, trailing, n);
	MCU_strip(buffer, trailing, force);
	svalue.set(buffer, strlen(buffer));
	nvalue = n;
	format = VF_BOTH;
}

Exec_stat MCExecPoint::getreal8(real8 &d, uint2 l, uint2 p, Exec_errors e)
{
	if (format == VF_STRING)
		if (ston() != ES_NORMAL)
		{
			MCeerror->add
			(EE_VARIABLE_NAN, l, p, svalue);
			MCeerror->add
			(e, l, p, svalue);
			return ES_ERROR;
		}
	d = nvalue;
	return ES_NORMAL;
}

Exec_stat MCExecPoint::getuint2(uint2 &d, uint2 l, uint2 p, Exec_errors e)
{
	if (format == VF_STRING)
		if (ston() != ES_NORMAL)
		{
			MCeerror->add
			(EE_VARIABLE_NAN, l, p, svalue);
			MCeerror->add
			(e, l, p, svalue);
			return ES_ERROR;
		}
	if (nvalue < 0.0)
		d = (uint2)(nvalue - 0.5);
	else
		d = (uint2)(nvalue + 0.5);
	return ES_NORMAL;
}

Exec_stat MCExecPoint::getint4(int4 &d, uint2 l, uint2 p, Exec_errors e)
{
	if (format == VF_STRING)
		if (ston() != ES_NORMAL)
		{
			MCeerror->add
			(EE_VARIABLE_NAN, l, p, svalue);
			MCeerror->add
			(e, l, p, svalue);
			return ES_ERROR;
		}
	if (nvalue < 0.0)
		d = (int4)(nvalue - 0.5);
	else
		d = (int4)(nvalue + 0.5);
	return ES_NORMAL;
}

Exec_stat MCExecPoint::getuint4(uint4 &d, uint2 l, uint2 p, Exec_errors e)
{
	if (format == VF_STRING)
		if (ston() != ES_NORMAL)
		{
			MCeerror->add
			(EE_VARIABLE_NAN, l, p, svalue);
			MCeerror->add
			(e, l, p, svalue);
			return ES_ERROR;
		}
	if (nvalue < 0.0)
		d = (uint4)(nvalue - 0.5);
	else
		d = (uint4)(nvalue + 0.5);
	return ES_NORMAL;
}

Exec_stat MCExecPoint::getboolean(Boolean &d, uint2 l, uint2 p, Exec_errors e)
{
	if (format == VF_UNDEFINED || format == VF_NUMBER
	        || !MCU_stob(svalue, d))
	{
		if (format == VF_UNDEFINED)
			clear();
		if (format == VF_NUMBER)
			tos();
		MCeerror->add(e, l, p, svalue);
		return ES_ERROR;
	}
	return ES_NORMAL;
}

Exec_stat MCExecPoint::ntos()
{
	if (nvalue == BAD_NUMERIC)
		return ES_ERROR;

	uint4 length = MCU_r8tos(buffer, size, nvalue, nffw, nftrailing, nfforce);
	svalue.set(buffer, length);

	format = VF_BOTH;

	return ES_NORMAL;
}

Exec_stat MCExecPoint::ston()
{
	if (svalue.getlength() == 0)
		nvalue = 0.0;
	else
		if (!MCU_stor8(svalue, nvalue, convertoctals))
			return ES_ERROR;

	format = VF_BOTH;

	return ES_NORMAL;
}

void MCExecPoint::lower()
{
	uint4 length = svalue.getlength();
	MCU_lower(getbuffer(length), svalue);
	svalue.set(buffer, length);
}

void MCExecPoint::upper()
{
	uint4 length = svalue.getlength();
	MCU_upper(getbuffer(length), svalue);
	svalue.set(buffer, length);
}

// MW-2007-07-03: [[ Bug 5123 ]] - Strict array checking modification
Exec_stat MCExecPoint::setitemdel(uint2 l, uint2 p)
{
	if (tos() != ES_NORMAL || svalue.getlength() != 1)
	{
		MCeerror->add
		(EE_VARIABLE_NAC, l, p, svalue);
		return ES_ERROR;
	}
	itemdel = svalue.getstring()[0];
	return ES_NORMAL;
}

// MW-2007-07-03: [[ Bug 5123 ]] - Strict array checking modification
Exec_stat MCExecPoint::setcolumndel(uint2 l, uint2 p)
{
	if (tos() != ES_NORMAL || svalue.getlength() != 1)
	{
		MCeerror->add(EE_VARIABLE_NAC, l, p, svalue);
		return ES_ERROR;
	}
	columndel = svalue.getstring()[0];
	return ES_NORMAL;
}

// MW-2007-07-03: [[ Bug 5123 ]] - Strict array checking modification
Exec_stat MCExecPoint::setrowdel(uint2 l, uint2 p)
{
	if (tos() != ES_NORMAL || svalue.getlength() != 1)
	{
		MCeerror->add(EE_VARIABLE_NAC, l, p, svalue);
		return ES_ERROR;
	}
	rowdel = svalue.getstring()[0];
	return ES_NORMAL;
}

// MW-2007-07-03: [[ Bug 5123 ]] - Strict array checking modification
Exec_stat MCExecPoint::setlinedel(uint2 l, uint2 p)
{
	if (tos() != ES_NORMAL || svalue.getlength() != 1)
	{
		MCeerror->add(EE_VARIABLE_NAC, l, p, svalue);
		return ES_ERROR;
	}
	linedel = svalue.getstring()[0];
	return ES_NORMAL;
}

void MCExecPoint::setnumberformat()
{
	MCU_setnumberformat(svalue, nffw, nftrailing, nfforce);
}

void MCExecPoint::concat(const MCString &two, Exec_concat ec, Boolean first)
{
	if (format == VF_NUMBER)
		tos();
	uint4 oldlength = svalue.getlength();
	uint4 newlength = oldlength + two.getlength();
	if (!first && ec != EC_NONE)
		newlength++;
	if (newlength > size)
	{
		// MW-2012-01-25: [[ Bug 9956 ]] Small optimization to improve large
		//   concatenations. Using 'realloc' means that no copying of data is
		//   needed in the best cases.
		size = newlength + EP_PAD & EP_MASK;
		if (svalue.getstring() != buffer)
		{
			char *newbuffer = new char[size];
			memcpy(newbuffer, svalue.getstring(), oldlength);
			delete buffer;
			buffer = newbuffer;
		}
		else
		{
			char *newbuffer = (char *)realloc(buffer, size);
			if (newbuffer == nil)
				return;
			buffer = newbuffer;
		}
		svalue.setstring(buffer);
	}
	else
		if (svalue.getstring() != buffer)
		{
			memmove(buffer, svalue.getstring(), oldlength);
			svalue.setstring(buffer);
		}
	if (!first)
		switch (ec)
		{
		case EC_NONE:
			break;
		case EC_SPACE:
			buffer[oldlength++] = ' ';
			break;
		case EC_COMMA:
			buffer[oldlength++] = ',';
			break;
		case EC_NULL:
			buffer[oldlength++] = '\0';
			break;
		case EC_RETURN:
			buffer[oldlength++] = '\n';
			break;

		// MW-2009-06-17: Can now concatenate with tab into an EP.
		case EC_TAB:
			buffer[oldlength++] = '\t';
			break;
		}
	if (two.getlength() == 1)
		buffer[oldlength] = two.getstring()[0];
	else
		memcpy(&buffer[oldlength], two.getstring(), two.getlength());
	svalue.setlength(newlength);
	format = VF_STRING;
}

void MCExecPoint::concat(uint4 n, Exec_concat ec, Boolean first)
{
	char buffer[U4L];
	sprintf(buffer, "%u", n);
	concat(buffer, ec, first);
}

void MCExecPoint::concat(int4 n, Exec_concat ec, Boolean first)
{
	char buffer[I4L];
	sprintf(buffer, "%d", n);
	concat(buffer, ec, first);
}

void MCExecPoint::insert(const MCString &istring, uint4 s, uint4 e)
{
	if (format == VF_NUMBER)
		tos();
	uint4 oldlength = svalue.getlength();
	uint4 ilength = istring.getlength();
	uint4 newlength = oldlength - (e - s) + ilength;
	const char *sptr = svalue.getstring();
	const char *isptr = istring.getstring();
	char *oldbuffer = NULL;
	if (newlength > size || sptr >= buffer && sptr < buffer + newlength
	        || isptr >= buffer && isptr < buffer + newlength)
	{
		oldbuffer = buffer;
		size = newlength + EP_PAD & EP_MASK;
		buffer = new char[size];
		memcpy(buffer, sptr, s);
		memcpy(&buffer[s], isptr, ilength);
		memcpy(&buffer[s + ilength], &sptr[e], oldlength - e);
	}
	else
	{
		memmove(buffer, sptr, s);
		memmove(&buffer[s], isptr, ilength);
		memmove(&buffer[s + ilength], &sptr[e], oldlength - e);
	}
	delete oldbuffer;
	svalue.set(buffer, newlength);
	format = VF_STRING;
}

uint1 *MCExecPoint::pad(char value, uint4 count)
{
	uint4 oldlength = svalue.getlength();
	uint4 newlength = oldlength + count;
	if (newlength > size)
	{
		size = newlength + EP_PAD & EP_MASK;
		char *newbuffer = new char[size];
		memcpy(newbuffer, svalue.getstring(), oldlength);
		delete buffer;
		buffer = newbuffer;
		svalue.setstring(buffer);
	}
	else
		if (svalue.getstring() != buffer)
		{
			memmove(buffer, svalue.getstring(), oldlength);
			svalue.setstring(buffer);
		}
	memset(buffer + oldlength, value, count);
	svalue.setlength(newlength);
	return (uint1 *)buffer + oldlength;
}

void MCExecPoint::substring(uint4 s, uint4 e)
{
	svalue.set(&svalue.getstring()[s], e - s);
	format = VF_STRING;
}

void MCExecPoint::tail(uint4 s)
{
	svalue.set(svalue.getstring() + s, svalue.getlength() - s);
	format = VF_STRING;
}

Boolean MCExecPoint::usingbuffer()
{
	return svalue.getstring() >= buffer && svalue.getstring() < buffer + size;
}

void MCExecPoint::fill(uint4 s, char c, uint4 n)
{
	uint4 oldlength = svalue.getlength();
	uint4 newlength = oldlength + n;
	if (newlength > size)
	{
		size = newlength + EP_PAD & EP_MASK;
		char *newbuffer = new char[size];
		memcpy(newbuffer, svalue.getstring(), s);
		memcpy(newbuffer + s + n, svalue.getstring() + s, oldlength - s);
		delete buffer;
		buffer = newbuffer;
		svalue.setstring(buffer);
	}
	else
	{
		if (svalue.getstring() != buffer)
		{
			memmove(buffer, svalue.getstring(), oldlength);
			svalue.setstring(buffer);
		}
		memmove(buffer + s + n, buffer + s, oldlength - s);
	}
	memset(buffer + s, c, n);
	svalue.setlength(newlength);
}

void MCExecPoint::texttobinary()
{
	grabsvalue();
	char *sptr = buffer;
	char *dptr = buffer;
	uint4 l = svalue.getlength();
	char *eptr = buffer + l;
	while (sptr < eptr)
	{
		if (*sptr == '\r')
		{
			if (sptr < eptr - 1 &&  *(sptr + 1) == '\n')
				l--;
			else
				*dptr++ = '\n';
			sptr++;
		}
		else
			if (!*sptr)
			{
				*dptr++ = ' ';
				sptr++;
			}
			else
				*dptr++ = *sptr++;
	}
	svalue.set(buffer, l);
}

void MCExecPoint::binarytotext()
{
	if (format == VF_NUMBER)
		tos();
#ifdef __CRLF__
	uint4 pad = 0;
	const char *sptr = svalue.getstring();
	uint4 i;
	for (i = 0 ; i < svalue.getlength() ; i++)
		if (*sptr++ == '\n')
			pad++;
	if (pad != 0)
	{
		uint4 newsize = svalue.getlength() + pad;
		char *newbuffer = new char[newsize];
		sptr = svalue.getstring() + svalue.getlength();
		char *dptr = newbuffer + newsize;
		while (dptr > newbuffer)
		{
			*--dptr = *--sptr;
			if (*sptr == '\n')
				*--dptr = '\r';
		}
		delete buffer;
		buffer = newbuffer;
		size = newsize;
		svalue.set(buffer, newsize);
		format = VF_STRING;
	}
#elif defined __CR__
	grabsvalue();
	char *sptr = buffer;
	uint4 i;
	for (i = 0 ; i < svalue.getlength() ; i++)
	{
		if (*sptr == '\n')
			*sptr = '\r';
		sptr++;
	}
	format = VF_STRING;
#endif
}

const char *MCExecPoint::getcstring(void)
{
	pad('\0', 1);
	svalue . set(svalue . getstring(), svalue . getlength() - 1);
	return svalue . getstring();
}

// MW-2011-06-22: [[ SERVER ]] Provides augmented functionality for finding
//   variables if there is no handler (i.e. global server scope).
Parse_stat MCExecPoint::findvar(MCNameRef p_name, MCVarref** r_var)
{
	Parse_stat t_stat;
	t_stat = PS_ERROR;
	
	if (curhandler != NULL)
		t_stat = curhandler -> findvar(p_name, r_var);
	else if (curhlist != NULL)
	{
		// MW-2011-08-23: [[ UQL ]] We are searching in global context, so do include UQLs.
		t_stat = curhlist -> findvar(p_name, false, r_var);
	}
	
	return t_stat;
}

///////////////////////////////////////////////////////////////////////////////

void MCExecPoint::dounicodetomultibyte(bool p_native, bool p_reverse)
{
	const char *t_input;
	t_input = getsvalue() . getstring();

	uint4 t_input_length;
	t_input_length = getsvalue() . getlength();

	uint4 t_output_length;
	if (p_reverse)
	{
		if (p_native)
			MCS_multibytetounicode(t_input, t_input_length, NULL, 0, t_output_length, LCH_ROMAN);
		else
			t_output_length = UTF8ToUnicode(t_input, t_input_length, NULL, 0);
	}
	else
	{
		if (p_native)
			MCS_unicodetomultibyte(t_input, t_input_length, NULL, 0, t_output_length, LCH_ROMAN);
		else
			t_output_length = UnicodeToUTF8((uint2 *)t_input, t_input_length, NULL, 0);
	}

	char *t_buffer;
	uint4 t_buffer_length;
	t_buffer_length = (t_output_length + EP_PAD) & EP_MASK;
	t_buffer = new char[t_buffer_length];

	if (p_reverse)
	{
		if (p_native)
			MCS_multibytetounicode(t_input, t_input_length, t_buffer, t_output_length, t_output_length, LCH_ROMAN);
		else
			t_output_length = UTF8ToUnicode(t_input, t_input_length, (uint2 *)t_buffer, t_output_length);
	}
	else
	{
		if (p_native)
			MCS_unicodetomultibyte(t_input, t_input_length, t_buffer, t_output_length, t_output_length, LCH_ROMAN);
		else
			t_output_length = UnicodeToUTF8((uint2 *)t_input, t_input_length, t_buffer, t_output_length);
	}

	delete buffer;

	buffer = t_buffer;
	size = t_buffer_length;

	svalue . set(buffer, t_output_length);
}

// MW-2012-02-16: [[ IntrinsicUnicode ]] Switches the encoding of the ep to
//   unicode if 'to_unicode' is true, native otherwise. If the current encoding
//   matches (is_unicode) then nothing happens.
void MCExecPoint::mapunicode(bool p_is_unicode, bool p_to_unicode)
{
	if (p_is_unicode == p_to_unicode)
		return;

	if (p_to_unicode)
		nativetoutf16();
	else
		utf16tonative();
}

///////////////////////////////////////////////////////////////////////////////

void MCExecPoint::setempty(void)
{
	clear();
}

/////////

void MCExecPoint::setstaticcstring(const char *p_string)
{
	setsvalue(p_string);
}

void MCExecPoint::setstaticbytes(const void *p_bytes, uindex_t p_length)
{
	setsvalue(MCString((const char *)p_bytes, p_length));
}

void MCExecPoint::setstaticmcstring(const MCString& p_mcstring)
{
	setsvalue(p_mcstring);
}


/////////

void MCExecPoint::setcstring(const char *p_cstring)
{
	copysvalue(p_cstring, strlen(p_cstring));
}

void MCExecPoint::setmcstring(const MCString& p_mcstring)
{
	copysvalue(p_mcstring . getstring(), p_mcstring . getlength());
}

void MCExecPoint::setchars(const char *p_cstring, uindex_t p_length)
{
	copysvalue(p_cstring, p_length);
}

void MCExecPoint::setchar(char p_char)
{
	copysvalue(&p_char, 1);
}

void MCExecPoint::setstringf(const char *p_spec, ...)
{
	va_list t_args;
	int t_count;

#if defined(_HAS_VSCPRINTF)
	va_start(t_args, p_spec);
	t_count = _vscprintf(p_spec, t_args);
	va_end(t_args);
#elif defined(_HAS_VSNPRINTF)
	va_start(t_args, p_spec);
	t_count = vsnprintf(nil, 0, p_spec, t_args);
	va_end(t_args);
#else
#error MCExecPoint::setstringf not implemented
#endif

	va_start(t_args, p_spec);
	vsprintf(getbuffer(t_count + 1), p_spec, t_args);
	va_end(t_args);

	setstrlen();
}

/////////

void MCExecPoint::setboolean(Boolean p_value)
{
	setsvalue(p_value ? MCtruemcstring : MCfalsemcstring);
}

void MCExecPoint::setpoint(int16_t x, int16_t y)
{
	sprintf(getbuffer(I2L * 2 + 2), "%d,%d", x, y);
	setstrlen();
}

void MCExecPoint::setrectangle(const MCRectangle& p_rect)
{
	sprintf(getbuffer(I4L * 4 + 4), "%d,%d,%d,%d", p_rect . x, p_rect . y, p_rect . x + p_rect . width, p_rect . y + p_rect . height);
	setstrlen();
}

void MCExecPoint::setrectangle(const MCRectangle32& p_rect)
{
	sprintf(getbuffer(I4L * 4 + 4), "%d,%d,%d,%d", p_rect . x, p_rect . y, p_rect . x + p_rect . width, p_rect . y + p_rect . height);
	setstrlen();
}

void MCExecPoint::setrectangle(int32_t p_left, int32_t p_top, int32_t p_right, int32_t p_bottom)
{
	sprintf(getbuffer(I4L * 4 + 4), "%d,%d,%d,%d", p_left, p_top, p_right, p_bottom);
	setstrlen();
}

void MCExecPoint::setcolor(const MCColor& p_color, const char *p_color_name)
{
	if (p_color_name != nil)
		copysvalue(p_color_name);
	else
		setcolor(p_color);
}

void MCExecPoint::setcolor(const MCColor& p_color)
{
	setcolor(p_color . red >> 8, p_color . green >> 8, p_color . blue >> 8);
}

void MCExecPoint::setcolor(uint32_t r, uint32_t g, uint32_t b)
{
	sprintf(getbuffer(U1L * 3 + 3), "%u,%u,%u", r & 0xff, g & 0xff, b & 0xff);
	setstrlen();
}

void MCExecPoint::setpixel(uint32_t p_pixel)
{
	setcolor((p_pixel >> 16) & 0xFF, (p_pixel >> 8) & 0xFF, (p_pixel >> 0) & 0xFF);
}

////////

void MCExecPoint::appendcstring(const char *p_string)
{
	concat(p_string, EC_NONE, True);
}

void MCExecPoint::appendmcstring(const MCString& p_string)
{
	concat(p_string, EC_NONE, True);
}

void MCExecPoint::appendstringf(const char *p_spec, ...)
{
	va_list t_args;
	int t_count;

#if defined(_HAS_VSCPRINTF)
	va_start(t_args, p_spec);
	t_count = _vscprintf(p_spec, t_args);
	va_end(t_args);
#elif defined(_HAS_VSNPRINTF)
	va_start(t_args, p_spec);
	t_count = vsnprintf(nil, 0, p_spec, t_args);
	va_end(t_args);
#else
#error MCExecPoint::setstringf not implemented
#endif

	if (t_count < 256)
	{
		char t_buffer[256];
		va_start(t_args, p_spec);
		vsprintf(t_buffer, p_spec, t_args);
		va_end(t_args);

		concat(t_buffer, EC_NONE, True);
	}
	else
	{
		char *t_buffer;
		t_buffer = (char *)malloc(t_count + 1);
		if (t_buffer != nil)
		{
			va_start(t_args, p_spec);
			vsprintf(t_buffer, p_spec, t_args);
			va_end(t_args);
			concat(t_buffer, EC_NONE, True);
			free(t_buffer);
		}
	}
}

void MCExecPoint::appendchars(const char *p_chars, uindex_t p_count)
{
	concat(MCString(p_chars, p_count), EC_NONE, True);
}

void MCExecPoint::appendchar(char p_char)
{
	appendchars(&p_char, 1);
}

void MCExecPoint::appendbytes(const void *p_bytes, uindex_t p_count)
{
	concat(MCString((const char *)p_bytes, p_count), EC_NONE, True);
}

void MCExecPoint::appendbyte(uint8_t p_byte)
{
	appendbytes(&p_byte, 1);
}

void MCExecPoint::appenduint(uint32_t p_integer)
{
	concat(p_integer, EC_NONE, True);
}

void MCExecPoint::appendint(int32_t p_integer)
{
	concat(p_integer, EC_NONE, True);
}

void MCExecPoint::appendnewline(void)
{
	appendchar('\n');
}

/////////

void MCExecPoint::appendnewline(bool unicode)
{
	if (!unicode)
		appendchar('\n');
	else
	{
		uint2 t_char;
		t_char = 10;
		appendbytes(&t_char, 2);
	}
}

/////////

void MCExecPoint::concatcstring(const char *p_string, Exec_concat p_sep, bool p_first)
{
	if (p_string == nil)
		p_string = "";

	concat(MCString(p_string, strlen(p_string)), p_sep, p_first);
}

void MCExecPoint::concatchars(const char *p_chars, uindex_t p_count, Exec_concat p_sep, bool p_first)
{
	concat(MCString(p_chars, p_count), p_sep, p_first);
}

void MCExecPoint::concatmcstring(const MCString& p_string, Exec_concat p_sep, bool p_first)
{
	concat(p_string, p_sep, p_first);
}

void MCExecPoint::concatuint(uint32_t p_value, Exec_concat p_sep, bool p_first)
{
	concat(p_value, p_sep, p_first);
}

void MCExecPoint::concatint(int32_t p_value, Exec_concat p_sep, bool p_first)
{
	concat(p_value, p_sep, p_first);
}

void MCExecPoint::concatreal(double p_value, Exec_concat p_sep, bool p_first)
{
	char *t_buffer;
	uint32_t t_buffer_size;
	t_buffer = nil;
	t_buffer_size = 0;

	uint32_t t_length;
	t_length = MCU_r8tos(t_buffer, t_buffer_size, p_value, nffw, nftrailing, nfforce);
	concat(MCString(t_buffer, t_length), p_sep, p_first);

	delete[] t_buffer;
}

/////////

void MCExecPoint::replacechar(char p_from, char p_to)
{
	grabsvalue();
	for(uint32_t i = 0; i < svalue . getlength(); i++)
		if (buffer[i] == p_from)
			buffer[i] = p_to;
}

/////////

void MCExecPoint::setnameref_unsafe(MCNameRef p_name)
{
	setstaticmcstring(MCNameGetOldString(p_name));
}

void MCExecPoint::concatnameref(MCNameRef p_name, Exec_concat p_sep, bool p_first)
{
	concatmcstring(MCNameGetOldString(p_name), p_sep, p_first);
}

bool MCExecPoint::copyasnameref(MCNameRef& r_name)
{
	return MCNameCreateWithOldString(getsvalue(), r_name);
}

/////////

void MCExecPoint::setstringref_unsafe(MCStringRef p_string)
{
	setstaticmcstring(MCStringGetOldString(p_string));
}

void MCExecPoint::setstringref_nullable_unsafe(MCStringRef p_string)
{
	if (p_string != nil)
		setstaticmcstring(MCStringGetOldString(p_string));
	else
		clear();
}

void MCExecPoint::concatstringref(MCStringRef p_string, Exec_concat p_sep, bool p_first)
{
	concatmcstring(MCStringGetOldString(p_string), p_sep, p_first);
}

bool MCExecPoint::copyasstringref(MCStringRef& r_string)
{
	return MCStringCreateWithNativeChars(getsvalue() . getstring(), getsvalue() . getlength(), r_string);
}

/////////

#endif<|MERGE_RESOLUTION|>--- conflicted
+++ resolved
@@ -464,25 +464,6 @@
 	return ES_NORMAL;
 }
 
-<<<<<<< HEAD
-void MCExecPoint::lower(void)
-{
-	char *s;
-	uint32_t l;
-	modify(s, l);
-	MCU_lower(s, MCString(s, l));
-}
-
-void MCExecPoint::upper(void)
-{
-	MCAutoStringRef t_string;
-	if (copyasmutablestringref(&t_string))
-		if(MCStringUppercase(*t_string))
-			setvalueref(*t_string);
-}
-
-=======
->>>>>>> f50454ba
 // MW-2007-07-03: [[ Bug 5123 ]] - Strict array checking modification
 Exec_stat MCExecPoint::setitemdel(uint2 l, uint2 p)
 {
