/* Copyright (C) 2003-2013 Runtime Revolution Ltd.

This file is part of LiveCode.

LiveCode is free software; you can redistribute it and/or modify it under
the terms of the GNU General Public License v3 as published by the Free
Software Foundation.

LiveCode is distributed in the hope that it will be useful, but WITHOUT ANY
WARRANTY; without even the implied warranty of MERCHANTABILITY or
FITNESS FOR A PARTICULAR PURPOSE.  See the GNU General Public License
for more details.

You should have received a copy of the GNU General Public License
along with LiveCode.  If not see <http://www.gnu.org/licenses/>.  */

#include "prefix.h"

#include "globdefs.h"
#include "parsedef.h"
#include "filedefs.h"
#include "objdefs.h"

#include "object.h"
#include "execpt.h"
#include "mcerror.h"
#include "util.h"
#include "globals.h"
#include "handler.h"
#include "hndlrlst.h"
#include "osspec.h"
#include "uidc.h"

#include "osxprefix-legacy.h"

#ifdef MODE_SERVER
#include "srvscript.h"
#endif

//////////

bool MCExecPoint::isempty(void) const
{
	if (value == kMCEmptyName)
		return true;

	if (value == kMCEmptyArray)
		return true;

	if (MCValueGetTypeCode(value) == kMCValueTypeCodeString &&
		MCStringGetLength((MCStringRef)value) == 0)
		return true;

	return false;
}

bool MCExecPoint::isarray(void) const
{
	return MCValueGetTypeCode(value) == kMCValueTypeCodeArray;
}

bool MCExecPoint::isstring(void) const
{
	return MCValueGetTypeCode(value) == kMCValueTypeCodeString || MCValueGetTypeCode(value) == kMCValueTypeCodeName;
}

bool MCExecPoint::isnumber(void) const
{
	return MCValueGetTypeCode(value) == kMCValueTypeCodeNumber;
}

bool MCExecPoint::converttostring(void)
{
	if (MCValueGetTypeCode(value) == kMCValueTypeCodeString)
		return true;

	MCStringRef t_string;
	if (!convertvaluereftostring(value, t_string))
		return false;

	MCValueRelease(value);
	value = t_string;

	return true;
}

bool MCExecPoint::converttomutablestring(void)
{
	if (MCValueGetTypeCode(value) == kMCValueTypeCodeString &&
		MCStringIsMutable((MCStringRef)value))
		return true;

	converttostring();
	
	if (!MCStringIsMutable((MCStringRef)value))
	{
		MCStringRef t_new_value;
		if (!MCStringMutableCopyAndRelease((MCStringRef)value, t_new_value))
			return false;
		value = t_new_value;
	}

	return true;
}

bool MCExecPoint::converttonumber(void)
{
	if (MCValueGetTypeCode(value) == kMCValueTypeCodeNumber)
		return true;

	MCNumberRef t_number;
	if (!convertvaluereftonumber(value, t_number))
		return false;

	MCValueRelease(value);
	value = t_number;

	return true;
}

bool MCExecPoint::converttoboolean(void)
{
	if (MCValueGetTypeCode(value) == kMCValueTypeCodeBoolean)
		return true;

	MCBooleanRef t_boolean;
	if (!convertvaluereftoboolean(value, t_boolean))
		return false;

	MCValueRelease(value);
	value = t_boolean;

	return true;
}

bool MCExecPoint::converttoarray(void)
{
	if (MCValueGetTypeCode(value) == kMCValueTypeCodeArray)
		return true;

	MCValueRelease(value);
	value = MCValueRetain(kMCEmptyArray);

	return true;
}

bool MCExecPoint::converttomutablearray(void)
{
	MCArrayRef t_mutable_array;
	if (MCValueGetTypeCode(value) == kMCValueTypeCodeArray)
	{
		if (MCArrayMutableCopyAndRelease((MCArrayRef)value, t_mutable_array))
		{
			MCValueRelease(value);
			value = t_mutable_array;
			return true;
		}

		return false;
	}

	if (MCArrayCreateMutable(t_mutable_array))
	{
		MCValueRelease(value);
		value = t_mutable_array;
		return true;
	}

	return false;
}

//////////

void MCExecPoint::clear(void)
{
	if (value == kMCEmptyString)
		return;

	MCValueRelease(value);
	value = MCValueRetain(kMCEmptyString);
}

void MCExecPoint::setsvalue(const MCString& p_string)
{
	MCStringRef t_string;
	if (!MCStringCreateWithNativeChars((const char_t *)p_string . getstring(), p_string . getlength(), t_string))
		return;

	MCValueRelease(value);
	value = t_string;
}

void MCExecPoint::copysvalue(const MCString& p_string)
{
	setsvalue(p_string);
}

void MCExecPoint::copysvalue(const char *p_string, uindex_t p_length)
{
	setsvalue(MCString(p_string, p_length));
}

void MCExecPoint::setnvalue(real8 p_number)
{
	MCNumberRef t_number;
	if (!MCNumberCreateWithReal(p_number, t_number))
		return;

	MCValueRelease(value);
	value = t_number;
}

void MCExecPoint::setnvalue(integer_t p_integer)
{
	MCNumberRef t_number;
	if (!MCNumberCreateWithInteger(p_integer, t_number))
		return;

	MCValueRelease(value);
	value = t_number;
}

void MCExecPoint::setnvalue(uinteger_t p_integer)
{
	if (p_integer <= INTEGER_MAX)
	{
		setnvalue((integer_t)p_integer);
		return;
	}
	setnvalue((real8)p_integer);
}

void MCExecPoint::grabbuffer(char *p_buffer, uindex_t p_length)
{
	copysvalue(p_buffer, p_length);
	delete p_buffer;
}

bool MCExecPoint::reserve(uindex_t p_capacity, char*& r_buffer)
{
	MCDataRef t_string;
	if (!MCDataCreateMutable(p_capacity, t_string))
		return false;

	MCDataPad(t_string, 0, p_capacity);
	
	MCValueRelease(value);
	value = t_string;
	r_buffer = (char *)MCDataGetBytePtr(t_string);
	return true;
}

void MCExecPoint::commit(uindex_t p_size)
{
	MCDataRemove((MCDataRef)value, MCRangeMake(p_size, UINDEX_MAX));
}

/*bool MCExecPoint::modify(char*& r_buffer, uindex_t& r_length)
{
	converttostring();
	
	MCDataRef t_data;
	MCDataCreateWithBytes(MCStringGetNativeCharPtr((MCStringRef)value), MCStringGetLength((MCStringRef)value), t_data);

	MCValueRelease(value);
	MCDataMutableCopyAndRelease(t_data, (MCDataRef&)value);
	
	r_buffer = (char *)MCDataGetBytePtr((MCDataRef)value);
	r_length = MCDataGetLength((MCDataRef)value);

	return true;
}

void MCExecPoint::resize(uindex_t p_size)
{
	MCDataRemove((MCDataRef)value, MCRangeMake(p_size, UINDEX_MAX));
}*/

//////////

const char *MCExecPoint::getcstring(void)
{
	return getsvalue() . getstring();
}

MCString MCExecPoint::getsvalue0(void)
{
	return getsvalue();
}

MCString MCExecPoint::getsvalue(void)
{
	converttostring();

	return MCStringGetOldString((MCStringRef)value);
}

real8 MCExecPoint::getnvalue(void)
{
	if (!converttonumber())
		return 0.0;

	return MCNumberFetchAsReal((MCNumberRef)value);
}

///////////

Exec_stat MCExecPoint::tos()
{
	if (isarray())
		return ES_ERROR;

	if (!converttostring())
		return ES_ERROR;

	return ES_NORMAL;
}

Exec_stat MCExecPoint::ton()
{
	if (isarray())
		return ES_ERROR;

	if (!converttonumber())
		return ES_ERROR;

	return ES_NORMAL;
}

Exec_stat MCExecPoint::tona(void)
{
	if (!isarray() &&
		!converttonumber())
		return ES_ERROR;

	return ES_NORMAL;
}

uint4 MCExecPoint::getuint4()
{
	if (!converttonumber())
		return 0;
	return MCNumberFetchAsUnsignedInteger((MCNumberRef)value);
}

uint2 MCExecPoint::getuint2()
{
	if (!converttonumber())
		return 0;
	return MCNumberFetchAsInteger((MCNumberRef)value);
}

int4 MCExecPoint::getint4()
{
	if (!converttonumber())
		return 0;
	return MCNumberFetchAsInteger((MCNumberRef)value);
}

Exec_stat MCExecPoint::getreal8(real8& d, uint2 l, uint2 p, Exec_errors e)
{
	if (!converttonumber())
	{
		MCeerror->add(EE_VARIABLE_NAN, l, p, value);
		MCeerror->add(e, l, p, value);
		return ES_ERROR;
	}
	d = MCNumberFetchAsReal((MCNumberRef)value);
	return ES_NORMAL;
}

Exec_stat MCExecPoint::getuint2(uint2& d, uint2 l, uint2 p, Exec_errors e)
{
	if (!converttonumber())
	{
		MCeerror->add(EE_VARIABLE_NAN, l, p, value);
		MCeerror->add(e, l, p, value);
		return ES_ERROR;
	}
	d = MCNumberFetchAsInteger((MCNumberRef)value);
	return ES_NORMAL;
}

Exec_stat MCExecPoint::getint4(int4& d, uint2 l, uint2 p, Exec_errors e)
{
	if (!converttonumber())
	{
		MCeerror->add(EE_VARIABLE_NAN, l, p, value);
		MCeerror->add(e, l, p, value);
		return ES_ERROR;
	}
	d = MCNumberFetchAsInteger((MCNumberRef)value);
	return ES_NORMAL;
}

Exec_stat MCExecPoint::getuint4(uint4& d, uint2 l, uint2 p, Exec_errors e)
{
	if (!converttonumber())
	{
		MCeerror->add(EE_VARIABLE_NAN, l, p, value);
		MCeerror->add(e, l, p, value);
		return ES_ERROR;
	}
	d = MCNumberFetchAsUnsignedInteger((MCNumberRef)value);
	return ES_NORMAL;
}

Exec_stat MCExecPoint::getboolean(Boolean& d, uint2 l, uint2 p, Exec_errors e)
{
	if (!converttoboolean())
	{
		MCeerror -> add(e, l, p, value);
		return ES_ERROR;
	}

	d = (value == kMCTrue ? True : False);
	return ES_NORMAL;
}

void MCExecPoint::setint(int4 i)
{
	setnvalue(i);
}

void MCExecPoint::setuint(uint4 i)
{
	setnvalue(i);
}

void MCExecPoint::setint64(int64_t i)
{
	if (i >= INTEGER_MIN && i <= INTEGER_MAX)
	{
		setnvalue((integer_t)i);
		return;
	}
	setnvalue((real8)i);
}

void MCExecPoint::setuint64(uint64_t i)
{
	if (i < INTEGER_MAX)
	{
		setnvalue((integer_t)i);
		return;
	}
	setnvalue((real8)i);
}

void MCExecPoint::setr8(real8 n, uint2 fw, uint2 trailing, uint2 force)
{
	setnvalue(n);
}

//////////

Exec_stat MCExecPoint::ntos(void)
{
	if (!converttostring())
		return ES_ERROR;
	return ES_NORMAL;
}

Exec_stat MCExecPoint::ston(void)
{
	if (!converttonumber())
		return ES_ERROR;
	return ES_NORMAL;
}

// MW-2007-07-03: [[ Bug 5123 ]] - Strict array checking modification
Exec_stat MCExecPoint::setitemdel(uint2 l, uint2 p)
{
	if (tos() != ES_NORMAL || MCStringGetLength((MCStringRef)value) != 1)
	{
		MCeerror->add
		(EE_VARIABLE_NAC, l, p, value);
		return ES_ERROR;
	}
	itemdel = MCStringGetNativeCharAtIndex((MCStringRef)value, 0);
	return ES_NORMAL;
}

// MW-2007-07-03: [[ Bug 5123 ]] - Strict array checking modification
Exec_stat MCExecPoint::setcolumndel(uint2 l, uint2 p)
{
	if (tos() != ES_NORMAL || MCStringGetLength((MCStringRef)value) != 1)
	{
		MCeerror->add(EE_VARIABLE_NAC, l, p, value);
		return ES_ERROR;
	}
	columndel = MCStringGetNativeCharAtIndex((MCStringRef)value, 0);
	return ES_NORMAL;
}

// MW-2007-07-03: [[ Bug 5123 ]] - Strict array checking modification
Exec_stat MCExecPoint::setrowdel(uint2 l, uint2 p)
{
	if (tos() != ES_NORMAL || MCStringGetLength((MCStringRef)value) != 1)
	{
		MCeerror->add(EE_VARIABLE_NAC, l, p, value);
		return ES_ERROR;
	}
	rowdel = MCStringGetNativeCharAtIndex((MCStringRef)value, 0);
	return ES_NORMAL;
}

// MW-2007-07-03: [[ Bug 5123 ]] - Strict array checking modification
Exec_stat MCExecPoint::setlinedel(uint2 l, uint2 p)
{
	if (tos() != ES_NORMAL || MCStringGetLength((MCStringRef)value) != 1)
	{
		MCeerror->add(EE_VARIABLE_NAC, l, p, value);
		return ES_ERROR;
	}
	linedel = MCStringGetNativeCharAtIndex((MCStringRef)value, 0);
	return ES_NORMAL;
}

void MCExecPoint::setnumberformat()
{
    MCAutoStringRef t_value;
    copyasstringref(&t_value);
	MCU_setnumberformat(*t_value, nffw, nftrailing, nfforce);
}

//////////

void MCExecPoint::insert(const MCString& p_string, uint32_t p_start, uint32_t p_finish)
{
	converttomutablestring();

	MCAutoStringRef t_string;
	MCStringCreateWithNativeChars((const char_t *)p_string . getstring(), p_string . getlength(), &t_string);
	MCStringReplace((MCStringRef)value, MCRangeMake(p_start, p_finish - p_start), *t_string);
}

uint1 *MCExecPoint::pad(char p_value, uint32_t p_count)
{
	converttomutablestring();

	uindex_t t_length;
	t_length = MCStringGetLength((MCStringRef)value);

	MCAutoStringRef t_string;
	MCStringCreateWithNativeChars((const char_t *)&p_value, 1, &t_string);
	MCStringPad((MCStringRef)value, MCStringGetLength((MCStringRef)value), p_count, *t_string);

	return (uint1 *)MCStringGetNativeCharPtr((MCStringRef)value) + t_length;
}

void MCExecPoint::substring(uint32_t p_start, uint32_t p_finish)
{
	converttostring();

	MCStringRef t_new_string;
	if (!MCStringCopySubstringAndRelease((MCStringRef)value, MCRangeMake(p_start, p_finish - p_start), t_new_string))
		return;
	value = t_new_string;
}

void MCExecPoint::tail(uint32_t p_count)
{
	converttostring();

	uindex_t t_length;
	t_length = MCStringGetLength((MCStringRef)value);

	substring(p_count, t_length);
}

void MCExecPoint::fill(uint32_t p_start, char p_char, uint32_t p_count)
{
	converttomutablestring();

	uindex_t t_length;
	t_length = MCStringGetLength((MCStringRef)value);

	MCAutoStringRef t_string;
	MCStringCreateWithNativeChars((const char_t *)&p_char, 1, &t_string);
	MCStringPad((MCStringRef)value, p_start, p_count, *t_string);
}

void MCExecPoint::concat(const MCString &two, Exec_concat ec, Boolean first)
{
	converttomutablestring();

	if (first || ec == EC_NONE)
		MCStringAppendNativeChars((MCStringRef)value, (const char_t *)two . getstring(), two . getlength());
	else
	{	
		char_t t_del;
		switch (ec)
		{
		case EC_SPACE:
			t_del = ' ';
			break;
		case EC_COMMA:
			t_del = ',';
			break;
		case EC_NULL:
			t_del = '\0';
			break;
		case EC_RETURN:
			t_del = '\n';
			break;

		// MW-2009-06-17: Can now concatenate with tab into an EP.
		case EC_TAB:
			t_del = '\t';
			break;
		}
		MCStringAppendNativeChars((MCStringRef)value, &t_del, 1);
		MCStringAppendNativeChars((MCStringRef)value, (const char_t *)two . getstring(), two . getlength());
	}
}

void MCExecPoint::concat(uint4 n, Exec_concat ec, Boolean first)
{
	char buffer[U4L];
	sprintf(buffer, "%u", n);
	concat(buffer, ec, first);
}

void MCExecPoint::concat(int4 n, Exec_concat ec, Boolean first)
{
	char buffer[I4L];
	sprintf(buffer, "%d", n);
	concat(buffer, ec, first);
}

void MCExecPoint::texttobinary(void)
{
	MCDataRef t_data;
	copyasdataref(t_data);
	
	MCDataMutableCopyAndRelease(t_data, t_data);
	
	char *s;
	uint32_t l;
	s = (char *)MCDataGetBytePtr(t_data);
	l = MCDataGetLength(t_data);

	char *sptr, *dptr, *eptr;
	sptr = s;
	dptr = s;
	eptr = s + l;

	while (sptr < eptr)
	{
		if (*sptr == '\r')
		{
			if (sptr < eptr - 1 &&  *(sptr + 1) == '\n')
				l--;
			else
				*dptr++ = '\n';
			sptr++;
		}
		else
			if (!*sptr)
			{
				*dptr++ = ' ';
				sptr++;
			}
			else
				*dptr++ = *sptr++;
	}

	MCDataRemove(t_data, MCRangeMake(l, UINDEX_MAX));
	
	setvalueref(t_data);
}

void MCExecPoint::binarytotext(void)
{
#ifdef __CRLF__
	MCDataRef t_data;
	copyasdataref(t_data);
	
	MCDataMutableCopyAndRelease(t_data, t_data);

	char *sptr;
	uint32_t l;
	sptr = (char*)MCDataGetBytePtr(t_data);
	l = MCDataGetLength(t_data);

	uint32_t pad;
	pad = 0;
	for(uint32_t i = 0; i < l; i++)
		if (*sptr++ == '\n')
			pad++;

	if (pad != 0)
	{
		uint4 newsize;
		MCStringPad((MCStringRef)value, MCStringGetLength((MCStringRef)value), pad, nil);
		newsize = MCDataGetLength(t_data);

		char *newbuffer = sptr;
		sptr += l;
		char *dptr = newbuffer + newsize;
		while (dptr > sptr)
		{
			*--dptr = *--sptr;
			if (*sptr == '\n')
				*--dptr = '\r';
		}
	}
	setvalueref(t_data);
	MCValueRelease(t_data);

#elif defined(__CR__)
	MCDataRef t_data;
	copyasdataref(t_data);
	
	MCDataMutableCopyAndRelease(t_data, t_data);
	
	char *sptr;
	uint32_t l;
	sptr = (char *)MCDataGetBytePtr(t_data);
	l = MCDataGetLength(t_data);
	for (uint32_t i = 0 ; i < l ; i++)
	{
		if (*sptr == '\n')
			*sptr = '\r';
		sptr++;
	}
	setvalueref(t_data);
#endif
}

// MW-2011-06-22: [[ SERVER ]] Provides augmented functionality for finding
//   variables if there is no handler (i.e. global server scope).
Parse_stat MCExecPoint::findvar(MCNameRef p_name, MCVarref** r_var)
{
	Parse_stat t_stat;
	t_stat = PS_ERROR;
	
	if (curhandler != NULL)
		t_stat = curhandler -> findvar(p_name, r_var);
	else if (curhlist != NULL)
	{
		// MW-2011-08-23: [[ UQL ]] We are searching in global context, so do include UQLs.
		t_stat = curhlist -> findvar(p_name, false, r_var);
	}
	
	return t_stat;
}

// MW-2013-11-08: [[ RefactorIt ]] Returns the it var for the current context.
MCVarref *MCExecPoint::getit(void)
{
	// If we have a handler, then get it from there.
	if (curhandler != nil)
		return curhandler -> getit();
	
#ifdef MODE_SERVER
	// If we are here it means we must be in global scope, executing in a
	// MCServerScript object.
	return static_cast<MCServerScript *>(curobj) -> getit();
#else
	// We should never get here as execution only occurs within handlers unless
	// in server mode.
	assert(false);
	return nil;
#endif
}

///////////////////////////////////////////////////////////////////////////////

void MCExecPoint::dounicodetomultibyte(bool p_native, bool p_reverse)
{
	const char *t_input;
	t_input = getsvalue() . getstring();

	uint4 t_input_length;
	t_input_length = getsvalue() . getlength();

	uint4 t_output_length;
	if (p_reverse)
	{
		if (p_native)
            MCU_multibytetounicode(t_input, t_input_length, NULL, 0, t_output_length, LCH_ROMAN);
		else
			t_output_length = UTF8ToUnicode(t_input, t_input_length, NULL, 0);
	}
	else
	{
		if (p_native)
            MCU_unicodetomultibyte(t_input, t_input_length, NULL, 0, t_output_length, LCH_ROMAN);
		else
			t_output_length = UnicodeToUTF8((uint2 *)t_input, t_input_length, NULL, 0);
	}

	char *t_buffer;
	uint4 t_buffer_length;
	t_buffer_length = (t_output_length + EP_PAD) & EP_MASK;
	t_buffer = new char[t_buffer_length];

	if (p_reverse)
	{
		if (p_native)
            MCU_multibytetounicode(t_input, t_input_length, t_buffer, t_output_length, t_output_length, LCH_ROMAN);
		else
			t_output_length = UTF8ToUnicode(t_input, t_input_length, (uint2 *)t_buffer, t_output_length);
	}
	else
	{
		if (p_native)
            MCU_unicodetomultibyte(t_input, t_input_length, t_buffer, t_output_length, t_output_length, LCH_ROMAN);
		else
			t_output_length = UnicodeToUTF8((uint2 *)t_input, t_input_length, t_buffer, t_output_length);
	}

	grabbuffer(t_buffer, t_output_length);
}

// MW-2012-02-16: [[ IntrinsicUnicode ]] Switches the encoding of the ep to
//   unicode if 'to_unicode' is true, native otherwise. If the current encoding
//   matches (is_unicode) then nothing happens.
void MCExecPoint::mapunicode(bool p_is_unicode, bool p_to_unicode)
{
	if (p_is_unicode == p_to_unicode)
		return;

	if (p_to_unicode)
		nativetoutf16();
	else
		utf16tonative();
}

///////////////////////////////////////////////////////////////////////////////

void MCExecPoint::setempty(void)
{
	clear();
}

/////////

void MCExecPoint::setstaticcstring(const char *p_string)
{
	setsvalue(p_string);
}

void MCExecPoint::setstaticbytes(const void *p_bytes, uindex_t p_length)
{
	setsvalue(MCString((const char *)p_bytes, p_length));
}

void MCExecPoint::setstaticmcstring(const MCString& p_mcstring)
{
	setsvalue(p_mcstring);
}


/////////

void MCExecPoint::setcstring(const char *p_cstring)
{
	copysvalue(p_cstring, strlen(p_cstring));
}

void MCExecPoint::setmcstring(const MCString& p_mcstring)
{
	copysvalue(p_mcstring . getstring(), p_mcstring . getlength());
}

void MCExecPoint::setchars(const char *p_cstring, uindex_t p_length)
{
	copysvalue(p_cstring, p_length);
}

void MCExecPoint::setchar(char p_char)
{
	copysvalue(&p_char, 1);
}

void MCExecPoint::setstringf(const char *p_spec, ...)
{
	MCStringRef t_string;
	
	va_list t_args;
	va_start(t_args, p_spec);
	MCStringFormatV(t_string, p_spec, t_args);
	va_end(t_args);

	MCValueRelease(value);
	value = t_string;
}

/////////

void MCExecPoint::setbool(bool p_value)
{
	setboolean(p_value);
}

void MCExecPoint::setboolean(Boolean p_value)
{
	MCValueRelease(value);
	value = MCValueRetain(p_value == True ? kMCTrue : kMCFalse);
	//setsvalue(p_value ? MCtruemcstring : MCfalsemcstring);
}

void MCExecPoint::setpoint(int16_t x, int16_t y)
{
	setstringf("%d,%d", x, y);
}

void MCExecPoint::setpoint(MCPoint p_point)
{
	setpoint(p_point . x, p_point . y);
}

void MCExecPoint::setrectangle(const MCRectangle& p_rect)
{
	setstringf("%d,%d,%d,%d", p_rect . x, p_rect . y, p_rect . x + p_rect . width, p_rect . y + p_rect . height);
}

void MCExecPoint::setrectangle(const MCRectangle32& p_rect)
{
	setstringf("%d,%d,%d,%d", p_rect . x, p_rect . y, p_rect . x + p_rect . width, p_rect . y + p_rect . height);
}

void MCExecPoint::setrectangle(int32_t p_left, int32_t p_top, int32_t p_right, int32_t p_bottom)
{
	setstringf("%d,%d,%d,%d", p_left, p_top, p_right, p_bottom);
}

void MCExecPoint::setcolor(const MCColor& p_color, const char *p_color_name)
{
	if (p_color_name != nil)
		copysvalue(p_color_name);
	else
		setcolor(p_color);
}

void MCExecPoint::setcolor(const MCColor& p_color)
{
	setcolor(p_color . red >> 8, p_color . green >> 8, p_color . blue >> 8);
}

void MCExecPoint::setcolor(uint32_t r, uint32_t g, uint32_t b)
{
	setstringf("%u,%u,%u", r & 0xff, g & 0xff, b & 0xff);
}

void MCExecPoint::setpixel(uint32_t p_pixel)
{
	setcolor((p_pixel >> 16) & 0xFF, (p_pixel >> 8) & 0xFF, (p_pixel >> 0) & 0xFF);
}

////////

void MCExecPoint::appendcstring(const char *p_string)
{
	concat(p_string, EC_NONE, True);
}

void MCExecPoint::appendmcstring(const MCString& p_string)
{
	concat(p_string, EC_NONE, True);
}

void MCExecPoint::appendstringf(const char *p_spec, ...)
{
	converttomutablestring();

	va_list t_args;
	va_start(t_args, p_spec);
	MCStringAppendFormatV((MCStringRef)value, p_spec, t_args);
	va_end(t_args);
}

void MCExecPoint::appendchars(const char *p_chars, uindex_t p_count)
{
	concat(MCString(p_chars, p_count), EC_NONE, True);
}

void MCExecPoint::appendchar(char p_char)
{
	appendchars(&p_char, 1);
}

void MCExecPoint::appendbytes(const void *p_bytes, uindex_t p_count)
{
	concat(MCString((const char *)p_bytes, p_count), EC_NONE, True);
}

void MCExecPoint::appendbyte(uint8_t p_byte)
{
	appendbytes(&p_byte, 1);
}

void MCExecPoint::appenduint(uint32_t p_integer)
{
	concat(p_integer, EC_NONE, True);
}

void MCExecPoint::appendint(int32_t p_integer)
{
	concat(p_integer, EC_NONE, True);
}

void MCExecPoint::appendnewline(void)
{
	appendchar('\n');
}

/////////

void MCExecPoint::appendnewline(bool unicode)
{
	if (!unicode)
		appendchar('\n');
	else
	{
		uint2 t_char;
		t_char = 10;
		appendbytes(&t_char, 2);
	}
}

/////////

void MCExecPoint::concatcstring(const char *p_string, Exec_concat p_sep, bool p_first)
{
	if (p_string == nil)
		p_string = "";

	concat(MCString(p_string, strlen(p_string)), p_sep, p_first);
}

void MCExecPoint::concatchars(const char *p_chars, uindex_t p_count, Exec_concat p_sep, bool p_first)
{
	concat(MCString(p_chars, p_count), p_sep, p_first);
}

void MCExecPoint::concatmcstring(const MCString& p_string, Exec_concat p_sep, bool p_first)
{
	concat(p_string, p_sep, p_first);
}

void MCExecPoint::concatuint(uint32_t p_value, Exec_concat p_sep, bool p_first)
{
	concat(p_value, p_sep, p_first);
}

void MCExecPoint::concatint(int32_t p_value, Exec_concat p_sep, bool p_first)
{
	concat(p_value, p_sep, p_first);
}

void MCExecPoint::concatreal(double p_value, Exec_concat p_sep, bool p_first)
{
	char *t_buffer;
	uint32_t t_buffer_size;
	t_buffer = nil;
	t_buffer_size = 0;

	uint32_t t_length;
	t_length = MCU_r8tos(t_buffer, t_buffer_size, p_value, nffw, nftrailing, nfforce);
	concat(MCString(t_buffer, t_length), p_sep, p_first);

	delete[] t_buffer;
}

////////////////////////////////////////////////////////////////////////////////

bool MCExecPoint::copyasbool(bool& r_value)
{
	if (!converttoboolean())
		return false;

	r_value = (value == kMCTrue);
	return true;
}

bool MCExecPoint::copyasint(integer_t& r_value)
{
	if (!converttonumber())
		return false;

	r_value = MCNumberFetchAsInteger((MCNumberRef)value);
	return true;
}

bool MCExecPoint::copyasuint(uinteger_t& r_value)
{
	if (!converttonumber())
		return false;

	r_value = MCNumberFetchAsUnsignedInteger((MCNumberRef)value);
	return true;
}

bool MCExecPoint::copyasdouble(double& r_value)
{
	if (!converttonumber())
		return false;

	r_value = MCNumberFetchAsReal((MCNumberRef)value);
	return true;
}

bool MCExecPoint::copyaschar(char_t& r_value)
{
	if (!converttostring())
		return false;
	
	if (MCStringGetLength((MCStringRef)value) != 1)
		return false;
	
	r_value = MCStringGetNativeCharAtIndex((MCStringRef)value, 0);
	return true;
}

bool MCExecPoint::copyasnumber(MCNumberRef& r_value)
{
	if (!converttonumber())
		return false;

	r_value = MCValueRetain((MCNumberRef)value);
	return true;
}

bool MCExecPoint::copyasstring(MCStringRef& r_value)
{
	if (!converttostring())
		return false;

	return MCStringCopy((MCStringRef)value, r_value);
}

bool MCExecPoint::copyasarray(MCArrayRef& r_value)
{
	if (!converttoarray())
		return false;

	return MCArrayCopy((MCArrayRef)value, r_value);
}

bool MCExecPoint::copyasvariant(MCValueRef& r_value)
{
	return MCValueCopy(value, r_value);
}

bool MCExecPoint::copyaspoint(MCPoint& r_value)
{
	if (!converttostring())
		return false;

	return MCU_stoi2x2((MCStringRef)value, r_value . x, r_value . y) == True;
}

////////////////////////////////////////////////////////////////////////////////

void MCExecPoint::concatnameref(MCNameRef p_name, Exec_concat p_sep, bool p_first)
{
	concatstringref(MCNameGetString(p_name), p_sep, p_first);
}

bool MCExecPoint::copyasnameref(MCNameRef& r_name)
{
	MCStringRef t_string;
	if (!convertvaluereftostring(value, t_string))
		return false;
	return MCNameCreateAndRelease(t_string, r_name);
}

void MCExecPoint::concatstringref(MCStringRef p_string, Exec_concat p_sep, bool p_first)
{
	concatmcstring(MCStringGetOldString(p_string), p_sep, p_first);
}

bool MCExecPoint::copyasstringref(MCStringRef& r_string)
{
	return convertvaluereftostring(value, r_string);
}

bool MCExecPoint::copyasmutablestringref(MCStringRef& r_string)
{
	if (!converttostring())
		return false;

	return MCStringMutableCopy((MCStringRef)value, r_string);
}

bool MCExecPoint::copyasdataref(MCDataRef& r_data)
{
	MCAutoStringRef t_string;
	if (!copyasstringref(&t_string))
		return false;
    
	return MCDataCreateWithBytes((const byte_t *)MCStringGetNativeCharPtr(*t_string), MCStringGetLength(*t_string), r_data);
}

MCValueRef MCExecPoint::getvalueref(void)
{
	return value;
}

bool MCExecPoint::setvalueref(MCValueRef p_value)
{
	MCValueRef t_new_value;
	if (!MCValueCopy(p_value, t_new_value))
		return false;
	MCValueRelease(value);
	value = t_new_value;
	return true;
}

bool MCExecPoint::setvalueref_nullable(MCValueRef p_value)
{
	if (p_value == nil)
	{
		clear();
		return true;
	}
	return setvalueref(p_value);
}

bool MCExecPoint::copyasvalueref(MCValueRef& r_value)
{
	return MCValueCopy(value, r_value);
}

bool MCExecPoint::convertvaluereftostring(MCValueRef p_value, MCStringRef& r_string)
{
	switch(MCValueGetTypeCode(p_value))
	{
	case kMCValueTypeCodeNull:
	case kMCValueTypeCodeArray:
		r_string = MCValueRetain(kMCEmptyString);
		return true;
	case kMCValueTypeCodeBoolean:
		r_string = MCValueRetain(p_value == kMCTrue ? kMCTrueString : kMCFalseString);
		return true;
	case kMCValueTypeCodeName:
		r_string = MCValueRetain(MCNameGetString((MCNameRef)p_value));
		return true;
	case kMCValueTypeCodeString:
		return MCStringCopy((MCStringRef)p_value, r_string);
    case kMCValueTypeCodeData:
            return MCStringCreateWithNativeChars((const char_t *)MCDataGetBytePtr((MCDataRef)p_value), MCDataGetLength((MCDataRef)p_value), r_string);
	case kMCValueTypeCodeNumber:
	{
		if (MCNumberIsInteger((MCNumberRef)p_value))
			return MCStringFormat(r_string, "%d", MCNumberFetchAsInteger((MCNumberRef)p_value));

		char *t_buffer;
		uint32_t t_buffer_size;
		t_buffer = nil;
		t_buffer_size = 0;

		uint32_t t_length;
		t_length = MCU_r8tos(t_buffer, t_buffer_size, MCNumberFetchAsReal((MCNumberRef)p_value), nffw, nftrailing, nfforce);

		bool t_success;
		t_success = MCStringCreateWithNativeCharsAndRelease((char_t *)t_buffer, t_length, r_string);

		return t_success;
	}
	break;
	default:
		break;
	}
	return false;
}

bool MCExecPoint::convertvaluereftonumber(MCValueRef p_value, MCNumberRef& r_number)
{
	switch(MCValueGetTypeCode(p_value))
	{
	case kMCValueTypeCodeNull:
		return MCNumberCreateWithInteger(0, r_number);
	case kMCValueTypeCodeBoolean:
	case kMCValueTypeCodeArray:
		break;
	case kMCValueTypeCodeNumber:
		return MCValueCopy(p_value, (MCValueRef&)r_number);
	case kMCValueTypeCodeName:
		{
			double t_number;
			t_number = 0.0;
			if (MCStringGetLength(MCNameGetString((MCNameRef)p_value)) != 0)
				if (!MCU_stor8(MCStringGetOldString(MCNameGetString((MCNameRef)p_value)), t_number, convertoctals))
					break;
			return MCNumberCreateWithReal(t_number, r_number);
		}
	case kMCValueTypeCodeString:
		{
			double t_number;
			t_number = 0.0;
			if (MCStringGetLength((MCStringRef)p_value) != 0)
				if (!MCU_stor8(MCStringGetOldString((MCStringRef)p_value), t_number, convertoctals))
					break;
			return MCNumberCreateWithReal(t_number, r_number);
		}
	default:
		break;
	}

	return false;
}

bool MCExecPoint::convertvaluereftobool(MCValueRef p_value, bool& r_bool)
{
<<<<<<< HEAD
	MCAutoBooleanRef t_boolean;
	if (!convertvaluereftoboolean(p_value, &t_boolean))
		return false;
    r_bool = (*t_boolean == kMCTrue);
    return true;
=======
    if ((MCBooleanRef)p_value == kMCTrue)
    {
        r_bool = true;
        return true;
    }
    
    MCAutoBooleanRef t_boolean;
    if (convertvaluereftoboolean(p_value, &t_boolean))
    {
        r_bool = *t_boolean == kMCTrue;
        return true;
    }
    
    return false;
>>>>>>> 69351c73
}

bool MCExecPoint::convertvaluereftouint(MCValueRef p_value, uinteger_t& r_uinteger)
{
	MCAutoNumberRef t_number;
	if (!convertvaluereftonumber(p_value, &t_number))
		return false;

	r_uinteger = MCNumberFetchAsUnsignedInteger(*t_number);

	return true;
}

bool MCExecPoint::convertvaluereftoint(MCValueRef p_value, integer_t& r_integer)
{
	MCAutoNumberRef t_number;
	if (!convertvaluereftonumber(p_value, &t_number))
		return false;

	r_integer = MCNumberFetchAsInteger(*t_number);

	return true;
}

bool MCExecPoint::convertvaluereftoreal(MCValueRef p_value, real64_t& r_real)
{
	switch(MCValueGetTypeCode(p_value))
	{
	case kMCValueTypeCodeNull:
		{
			r_real = 0.0;
			return true;
		}
	case kMCValueTypeCodeBoolean:
	case kMCValueTypeCodeArray:
		break;
	case kMCValueTypeCodeNumber:
		{
			r_real = MCNumberFetchAsReal((MCNumberRef)p_value);
			return true;
		}
	case kMCValueTypeCodeName:
		{
			double t_number;
			t_number = 0.0;
			if (MCStringGetLength(MCNameGetString((MCNameRef)p_value)) != 0)
				if (!MCU_stor8(MCStringGetOldString(MCNameGetString((MCNameRef)p_value)), t_number, convertoctals))
					break;
			r_real = t_number;
			return true;
		}
	case kMCValueTypeCodeString:
		{
			double t_number;
			t_number = 0.0;
			if (MCStringGetLength((MCStringRef)p_value) != 0)
				if (!MCU_stor8(MCStringGetOldString((MCStringRef)p_value), t_number, convertoctals))
					break;
			r_real = t_number;
			return true;
		}
	default:
		break;
	}

	return false;
}

bool MCExecPoint::convertvaluereftoboolean(MCValueRef p_value, MCBooleanRef& r_boolean)
{
	switch(MCValueGetTypeCode(p_value))
	{
	case kMCValueTypeCodeBoolean:
		r_boolean = MCValueRetain((MCBooleanRef)value);
		return true;
	case kMCValueTypeCodeNull:
	case kMCValueTypeCodeArray:
	case kMCValueTypeCodeNumber:
		break;
	case kMCValueTypeCodeName:
		if (MCStringIsEqualTo(MCNameGetString((MCNameRef)p_value), kMCTrueString, kMCStringOptionCompareCaseless))
		{
			r_boolean = MCValueRetain(kMCTrue);
			return true;
		}

		if (MCStringIsEqualTo(MCNameGetString((MCNameRef)p_value), kMCFalseString, kMCStringOptionCompareCaseless))
		{
			r_boolean = MCValueRetain(kMCFalse);
			return true;
		}
		break;
	case kMCValueTypeCodeString:
		if (MCStringIsEqualTo((MCStringRef)p_value, kMCTrueString, kMCStringOptionCompareCaseless))
		{
			r_boolean = MCValueRetain(kMCTrue);
			return true;
		}

		if (MCStringIsEqualTo((MCStringRef)p_value, kMCFalseString, kMCStringOptionCompareCaseless))
		{
			r_boolean = MCValueRetain(kMCFalse);
			return true;
		}
		break;
	}

	return false;
}

//////////

MCArrayRef MCExecPoint::getarrayref(void)
{
	return (MCArrayRef)value;
}

bool MCExecPoint::copyasarrayref(MCArrayRef& r_array)
{
	if (!converttoarray())
		return false;

	return MCArrayCopy((MCArrayRef)value, r_array);
}

bool MCExecPoint::copyasmutablearrayref(MCArrayRef& r_array)
{
	if (!converttoarray())
		return false;

	return MCArrayMutableCopy((MCArrayRef)value, r_array);
}

bool MCExecPoint::listarraykeys(MCArrayRef p_array, char p_delimiter)
{
	MCStringRef t_string;
	if (!MCArrayListKeys(p_array, p_delimiter, t_string))
		return false;

	MCValueRelease(value);
	value = t_string;
	return true;
}

// MW-2012-07-26: This should only return 'false' if copying the value failed.
//   Otherwise, it should just set the ep to empty.
bool MCExecPoint::fetcharrayelement(MCArrayRef p_array, MCNameRef p_key)
{
	MCValueRef t_value;
	if (!MCArrayFetchValue(p_array, getcasesensitive() == True, p_key, t_value))
	{
		clear();
		return true;
	}

	if (MCValueCopy(t_value, t_value))
	{
		MCValueRelease(value);
		value = t_value;
		return true;
	}

	return false;
}

bool MCExecPoint::storearrayelement(MCArrayRef p_array, MCNameRef p_key)
{
	MCAutoValueRef t_value;
	if (!MCValueCopy(value, &t_value))
		return false;
	return MCArrayStoreValue(p_array, getcasesensitive() == True, p_key, *t_value);
}

bool MCExecPoint::appendarrayelement(MCArrayRef p_array, MCNameRef p_key)
{
	MCValueRef t_value;
	if (!MCArrayFetchValue(p_array, getcasesensitive() == True, p_key, t_value))
		return false;

	MCAutoStringRef t_suffix;
	if (!convertvaluereftostring(value, &t_suffix))
		return false;

	MCStringRef t_current_value;
	if (!convertvaluereftostring(t_value, t_current_value))
		return false;
	
	bool t_success;
	t_success = MCStringMutableCopyAndRelease(t_current_value, t_current_value) &&
					MCStringAppend(t_current_value, *t_suffix) &&
						MCArrayStoreValue(p_array, getcasesensitive() == True, p_key, t_current_value);

	MCValueRelease(t_current_value);

	return t_success;
}

// MW-2012-07-26: This should only return 'false' if copying the value failed.
//   Otherwise, it should just set the ep to empty.
bool MCExecPoint::fetcharrayindex(MCArrayRef p_array, index_t p_index)
{
	MCValueRef t_value;
	t_value = nil;
	if (!MCArrayFetchValueAtIndex(p_array, p_index, t_value))
	{
		clear();
		return true;
	}
	
	if (MCValueCopy(t_value, t_value))
	{
		MCValueRelease(value);
		value = t_value;
		return true;
	}

	return false;
}

bool MCExecPoint::storearrayindex(MCArrayRef p_array, index_t p_index)
{
	MCAutoValueRef t_value;
	if (!MCValueCopy(value, &t_value))
		return false;
	return MCArrayStoreValueAtIndex(p_array, p_index, *t_value);
}

bool MCExecPoint::fetcharrayelement_cstring(MCArrayRef p_array, const char *p_key)
{
	return fetcharrayelement_oldstring(p_array, p_key);
}

bool MCExecPoint::storearrayelement_cstring(MCArrayRef p_array, const char *p_key)
{
	return storearrayelement_oldstring(p_array, p_key);
}

bool MCExecPoint::hasarrayelement_cstring(MCArrayRef p_array, const char *p_key)
{
	return hasarrayelement_oldstring(p_array, p_key);
}

bool MCExecPoint::appendarrayelement_cstring(MCArrayRef p_array, const char *p_key)
{
	return hasarrayelement_oldstring(p_array, p_key);
}

bool MCExecPoint::fetcharrayelement_oldstring(MCArrayRef p_array, const MCString& p_key)
{
	MCNewAutoNameRef t_key;
	if (!MCNameCreateWithNativeChars((const char_t *)p_key . getstring(), p_key . getlength(), &t_key))
		return false;
	return fetcharrayelement(p_array, *t_key);
}

bool MCExecPoint::storearrayelement_oldstring(MCArrayRef p_array, const MCString& p_key)
{
	MCNewAutoNameRef t_key;
	if (!MCNameCreateWithNativeChars((const char_t *)p_key . getstring(), p_key . getlength(), &t_key))
		return false;
	return storearrayelement(p_array, *t_key);
}

bool MCExecPoint::hasarrayelement_oldstring(MCArrayRef p_array, const MCString& p_key)
{
	MCNewAutoNameRef t_key;
	if (!MCNameCreateWithNativeChars((const char_t *)p_key . getstring(), p_key . getlength(), &t_key))
		return false;
	MCValueRef t_value;
	return MCArrayFetchValue(p_array, getcasesensitive() == True, *t_key, t_value);
}

bool MCExecPoint::appendarrayelement_oldstring(MCArrayRef p_array, const MCString& p_key)
{
	MCNewAutoNameRef t_key;
	if (!MCNameCreateWithNativeChars((const char_t *)p_key . getstring(), p_key . getlength(), &t_key))
		return false;
	return appendarrayelement(p_array, *t_key);
}

////////////////////////////////////////////////////////////////////////////////

Exec_stat MCExecPoint::factorarray(MCExecPoint& p_other, Operators p_op)
{
	MCAssert(false);
	return ES_ERROR;
}

////////////////////////////////////////////////////////////////////////////////

bool MCExecPoint::copyaslegacypoint(MCPoint& r_point)
{
	if (!converttostring())
		return false;
	return MCU_stoi2x2(MCStringGetOldString((MCStringRef)value), r_point . x, r_point . y) == True;
}

bool MCExecPoint::copyaslegacyrectangle(MCRectangle& r_rectangle)
{
	if (!converttostring())
		return false;
		
	int16_t t_left, t_top, t_right, t_bottom;
	if (!MCU_stoi2x4(MCStringGetOldString((MCStringRef)value), t_left, t_top, t_right, t_bottom))
		return false;
		
	r_rectangle . x = t_left;
	r_rectangle . y = t_top;
	r_rectangle . width = MCU_max(t_right - t_left, 1);
	r_rectangle . height = MCU_max(t_bottom - t_top, 1);
	
	return true;
}

bool MCExecPoint::copyaslegacycolor(MCColor& r_color)
{
	if (!converttostring())
		return false;
	
	if (!MCscreen -> parsecolor((MCStringRef)value, r_color))
		return false;
	
	return true;
}

////////////////////////////////////////////////////////////////////////////////

#if 0

void MCExecPoint::clear()
{
	format = VF_STRING;
	svalue.set(buffer, 0);
	if (deletearray)
	{
		delete array;
		array = NULL;
	}
}

void MCExecPoint::setarray(MCVariableValue *a, Boolean d)
{
	clear();
	array = a;
	deletearray = d;
	format = VF_ARRAY;
}

char *MCExecPoint::getbuffer(uint4 l)
{
	if (size <  l)
	{
		delete buffer;
		size = l + EP_PAD & EP_MASK;
		buffer = new char[size];
	}
	return buffer;
}

void MCExecPoint::copysvalue(const char *s, uint4 l)
{
	memcpy(getbuffer(l), s, l);
	svalue.set(buffer, l);
	format = VF_STRING;
}

void MCExecPoint::grabsvalue()
{
	if (format == VF_NUMBER)
		tos();
	if (svalue.getstring() != buffer)
	{
		uint4 l = svalue.getlength();
		memmove(getbuffer(l), svalue.getstring(), l);
		svalue.set(buffer, l);
	}
}

void MCExecPoint::grabarray()
{
	// MW-2008-06-16: Only grab the array if we don't own it (deletearray == False).
	if (!deletearray)
	{
		array = new MCVariableValue(*array);
		deletearray = True;
	}
}

void MCExecPoint::grabbuffer(char *p_buffer, uint4 p_length)
{
	if (buffer != NULL)
		delete buffer;
	if (deletearray)
	{
		delete array;
		deletearray = False;
	}
	buffer = p_buffer;
	size = p_length;
	svalue . set(buffer, size);
	format = VF_STRING;
}

void MCExecPoint::grab(void)
{
	if (format == VF_ARRAY)
		grabarray();
	else if (format != VF_NUMBER && svalue . getstring() != buffer)
	{
		uint4 l = svalue.getlength();
		memmove(getbuffer(l), svalue.getstring(), l);
		svalue.set(buffer, l);
	}
}

void MCExecPoint::setint(int4 i)
{
	sprintf(getbuffer(U4L), "%d", i);
	svalue.set(buffer, strlen(buffer));
	nvalue = (real8)i;
	format = VF_BOTH;
}

void MCExecPoint::setuint(uint4 i)
{
	sprintf(getbuffer(U4L), "%u", i);
	svalue.set(buffer, strlen(buffer));
	nvalue = (real8)i;
	format = VF_BOTH;
}

void MCExecPoint::setint64(int64_t i)
{
    sprintf(getbuffer(U8L), "%lld", i);
    svalue.set(buffer, strlen(buffer));
    nvalue = (real8)i;
    format = VF_BOTH;
}

void MCExecPoint::setuint64(uint64_t i)
{
    sprintf(getbuffer(U8L), "%llu", i);
    svalue.set(buffer, strlen(buffer));
    nvalue = (real8)i;
    format = VF_BOTH;
}

void MCExecPoint::setr8(real8 n, uint2 fw, uint2 trailing, uint2 force)
{
	sprintf(getbuffer(R8L), "%0*.*f", fw, trailing, n);
	MCU_strip(buffer, trailing, force);
	svalue.set(buffer, strlen(buffer));
	nvalue = n;
	format = VF_BOTH;
}

Exec_stat MCExecPoint::getreal8(real8 &d, uint2 l, uint2 p, Exec_errors e)
{
	if (format == VF_STRING)
		if (ston() != ES_NORMAL)
		{
			MCeerror->add
			(EE_VARIABLE_NAN, l, p, svalue);
			MCeerror->add
			(e, l, p, svalue);
			return ES_ERROR;
		}
	d = nvalue;
	return ES_NORMAL;
}

Exec_stat MCExecPoint::getuint2(uint2 &d, uint2 l, uint2 p, Exec_errors e)
{
	if (format == VF_STRING)
		if (ston() != ES_NORMAL)
		{
			MCeerror->add
			(EE_VARIABLE_NAN, l, p, svalue);
			MCeerror->add
			(e, l, p, svalue);
			return ES_ERROR;
		}
	if (nvalue < 0.0)
		d = (uint2)(nvalue - 0.5);
	else
		d = (uint2)(nvalue + 0.5);
	return ES_NORMAL;
}

Exec_stat MCExecPoint::getint4(int4 &d, uint2 l, uint2 p, Exec_errors e)
{
	if (format == VF_STRING)
		if (ston() != ES_NORMAL)
		{
			MCeerror->add
			(EE_VARIABLE_NAN, l, p, svalue);
			MCeerror->add
			(e, l, p, svalue);
			return ES_ERROR;
		}
	if (nvalue < 0.0)
		d = (int4)(nvalue - 0.5);
	else
		d = (int4)(nvalue + 0.5);
	return ES_NORMAL;
}

Exec_stat MCExecPoint::getuint4(uint4 &d, uint2 l, uint2 p, Exec_errors e)
{
	if (format == VF_STRING)
		if (ston() != ES_NORMAL)
		{
			MCeerror->add
			(EE_VARIABLE_NAN, l, p, svalue);
			MCeerror->add
			(e, l, p, svalue);
			return ES_ERROR;
		}
	if (nvalue < 0.0)
		d = (uint4)(nvalue - 0.5);
	else
		d = (uint4)(nvalue + 0.5);
	return ES_NORMAL;
}

Exec_stat MCExecPoint::getboolean(Boolean &d, uint2 l, uint2 p, Exec_errors e)
{
	if (format == VF_UNDEFINED || format == VF_NUMBER
	        || !MCU_stob(svalue, d))
	{
		if (format == VF_UNDEFINED)
			clear();
		if (format == VF_NUMBER)
			tos();
		MCeerror->add(e, l, p, svalue);
		return ES_ERROR;
	}
	return ES_NORMAL;
}

Exec_stat MCExecPoint::ntos()
{
	if (nvalue == BAD_NUMERIC)
		return ES_ERROR;

	uint4 length = MCU_r8tos(buffer, size, nvalue, nffw, nftrailing, nfforce);
	svalue.set(buffer, length);

	format = VF_BOTH;

	return ES_NORMAL;
}

Exec_stat MCExecPoint::ston()
{
	if (svalue.getlength() == 0)
		nvalue = 0.0;
	else
		if (!MCU_stor8(svalue, nvalue, convertoctals))
			return ES_ERROR;

	format = VF_BOTH;

	return ES_NORMAL;
}

void MCExecPoint::lower()
{
	uint4 length = svalue.getlength();
	MCU_lower(getbuffer(length), svalue);
	svalue.set(buffer, length);
}

void MCExecPoint::upper()
{
	uint4 length = svalue.getlength();
	MCU_upper(getbuffer(length), svalue);
	svalue.set(buffer, length);
}

// MW-2007-07-03: [[ Bug 5123 ]] - Strict array checking modification
Exec_stat MCExecPoint::setitemdel(uint2 l, uint2 p)
{
	if (tos() != ES_NORMAL || svalue.getlength() != 1)
	{
		MCeerror->add
		(EE_VARIABLE_NAC, l, p, svalue);
		return ES_ERROR;
	}
	itemdel = svalue.getstring()[0];
	return ES_NORMAL;
}

// MW-2007-07-03: [[ Bug 5123 ]] - Strict array checking modification
Exec_stat MCExecPoint::setcolumndel(uint2 l, uint2 p)
{
	if (tos() != ES_NORMAL || svalue.getlength() != 1)
	{
		MCeerror->add(EE_VARIABLE_NAC, l, p, svalue);
		return ES_ERROR;
	}
	columndel = svalue.getstring()[0];
	return ES_NORMAL;
}

// MW-2007-07-03: [[ Bug 5123 ]] - Strict array checking modification
Exec_stat MCExecPoint::setrowdel(uint2 l, uint2 p)
{
	if (tos() != ES_NORMAL || svalue.getlength() != 1)
	{
		MCeerror->add(EE_VARIABLE_NAC, l, p, svalue);
		return ES_ERROR;
	}
	rowdel = svalue.getstring()[0];
	return ES_NORMAL;
}

// MW-2007-07-03: [[ Bug 5123 ]] - Strict array checking modification
Exec_stat MCExecPoint::setlinedel(uint2 l, uint2 p)
{
	if (tos() != ES_NORMAL || svalue.getlength() != 1)
	{
		MCeerror->add(EE_VARIABLE_NAC, l, p, svalue);
		return ES_ERROR;
	}
	linedel = svalue.getstring()[0];
	return ES_NORMAL;
}

void MCExecPoint::setnumberformat()
{
	MCU_setnumberformat(svalue, nffw, nftrailing, nfforce);
}

void MCExecPoint::concat(const MCString &two, Exec_concat ec, Boolean first)
{
	if (format == VF_NUMBER)
		tos();
	uint4 oldlength = svalue.getlength();
	uint4 newlength = oldlength + two.getlength();
	if (!first && ec != EC_NONE)
		newlength++;
	if (newlength > size)
	{
		// MW-2012-01-25: [[ Bug 9956 ]] Small optimization to improve large
		//   concatenations. Using 'realloc' means that no copying of data is
		//   needed in the best cases.
		size = newlength + EP_PAD & EP_MASK;
		if (svalue.getstring() != buffer)
		{
			char *newbuffer = new char[size];
			memcpy(newbuffer, svalue.getstring(), oldlength);
			delete buffer;
			buffer = newbuffer;
		}
		else
		{
			char *newbuffer = (char *)realloc(buffer, size);
			if (newbuffer == nil)
				return;
			buffer = newbuffer;
		}
		svalue.setstring(buffer);
	}
	else
		if (svalue.getstring() != buffer)
		{
			memmove(buffer, svalue.getstring(), oldlength);
			svalue.setstring(buffer);
		}
	if (!first)
		switch (ec)
		{
		case EC_NONE:
			break;
		case EC_SPACE:
			buffer[oldlength++] = ' ';
			break;
		case EC_COMMA:
			buffer[oldlength++] = ',';
			break;
		case EC_NULL:
			buffer[oldlength++] = '\0';
			break;
		case EC_RETURN:
			buffer[oldlength++] = '\n';
			break;

		// MW-2009-06-17: Can now concatenate with tab into an EP.
		case EC_TAB:
			buffer[oldlength++] = '\t';
			break;
		}
	if (two.getlength() == 1)
		buffer[oldlength] = two.getstring()[0];
	else
		memcpy(&buffer[oldlength], two.getstring(), two.getlength());
	svalue.setlength(newlength);
	format = VF_STRING;
}

void MCExecPoint::concat(uint4 n, Exec_concat ec, Boolean first)
{
	char buffer[U4L];
	sprintf(buffer, "%u", n);
	concat(buffer, ec, first);
}

void MCExecPoint::concat(int4 n, Exec_concat ec, Boolean first)
{
	char buffer[I4L];
	sprintf(buffer, "%d", n);
	concat(buffer, ec, first);
}

void MCExecPoint::insert(const MCString &istring, uint4 s, uint4 e)
{
	if (format == VF_NUMBER)
		tos();
	uint4 oldlength = svalue.getlength();
	uint4 ilength = istring.getlength();
	uint4 newlength = oldlength - (e - s) + ilength;
	const char *sptr = svalue.getstring();
	const char *isptr = istring.getstring();
	char *oldbuffer = NULL;
	if (newlength > size || sptr >= buffer && sptr < buffer + newlength
	        || isptr >= buffer && isptr < buffer + newlength)
	{
		oldbuffer = buffer;
		size = newlength + EP_PAD & EP_MASK;
		buffer = new char[size];
		memcpy(buffer, sptr, s);
		memcpy(&buffer[s], isptr, ilength);
		memcpy(&buffer[s + ilength], &sptr[e], oldlength - e);
	}
	else
	{
		memmove(buffer, sptr, s);
		memmove(&buffer[s], isptr, ilength);
		memmove(&buffer[s + ilength], &sptr[e], oldlength - e);
	}
	delete oldbuffer;
	svalue.set(buffer, newlength);
	format = VF_STRING;
}

uint1 *MCExecPoint::pad(char value, uint4 count)
{
	uint4 oldlength = svalue.getlength();
	uint4 newlength = oldlength + count;
	if (newlength > size)
	{
		size = newlength + EP_PAD & EP_MASK;
		char *newbuffer = new char[size];
		memcpy(newbuffer, svalue.getstring(), oldlength);
		delete buffer;
		buffer = newbuffer;
		svalue.setstring(buffer);
	}
	else
		if (svalue.getstring() != buffer)
		{
			memmove(buffer, svalue.getstring(), oldlength);
			svalue.setstring(buffer);
		}
	memset(buffer + oldlength, value, count);
	svalue.setlength(newlength);
	return (uint1 *)buffer + oldlength;
}

void MCExecPoint::substring(uint4 s, uint4 e)
{
	svalue.set(&svalue.getstring()[s], e - s);
	format = VF_STRING;
}

void MCExecPoint::tail(uint4 s)
{
	svalue.set(svalue.getstring() + s, svalue.getlength() - s);
	format = VF_STRING;
}

Boolean MCExecPoint::usingbuffer()
{
	return svalue.getstring() >= buffer && svalue.getstring() < buffer + size;
}

void MCExecPoint::fill(uint4 s, char c, uint4 n)
{
	uint4 oldlength = svalue.getlength();
	uint4 newlength = oldlength + n;
	if (newlength > size)
	{
		size = newlength + EP_PAD & EP_MASK;
		char *newbuffer = new char[size];
		memcpy(newbuffer, svalue.getstring(), s);
		memcpy(newbuffer + s + n, svalue.getstring() + s, oldlength - s);
		delete buffer;
		buffer = newbuffer;
		svalue.setstring(buffer);
	}
	else
	{
		if (svalue.getstring() != buffer)
		{
			memmove(buffer, svalue.getstring(), oldlength);
			svalue.setstring(buffer);
		}
		memmove(buffer + s + n, buffer + s, oldlength - s);
	}
	memset(buffer + s, c, n);
	svalue.setlength(newlength);
}

void MCExecPoint::texttobinary()
{
	grabsvalue();
	char *sptr = buffer;
	char *dptr = buffer;
	uint4 l = svalue.getlength();
	char *eptr = buffer + l;
	while (sptr < eptr)
	{
		if (*sptr == '\r')
		{
			if (sptr < eptr - 1 &&  *(sptr + 1) == '\n')
				l--;
			else
				*dptr++ = '\n';
			sptr++;
		}
		else
			if (!*sptr)
			{
				*dptr++ = ' ';
				sptr++;
			}
			else
				*dptr++ = *sptr++;
	}
	svalue.set(buffer, l);
}

void MCExecPoint::binarytotext()
{
	if (format == VF_NUMBER)
		tos();
#ifdef __CRLF__
	uint4 pad = 0;
	const char *sptr = svalue.getstring();
	uint4 i;
	for (i = 0 ; i < svalue.getlength() ; i++)
		if (*sptr++ == '\n')
			pad++;
	if (pad != 0)
	{
		uint4 newsize = svalue.getlength() + pad;
		char *newbuffer = new char[newsize];
		sptr = svalue.getstring() + svalue.getlength();
		char *dptr = newbuffer + newsize;
		while (dptr > newbuffer)
		{
			*--dptr = *--sptr;
			if (*sptr == '\n')
				*--dptr = '\r';
		}
		delete buffer;
		buffer = newbuffer;
		size = newsize;
		svalue.set(buffer, newsize);
		format = VF_STRING;
	}
#elif defined __CR__
	grabsvalue();
	char *sptr = buffer;
	uint4 i;
	for (i = 0 ; i < svalue.getlength() ; i++)
	{
		if (*sptr == '\n')
			*sptr = '\r';
		sptr++;
	}
	format = VF_STRING;
#endif
}

const char *MCExecPoint::getcstring(void)
{
	pad('\0', 1);
	svalue . set(svalue . getstring(), svalue . getlength() - 1);
	return svalue . getstring();
}

// MW-2011-06-22: [[ SERVER ]] Provides augmented functionality for finding
//   variables if there is no handler (i.e. global server scope).
Parse_stat MCExecPoint::findvar(MCNameRef p_name, MCVarref** r_var)
{
	Parse_stat t_stat;
	t_stat = PS_ERROR;
	
	if (curhandler != NULL)
		t_stat = curhandler -> findvar(p_name, r_var);
	else if (curhlist != NULL)
	{
		// MW-2011-08-23: [[ UQL ]] We are searching in global context, so do include UQLs.
		t_stat = curhlist -> findvar(p_name, false, r_var);
	}
	
	return t_stat;
}

///////////////////////////////////////////////////////////////////////////////

void MCExecPoint::dounicodetomultibyte(bool p_native, bool p_reverse)
{
	const char *t_input;
	t_input = getsvalue() . getstring();

	uint4 t_input_length;
	t_input_length = getsvalue() . getlength();

	uint4 t_output_length;
	if (p_reverse)
	{
		if (p_native)
			MCS_multibytetounicode(t_input, t_input_length, NULL, 0, t_output_length, LCH_ROMAN);
		else
			t_output_length = UTF8ToUnicode(t_input, t_input_length, NULL, 0);
	}
	else
	{
		if (p_native)
			MCS_unicodetomultibyte(t_input, t_input_length, NULL, 0, t_output_length, LCH_ROMAN);
		else
			t_output_length = UnicodeToUTF8((uint2 *)t_input, t_input_length, NULL, 0);
	}

	char *t_buffer;
	uint4 t_buffer_length;
	t_buffer_length = (t_output_length + EP_PAD) & EP_MASK;
	t_buffer = new char[t_buffer_length];

	if (p_reverse)
	{
		if (p_native)
			MCS_multibytetounicode(t_input, t_input_length, t_buffer, t_output_length, t_output_length, LCH_ROMAN);
		else
			t_output_length = UTF8ToUnicode(t_input, t_input_length, (uint2 *)t_buffer, t_output_length);
	}
	else
	{
		if (p_native)
			MCS_unicodetomultibyte(t_input, t_input_length, t_buffer, t_output_length, t_output_length, LCH_ROMAN);
		else
			t_output_length = UnicodeToUTF8((uint2 *)t_input, t_input_length, t_buffer, t_output_length);
	}

	delete buffer;

	buffer = t_buffer;
	size = t_buffer_length;

	svalue . set(buffer, t_output_length);
}

// MW-2012-02-16: [[ IntrinsicUnicode ]] Switches the encoding of the ep to
//   unicode if 'to_unicode' is true, native otherwise. If the current encoding
//   matches (is_unicode) then nothing happens.
void MCExecPoint::mapunicode(bool p_is_unicode, bool p_to_unicode)
{
	if (p_is_unicode == p_to_unicode)
		return;

	if (p_to_unicode)
		nativetoutf16();
	else
		utf16tonative();
}

///////////////////////////////////////////////////////////////////////////////

void MCExecPoint::setempty(void)
{
	clear();
}

/////////

void MCExecPoint::setstaticcstring(const char *p_string)
{
	setsvalue(p_string);
}

void MCExecPoint::setstaticbytes(const void *p_bytes, uindex_t p_length)
{
	setsvalue(MCString((const char *)p_bytes, p_length));
}

void MCExecPoint::setstaticmcstring(const MCString& p_mcstring)
{
	setsvalue(p_mcstring);
}


/////////

void MCExecPoint::setcstring(const char *p_cstring)
{
	copysvalue(p_cstring, strlen(p_cstring));
}

void MCExecPoint::setmcstring(const MCString& p_mcstring)
{
	copysvalue(p_mcstring . getstring(), p_mcstring . getlength());
}

void MCExecPoint::setchars(const char *p_cstring, uindex_t p_length)
{
	copysvalue(p_cstring, p_length);
}

void MCExecPoint::setchar(char p_char)
{
	copysvalue(&p_char, 1);
}

void MCExecPoint::setstringf(const char *p_spec, ...)
{
	va_list t_args;
	int t_count;

#if defined(_HAS_VSCPRINTF)
	va_start(t_args, p_spec);
	t_count = _vscprintf(p_spec, t_args);
	va_end(t_args);
#elif defined(_HAS_VSNPRINTF)
	va_start(t_args, p_spec);
	t_count = vsnprintf(nil, 0, p_spec, t_args);
	va_end(t_args);
#else
#error MCExecPoint::setstringf not implemented
#endif

	va_start(t_args, p_spec);
	vsprintf(getbuffer(t_count + 1), p_spec, t_args);
	va_end(t_args);

	setstrlen();
}

/////////

void MCExecPoint::setboolean(Boolean p_value)
{
	setsvalue(p_value ? MCtruemcstring : MCfalsemcstring);
}

void MCExecPoint::setpoint(int16_t x, int16_t y)
{
	sprintf(getbuffer(I2L * 2 + 2), "%d,%d", x, y);
	setstrlen();
}

void MCExecPoint::setrectangle(const MCRectangle& p_rect)
{
	sprintf(getbuffer(I4L * 4 + 4), "%d,%d,%d,%d", p_rect . x, p_rect . y, p_rect . x + p_rect . width, p_rect . y + p_rect . height);
	setstrlen();
}

void MCExecPoint::setrectangle(const MCRectangle32& p_rect)
{
	sprintf(getbuffer(I4L * 4 + 4), "%d,%d,%d,%d", p_rect . x, p_rect . y, p_rect . x + p_rect . width, p_rect . y + p_rect . height);
	setstrlen();
}

void MCExecPoint::setrectangle(int32_t p_left, int32_t p_top, int32_t p_right, int32_t p_bottom)
{
	sprintf(getbuffer(I4L * 4 + 4), "%d,%d,%d,%d", p_left, p_top, p_right, p_bottom);
	setstrlen();
}

void MCExecPoint::setcolor(const MCColor& p_color, const char *p_color_name)
{
	if (p_color_name != nil)
		copysvalue(p_color_name);
	else
		setcolor(p_color);
}

void MCExecPoint::setcolor(const MCColor& p_color)
{
	setcolor(p_color . red >> 8, p_color . green >> 8, p_color . blue >> 8);
}

void MCExecPoint::setcolor(uint32_t r, uint32_t g, uint32_t b)
{
	sprintf(getbuffer(U1L * 3 + 3), "%u,%u,%u", r & 0xff, g & 0xff, b & 0xff);
	setstrlen();
}

void MCExecPoint::setpixel(uint32_t p_pixel)
{
	setcolor((p_pixel >> 16) & 0xFF, (p_pixel >> 8) & 0xFF, (p_pixel >> 0) & 0xFF);
}

////////

void MCExecPoint::appendcstring(const char *p_string)
{
	concat(p_string, EC_NONE, True);
}

void MCExecPoint::appendmcstring(const MCString& p_string)
{
	concat(p_string, EC_NONE, True);
}

void MCExecPoint::appendstringf(const char *p_spec, ...)
{
	va_list t_args;
	int t_count;

#if defined(_HAS_VSCPRINTF)
	va_start(t_args, p_spec);
	t_count = _vscprintf(p_spec, t_args);
	va_end(t_args);
#elif defined(_HAS_VSNPRINTF)
	va_start(t_args, p_spec);
	t_count = vsnprintf(nil, 0, p_spec, t_args);
	va_end(t_args);
#else
#error MCExecPoint::setstringf not implemented
#endif

	if (t_count < 256)
	{
		char t_buffer[256];
		va_start(t_args, p_spec);
		vsprintf(t_buffer, p_spec, t_args);
		va_end(t_args);

		concat(t_buffer, EC_NONE, True);
	}
	else
	{
		char *t_buffer;
		t_buffer = (char *)malloc(t_count + 1);
		if (t_buffer != nil)
		{
			va_start(t_args, p_spec);
			vsprintf(t_buffer, p_spec, t_args);
			va_end(t_args);
			concat(t_buffer, EC_NONE, True);
			free(t_buffer);
		}
	}
}

void MCExecPoint::appendchars(const char *p_chars, uindex_t p_count)
{
	concat(MCString(p_chars, p_count), EC_NONE, True);
}

void MCExecPoint::appendchar(char p_char)
{
	appendchars(&p_char, 1);
}

void MCExecPoint::appendbytes(const void *p_bytes, uindex_t p_count)
{
	concat(MCString((const char *)p_bytes, p_count), EC_NONE, True);
}

void MCExecPoint::appendbyte(uint8_t p_byte)
{
	appendbytes(&p_byte, 1);
}

void MCExecPoint::appenduint(uint32_t p_integer)
{
	concat(p_integer, EC_NONE, True);
}

void MCExecPoint::appendint(int32_t p_integer)
{
	concat(p_integer, EC_NONE, True);
}

void MCExecPoint::appendnewline(void)
{
	appendchar('\n');
}

/////////

void MCExecPoint::appendnewline(bool unicode)
{
	if (!unicode)
		appendchar('\n');
	else
	{
		uint2 t_char;
		t_char = 10;
		appendbytes(&t_char, 2);
	}
}

/////////

void MCExecPoint::concatcstring(const char *p_string, Exec_concat p_sep, bool p_first)
{
	if (p_string == nil)
		p_string = "";

	concat(MCString(p_string, strlen(p_string)), p_sep, p_first);
}

void MCExecPoint::concatchars(const char *p_chars, uindex_t p_count, Exec_concat p_sep, bool p_first)
{
	concat(MCString(p_chars, p_count), p_sep, p_first);
}

void MCExecPoint::concatmcstring(const MCString& p_string, Exec_concat p_sep, bool p_first)
{
	concat(p_string, p_sep, p_first);
}

void MCExecPoint::concatuint(uint32_t p_value, Exec_concat p_sep, bool p_first)
{
	concat(p_value, p_sep, p_first);
}

void MCExecPoint::concatint(int32_t p_value, Exec_concat p_sep, bool p_first)
{
	concat(p_value, p_sep, p_first);
}

void MCExecPoint::concatreal(double p_value, Exec_concat p_sep, bool p_first)
{
	char *t_buffer;
	uint32_t t_buffer_size;
	t_buffer = nil;
	t_buffer_size = 0;

	uint32_t t_length;
	t_length = MCU_r8tos(t_buffer, t_buffer_size, p_value, nffw, nftrailing, nfforce);
	concat(MCString(t_buffer, t_length), p_sep, p_first);

	delete[] t_buffer;
}

/////////

void MCExecPoint::replacechar(char p_from, char p_to)
{
	grabsvalue();
	for(uint32_t i = 0; i < svalue . getlength(); i++)
		if (buffer[i] == p_from)
			buffer[i] = p_to;
}

/////////

void MCExecPoint::setnameref_unsafe(MCNameRef p_name)
{
	setstaticmcstring(MCNameGetOldString(p_name));
}

void MCExecPoint::concatnameref(MCNameRef p_name, Exec_concat p_sep, bool p_first)
{
	concatmcstring(MCNameGetOldString(p_name), p_sep, p_first);
}

bool MCExecPoint::copyasnameref(MCNameRef& r_name)
{
	return MCNameCreateWithOldString(getsvalue(), r_name);
}

/////////

void MCExecPoint::setstringref_unsafe(MCStringRef p_string)
{
	setstaticmcstring(MCStringGetOldString(p_string));
}

void MCExecPoint::setstringref_nullable_unsafe(MCStringRef p_string)
{
	if (p_string != nil)
		setstaticmcstring(MCStringGetOldString(p_string));
	else
		clear();
}

void MCExecPoint::concatstringref(MCStringRef p_string, Exec_concat p_sep, bool p_first)
{
	concatmcstring(MCStringGetOldString(p_string), p_sep, p_first);
}

bool MCExecPoint::copyasstringref(MCStringRef& r_string)
{
	return MCStringCreateWithNativeChars(getsvalue() . getstring(), getsvalue() . getlength(), r_string);
}

/////////

#endif<|MERGE_RESOLUTION|>--- conflicted
+++ resolved
@@ -1307,13 +1307,6 @@
 
 bool MCExecPoint::convertvaluereftobool(MCValueRef p_value, bool& r_bool)
 {
-<<<<<<< HEAD
-	MCAutoBooleanRef t_boolean;
-	if (!convertvaluereftoboolean(p_value, &t_boolean))
-		return false;
-    r_bool = (*t_boolean == kMCTrue);
-    return true;
-=======
     if ((MCBooleanRef)p_value == kMCTrue)
     {
         r_bool = true;
@@ -1328,7 +1321,6 @@
     }
     
     return false;
->>>>>>> 69351c73
 }
 
 bool MCExecPoint::convertvaluereftouint(MCValueRef p_value, uinteger_t& r_uinteger)
