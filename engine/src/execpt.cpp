/* Copyright (C) 2003-2013 Runtime Revolution Ltd.

This file is part of LiveCode.

LiveCode is free software; you can redistribute it and/or modify it under
the terms of the GNU General Public License v3 as published by the Free
Software Foundation.

LiveCode is distributed in the hope that it will be useful, but WITHOUT ANY
WARRANTY; without even the implied warranty of MERCHANTABILITY or
FITNESS FOR A PARTICULAR PURPOSE.  See the GNU General Public License
for more details.

You should have received a copy of the GNU General Public License
along with LiveCode.  If not see <http://www.gnu.org/licenses/>.  */

#include "prefix.h"

#include "globdefs.h"
#include "parsedef.h"
#include "filedefs.h"
#include "objdefs.h"

#include "object.h"
//#include "execpt.h"
#include "mcerror.h"
#include "util.h"
#include "globals.h"
#include "handler.h"
#include "hndlrlst.h"
#include "osspec.h"
#include "uidc.h"

#include "osxprefix-legacy.h"

#ifdef MODE_SERVER
#include "srvscript.h"
#endif

//////////

#ifdef LEGACY_EXEC

bool MCExecPoint::isempty(void) const
{
	if (value == kMCEmptyName)
		return true;

	if (value == kMCEmptyArray)
		return true;

	if (MCValueGetTypeCode(value) == kMCValueTypeCodeString &&
		MCStringGetLength((MCStringRef)value) == 0)
		return true;

	return false;
}

bool MCExecPoint::isarray(void) const
{
	return MCValueGetTypeCode(value) == kMCValueTypeCodeArray;
}

bool MCExecPoint::isstring(void) const
{
	return MCValueGetTypeCode(value) == kMCValueTypeCodeString || MCValueGetTypeCode(value) == kMCValueTypeCodeName;
}

bool MCExecPoint::isnumber(void) const
{
	return MCValueGetTypeCode(value) == kMCValueTypeCodeNumber;
}

bool MCExecPoint::converttostring(void)
{
	if (MCValueGetTypeCode(value) == kMCValueTypeCodeString)
		return true;

	MCStringRef t_string;
	if (!convertvaluereftostring(value, t_string))
		return false;

	MCValueRelease(value);
	value = t_string;

	return true;
}

bool MCExecPoint::converttomutablestring(void)
{
	if (MCValueGetTypeCode(value) == kMCValueTypeCodeString &&
		MCStringIsMutable((MCStringRef)value))
		return true;

	converttostring();
	
	if (!MCStringIsMutable((MCStringRef)value))
	{
		MCStringRef t_new_value;
		if (!MCStringMutableCopyAndRelease((MCStringRef)value, t_new_value))
			return false;
		value = t_new_value;
	}

	return true;
}

bool MCExecPoint::converttonumber(void)
{
	if (MCValueGetTypeCode(value) == kMCValueTypeCodeNumber)
		return true;

	MCNumberRef t_number;
	if (!convertvaluereftonumber(value, t_number))
		return false;

	MCValueRelease(value);
	value = t_number;

	return true;
}

bool MCExecPoint::converttoboolean(void)
{
	if (MCValueGetTypeCode(value) == kMCValueTypeCodeBoolean)
		return true;

	MCBooleanRef t_boolean;
	if (!convertvaluereftoboolean(value, t_boolean))
		return false;

	MCValueRelease(value);
	value = t_boolean;

	return true;
}

bool MCExecPoint::converttoarray(void)
{
	if (MCValueGetTypeCode(value) == kMCValueTypeCodeArray)
		return true;

	MCValueRelease(value);
	value = MCValueRetain(kMCEmptyArray);

	return true;
}

bool MCExecPoint::converttomutablearray(void)
{
	MCArrayRef t_mutable_array;
	if (MCValueGetTypeCode(value) == kMCValueTypeCodeArray)
	{
		if (MCArrayMutableCopyAndRelease((MCArrayRef)value, t_mutable_array))
		{
			MCValueRelease(value);
			value = t_mutable_array;
			return true;
		}

		return false;
	}

	if (MCArrayCreateMutable(t_mutable_array))
	{
		MCValueRelease(value);
		value = t_mutable_array;
		return true;
	}

	return false;
}

//////////

void MCExecPoint::clear(void)
{
	if (value == kMCEmptyString)
		return;

	MCValueRelease(value);
	value = MCValueRetain(kMCEmptyString);
}

void MCExecPoint::setsvalue(const MCString& p_string)
{
	MCStringRef t_string;
	if (!MCStringCreateWithNativeChars((const char_t *)p_string . getstring(), p_string . getlength(), t_string))
		return;

	MCValueRelease(value);
	value = t_string;
}

void MCExecPoint::copysvalue(const MCString& p_string)
{
	setsvalue(p_string);
}

void MCExecPoint::copysvalue(const char *p_string, uindex_t p_length)
{
	setsvalue(MCString(p_string, p_length));
}

void MCExecPoint::setnvalue(real8 p_number)
{
	MCNumberRef t_number;
	if (!MCNumberCreateWithReal(p_number, t_number))
		return;

	MCValueRelease(value);
	value = t_number;
}

void MCExecPoint::setnvalue(integer_t p_integer)
{
	MCNumberRef t_number;
	if (!MCNumberCreateWithInteger(p_integer, t_number))
		return;

	MCValueRelease(value);
	value = t_number;
}

void MCExecPoint::setnvalue(uinteger_t p_integer)
{
	if (p_integer <= INTEGER_MAX)
	{
		setnvalue((integer_t)p_integer);
		return;
	}
	setnvalue((real8)p_integer);
}

void MCExecPoint::grabbuffer(char *p_buffer, uindex_t p_length)
{
	copysvalue(p_buffer, p_length);
	delete p_buffer;
}

bool MCExecPoint::reserve(uindex_t p_capacity, char*& r_buffer)
{
	MCDataRef t_string;
	if (!MCDataCreateMutable(p_capacity, t_string))
		return false;

	MCDataPad(t_string, 0, p_capacity);
	
	MCValueRelease(value);
	value = t_string;
	r_buffer = (char *)MCDataGetBytePtr(t_string);
	return true;
}

void MCExecPoint::commit(uindex_t p_size)
{
	MCDataRemove((MCDataRef)value, MCRangeMake(p_size, UINDEX_MAX));
}

/*bool MCExecPoint::modify(char*& r_buffer, uindex_t& r_length)
{
	converttostring();
	
	MCDataRef t_data;
	MCDataCreateWithBytes(MCStringGetNativeCharPtr((MCStringRef)value), MCStringGetLength((MCStringRef)value), t_data);

	MCValueRelease(value);
	MCDataMutableCopyAndRelease(t_data, (MCDataRef&)value);
	
	r_buffer = (char *)MCDataGetBytePtr((MCDataRef)value);
	r_length = MCDataGetLength((MCDataRef)value);

	return true;
}

void MCExecPoint::resize(uindex_t p_size)
{
	MCDataRemove((MCDataRef)value, MCRangeMake(p_size, UINDEX_MAX));
}*/

//////////

const char *MCExecPoint::getcstring(void)
{
	return getsvalue() . getstring();
}

MCString MCExecPoint::getsvalue0(void)
{
	return getsvalue();
}

MCString MCExecPoint::getsvalue(void)
{
	converttostring();

	return MCStringGetOldString((MCStringRef)value);
}

real8 MCExecPoint::getnvalue(void)
{
	if (!converttonumber())
		return 0.0;

	return MCNumberFetchAsReal((MCNumberRef)value);
}

///////////

Exec_stat MCExecPoint::tos()
{
	if (isarray())
		return ES_ERROR;

	if (!converttostring())
		return ES_ERROR;

	return ES_NORMAL;
}

Exec_stat MCExecPoint::ton()
{
	if (isarray())
		return ES_ERROR;

	if (!converttonumber())
		return ES_ERROR;

	return ES_NORMAL;
}

Exec_stat MCExecPoint::tona(void)
{
	if (!isarray() &&
		!converttonumber())
		return ES_ERROR;

	return ES_NORMAL;
}

uint4 MCExecPoint::getuint4()
{
	if (!converttonumber())
		return 0;
	return MCNumberFetchAsUnsignedInteger((MCNumberRef)value);
}

uint2 MCExecPoint::getuint2()
{
	if (!converttonumber())
		return 0;
	return MCNumberFetchAsInteger((MCNumberRef)value);
}

int4 MCExecPoint::getint4()
{
	if (!converttonumber())
		return 0;
	return MCNumberFetchAsInteger((MCNumberRef)value);
}

Exec_stat MCExecPoint::getreal8(real8& d, uint2 l, uint2 p, Exec_errors e)
{
	if (!converttonumber())
	{
		MCeerror->add(EE_VARIABLE_NAN, l, p, value);
		MCeerror->add(e, l, p, value);
		return ES_ERROR;
	}
	d = MCNumberFetchAsReal((MCNumberRef)value);
	return ES_NORMAL;
}

Exec_stat MCExecPoint::getuint2(uint2& d, uint2 l, uint2 p, Exec_errors e)
{
	if (!converttonumber())
	{
		MCeerror->add(EE_VARIABLE_NAN, l, p, value);
		MCeerror->add(e, l, p, value);
		return ES_ERROR;
	}
	d = MCNumberFetchAsInteger((MCNumberRef)value);
	return ES_NORMAL;
}

Exec_stat MCExecPoint::getint4(int4& d, uint2 l, uint2 p, Exec_errors e)
{
	if (!converttonumber())
	{
		MCeerror->add(EE_VARIABLE_NAN, l, p, value);
		MCeerror->add(e, l, p, value);
		return ES_ERROR;
	}
	d = MCNumberFetchAsInteger((MCNumberRef)value);
	return ES_NORMAL;
}

Exec_stat MCExecPoint::getuint4(uint4& d, uint2 l, uint2 p, Exec_errors e)
{
	if (!converttonumber())
	{
		MCeerror->add(EE_VARIABLE_NAN, l, p, value);
		MCeerror->add(e, l, p, value);
		return ES_ERROR;
	}
	d = MCNumberFetchAsUnsignedInteger((MCNumberRef)value);
	return ES_NORMAL;
}

Exec_stat MCExecPoint::getboolean(Boolean& d, uint2 l, uint2 p, Exec_errors e)
{
	if (!converttoboolean())
	{
		MCeerror -> add(e, l, p, value);
		return ES_ERROR;
	}

	d = (value == kMCTrue ? True : False);
	return ES_NORMAL;
}

void MCExecPoint::setint(int4 i)
{
	setnvalue(i);
}

void MCExecPoint::setuint(uint4 i)
{
	setnvalue(i);
}

void MCExecPoint::setint64(int64_t i)
{
	if (i >= INTEGER_MIN && i <= INTEGER_MAX)
	{
		setnvalue((integer_t)i);
		return;
	}
	setnvalue((real8)i);
}

void MCExecPoint::setuint64(uint64_t i)
{
	if (i < INTEGER_MAX)
	{
		setnvalue((integer_t)i);
		return;
	}
	setnvalue((real8)i);
}

void MCExecPoint::setr8(real8 n, uint2 fw, uint2 trailing, uint2 force)
{
	setnvalue(n);
}

//////////

Exec_stat MCExecPoint::ntos(void)
{
	if (!converttostring())
		return ES_ERROR;
	return ES_NORMAL;
}

Exec_stat MCExecPoint::ston(void)
{
	if (!converttonumber())
		return ES_ERROR;
	return ES_NORMAL;
}


// MW-2007-07-03: [[ Bug 5123 ]] - Strict array checking modification
Exec_stat MCExecPoint::setitemdel(uint2 l, uint2 p)
{
	if (tos() != ES_NORMAL || MCStringGetLength((MCStringRef)value) != 1)
	{
		MCeerror->add
		(EE_VARIABLE_NAC, l, p, value);
		return ES_ERROR;
	}
	itemdel = MCStringGetNativeCharAtIndex((MCStringRef)value, 0);
	return ES_NORMAL;
}

// MW-2007-07-03: [[ Bug 5123 ]] - Strict array checking modification
Exec_stat MCExecPoint::setcolumndel(uint2 l, uint2 p)
{
	if (tos() != ES_NORMAL || MCStringGetLength((MCStringRef)value) != 1)
	{
		MCeerror->add(EE_VARIABLE_NAC, l, p, value);
		return ES_ERROR;
	}
	columndel = MCStringGetNativeCharAtIndex((MCStringRef)value, 0);
	return ES_NORMAL;
}

// MW-2007-07-03: [[ Bug 5123 ]] - Strict array checking modification
Exec_stat MCExecPoint::setrowdel(uint2 l, uint2 p)
{
	if (tos() != ES_NORMAL || MCStringGetLength((MCStringRef)value) != 1)
	{
		MCeerror->add(EE_VARIABLE_NAC, l, p, value);
		return ES_ERROR;
	}
	rowdel = MCStringGetNativeCharAtIndex((MCStringRef)value, 0);
	return ES_NORMAL;
}

// MW-2007-07-03: [[ Bug 5123 ]] - Strict array checking modification
Exec_stat MCExecPoint::setlinedel(uint2 l, uint2 p)
{
	if (tos() != ES_NORMAL || MCStringGetLength((MCStringRef)value) != 1)
	{
		MCeerror->add(EE_VARIABLE_NAC, l, p, value);
		return ES_ERROR;
	}
	linedel = MCStringGetNativeCharAtIndex((MCStringRef)value, 0);
	return ES_NORMAL;
}

void MCExecPoint::setnumberformat()
{
    MCAutoStringRef t_value;
    copyasstringref(&t_value);
	MCU_setnumberformat(*t_value, nffw, nftrailing, nfforce);
}

//////////

void MCExecPoint::insert(const MCString& p_string, uint32_t p_start, uint32_t p_finish)
{
	converttomutablestring();

	MCAutoStringRef t_string;
	MCStringCreateWithNativeChars((const char_t *)p_string . getstring(), p_string . getlength(), &t_string);
	MCStringReplace((MCStringRef)value, MCRangeMake(p_start, p_finish - p_start), *t_string);
}

uint1 *MCExecPoint::pad(char p_value, uint32_t p_count)
{
	converttomutablestring();

	uindex_t t_length;
	t_length = MCStringGetLength((MCStringRef)value);

	MCAutoStringRef t_string;
	MCStringCreateWithNativeChars((const char_t *)&p_value, 1, &t_string);
	MCStringPad((MCStringRef)value, MCStringGetLength((MCStringRef)value), p_count, *t_string);

	return (uint1 *)MCStringGetNativeCharPtr((MCStringRef)value) + t_length;
}

void MCExecPoint::substring(uint32_t p_start, uint32_t p_finish)
{
	converttostring();

	MCStringRef t_new_string;
	if (!MCStringCopySubstringAndRelease((MCStringRef)value, MCRangeMake(p_start, p_finish - p_start), t_new_string))
		return;
	value = t_new_string;
}

void MCExecPoint::tail(uint32_t p_count)
{
	converttostring();

	uindex_t t_length;
	t_length = MCStringGetLength((MCStringRef)value);

	substring(p_count, t_length);
}

void MCExecPoint::fill(uint32_t p_start, char p_char, uint32_t p_count)
{
	converttomutablestring();

	uindex_t t_length;
	t_length = MCStringGetLength((MCStringRef)value);

	MCAutoStringRef t_string;
	MCStringCreateWithNativeChars((const char_t *)&p_char, 1, &t_string);
	MCStringPad((MCStringRef)value, p_start, p_count, *t_string);
}

void MCExecPoint::concat(const MCString &two, Exec_concat ec, Boolean first)
{
	converttomutablestring();

	if (first || ec == EC_NONE)
		MCStringAppendNativeChars((MCStringRef)value, (const char_t *)two . getstring(), two . getlength());
	else
	{	
		char_t t_del;
		switch (ec)
		{
		case EC_SPACE:
			t_del = ' ';
			break;
		case EC_COMMA:
			t_del = ',';
			break;
		case EC_NULL:
			t_del = '\0';
			break;
		case EC_RETURN:
			t_del = '\n';
			break;

		// MW-2009-06-17: Can now concatenate with tab into an EP.
		case EC_TAB:
			t_del = '\t';
			break;
		}
		MCStringAppendNativeChars((MCStringRef)value, &t_del, 1);
		MCStringAppendNativeChars((MCStringRef)value, (const char_t *)two . getstring(), two . getlength());
	}
}

void MCExecPoint::concat(uint4 n, Exec_concat ec, Boolean first)
{
	char buffer[U4L];
	sprintf(buffer, "%u", n);
	concat(buffer, ec, first);
}

void MCExecPoint::concat(int4 n, Exec_concat ec, Boolean first)
{
	char buffer[I4L];
	sprintf(buffer, "%d", n);
	concat(buffer, ec, first);
}

void MCExecPoint::texttobinary(void)
{
	MCDataRef t_data;
	copyasdataref(t_data);
	
	MCDataMutableCopyAndRelease(t_data, t_data);
	
	char *s;
	uint32_t l;
	s = (char *)MCDataGetBytePtr(t_data);
	l = MCDataGetLength(t_data);

	char *sptr, *dptr, *eptr;
	sptr = s;
	dptr = s;
	eptr = s + l;

	while (sptr < eptr)
	{
		if (*sptr == '\r')
		{
			if (sptr < eptr - 1 &&  *(sptr + 1) == '\n')
				l--;
			else
				*dptr++ = '\n';
			sptr++;
		}
		else
			if (!*sptr)
			{
				*dptr++ = ' ';
				sptr++;
			}
			else
				*dptr++ = *sptr++;
	}

	MCDataRemove(t_data, MCRangeMake(l, UINDEX_MAX));
	
	setvalueref(t_data);
}

void MCExecPoint::binarytotext(void)
{
#ifdef __CRLF__
	MCDataRef t_data;
	copyasdataref(t_data);
	
	MCDataMutableCopyAndRelease(t_data, t_data);

	char *sptr;
	uint32_t l;
	sptr = (char*)MCDataGetBytePtr(t_data);
	l = MCDataGetLength(t_data);

	uint32_t pad;
	pad = 0;
	for(uint32_t i = 0; i < l; i++)
		if (*sptr++ == '\n')
			pad++;

	if (pad != 0)
	{
		uint4 newsize;
		MCStringPad((MCStringRef)value, MCStringGetLength((MCStringRef)value), pad, nil);
		newsize = MCDataGetLength(t_data);

		char *newbuffer = sptr;
		sptr += l;
		char *dptr = newbuffer + newsize;
		while (dptr > sptr)
		{
			*--dptr = *--sptr;
			if (*sptr == '\n')
				*--dptr = '\r';
		}
	}
	setvalueref(t_data);
	MCValueRelease(t_data);

#elif defined(__CR__)
	MCDataRef t_data;
	copyasdataref(t_data);
	
	MCDataMutableCopyAndRelease(t_data, t_data);
	
	char *sptr;
	uint32_t l;
	sptr = (char *)MCDataGetBytePtr(t_data);
	l = MCDataGetLength(t_data);
	for (uint32_t i = 0 ; i < l ; i++)
	{
		if (*sptr == '\n')
			*sptr = '\r';
		sptr++;
	}
	setvalueref(t_data);
#endif
}

// MW-2011-06-22: [[ SERVER ]] Provides augmented functionality for finding
//   variables if there is no handler (i.e. global server scope).
Parse_stat MCExecPoint::findvar(MCNameRef p_name, MCVarref** r_var)
{
	Parse_stat t_stat;
	t_stat = PS_ERROR;
	
	if (curhandler != NULL)
		t_stat = curhandler -> findvar(p_name, r_var);
	else if (curhlist != NULL)
	{
		// MW-2011-08-23: [[ UQL ]] We are searching in global context, so do include UQLs.
		t_stat = curhlist -> findvar(p_name, false, r_var);
	}
	
	return t_stat;
}

// MW-2013-11-08: [[ RefactorIt ]] Returns the it var for the current context.
MCVarref *MCExecPoint::getit(void)
{
	// If we have a handler, then get it from there.
	if (curhandler != nil)
		return curhandler -> getit();
	
#ifdef MODE_SERVER
	// If we are here it means we must be in global scope, executing in a
	// MCServerScript object.
	return static_cast<MCServerScript *>(curobj) -> getit();
#else
	// We should never get here as execution only occurs within handlers unless
	// in server mode.
	assert(false);
	return nil;
#endif
}

///////////////////////////////////////////////////////////////////////////////

void MCExecPoint::dounicodetomultibyte(bool p_native, bool p_reverse)
{
	const char *t_input;
	t_input = getsvalue() . getstring();

	uint4 t_input_length;
	t_input_length = getsvalue() . getlength();

	uint4 t_output_length;
	if (p_reverse)
	{
		if (p_native)
            MCU_multibytetounicode(t_input, t_input_length, NULL, 0, t_output_length, LCH_ROMAN);
		else
			t_output_length = UTF8ToUnicode(t_input, t_input_length, NULL, 0);
	}
	else
	{
		if (p_native)
            MCU_unicodetomultibyte(t_input, t_input_length, NULL, 0, t_output_length, LCH_ROMAN);
		else
			t_output_length = UnicodeToUTF8((uint2 *)t_input, t_input_length, NULL, 0);
	}

	char *t_buffer;
	uint4 t_buffer_length;
	t_buffer_length = (t_output_length + EP_PAD) & EP_MASK;
	t_buffer = new char[t_buffer_length];

	if (p_reverse)
	{
		if (p_native)
            MCU_multibytetounicode(t_input, t_input_length, t_buffer, t_output_length, t_output_length, LCH_ROMAN);
		else
			t_output_length = UTF8ToUnicode(t_input, t_input_length, (uint2 *)t_buffer, t_output_length);
	}
	else
	{
		if (p_native)
            MCU_unicodetomultibyte(t_input, t_input_length, t_buffer, t_output_length, t_output_length, LCH_ROMAN);
		else
			t_output_length = UnicodeToUTF8((uint2 *)t_input, t_input_length, t_buffer, t_output_length);
	}

	grabbuffer(t_buffer, t_output_length);
}

// MW-2012-02-16: [[ IntrinsicUnicode ]] Switches the encoding of the ep to
//   unicode if 'to_unicode' is true, native otherwise. If the current encoding
//   matches (is_unicode) then nothing happens.
void MCExecPoint::mapunicode(bool p_is_unicode, bool p_to_unicode)
{
	if (p_is_unicode == p_to_unicode)
		return;

	if (p_to_unicode)
		nativetoutf16();
	else
		utf16tonative();
}

///////////////////////////////////////////////////////////////////////////////

void MCExecPoint::setempty(void)
{
	clear();
}

/////////

void MCExecPoint::setstaticcstring(const char *p_string)
{
	setsvalue(p_string);
}

void MCExecPoint::setstaticbytes(const void *p_bytes, uindex_t p_length)
{
	setsvalue(MCString((const char *)p_bytes, p_length));
}

void MCExecPoint::setstaticmcstring(const MCString& p_mcstring)
{
	setsvalue(p_mcstring);
}


/////////

void MCExecPoint::setcstring(const char *p_cstring)
{
	copysvalue(p_cstring, strlen(p_cstring));
}

void MCExecPoint::setmcstring(const MCString& p_mcstring)
{
	copysvalue(p_mcstring . getstring(), p_mcstring . getlength());
}

void MCExecPoint::setchars(const char *p_cstring, uindex_t p_length)
{
	copysvalue(p_cstring, p_length);
}

void MCExecPoint::setchar(char p_char)
{
	copysvalue(&p_char, 1);
}

void MCExecPoint::setstringf(const char *p_spec, ...)
{
	MCStringRef t_string;
	
	va_list t_args;
	va_start(t_args, p_spec);
	MCStringFormatV(t_string, p_spec, t_args);
	va_end(t_args);

	MCValueRelease(value);
	value = t_string;
}

/////////

void MCExecPoint::setbool(bool p_value)
{
	setboolean(p_value);
}

void MCExecPoint::setboolean(Boolean p_value)
{
	MCValueRelease(value);
	value = MCValueRetain(p_value == True ? kMCTrue : kMCFalse);
	//setsvalue(p_value ? MCtruemcstring : MCfalsemcstring);
}

void MCExecPoint::setpoint(int16_t x, int16_t y)
{
	setstringf("%d,%d", x, y);
}

void MCExecPoint::setpoint(MCPoint p_point)
{
	setpoint(p_point . x, p_point . y);
}

void MCExecPoint::setrectangle(const MCRectangle& p_rect)
{
	setstringf("%d,%d,%d,%d", p_rect . x, p_rect . y, p_rect . x + p_rect . width, p_rect . y + p_rect . height);
}

void MCExecPoint::setrectangle(const MCRectangle32& p_rect)
{
	setstringf("%d,%d,%d,%d", p_rect . x, p_rect . y, p_rect . x + p_rect . width, p_rect . y + p_rect . height);
}

void MCExecPoint::setrectangle(int32_t p_left, int32_t p_top, int32_t p_right, int32_t p_bottom)
{
	setstringf("%d,%d,%d,%d", p_left, p_top, p_right, p_bottom);
}

void MCExecPoint::setcolor(const MCColor& p_color, const char *p_color_name)
{
	if (p_color_name != nil)
		copysvalue(p_color_name);
	else
		setcolor(p_color);
}

void MCExecPoint::setcolor(const MCColor& p_color)
{
	setcolor(p_color . red >> 8, p_color . green >> 8, p_color . blue >> 8);
}

void MCExecPoint::setcolor(uint32_t r, uint32_t g, uint32_t b)
{
	setstringf("%u,%u,%u", r & 0xff, g & 0xff, b & 0xff);
}

void MCExecPoint::setpixel(uint32_t p_pixel)
{
	setcolor((p_pixel >> 16) & 0xFF, (p_pixel >> 8) & 0xFF, (p_pixel >> 0) & 0xFF);
}

////////

void MCExecPoint::appendcstring(const char *p_string)
{
	concat(p_string, EC_NONE, True);
}

void MCExecPoint::appendmcstring(const MCString& p_string)
{
	concat(p_string, EC_NONE, True);
}

void MCExecPoint::appendstringf(const char *p_spec, ...)
{
	converttomutablestring();

	va_list t_args;
	va_start(t_args, p_spec);
	MCStringAppendFormatV((MCStringRef)value, p_spec, t_args);
	va_end(t_args);
}

void MCExecPoint::appendchars(const char *p_chars, uindex_t p_count)
{
	concat(MCString(p_chars, p_count), EC_NONE, True);
}

void MCExecPoint::appendchar(char p_char)
{
	appendchars(&p_char, 1);
}

void MCExecPoint::appendbytes(const void *p_bytes, uindex_t p_count)
{
	concat(MCString((const char *)p_bytes, p_count), EC_NONE, True);
}

void MCExecPoint::appendbyte(uint8_t p_byte)
{
	appendbytes(&p_byte, 1);
}

void MCExecPoint::appenduint(uint32_t p_integer)
{
	concat(p_integer, EC_NONE, True);
}

void MCExecPoint::appendint(int32_t p_integer)
{
	concat(p_integer, EC_NONE, True);
}

void MCExecPoint::appendnewline(void)
{
	appendchar('\n');
}

/////////

void MCExecPoint::appendnewline(bool unicode)
{
	if (!unicode)
		appendchar('\n');
	else
	{
		uint2 t_char;
		t_char = 10;
		appendbytes(&t_char, 2);
	}
}

/////////

void MCExecPoint::concatcstring(const char *p_string, Exec_concat p_sep, bool p_first)
{
	if (p_string == nil)
		p_string = "";

	concat(MCString(p_string, strlen(p_string)), p_sep, p_first);
}

void MCExecPoint::concatchars(const char *p_chars, uindex_t p_count, Exec_concat p_sep, bool p_first)
{
	concat(MCString(p_chars, p_count), p_sep, p_first);
}

void MCExecPoint::concatmcstring(const MCString& p_string, Exec_concat p_sep, bool p_first)
{
	concat(p_string, p_sep, p_first);
}

void MCExecPoint::concatuint(uint32_t p_value, Exec_concat p_sep, bool p_first)
{
	concat(p_value, p_sep, p_first);
}

void MCExecPoint::concatint(int32_t p_value, Exec_concat p_sep, bool p_first)
{
	concat(p_value, p_sep, p_first);
}

void MCExecPoint::concatreal(double p_value, Exec_concat p_sep, bool p_first)
{
	char *t_buffer;
	uint32_t t_buffer_size;
	t_buffer = nil;
	t_buffer_size = 0;

	uint32_t t_length;
	t_length = MCU_r8tos(t_buffer, t_buffer_size, p_value, nffw, nftrailing, nfforce);
	concat(MCString(t_buffer, t_length), p_sep, p_first);

	delete[] t_buffer;
}

////////////////////////////////////////////////////////////////////////////////

bool MCExecPoint::copyasbool(bool& r_value)
{
	if (!converttoboolean())
		return false;

	r_value = (value == kMCTrue);
	return true;
}

bool MCExecPoint::copyasint(integer_t& r_value)
{
	if (!converttonumber())
		return false;

	r_value = MCNumberFetchAsInteger((MCNumberRef)value);
	return true;
}

bool MCExecPoint::copyasuint(uinteger_t& r_value)
{
	if (!converttonumber())
		return false;

	r_value = MCNumberFetchAsUnsignedInteger((MCNumberRef)value);
	return true;
}

bool MCExecPoint::copyasdouble(double& r_value)
{
	if (!converttonumber())
		return false;

	r_value = MCNumberFetchAsReal((MCNumberRef)value);
	return true;
}

bool MCExecPoint::copyaschar(char_t& r_value)
{
	if (!converttostring())
		return false;
	
	if (MCStringGetLength((MCStringRef)value) != 1)
		return false;
	
	r_value = MCStringGetNativeCharAtIndex((MCStringRef)value, 0);
	return true;
}

bool MCExecPoint::copyasnumber(MCNumberRef& r_value)
{
	if (!converttonumber())
		return false;

	r_value = MCValueRetain((MCNumberRef)value);
	return true;
}

bool MCExecPoint::copyasstring(MCStringRef& r_value)
{
	if (!converttostring())
		return false;

	return MCStringCopy((MCStringRef)value, r_value);
}

bool MCExecPoint::copyasarray(MCArrayRef& r_value)
{
	if (!converttoarray())
		return false;

	return MCArrayCopy((MCArrayRef)value, r_value);
}

bool MCExecPoint::copyasvariant(MCValueRef& r_value)
{
	return MCValueCopy(value, r_value);
}

bool MCExecPoint::copyaspoint(MCPoint& r_value)
{
	if (!converttostring())
		return false;

	return MCU_stoi2x2((MCStringRef)value, r_value . x, r_value . y) == True;
}

////////////////////////////////////////////////////////////////////////////////

void MCExecPoint::concatnameref(MCNameRef p_name, Exec_concat p_sep, bool p_first)
{
	concatstringref(MCNameGetString(p_name), p_sep, p_first);
}

bool MCExecPoint::copyasnameref(MCNameRef& r_name)
{
	MCStringRef t_string;
	if (!convertvaluereftostring(value, t_string))
		return false;
	return MCNameCreateAndRelease(t_string, r_name);
}

void MCExecPoint::concatstringref(MCStringRef p_string, Exec_concat p_sep, bool p_first)
{
	concatmcstring(MCStringGetOldString(p_string), p_sep, p_first);
}

bool MCExecPoint::copyasstringref(MCStringRef& r_string)
{
	return convertvaluereftostring(value, r_string);
}

bool MCExecPoint::copyasmutablestringref(MCStringRef& r_string)
{
	if (!converttostring())
		return false;

	return MCStringMutableCopy((MCStringRef)value, r_string);
}

bool MCExecPoint::copyasdataref(MCDataRef& r_data)
{
	MCAutoStringRef t_string;
	if (!copyasstringref(&t_string))
		return false;
    
	return MCDataCreateWithBytes((const byte_t *)MCStringGetNativeCharPtr(*t_string), MCStringGetLength(*t_string), r_data);
}
#endif

MCValueRef MCExecPoint::getvalueref(void)
{
	return value;
}

bool MCExecPoint::setvalueref(MCValueRef p_value)
{
	MCValueRef t_new_value;
	if (!MCValueCopy(p_value, t_new_value))
		return false;
	MCValueRelease(value);
	value = t_new_value;
	return true;
}

bool MCExecPoint::setvalueref_nullable(MCValueRef p_value)
{
	if (p_value == nil)
    {
        setvalueref(kMCEmptyString);
		return true;
	}
	return setvalueref(p_value);
}

bool MCExecPoint::copyasvalueref(MCValueRef& r_value)
{
	return MCValueCopy(value, r_value);
}

#ifdef LEGACY_EXEC
bool MCExecPoint::convertvaluereftostring(MCValueRef p_value, MCStringRef& r_string)
{
    return m_ec . ConvertToString(p_value, r_string);
}

bool MCExecPoint::convertvaluereftonumber(MCValueRef p_value, MCNumberRef& r_number)
{
    return m_ec . ConvertToNumber(p_value, r_number);
}

bool MCExecPoint::convertvaluereftobool(MCValueRef p_value, bool& r_bool)
{
    if ((MCBooleanRef)p_value == kMCTrue)
    {
        r_bool = true;
        return true;
    }
    
    MCAutoBooleanRef t_boolean;
    if (convertvaluereftoboolean(p_value, &t_boolean))
    {
        r_bool = *t_boolean == kMCTrue;
        return true;
    }
    
    return false;
}

bool MCExecPoint::convertvaluereftouint(MCValueRef p_value, uinteger_t& r_uinteger)
{
	MCAutoNumberRef t_number;
	if (!convertvaluereftonumber(p_value, &t_number))
		return false;

	r_uinteger = MCNumberFetchAsUnsignedInteger(*t_number);

	return true;
}

bool MCExecPoint::convertvaluereftoint(MCValueRef p_value, integer_t& r_integer)
{
	MCAutoNumberRef t_number;
	if (!convertvaluereftonumber(p_value, &t_number))
		return false;

	r_integer = MCNumberFetchAsInteger(*t_number);

	return true;
}

bool MCExecPoint::convertvaluereftoreal(MCValueRef p_value, real64_t& r_real)
{
	switch(MCValueGetTypeCode(p_value))
	{
	case kMCValueTypeCodeNull:
		{
			r_real = 0.0;
			return true;
		}
	case kMCValueTypeCodeBoolean:
	case kMCValueTypeCodeArray:
		break;
	case kMCValueTypeCodeNumber:
		{
			r_real = MCNumberFetchAsReal((MCNumberRef)p_value);
			return true;
		}
	case kMCValueTypeCodeName:
		{
			double t_number;
			t_number = 0.0;
			if (MCStringGetLength(MCNameGetString((MCNameRef)p_value)) != 0)
				if (!MCU_stor8(MCStringGetOldString(MCNameGetString((MCNameRef)p_value)), t_number, convertoctals))
					break;
			r_real = t_number;
			return true;
		}
	case kMCValueTypeCodeString:
		{
			double t_number;
			t_number = 0.0;
			if (MCStringGetLength((MCStringRef)p_value) != 0)
				if (!MCU_stor8(MCStringGetOldString((MCStringRef)p_value), t_number, convertoctals))
					break;
			r_real = t_number;
			return true;
		}
	default:
		break;
	}

	return false;
}

bool MCExecPoint::convertvaluereftoboolean(MCValueRef p_value, MCBooleanRef& r_boolean)
{
    return m_ec . ConvertToBoolean(p_value, r_boolean);
}

//////////

MCArrayRef MCExecPoint::getarrayref(void)
{
	return (MCArrayRef)value;
}

bool MCExecPoint::copyasarrayref(MCArrayRef& r_array)
{
	if (!converttoarray())
		return false;

	return MCArrayCopy((MCArrayRef)value, r_array);
}

bool MCExecPoint::copyasmutablearrayref(MCArrayRef& r_array)
{
	if (!converttoarray())
		return false;

	return MCArrayMutableCopy((MCArrayRef)value, r_array);
}


bool MCExecPoint::listarraykeys(MCArrayRef p_array, char p_delimiter)
{
	MCStringRef t_string;
	if (!MCArrayListKeys(p_array, p_delimiter, t_string))
		return false;

	MCValueRelease(value);
	value = t_string;
	return true;
}

// MW-2012-07-26: This should only return 'false' if copying the value failed.
//   Otherwise, it should just set the ep to empty.
bool MCExecPoint::fetcharrayelement(MCArrayRef p_array, MCNameRef p_key)
{
	MCValueRef t_value;
	if (!MCArrayFetchValue(p_array, getcasesensitive() == True, p_key, t_value))
	{
		clear();
		return true;
	}

	if (MCValueCopy(t_value, t_value))
	{
		MCValueRelease(value);
		value = t_value;
		return true;
	}

	return false;
}

bool MCExecPoint::storearrayelement(MCArrayRef p_array, MCNameRef p_key)
{
	MCAutoValueRef t_value;
	if (!MCValueCopy(value, &t_value))
		return false;
	return MCArrayStoreValue(p_array, getcasesensitive() == True, p_key, *t_value);
}

bool MCExecPoint::appendarrayelement(MCArrayRef p_array, MCNameRef p_key)
{
	MCValueRef t_value;
	if (!MCArrayFetchValue(p_array, getcasesensitive() == True, p_key, t_value))
		return false;

	MCAutoStringRef t_suffix;
	if (!convertvaluereftostring(value, &t_suffix))
		return false;

	MCStringRef t_current_value;
	if (!convertvaluereftostring(t_value, t_current_value))
		return false;
	
	bool t_success;
	t_success = MCStringMutableCopyAndRelease(t_current_value, t_current_value) &&
					MCStringAppend(t_current_value, *t_suffix) &&
						MCArrayStoreValue(p_array, getcasesensitive() == True, p_key, t_current_value);

	MCValueRelease(t_current_value);

	return t_success;
}

// MW-2012-07-26: This should only return 'false' if copying the value failed.
//   Otherwise, it should just set the ep to empty.
bool MCExecPoint::fetcharrayindex(MCArrayRef p_array, index_t p_index)
{
	MCValueRef t_value;
	t_value = nil;
	if (!MCArrayFetchValueAtIndex(p_array, p_index, t_value))
	{
		clear();
		return true;
	}
	
	if (MCValueCopy(t_value, t_value))
	{
		MCValueRelease(value);
		value = t_value;
		return true;
	}

	return false;
}

bool MCExecPoint::storearrayindex(MCArrayRef p_array, index_t p_index)
{
	MCAutoValueRef t_value;
	if (!MCValueCopy(value, &t_value))
		return false;
	return MCArrayStoreValueAtIndex(p_array, p_index, *t_value);
}

bool MCExecPoint::fetcharrayelement_cstring(MCArrayRef p_array, const char *p_key)
{
	return fetcharrayelement_oldstring(p_array, p_key);
}

bool MCExecPoint::storearrayelement_cstring(MCArrayRef p_array, const char *p_key)
{
	return storearrayelement_oldstring(p_array, p_key);
}

bool MCExecPoint::hasarrayelement_cstring(MCArrayRef p_array, const char *p_key)
{
	return hasarrayelement_oldstring(p_array, p_key);
}

bool MCExecPoint::appendarrayelement_cstring(MCArrayRef p_array, const char *p_key)
{
	return hasarrayelement_oldstring(p_array, p_key);
}

bool MCExecPoint::fetcharrayelement_oldstring(MCArrayRef p_array, const MCString& p_key)
{
	MCNewAutoNameRef t_key;
	if (!MCNameCreateWithNativeChars((const char_t *)p_key . getstring(), p_key . getlength(), &t_key))
		return false;
	return fetcharrayelement(p_array, *t_key);
}

bool MCExecPoint::storearrayelement_oldstring(MCArrayRef p_array, const MCString& p_key)
{
	MCNewAutoNameRef t_key;
	if (!MCNameCreateWithNativeChars((const char_t *)p_key . getstring(), p_key . getlength(), &t_key))
		return false;
	return storearrayelement(p_array, *t_key);
}

bool MCExecPoint::hasarrayelement_oldstring(MCArrayRef p_array, const MCString& p_key)
{
	MCNewAutoNameRef t_key;
	if (!MCNameCreateWithNativeChars((const char_t *)p_key . getstring(), p_key . getlength(), &t_key))
		return false;
	MCValueRef t_value;
	return MCArrayFetchValue(p_array, getcasesensitive() == True, *t_key, t_value);
}

bool MCExecPoint::appendarrayelement_oldstring(MCArrayRef p_array, const MCString& p_key)
{
	MCNewAutoNameRef t_key;
	if (!MCNameCreateWithNativeChars((const char_t *)p_key . getstring(), p_key . getlength(), &t_key))
		return false;
	return appendarrayelement(p_array, *t_key);
}

////////////////////////////////////////////////////////////////////////////////

Exec_stat MCExecPoint::factorarray(MCExecPoint& p_other, Operators p_op)
{
	MCAssert(false);
	return ES_ERROR;
}

////////////////////////////////////////////////////////////////////////////////

bool MCExecPoint::copyaslegacypoint(MCPoint& r_point)
{
	if (!converttostring())
		return false;
	return MCU_stoi2x2(MCStringGetOldString((MCStringRef)value), r_point . x, r_point . y) == True;
}

bool MCExecPoint::copyaslegacyrectangle(MCRectangle& r_rectangle)
{
	if (!converttostring())
		return false;
		
	int16_t t_left, t_top, t_right, t_bottom;
	if (!MCU_stoi2x4(MCStringGetOldString((MCStringRef)value), t_left, t_top, t_right, t_bottom))
		return false;
		
	r_rectangle . x = t_left;
	r_rectangle . y = t_top;
	r_rectangle . width = MCU_max(t_right - t_left, 1);
	r_rectangle . height = MCU_max(t_bottom - t_top, 1);
	
	return true;
}

bool MCExecPoint::copyaslegacycolor(MCColor& r_color)
{
	if (!converttostring())
		return false;
	
	if (!MCscreen -> parsecolor((MCStringRef)value, r_color))
		return false;
	
	return true;
}

////////////////////////////////////////////////////////////////////////////////

#if 0

#include "scriptpt.h"
#include "statemnt.h"
#include "newobj.h"
#include "license.h"
#include "uidc.h"

void MCExecPoint::clear()
{
	format = VF_STRING;
	svalue.set(buffer, 0);
	if (deletearray)
	{
		delete array;
		array = NULL;
	}
}

void MCExecPoint::setarray(MCVariableValue *a, Boolean d)
{
	clear();
	array = a;
	deletearray = d;
	format = VF_ARRAY;
}

char *MCExecPoint::getbuffer(uint4 l)
{
	if (size <  l)
	{
		delete buffer;
		size = l + EP_PAD & EP_MASK;
		buffer = new char[size];
	}
	return buffer;
}

void MCExecPoint::copysvalue(const char *s, uint4 l)
{
	memcpy(getbuffer(l), s, l);
	svalue.set(buffer, l);
	format = VF_STRING;
}

void MCExecPoint::grabsvalue()
{
	if (format == VF_NUMBER)
		tos();
	if (svalue.getstring() != buffer)
	{
		uint4 l = svalue.getlength();
		memmove(getbuffer(l), svalue.getstring(), l);
		svalue.set(buffer, l);
	}
}

void MCExecPoint::grabarray()
{
	// MW-2008-06-16: Only grab the array if we don't own it (deletearray == False).
	if (!deletearray)
	{
		array = new MCVariableValue(*array);
		deletearray = True;
	}
}

void MCExecPoint::grabbuffer(char *p_buffer, uint4 p_length)
{
	if (buffer != NULL)
		delete buffer;
	if (deletearray)
	{
		delete array;
		deletearray = False;
	}
	buffer = p_buffer;
	size = p_length;
	svalue . set(buffer, size);
	format = VF_STRING;
}

void MCExecPoint::grab(void)
{
	if (format == VF_ARRAY)
		grabarray();
	else if (format != VF_NUMBER && svalue . getstring() != buffer)
	{
		uint4 l = svalue.getlength();
		memmove(getbuffer(l), svalue.getstring(), l);
		svalue.set(buffer, l);
	}
}

void MCExecPoint::setint(int4 i)
{
	sprintf(getbuffer(U4L), "%d", i);
	svalue.set(buffer, strlen(buffer));
	nvalue = (real8)i;
	format = VF_BOTH;
}

void MCExecPoint::setuint(uint4 i)
{
	sprintf(getbuffer(U4L), "%u", i);
	svalue.set(buffer, strlen(buffer));
	nvalue = (real8)i;
	format = VF_BOTH;
}

void MCExecPoint::setint64(int64_t i)
{
    sprintf(getbuffer(U8L), "%lld", i);
    svalue.set(buffer, strlen(buffer));
    nvalue = (real8)i;
    format = VF_BOTH;
}

void MCExecPoint::setuint64(uint64_t i)
{
    sprintf(getbuffer(U8L), "%llu", i);
    svalue.set(buffer, strlen(buffer));
    nvalue = (real8)i;
    format = VF_BOTH;
}

void MCExecPoint::setr8(real8 n, uint2 fw, uint2 trailing, uint2 force)
{
	sprintf(getbuffer(R8L), "%0*.*f", fw, trailing, n);
	MCU_strip(buffer, trailing, force);
	svalue.set(buffer, strlen(buffer));
	nvalue = n;
	format = VF_BOTH;
}

Exec_stat MCExecPoint::getreal8(real8 &d, uint2 l, uint2 p, Exec_errors e)
{
	if (format == VF_STRING)
		if (ston() != ES_NORMAL)
		{
			MCeerror->add
			(EE_VARIABLE_NAN, l, p, svalue);
			MCeerror->add
			(e, l, p, svalue);
			return ES_ERROR;
		}
	d = nvalue;
	return ES_NORMAL;
}

Exec_stat MCExecPoint::getuint2(uint2 &d, uint2 l, uint2 p, Exec_errors e)
{
	if (format == VF_STRING)
		if (ston() != ES_NORMAL)
		{
			MCeerror->add
			(EE_VARIABLE_NAN, l, p, svalue);
			MCeerror->add
			(e, l, p, svalue);
			return ES_ERROR;
		}
	if (nvalue < 0.0)
		d = (uint2)(nvalue - 0.5);
	else
		d = (uint2)(nvalue + 0.5);
	return ES_NORMAL;
}

Exec_stat MCExecPoint::getint4(int4 &d, uint2 l, uint2 p, Exec_errors e)
{
	if (format == VF_STRING)
		if (ston() != ES_NORMAL)
		{
			MCeerror->add
			(EE_VARIABLE_NAN, l, p, svalue);
			MCeerror->add
			(e, l, p, svalue);
			return ES_ERROR;
		}
	if (nvalue < 0.0)
		d = (int4)(nvalue - 0.5);
	else
		d = (int4)(nvalue + 0.5);
	return ES_NORMAL;
}

Exec_stat MCExecPoint::getuint4(uint4 &d, uint2 l, uint2 p, Exec_errors e)
{
	if (format == VF_STRING)
		if (ston() != ES_NORMAL)
		{
			MCeerror->add
			(EE_VARIABLE_NAN, l, p, svalue);
			MCeerror->add
			(e, l, p, svalue);
			return ES_ERROR;
		}
	if (nvalue < 0.0)
		d = (uint4)(nvalue - 0.5);
	else
		d = (uint4)(nvalue + 0.5);
	return ES_NORMAL;
}

Exec_stat MCExecPoint::getboolean(Boolean &d, uint2 l, uint2 p, Exec_errors e)
{
	if (format == VF_UNDEFINED || format == VF_NUMBER
	        || !MCU_stob(svalue, d))
	{
		if (format == VF_UNDEFINED)
			clear();
		if (format == VF_NUMBER)
			tos();
		MCeerror->add(e, l, p, svalue);
		return ES_ERROR;
	}
	return ES_NORMAL;
}

Exec_stat MCExecPoint::ntos()
{
	if (nvalue == BAD_NUMERIC)
		return ES_ERROR;

	uint4 length = MCU_r8tos(buffer, size, nvalue, nffw, nftrailing, nfforce);
	svalue.set(buffer, length);

	format = VF_BOTH;

	return ES_NORMAL;
}

Exec_stat MCExecPoint::ston()
{
	if (svalue.getlength() == 0)
		nvalue = 0.0;
	else
		if (!MCU_stor8(svalue, nvalue, convertoctals))
			return ES_ERROR;

	format = VF_BOTH;

	return ES_NORMAL;
}

void MCExecPoint::lower()
{
	uint4 length = svalue.getlength();
	MCU_lower(getbuffer(length), svalue);
	svalue.set(buffer, length);
}

void MCExecPoint::upper()
{
	uint4 length = svalue.getlength();
	MCU_upper(getbuffer(length), svalue);
	svalue.set(buffer, length);
}

// MW-2007-07-03: [[ Bug 5123 ]] - Strict array checking modification
Exec_stat MCExecPoint::setitemdel(uint2 l, uint2 p)
{
	if (tos() != ES_NORMAL || svalue.getlength() != 1)
	{
		MCeerror->add
		(EE_VARIABLE_NAC, l, p, svalue);
		return ES_ERROR;
	}
	itemdel = svalue.getstring()[0];
	return ES_NORMAL;
}

// MW-2007-07-03: [[ Bug 5123 ]] - Strict array checking modification
Exec_stat MCExecPoint::setcolumndel(uint2 l, uint2 p)
{
	if (tos() != ES_NORMAL || svalue.getlength() != 1)
	{
		MCeerror->add(EE_VARIABLE_NAC, l, p, svalue);
		return ES_ERROR;
	}
	columndel = svalue.getstring()[0];
	return ES_NORMAL;
}

// MW-2007-07-03: [[ Bug 5123 ]] - Strict array checking modification
Exec_stat MCExecPoint::setrowdel(uint2 l, uint2 p)
{
	if (tos() != ES_NORMAL || svalue.getlength() != 1)
	{
		MCeerror->add(EE_VARIABLE_NAC, l, p, svalue);
		return ES_ERROR;
	}
	rowdel = svalue.getstring()[0];
	return ES_NORMAL;
}

// MW-2007-07-03: [[ Bug 5123 ]] - Strict array checking modification
Exec_stat MCExecPoint::setlinedel(uint2 l, uint2 p)
{
	if (tos() != ES_NORMAL || svalue.getlength() != 1)
	{
		MCeerror->add(EE_VARIABLE_NAC, l, p, svalue);
		return ES_ERROR;
	}
	linedel = svalue.getstring()[0];
	return ES_NORMAL;
}

void MCExecPoint::setnumberformat()
{
	MCU_setnumberformat(svalue, nffw, nftrailing, nfforce);
}

void MCExecPoint::concat(const MCString &two, Exec_concat ec, Boolean first)
{
	if (format == VF_NUMBER)
		tos();
	uint4 oldlength = svalue.getlength();
	uint4 newlength = oldlength + two.getlength();
	if (!first && ec != EC_NONE)
		newlength++;
	if (newlength > size)
	{
		// MW-2012-01-25: [[ Bug 9956 ]] Small optimization to improve large
		//   concatenations. Using 'realloc' means that no copying of data is
		//   needed in the best cases.
		size = newlength + EP_PAD & EP_MASK;
		if (svalue.getstring() != buffer)
		{
			char *newbuffer = new char[size];
			memcpy(newbuffer, svalue.getstring(), oldlength);
			delete buffer;
			buffer = newbuffer;
		}
		else
		{
			char *newbuffer = (char *)realloc(buffer, size);
			if (newbuffer == nil)
				return;
			buffer = newbuffer;
		}
		svalue.setstring(buffer);
	}
	else
		if (svalue.getstring() != buffer)
		{
			memmove(buffer, svalue.getstring(), oldlength);
			svalue.setstring(buffer);
		}
	if (!first)
		switch (ec)
		{
		case EC_NONE:
			break;
		case EC_SPACE:
			buffer[oldlength++] = ' ';
			break;
		case EC_COMMA:
			buffer[oldlength++] = ',';
			break;
		case EC_NULL:
			buffer[oldlength++] = '\0';
			break;
		case EC_RETURN:
			buffer[oldlength++] = '\n';
			break;

		// MW-2009-06-17: Can now concatenate with tab into an EP.
		case EC_TAB:
			buffer[oldlength++] = '\t';
			break;
		}
	if (two.getlength() == 1)
		buffer[oldlength] = two.getstring()[0];
	else
		memcpy(&buffer[oldlength], two.getstring(), two.getlength());
	svalue.setlength(newlength);
	format = VF_STRING;
}

void MCExecPoint::concat(uint4 n, Exec_concat ec, Boolean first)
{
	char buffer[U4L];
	sprintf(buffer, "%u", n);
	concat(buffer, ec, first);
}

void MCExecPoint::concat(int4 n, Exec_concat ec, Boolean first)
{
	char buffer[I4L];
	sprintf(buffer, "%d", n);
	concat(buffer, ec, first);
}

void MCExecPoint::insert(const MCString &istring, uint4 s, uint4 e)
{
	if (format == VF_NUMBER)
		tos();
	uint4 oldlength = svalue.getlength();
	uint4 ilength = istring.getlength();
	uint4 newlength = oldlength - (e - s) + ilength;
	const char *sptr = svalue.getstring();
	const char *isptr = istring.getstring();
	char *oldbuffer = NULL;
	if (newlength > size || sptr >= buffer && sptr < buffer + newlength
	        || isptr >= buffer && isptr < buffer + newlength)
	{
		oldbuffer = buffer;
		size = newlength + EP_PAD & EP_MASK;
		buffer = new char[size];
		memcpy(buffer, sptr, s);
		memcpy(&buffer[s], isptr, ilength);
		memcpy(&buffer[s + ilength], &sptr[e], oldlength - e);
	}
	else
	{
		memmove(buffer, sptr, s);
		memmove(&buffer[s], isptr, ilength);
		memmove(&buffer[s + ilength], &sptr[e], oldlength - e);
	}
	delete oldbuffer;
	svalue.set(buffer, newlength);
	format = VF_STRING;
}

uint1 *MCExecPoint::pad(char value, uint4 count)
{
	uint4 oldlength = svalue.getlength();
	uint4 newlength = oldlength + count;
	if (newlength > size)
	{
		size = newlength + EP_PAD & EP_MASK;
		char *newbuffer = new char[size];
		memcpy(newbuffer, svalue.getstring(), oldlength);
		delete buffer;
		buffer = newbuffer;
		svalue.setstring(buffer);
	}
	else
		if (svalue.getstring() != buffer)
		{
			memmove(buffer, svalue.getstring(), oldlength);
			svalue.setstring(buffer);
		}
	memset(buffer + oldlength, value, count);
	svalue.setlength(newlength);
	return (uint1 *)buffer + oldlength;
}

void MCExecPoint::substring(uint4 s, uint4 e)
{
	svalue.set(&svalue.getstring()[s], e - s);
	format = VF_STRING;
}

void MCExecPoint::tail(uint4 s)
{
	svalue.set(svalue.getstring() + s, svalue.getlength() - s);
	format = VF_STRING;
}

Boolean MCExecPoint::usingbuffer()
{
	return svalue.getstring() >= buffer && svalue.getstring() < buffer + size;
}

void MCExecPoint::fill(uint4 s, char c, uint4 n)
{
	uint4 oldlength = svalue.getlength();
	uint4 newlength = oldlength + n;
	if (newlength > size)
	{
		size = newlength + EP_PAD & EP_MASK;
		char *newbuffer = new char[size];
		memcpy(newbuffer, svalue.getstring(), s);
		memcpy(newbuffer + s + n, svalue.getstring() + s, oldlength - s);
		delete buffer;
		buffer = newbuffer;
		svalue.setstring(buffer);
	}
	else
	{
		if (svalue.getstring() != buffer)
		{
			memmove(buffer, svalue.getstring(), oldlength);
			svalue.setstring(buffer);
		}
		memmove(buffer + s + n, buffer + s, oldlength - s);
	}
	memset(buffer + s, c, n);
	svalue.setlength(newlength);
}

void MCExecPoint::texttobinary()
{
	grabsvalue();
	char *sptr = buffer;
	char *dptr = buffer;
	uint4 l = svalue.getlength();
	char *eptr = buffer + l;
	while (sptr < eptr)
	{
		if (*sptr == '\r')
		{
			if (sptr < eptr - 1 &&  *(sptr + 1) == '\n')
				l--;
			else
				*dptr++ = '\n';
			sptr++;
		}
		else
			if (!*sptr)
			{
				*dptr++ = ' ';
				sptr++;
			}
			else
				*dptr++ = *sptr++;
	}
	svalue.set(buffer, l);
}

void MCExecPoint::binarytotext()
{
	if (format == VF_NUMBER)
		tos();
#ifdef __CRLF__
	uint4 pad = 0;
	const char *sptr = svalue.getstring();
	uint4 i;
	for (i = 0 ; i < svalue.getlength() ; i++)
		if (*sptr++ == '\n')
			pad++;
	if (pad != 0)
	{
		uint4 newsize = svalue.getlength() + pad;
		char *newbuffer = new char[newsize];
		sptr = svalue.getstring() + svalue.getlength();
		char *dptr = newbuffer + newsize;
		while (dptr > newbuffer)
		{
			*--dptr = *--sptr;
			if (*sptr == '\n')
				*--dptr = '\r';
		}
		delete buffer;
		buffer = newbuffer;
		size = newsize;
		svalue.set(buffer, newsize);
		format = VF_STRING;
	}
#elif defined __CR__
	grabsvalue();
	char *sptr = buffer;
	uint4 i;
	for (i = 0 ; i < svalue.getlength() ; i++)
	{
		if (*sptr == '\n')
			*sptr = '\r';
		sptr++;
	}
	format = VF_STRING;
#endif
}

const char *MCExecPoint::getcstring(void)
{
	pad('\0', 1);
	svalue . set(svalue . getstring(), svalue . getlength() - 1);
	return svalue . getstring();
}

// MW-2011-06-22: [[ SERVER ]] Provides augmented functionality for finding
//   variables if there is no handler (i.e. global server scope).
Parse_stat MCExecPoint::findvar(MCNameRef p_name, MCVarref** r_var)
{
	Parse_stat t_stat;
	t_stat = PS_ERROR;
	
	if (curhandler != NULL)
		t_stat = curhandler -> findvar(p_name, r_var);
	else if (curhlist != NULL)
	{
		// MW-2011-08-23: [[ UQL ]] We are searching in global context, so do include UQLs.
		t_stat = curhlist -> findvar(p_name, false, r_var);
	}
	
	return t_stat;
}

///////////////////////////////////////////////////////////////////////////////

void MCExecPoint::dounicodetomultibyte(bool p_native, bool p_reverse)
{
	const char *t_input;
	t_input = getsvalue() . getstring();

	uint4 t_input_length;
	t_input_length = getsvalue() . getlength();

	uint4 t_output_length;
	if (p_reverse)
	{
		if (p_native)
			MCS_multibytetounicode(t_input, t_input_length, NULL, 0, t_output_length, LCH_ROMAN);
		else
			t_output_length = UTF8ToUnicode(t_input, t_input_length, NULL, 0);
	}
	else
	{
		if (p_native)
			MCS_unicodetomultibyte(t_input, t_input_length, NULL, 0, t_output_length, LCH_ROMAN);
		else
			t_output_length = UnicodeToUTF8((uint2 *)t_input, t_input_length, NULL, 0);
	}

	char *t_buffer;
	uint4 t_buffer_length;
	t_buffer_length = (t_output_length + EP_PAD) & EP_MASK;
	t_buffer = new char[t_buffer_length];

	if (p_reverse)
	{
		if (p_native)
			MCS_multibytetounicode(t_input, t_input_length, t_buffer, t_output_length, t_output_length, LCH_ROMAN);
		else
			t_output_length = UTF8ToUnicode(t_input, t_input_length, (uint2 *)t_buffer, t_output_length);
	}
	else
	{
		if (p_native)
			MCS_unicodetomultibyte(t_input, t_input_length, t_buffer, t_output_length, t_output_length, LCH_ROMAN);
		else
			t_output_length = UnicodeToUTF8((uint2 *)t_input, t_input_length, t_buffer, t_output_length);
	}

	delete buffer;

	buffer = t_buffer;
	size = t_buffer_length;

	svalue . set(buffer, t_output_length);
}

// MW-2012-02-16: [[ IntrinsicUnicode ]] Switches the encoding of the ep to
//   unicode if 'to_unicode' is true, native otherwise. If the current encoding
//   matches (is_unicode) then nothing happens.
void MCExecPoint::mapunicode(bool p_is_unicode, bool p_to_unicode)
{
	if (p_is_unicode == p_to_unicode)
		return;

	if (p_to_unicode)
		nativetoutf16();
	else
		utf16tonative();
}

///////////////////////////////////////////////////////////////////////////////

void MCExecPoint::setempty(void)
{
	clear();
}

/////////

void MCExecPoint::setstaticcstring(const char *p_string)
{
	setsvalue(p_string);
}

void MCExecPoint::setstaticbytes(const void *p_bytes, uindex_t p_length)
{
	setsvalue(MCString((const char *)p_bytes, p_length));
}

void MCExecPoint::setstaticmcstring(const MCString& p_mcstring)
{
	setsvalue(p_mcstring);
}


/////////

void MCExecPoint::setcstring(const char *p_cstring)
{
	copysvalue(p_cstring, strlen(p_cstring));
}

void MCExecPoint::setmcstring(const MCString& p_mcstring)
{
	copysvalue(p_mcstring . getstring(), p_mcstring . getlength());
}

void MCExecPoint::setchars(const char *p_cstring, uindex_t p_length)
{
	copysvalue(p_cstring, p_length);
}

void MCExecPoint::setchar(char p_char)
{
	copysvalue(&p_char, 1);
}

void MCExecPoint::setstringf(const char *p_spec, ...)
{
	va_list t_args;
	int t_count;

#if defined(_HAS_VSCPRINTF)
	va_start(t_args, p_spec);
	t_count = _vscprintf(p_spec, t_args);
	va_end(t_args);
#elif defined(_HAS_VSNPRINTF)
	va_start(t_args, p_spec);
	t_count = vsnprintf(nil, 0, p_spec, t_args);
	va_end(t_args);
#else
#error MCExecPoint::setstringf not implemented
#endif

	va_start(t_args, p_spec);
	vsprintf(getbuffer(t_count + 1), p_spec, t_args);
	va_end(t_args);

	setstrlen();
}

/////////

void MCExecPoint::setboolean(Boolean p_value)
{
	setsvalue(p_value ? MCtruemcstring : MCfalsemcstring);
}

void MCExecPoint::setpoint(int16_t x, int16_t y)
{
	sprintf(getbuffer(I2L * 2 + 2), "%d,%d", x, y);
	setstrlen();
}

void MCExecPoint::setrectangle(const MCRectangle& p_rect)
{
	sprintf(getbuffer(I4L * 4 + 4), "%d,%d,%d,%d", p_rect . x, p_rect . y, p_rect . x + p_rect . width, p_rect . y + p_rect . height);
	setstrlen();
}

void MCExecPoint::setrectangle(const MCRectangle32& p_rect)
{
	sprintf(getbuffer(I4L * 4 + 4), "%d,%d,%d,%d", p_rect . x, p_rect . y, p_rect . x + p_rect . width, p_rect . y + p_rect . height);
	setstrlen();
}

void MCExecPoint::setrectangle(int32_t p_left, int32_t p_top, int32_t p_right, int32_t p_bottom)
{
	sprintf(getbuffer(I4L * 4 + 4), "%d,%d,%d,%d", p_left, p_top, p_right, p_bottom);
	setstrlen();
}

void MCExecPoint::setcolor(const MCColor& p_color, const char *p_color_name)
{
	if (p_color_name != nil)
		copysvalue(p_color_name);
	else
		setcolor(p_color);
}

void MCExecPoint::setcolor(const MCColor& p_color)
{
	setcolor(p_color . red >> 8, p_color . green >> 8, p_color . blue >> 8);
}

void MCExecPoint::setcolor(uint32_t r, uint32_t g, uint32_t b)
{
	sprintf(getbuffer(U1L * 3 + 3), "%u,%u,%u", r & 0xff, g & 0xff, b & 0xff);
	setstrlen();
}

void MCExecPoint::setpixel(uint32_t p_pixel)
{
	setcolor((p_pixel >> 16) & 0xFF, (p_pixel >> 8) & 0xFF, (p_pixel >> 0) & 0xFF);
}

////////

void MCExecPoint::appendcstring(const char *p_string)
{
	concat(p_string, EC_NONE, True);
}

void MCExecPoint::appendmcstring(const MCString& p_string)
{
	concat(p_string, EC_NONE, True);
}

void MCExecPoint::appendstringf(const char *p_spec, ...)
{
	va_list t_args;
	int t_count;

#if defined(_HAS_VSCPRINTF)
	va_start(t_args, p_spec);
	t_count = _vscprintf(p_spec, t_args);
	va_end(t_args);
#elif defined(_HAS_VSNPRINTF)
	va_start(t_args, p_spec);
	t_count = vsnprintf(nil, 0, p_spec, t_args);
	va_end(t_args);
#else
#error MCExecPoint::setstringf not implemented
#endif

	if (t_count < 256)
	{
		char t_buffer[256];
		va_start(t_args, p_spec);
		vsprintf(t_buffer, p_spec, t_args);
		va_end(t_args);

		concat(t_buffer, EC_NONE, True);
	}
	else
	{
		char *t_buffer;
		t_buffer = (char *)malloc(t_count + 1);
		if (t_buffer != nil)
		{
			va_start(t_args, p_spec);
			vsprintf(t_buffer, p_spec, t_args);
			va_end(t_args);
			concat(t_buffer, EC_NONE, True);
			free(t_buffer);
		}
	}
}

void MCExecPoint::appendchars(const char *p_chars, uindex_t p_count)
{
	concat(MCString(p_chars, p_count), EC_NONE, True);
}

void MCExecPoint::appendchar(char p_char)
{
	appendchars(&p_char, 1);
}

void MCExecPoint::appendbytes(const void *p_bytes, uindex_t p_count)
{
	concat(MCString((const char *)p_bytes, p_count), EC_NONE, True);
}

void MCExecPoint::appendbyte(uint8_t p_byte)
{
	appendbytes(&p_byte, 1);
}

void MCExecPoint::appenduint(uint32_t p_integer)
{
	concat(p_integer, EC_NONE, True);
}

void MCExecPoint::appendint(int32_t p_integer)
{
	concat(p_integer, EC_NONE, True);
}

void MCExecPoint::appendnewline(void)
{
	appendchar('\n');
}

/////////

void MCExecPoint::appendnewline(bool unicode)
{
	if (!unicode)
		appendchar('\n');
	else
	{
		uint2 t_char;
		t_char = 10;
		appendbytes(&t_char, 2);
	}
}

/////////

void MCExecPoint::concatcstring(const char *p_string, Exec_concat p_sep, bool p_first)
{
	if (p_string == nil)
		p_string = "";

	concat(MCString(p_string, strlen(p_string)), p_sep, p_first);
}

void MCExecPoint::concatchars(const char *p_chars, uindex_t p_count, Exec_concat p_sep, bool p_first)
{
	concat(MCString(p_chars, p_count), p_sep, p_first);
}

void MCExecPoint::concatmcstring(const MCString& p_string, Exec_concat p_sep, bool p_first)
{
	concat(p_string, p_sep, p_first);
}

void MCExecPoint::concatuint(uint32_t p_value, Exec_concat p_sep, bool p_first)
{
	concat(p_value, p_sep, p_first);
}

void MCExecPoint::concatint(int32_t p_value, Exec_concat p_sep, bool p_first)
{
	concat(p_value, p_sep, p_first);
}

void MCExecPoint::concatreal(double p_value, Exec_concat p_sep, bool p_first)
{
	char *t_buffer;
	uint32_t t_buffer_size;
	t_buffer = nil;
	t_buffer_size = 0;

	uint32_t t_length;
	t_length = MCU_r8tos(t_buffer, t_buffer_size, p_value, nffw, nftrailing, nfforce);
	concat(MCString(t_buffer, t_length), p_sep, p_first);

	delete[] t_buffer;
}

/////////

void MCExecPoint::replacechar(char p_from, char p_to)
{
	grabsvalue();
	for(uint32_t i = 0; i < svalue . getlength(); i++)
		if (buffer[i] == p_from)
			buffer[i] = p_to;
}

/////////

void MCExecPoint::setnameref_unsafe(MCNameRef p_name)
{
	setstaticmcstring(MCNameGetOldString(p_name));
}

void MCExecPoint::concatnameref(MCNameRef p_name, Exec_concat p_sep, bool p_first)
{
	concatmcstring(MCNameGetOldString(p_name), p_sep, p_first);
}

bool MCExecPoint::copyasnameref(MCNameRef& r_name)
{
	return MCNameCreateWithOldString(getsvalue(), r_name);
}

/////////

void MCExecPoint::setstringref_unsafe(MCStringRef p_string)
{
	setstaticmcstring(MCStringGetOldString(p_string));
}

void MCExecPoint::setstringref_nullable_unsafe(MCStringRef p_string)
{
	if (p_string != nil)
		setstaticmcstring(MCStringGetOldString(p_string));
	else
		clear();
}

void MCExecPoint::concatstringref(MCStringRef p_string, Exec_concat p_sep, bool p_first)
{
	concatmcstring(MCStringGetOldString(p_string), p_sep, p_first);
}

<<<<<<< HEAD
bool MCExecPoint::copyasstringref(MCStringRef& r_string)
{
	return MCStringCreateWithNativeChars(getsvalue() . getstring(), getsvalue() . getlength(), r_string);
}

#endif

/////////

#endif
=======
// SN-2015-06-03: [[ Bug 11277 ]] Refactor similar functions from MCHandler and
//  MCHandlerlist
void MCExecPoint::deletestatements(MCStatement *p_statements)
{
    while (p_statements != NULL)
    {
        MCStatement *tsptr = p_statements;
        p_statements = p_statements->getnext();
        delete tsptr;
    }
}

Exec_stat MCExecPoint::eval(MCExecPoint &ep)
{
    MCScriptPoint sp(ep);
    
    // SN-2015-06-03: [[ Bug 11277 ]] When we are out of handler, then it simply
    //  sets the ScriptPoint handler to NULL (post-constructor state).
    sp.sethandler(gethandler());
    
    MCExpression *exp = NULL;
    Symbol_type type;
    Exec_stat stat = ES_ERROR;
    if (sp.parseexp(False, True, &exp) == PS_NORMAL && sp.next(type) == PS_EOF)
    {
        stat = exp->eval(*this);
        grabsvalue();
    }
    delete exp;
    return stat;
}

Exec_stat MCExecPoint::doscript(MCExecPoint& ep, uint2 line, uint2 pos)
{
    MCScriptPoint sp(ep);
    MCStatement *curstatement = NULL;
    MCStatement *statements = NULL;
    MCStatement *newstatement = NULL;
    Symbol_type type;
    const LT *te;
    Exec_stat stat = ES_NORMAL;
    Boolean oldexplicit = MCexplicitvariables;
    MCexplicitvariables = False;
    uint4 count = 0;
    sp.setline(line - 1);
    while (stat == ES_NORMAL)
    {
        switch (sp.next(type))
        {
            case PS_NORMAL:
                if (type == ST_ID)
                    if (sp.lookup(SP_COMMAND, te) != PS_NORMAL)
                        newstatement = new MCComref(sp.gettoken_nameref());
                    else
                    {
                        if (te->type != TT_STATEMENT)
                        {
                            MCeerror->add(EE_DO_NOTCOMMAND, line, pos, sp.gettoken());
                            stat = ES_ERROR;
                        }
                        else
                            newstatement = MCN_new_statement(te->which);
                    }
                    else
                    {
                        MCeerror->add(EE_DO_NOCOMMAND, line, pos, sp.gettoken());
                        stat = ES_ERROR;
                    }
                if (stat == ES_NORMAL)
                {
                    if (curstatement == NULL)
                        statements = curstatement = newstatement;
                    else
                    {
                        curstatement->setnext(newstatement);
                        curstatement = newstatement;
                    }
                    if (curstatement->parse(sp) != PS_NORMAL)
                    {
                        MCeerror->add(EE_DO_BADCOMMAND, line, pos, ep.getsvalue());
                        stat = ES_ERROR;
                    }
                    count += curstatement->linecount();
                }
                break;
            case PS_EOL:
                if (sp.skip_eol() != PS_NORMAL)
                {
                    MCeerror->add(EE_DO_BADLINE, line, pos, ep.getsvalue());
                    stat = ES_ERROR;
                }
                break;
            case PS_EOF:
                stat = ES_PASS;
                break;
            default:
                stat = ES_ERROR;
        }
    }
    MCexplicitvariables = oldexplicit;
    
    if (MClicenseparameters . do_limit > 0 && count >= MClicenseparameters . do_limit)
    {
        MCeerror -> add(EE_DO_NOTLICENSED, line, pos, ep . getsvalue());
        stat = ES_ERROR;
    }
    
    if (stat == ES_ERROR)
    {
        deletestatements(statements);
        return ES_ERROR;
    }
    MCExecPoint ep2(ep);
    while (statements != NULL)
    {
        Exec_stat stat = statements->exec(ep2);
        if (stat == ES_ERROR)
        {
            deletestatements(statements);
            MCeerror->add(EE_DO_BADEXEC, line, pos, ep.getsvalue());
            return ES_ERROR;
        }
        if (MCexitall || stat != ES_NORMAL)
        {
            deletestatements(statements);
            if (stat != ES_ERROR)
                stat = ES_NORMAL;
            return stat;
        }
        else
        {
            MCStatement *tsptr = statements;
            statements = statements->getnext();
            delete tsptr;
        }
    }
    if (MCscreen->abortkey())
    {
        MCeerror->add(EE_DO_ABORT, line, pos);
        return ES_ERROR;
    }
    return ES_NORMAL;
}
        
>>>>>>> 5987e666
<|MERGE_RESOLUTION|>--- conflicted
+++ resolved
@@ -2525,7 +2525,6 @@
 	concatmcstring(MCStringGetOldString(p_string), p_sep, p_first);
 }
 
-<<<<<<< HEAD
 bool MCExecPoint::copyasstringref(MCStringRef& r_string)
 {
 	return MCStringCreateWithNativeChars(getsvalue() . getstring(), getsvalue() . getlength(), r_string);
@@ -2535,8 +2534,6 @@
 
 /////////
 
-#endif
-=======
 // SN-2015-06-03: [[ Bug 11277 ]] Refactor similar functions from MCHandler and
 //  MCHandlerlist
 void MCExecPoint::deletestatements(MCStatement *p_statements)
@@ -2680,5 +2677,4 @@
     }
     return ES_NORMAL;
 }
-        
->>>>>>> 5987e666
+#endif