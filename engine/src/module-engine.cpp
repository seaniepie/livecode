/* Copyright (C) 2003-2015 LiveCode Ltd.
 
 This file is part of LiveCode.
 
 LiveCode is free software; you can redistribute it and/or modify it under
 the terms of the GNU General Public License v3 as published by the Free
 Software Foundation.
 
 LiveCode is distributed in the hope that it will be useful, but WITHOUT ANY
 WARRANTY; without even the implied warranty of MERCHANTABILITY or
 FITNESS FOR A PARTICULAR PURPOSE.  See the GNU General Public License
 for more details.
 
 You should have received a copy of the GNU General Public License
 along with LiveCode.  If not see <http://www.gnu.org/licenses/>.  */

////////////////////////////////////////////////////////////////////////////////

#include "prefix.h"

#include "globdefs.h"
#include "filedefs.h"
#include "objdefs.h"
#include "parsedef.h"
#include "mcio.h"

#include "object.h"
#include "stack.h"
#include "exec.h"
#include "chunk.h"
#include "scriptpt.h"
#include "param.h"
#include "card.h"
#include "redraw.h"
#include "eventqueue.h"
#include "globals.h"
#include "hndlrlst.h"

#include "dispatch.h"
#include "notify.h"

#include "module-engine.h"

#include "libscript/script.h"

////////////////////////////////////////////////////////////////////////////////

typedef struct __MCScriptObject *MCScriptObjectRef;

struct __MCScriptObjectImpl
{
    MCObjectHandle handle;
    uint32_t part_id;
};

////////////////////////////////////////////////////////////////////////////////

MC_DLLEXPORT_DEF MCTypeInfoRef kMCEngineScriptObjectTypeInfo;

extern "C" MC_DLLEXPORT_DEF MCTypeInfoRef MCEngineScriptObjectTypeInfo()
{ return kMCEngineScriptObjectTypeInfo; }

////////////////////////////////////////////////////////////////////////////////

static bool s_last_message_was_handled = false;

////////////////////////////////////////////////////////////////////////////////

bool MCEngineScriptObjectCreate(MCObject *p_object, uint32_t p_part_id, MCScriptObjectRef& r_script_object)
{
    MCScriptObjectRef t_script_object;
    if (!MCValueCreateCustom(kMCEngineScriptObjectTypeInfo, sizeof(__MCScriptObjectImpl), t_script_object))
        return false;
    
    __MCScriptObjectImpl *t_script_object_imp;
    t_script_object_imp = (__MCScriptObjectImpl *)MCValueGetExtraBytesPtr(t_script_object);
    t_script_object_imp -> handle = p_object != nil ? p_object -> GetHandle() : MCObjectHandle(nil);
    t_script_object_imp -> part_id = p_part_id;
    
    r_script_object = t_script_object;
    
    return true;
}

////////////////////////////////////////////////////////////////////////////////

bool MCEngineThrowScriptError(void)
{
    // TODO: Process MCeerror and such.
    MCErrorCreateAndThrow(kMCGenericErrorTypeInfo, "reason", MCSTR("script error"), nil);
    return false;
}

bool MCEngineThrowScripObjectDoesNotExistError(void)
{
	MCErrorCreateAndThrow(kMCEngineScriptObjectDoesNotExistErrorTypeInfo, nil);
	return false;
}

bool MCEngineThrowNoScriptContextError(void)
{
    MCErrorCreateAndThrow(kMCEngineScriptObjectNoContextErrorTypeInfo, nil);
    return false;
}

////////////////////////////////////////////////////////////////////////////////

static uint32_t s_script_object_access_lock_count;

bool MCEngineEnsureScriptObjectAccessIsAllowed(void)
{
    if (s_script_object_access_lock_count != 0)
    {
        return MCEngineThrowNoScriptContextError();
    }
    
    return true;
}

void MCEngineScriptObjectPreventAccess(void)
{
    s_script_object_access_lock_count += 1;
}

void MCEngineScriptObjectAllowAccess(void)
{
    s_script_object_access_lock_count -= 1;
}

////////////////////////////////////////////////////////////////////////////////

MCValueRef
MCEngineEvalScriptResult (MCExecContext& ctxt)
{
	if (MCresult->isclear())
	{
		return nil;
	}

	MCAutoValueRef t_result(MCresult->getvalueref());
	if (!MCExtensionConvertFromScriptType(ctxt, kMCAnyTypeInfo,
	                                      InOut(t_result)))
	{
		return nil;
	}
	return t_result.Take();
}

////////////////////////////////////////////////////////////////////////////////

extern "C" MC_DLLEXPORT_DEF MCScriptObjectRef MCEngineExecResolveScriptObject(MCStringRef p_object_id)
{
    if (!MCEngineEnsureScriptObjectAccessIsAllowed())
    {
        return nil;
    }
    
    MCExecContext ctxt(MCdefaultstackptr, nil, nil);
    
	// Create a script point with the value we are taking the id from.
    MCScriptPoint sp(p_object_id);
    
	// Create a new chunk object to parse the reference into.
    MCChunk *t_chunk;
    t_chunk = new (nothrow) MCChunk(False);
    if (t_chunk == nil)
    {
        MCErrorThrowOutOfMemory();
        return nil;
    }
    
	// Attempt to parse a chunk. We also check that there is no 'junk' at
	// the end of the string - if there is, its an error. Note the errorlock
	// here - it stops parse errors being pushed onto MCperror.
	// Then attempt to evaluate the object reference - this will only succeed
	// if the object exists.
    Symbol_type t_next_type;
    MCObject *t_object;
    uint32_t t_part_id;
	MCerrorlock++;
    if (t_chunk -> parse(sp, False) != PS_NORMAL ||
        sp.next(t_next_type) != PS_EOF ||
        t_chunk -> getobj(ctxt, t_object, t_part_id, False) != ES_NORMAL)
    {
        t_object = nil;
        t_part_id = 0;
    }
    MCerrorlock--;
    
    // We can get rid of the chunk now.
    delete t_chunk;
    
    // Now build our script object.
    MCScriptObjectRef t_script_object;
    if (!MCEngineScriptObjectCreate(t_object, t_part_id, t_script_object))
        return nil;
    
    return t_script_object;
}

extern "C" MC_DLLEXPORT_DEF void MCEngineEvalScriptObjectExists(MCScriptObjectRef p_object, bool& r_exists)
{
    // This method does't require any script interaction so it always allowed.
    
    __MCScriptObjectImpl *t_script_object_imp;
    t_script_object_imp = (__MCScriptObjectImpl *)MCValueGetExtraBytesPtr(p_object);
    
    r_exists = t_script_object_imp->handle.IsValid();
}

extern "C" MC_DLLEXPORT_DEF void MCEngineEvalScriptObjectDoesNotExist(MCScriptObjectRef p_object, bool& r_not_exists)
{
    // This method does't require any script interaction so it always allowed.
    
    bool t_exists;
    MCEngineEvalScriptObjectExists(p_object, t_exists);
    r_not_exists = !t_exists;
}

//////////

static Properties parse_property_name(MCStringRef p_name)
{
	MCScriptPoint t_sp(p_name);
	Symbol_type t_type;
	const LT *t_literal;
	if (t_sp . next(t_type) &&
		t_sp . lookup(SP_FACTOR, t_literal) == PS_NORMAL &&
		t_literal -> type == TT_PROPERTY &&
		t_sp . next(t_type) == PS_EOF)
		return (Properties)t_literal -> which;
	
	return P_CUSTOM;
}

bool MCEngineEvalObjectOfScriptObject(MCScriptObjectRef p_object, MCObject *&r_object, uint32_t &r_part_id)
{
	__MCScriptObjectImpl *t_script_object_imp;
	t_script_object_imp = (__MCScriptObjectImpl *)MCValueGetExtraBytesPtr(p_object);
	if (!t_script_object_imp->handle.IsValid())
	{
		return MCEngineThrowScripObjectDoesNotExistError();
	}
	
	r_object = t_script_object_imp->handle;
	r_part_id = t_script_object_imp->part_id;
	return true;
}

MCValueRef MCEngineGetPropertyOfObject(MCExecContext &ctxt, MCStringRef p_property, MCObject *p_object, uint32_t p_part_id)
{
	Properties t_prop;
	t_prop = parse_property_name(p_property);
	
	MCExecValue t_value;
	
	if (t_prop == P_CUSTOM)
	{
		MCNewAutoNameRef t_propset_name, t_propset_key;
		t_propset_name = p_object -> getdefaultpropsetname();
		if (!MCNameCreate(p_property, &t_propset_key))
			return nil;
		p_object -> getcustomprop(ctxt, *t_propset_name, *t_propset_key, nil, t_value);
	}
	else
		p_object -> getprop(ctxt, p_part_id, t_prop, nil, False, t_value);
	
	if (ctxt . HasError())
	{
		MCEngineThrowScriptError();
		return nil;
	}
	
	// This function only relies on throws from libfoundation, so we don't have to do any higher-level
	// error prodding.
	MCValueRef t_value_ref;
	MCExecTypeConvertAndReleaseAlways(ctxt, t_value . type, &t_value, kMCExecValueTypeValueRef, &t_value_ref);
	if (ctxt . HasError())
		return nil;
	
	return t_value_ref;
}

extern "C" MC_DLLEXPORT_DEF void MCEngineExecGetPropertyOfScriptObject(MCStringRef p_property, MCScriptObjectRef p_object, MCValueRef& r_value)
{
    if (!MCEngineEnsureScriptObjectAccessIsAllowed())
    {
        return;
    }
    
	MCObject *t_object;
	uint32_t t_part_id;
	if (!MCEngineEvalObjectOfScriptObject(p_object, t_object, t_part_id))
    {
        return;
    }
	
    MCExecContext ctxt(MCdefaultstackptr, nil, nil);

    // AL-2015-07-24: [[ Bug 15630 ]] Syntax binding dictates value returned as out parameter rather than directly
	r_value = MCEngineGetPropertyOfObject(ctxt, p_property, t_object, t_part_id);
}

// IM-2015-02-23: [[ WidgetPopup ]] Factored-out function for setting the named property of an object to a value.
void MCEngineSetPropertyOfObject(MCExecContext &ctxt, MCStringRef p_property, MCObject *p_object, uint32_t p_part_id, MCValueRef p_value)
{
    MCValueRef t_value_copy;
    t_value_copy = MCValueRetain(p_value);
    
    if (!MCExtensionConvertToScriptType(ctxt, t_value_copy))
    {
        MCValueRelease(t_value_copy);
        return;
    }
    
	Properties t_prop;
	t_prop = parse_property_name(p_property);
    
    // It seems using 'setproperty' takes the value in the execvalue :S
	MCExecValue t_value;
    t_value . type = kMCExecValueTypeValueRef;
    t_value . valueref_value = t_value_copy;
    
    if (t_prop == P_CUSTOM)
    {
        MCNewAutoNameRef t_propset_name, t_propset_key;
		t_propset_name = p_object -> getdefaultpropsetname();
        if (!MCNameCreate(p_property, &t_propset_key))
        {
            MCValueRelease(t_value_copy);
            return;
        }
		p_object -> setcustomprop(ctxt, *t_propset_name, *t_propset_key, nil, t_value);
    }
    else
		p_object -> setprop(ctxt, p_part_id, t_prop, nil, False, t_value);
    
    if (ctxt . HasError())
    {
        MCEngineThrowScriptError();
        return;
    }
}

extern "C" MC_DLLEXPORT_DEF void MCEngineExecSetPropertyOfScriptObject(MCValueRef p_value, MCStringRef p_property, MCScriptObjectRef p_object)
{
    if (!MCEngineEnsureScriptObjectAccessIsAllowed())
    {
        return;
    }
    
	MCObject *t_object;
	uint32_t t_part_id;
	if (!MCEngineEvalObjectOfScriptObject(p_object, t_object, t_part_id))
		return;
	
    MCExecContext ctxt(MCdefaultstackptr, nil, nil);

	MCEngineSetPropertyOfObject(ctxt, p_property, t_object, t_part_id, p_value);
}

extern "C" MC_DLLEXPORT_DEF void MCEngineEvalOwnerOfScriptObject(MCScriptObjectRef p_object, MCScriptObjectRef &r_owner)
{
    // This method does't require any script interaction so it always allowed.
    
	MCObject *t_object;
	uint32_t t_part_id;
	if (!MCEngineEvalObjectOfScriptObject(p_object, t_object, t_part_id))
		return;
	
	MCObject *t_owner;
	if (t_object->gettype() == CT_STACK && MCdispatcher->ismainstack((MCStack*)t_object))
		t_owner = nil;
	else
		t_owner = t_object->getparent();
	
	MCEngineScriptObjectCreate(t_owner, t_part_id, r_owner);
}

struct MCScriptObjectChildControlsVisitor : public MCObjectVisitor
{
	MCScriptObjectChildControlsVisitor(MCProperListRef p_list)
	{
		m_list = p_list;
	}
	
	virtual bool OnObject(MCObject *p_object)
	{
		MCAutoValueRefBase<MCScriptObjectRef> t_object_ref;
		
		return MCEngineScriptObjectCreate(p_object, 0, &t_object_ref) && MCProperListPushElementOntoBack(m_list, *t_object_ref);
	}
	
	virtual bool OnStyledText(MCStyledText *p_text)
	{
		// don't include styled text objects
		return true;
	}
	
	MCProperListRef m_list;
};

extern "C" MC_DLLEXPORT_DEF void MCEngineEvalChildrenOfScriptObject(MCScriptObjectRef p_object, MCProperListRef &r_controls)
{
    // This method does't require any script interaction so it always allowed.
    
	MCObject *t_object;
	uint32_t t_part_id;
	if (!MCEngineEvalObjectOfScriptObject(p_object, t_object, t_part_id))
		return;
	
	MCAutoProperListRef t_list;
	if (!MCProperListCreateMutable(&t_list))
		return;
	
	MCScriptObjectChildControlsVisitor t_visitor(*t_list);
	if (!t_object->visit_children(kMCObjectVisitorHeirarchical, t_part_id, &t_visitor))
		return;
	
	MCProperListCopy(*t_list, r_controls);
}

/* TODO[C++11] This should be "static" but MSVC2010 doesn't support
 * using objects with internal linkage as non-type template
 * arguments. */
void MCEngineFreeScriptParameters(MCParameter* p_params)
{
	while(p_params != nil)
	{
		MCParameter *t_param;
		t_param = p_params;
		p_params = p_params -> getnext();
		delete t_param;
	}
}

bool MCEngineConvertToScriptParameters(MCExecContext& ctxt, MCProperListRef p_arguments, MCParameter*& r_script_params)
{
    MCAutoCustomPointer<MCParameter, MCEngineFreeScriptParameters> t_params;
    MCParameter *t_last_param = nullptr;
	for(uint32_t i = 0; i < MCProperListGetLength(p_arguments); i++)
	{
        MCValueRef t_value;
        t_value = MCValueRetain(MCProperListFetchElementAtIndex(p_arguments, i));
        
        if (!MCExtensionConvertToScriptType(ctxt, t_value))
        {
            MCValueRelease(t_value);
            return false;
        }
        
		MCParameter *t_param;
		t_param = new (nothrow) MCParameter;
		t_param -> setvalueref_argument(t_value);
        
		if (t_last_param == nil)
			&t_params = t_param;
		else
			t_last_param -> setnext(t_param);
        
		t_last_param = t_param;
	}
    
    r_script_params = t_params.Release();
    return true;
}

MCValueRef MCEngineDoSendToObjectWithArguments(bool p_is_function, MCStringRef p_message, MCObject *p_object, MCProperListRef p_arguments)
{
    MCNewAutoNameRef t_message_as_name;
    if (!MCNameCreate(p_message, &t_message_as_name))
        return nil;
    
    MCExecContext ctxt(MCdefaultstackptr, nil, nil);
    MCAutoCustomPointer<MCParameter, MCEngineFreeScriptParameters> t_params;
    t_params = nil;
    
    if (!MCEngineConvertToScriptParameters(ctxt, p_arguments, &t_params))
        return nullptr;
    
	/* Clear any existing value from the result to enable testing
	 * whether dispatching generated a result. */
	MCresult->clear();

    Exec_stat t_stat;
    t_stat = p_object -> dispatch(!p_is_function ? HT_MESSAGE : HT_FUNCTION, *t_message_as_name, *t_params);
    if (t_stat == ES_ERROR)
    {
        MCEngineThrowScriptError();
        return nullptr;
    }
    
    if (t_stat == ES_NORMAL)
        s_last_message_was_handled = true;
    else
        s_last_message_was_handled = false;

    return MCEngineEvalScriptResult(ctxt);
}

extern "C" MC_DLLEXPORT_DEF MCValueRef MCEngineExecSendToScriptObjectWithArguments(bool p_is_function, MCStringRef p_message, MCScriptObjectRef p_object, MCProperListRef p_arguments)
{
    if (!MCEngineEnsureScriptObjectAccessIsAllowed())
        return nil;
    
	MCObject *t_object;
	uint32_t t_part_id;
	if (!MCEngineEvalObjectOfScriptObject(p_object, t_object, t_part_id))
		return nil;
	
    return MCEngineDoSendToObjectWithArguments(p_is_function, p_message, t_object, p_arguments);
}

extern "C" MC_DLLEXPORT_DEF MCValueRef MCEngineExecSendToScriptObject(bool p_is_function, MCStringRef p_message, MCScriptObjectRef p_object)
{
    return MCEngineExecSendToScriptObjectWithArguments(p_is_function, p_message, p_object, kMCEmptyProperList);
}

void MCEngineDoPostToObjectWithArguments(MCStringRef p_message, MCObject *p_object, MCProperListRef p_arguments)
{
    MCNewAutoNameRef t_message_as_name;
    if (!MCNameCreate(p_message, &t_message_as_name))
        return;
    
    MCExecContext ctxt(MCdefaultstackptr, nil, nil);
    MCParameter *t_params;
    MCValueRef t_result;
    t_params = nil;
    t_result = nil;
    
    if (!MCEngineConvertToScriptParameters(ctxt, p_arguments, t_params))
        return;
    
    MCscreen -> addmessage(p_object, *t_message_as_name, 0.0f, t_params);
}

extern "C" MC_DLLEXPORT_DEF void MCEngineExecPostToScriptObjectWithArguments(MCStringRef p_message, MCScriptObjectRef p_object, MCProperListRef p_arguments)
{
    if (!MCEngineEnsureScriptObjectAccessIsAllowed())
        return;
    
	MCObject *t_object;
	uint32_t t_part_id;
	if (!MCEngineEvalObjectOfScriptObject(p_object, t_object, t_part_id))
		return;
    
    MCEngineDoPostToObjectWithArguments(p_message, t_object, p_arguments);
}

extern "C" MC_DLLEXPORT_DEF void MCEngineExecPostToScriptObject(MCStringRef p_message, MCScriptObjectRef p_object)
{
    MCEngineExecPostToScriptObjectWithArguments(p_message, p_object, kMCEmptyProperList);
}

extern "C" MC_DLLEXPORT_DEF void MCEngineEvalMessageWasHandled(bool& r_handled)
{
    r_handled = s_last_message_was_handled;
}

extern "C" MC_DLLEXPORT_DEF void MCEngineEvalMessageWasNotHandled(bool& r_not_handled)
{
    bool t_handled;
    MCEngineEvalMessageWasHandled(t_handled);
    r_not_handled = !t_handled;
}

////////////////////////////////////////////////////////////////////////////////

static MCValueRef
MCEngineDoExecuteScriptInObjectWithArguments(MCStringRef p_script, MCObject *p_object, MCProperListRef p_arguments)
{
	if (p_object == nil)
	{
		if (!MCdefaultstackptr)
		{
			MCErrorCreateAndThrow(kMCGenericErrorTypeInfo, "reason", MCSTR("no default stack"), nil);
			return nullptr;
		}
		
		p_object = MCdefaultstackptr->getcurcard();
	}
	
	MCExecContext ctxt(p_object, nil, nil);
	MCAutoCustomPointer<MCParameter, MCEngineFreeScriptParameters> t_params;
	
	if (!MCEngineConvertToScriptParameters(ctxt, p_arguments, &t_params))
        return nullptr;
	
	MCRedrawLockScreen();
	
	Exec_stat t_stat;
	t_stat = p_object -> domess(p_script,
								*t_params);
	
	MCRedrawUnlockScreen();
	
	if (t_stat == ES_ERROR)
	{
        MCEngineThrowScriptError();
        return nullptr;
	}
	
	return MCEngineEvalScriptResult(ctxt);
}

extern "C" MC_DLLEXPORT_DEF MCValueRef MCEngineExecExecuteScriptInScriptObjectWithArguments(MCStringRef p_script, MCScriptObjectRef p_object, MCProperListRef p_arguments)
{
	if (!MCEngineEnsureScriptObjectAccessIsAllowed())
		return nil;
	
	MCObject *t_object = nil;
	uint32_t t_part_id = 0;
	if (p_object != nil)
	{
		if (!MCEngineEvalObjectOfScriptObject(p_object, t_object, t_part_id))
			return nil;
	}

	return MCEngineDoExecuteScriptInObjectWithArguments(p_script, t_object, p_arguments);
}

extern "C" MC_DLLEXPORT_DEF MCValueRef MCEngineExecExecuteScriptInScriptObject(MCStringRef p_script, MCScriptObjectRef p_object)
{
	return MCEngineExecExecuteScriptInScriptObjectWithArguments(p_script, p_object, kMCEmptyProperList);
}

extern "C" MC_DLLEXPORT_DEF MCValueRef MCEngineExecExecuteScriptWithArguments(MCStringRef p_script, MCProperListRef p_arguments)
{
	return MCEngineExecExecuteScriptInScriptObjectWithArguments(p_script,
																nil,
																p_arguments);
}

extern "C" MC_DLLEXPORT_DEF MCValueRef MCEngineExecExecuteScript(MCStringRef p_script)
{
	return MCEngineExecExecuteScriptInScriptObjectWithArguments(p_script,
																nil,
																kMCEmptyProperList);
}

////////////////////////////////////////////////////////////////////////////////

static void __MCScriptObjectDestroy(MCValueRef p_value)
{
    __MCScriptObjectImpl *self;
    self = (__MCScriptObjectImpl *)MCValueGetExtraBytesPtr(p_value);
    
    self->~__MCScriptObjectImpl();
}

static bool __MCScriptObjectCopy(MCValueRef p_value, bool p_release, MCValueRef& r_copy)
{
    if (p_release)
        r_copy = p_value;
    else
        r_copy = MCValueRetain(p_value);
    
    return true;
}

static bool __MCScriptObjectEqual(MCValueRef p_left, MCValueRef p_right)
{
	__MCScriptObjectImpl *t_left, *t_right;
	t_left = (__MCScriptObjectImpl *)MCValueGetExtraBytesPtr(p_left);
	t_right = (__MCScriptObjectImpl *)MCValueGetExtraBytesPtr(p_right);
	
	return t_left->handle == t_right->handle && t_left->part_id == t_right->part_id;
}

static hash_t __MCScriptObjectHash(MCValueRef p_value)
{
	__MCScriptObjectImpl *self;
	self = (__MCScriptObjectImpl *)MCValueGetExtraBytesPtr(p_value);

	return MCHashPointer(self->handle) ^ MCHashInteger(self->part_id);
}

static bool __MCScriptObjectDescribe(MCValueRef p_value, MCStringRef& r_description)
{
    auto self =
            reinterpret_cast<__MCScriptObjectImpl *>(MCValueGetExtraBytesPtr(p_value));
    
    if (!self->handle.IsValid())
    {
        return MCStringCopy(MCSTR("<deleted script object>"),
                            r_description);
    }
    
    MCAutoValueRef t_object_name;
    if (!self->handle->names(P_LONG_NAME_NO_FILENAME,
                             &t_object_name))
    {
        return false;
    }
    
    return MCStringFormat(r_description,
                          "<script object %@>",
                          *t_object_name);
}

static MCValueCustomCallbacks kMCScriptObjectCustomValueCallbacks =
{
    false,
    __MCScriptObjectDestroy,
    __MCScriptObjectCopy,
    __MCScriptObjectEqual,
    __MCScriptObjectHash,
    __MCScriptObjectDescribe,
    nil,
    nil,
};

////////////////////////////////////////////////////////////////////////////////

static MCStringRef s_log_buffer = nil;
static bool s_log_update_pending = false;

class MCEngineLogChangedEvent: public MCCustomEvent
{
public:
    void Destroy(void)
    {
        delete this;
    }
    
    void Dispatch(void)
    {
        MCdefaultstackptr -> getcard() -> message_with_valueref_args(MCNAME("logChanged"), s_log_buffer);
        MCStringRemove(s_log_buffer, MCRangeMake(0, MCStringGetLength(s_log_buffer)));
        s_log_update_pending = false;
    }
};

extern "C" MC_DLLEXPORT_DEF void MCEngineExecLog(MCValueRef p_message)
{
	if (p_message == nil)
		p_message = kMCNull;

    MCAutoStringRef t_message_desc;
    if (!MCValueCopyDescription(p_message, &t_message_desc))
        return;

#ifdef _SERVER
	MCAutoStringRefAsSysString t_sys_string;
	t_sys_string . Lock(*t_message_desc);

	MCS_write(*t_sys_string, 1, t_sys_string . Size(), IO_stderr);
	MCS_write("\n", 1, 1, IO_stderr);

	MCS_flush(IO_stderr);

#else
    if (!MCStringIsEmpty(s_log_buffer))
    {
        if (!MCStringAppendChar(s_log_buffer, '\n'))
            return;
    }


    if (!MCStringAppend(s_log_buffer, *t_message_desc))
        return;
    
    if (s_log_update_pending)
        return;
    
    s_log_update_pending = true;
    MCEventQueuePostCustom(new MCEngineLogChangedEvent);
#endif
}

extern "C" MC_DLLEXPORT_DEF void MCEngineExecLogWithValues(MCStringRef p_message, MCProperListRef p_values)
{
    MCAutoStringRef t_formatted_message;
    if (!MCStringCreateMutable(0, &t_formatted_message))
        return;
    
    uindex_t t_value_index;
    t_value_index = 0;
    for(uindex_t i = 0; i < MCStringGetLength(p_message); i++)
    {
        if (MCStringGetCharAtIndex(p_message, i) == '%')
        {
            if (i + 1 < MCStringGetLength(p_message) &&
                MCStringGetCharAtIndex(p_message, i + 1) == '@')
            {
                i += 1;
                if (t_value_index < MCProperListGetLength(p_values))
                {
                    MCAutoStringRef t_value_as_string;
                    if (!MCValueCopyDescription(MCProperListFetchElementAtIndex(p_values, t_value_index), &t_value_as_string))
                    {
                        if (!MCStringAppendNativeChars(*t_formatted_message, (const char_t *)"<unknown>", strlen("<unknown>")))
                            return;
                    }
                    else
                    {
                        if (!MCStringAppend(*t_formatted_message, *t_value_as_string))
                            return;
                    }
                    
                    t_value_index += 1;
                }
                else
                {
                    if (!MCStringAppendNativeChars(*t_formatted_message, (const char_t *)"<overflow>", strlen("<overflow>")))
                        return;
                }
                
                continue;
            }
        }
        
        if (!MCStringAppendChar(*t_formatted_message, MCStringGetCharAtIndex(p_message, i)))
            return;
    }
    
    MCEngineExecLog(*t_formatted_message);
}

////////////////////////////////////////////////////////////////////////////////

extern "C" MC_DLLEXPORT_DEF bool MCEngineAddRunloopAction(MCRunloopActionCallback p_callback, void *p_context, MCRunloopActionRef &r_action)
{
	return MCscreen->AddRunloopAction(p_callback, p_context, r_action);
}

extern "C" MC_DLLEXPORT_DEF void MCEngineRemoveRunloopAction(MCRunloopActionRef p_action)
{
	MCscreen->RemoveRunloopAction(p_action);
}

extern "C" MC_DLLEXPORT_DEF bool MCEngineRunloopWait()
{
	MCscreen->wait(60.0, True, True);
	return true;
}

static void break_no_op(void*)
{
}

extern "C" MC_DLLEXPORT_DEF void MCEngineRunloopBreakWait()
{
	// IM-2016-07-21: [[ Bug 17633 ]] Need to give notify dispatch something
	//    to do as just pinging the queue doesn't break out of the wait loop.
	MCNotifyPush(break_no_op, nil, false, true);
}

////////////////////////////////////////////////////////////////////////////////

<<<<<<< HEAD
extern MCExecContext *MCECptr;

extern "C" MC_DLLEXPORT_DEF void
MCEngineEvalTheColumnDelimiter(MCStringRef& r_del)
{
    MCStringRef t_del =
        MCECptr != nil ? MCECptr->GetColumnDelimiter() : MCSTR("\t");

    r_del = MCValueRetain(t_del);
}

extern "C" MC_DLLEXPORT_DEF void
MCEngineEvalTheRowDelimiter(MCStringRef& r_del)
{
    MCStringRef t_del =
        MCECptr != nil ? MCECptr->GetRowDelimiter() : MCSTR("\n");
    
    r_del = MCValueRetain(t_del);
}

extern "C" MC_DLLEXPORT_DEF void
MCEngineEvalTheLineDelimiter(MCStringRef& r_del)
{
    MCStringRef t_del =
            MCECptr != nil ? MCECptr->GetLineDelimiter() : MCSTR("\n");

    r_del = MCValueRetain(t_del);
}

extern "C" MC_DLLEXPORT_DEF void
MCEngineEvalTheItemDelimiter(MCStringRef& r_del)
{
    MCStringRef t_del =
            MCECptr != nil ? MCECptr->GetItemDelimiter() : MCSTR(",");
    
    r_del = MCValueRetain(t_del);
}

////////////////////////////////////////////////////////////////////////////////

extern bool MCEngineLookupResourcePathForModule(MCScriptModuleRef p_module, MCStringRef &r_resource_path);

extern "C" MC_DLLEXPORT_DEF void
MCEngineEvalMyResourcesFolder(MCStringRef& r_folder)
{
    MCScriptModuleRef t_module = MCScriptGetCurrentModule();
    if (t_module == nullptr)
    {
        r_folder = nullptr;
        return;
    }
    
    if (!MCEngineLookupResourcePathForModule(t_module,
                                             r_folder))
    {
        r_folder = nullptr;
        return;
    }
=======
static bool
__MCEngineDescribeScriptOfScriptObject_ConstantCallback(void *p_context,
                                                        MCHandlerConstantInfo *p_info)
{
    MCArrayRef t_array = (MCArrayRef)p_context;
    
    if (!MCArrayStoreValue(t_array,
                           false,
                           p_info->name,
                           p_info->value))
    {
        return false;
    }
    
    return true;
}

static bool
__MCEngineDescribeScriptOfScriptObject_VariableCallback(void *p_context,
                                                        MCVariable *p_variable)
{
    MCProperListRef t_list = (MCProperListRef)p_context;
    
    if (!MCProperListPushElementOntoBack(t_list,
                           p_variable->getname()))
    {
        return false;
    }
    
    return true;
}

static bool
__MCEngineDescribeScriptOfScriptObject_HandlerCallback(void *p_context,
                                                       Handler_type p_type,
                                                       MCHandler* p_handler,
                                                       bool p_include_all)
{
    
    if (!p_include_all && p_handler->isprivate())
    {
        // skip
        return true;
    }
    
    MCArrayRef t_array = (MCArrayRef)p_context;
    
    MCAutoArrayRef t_entry;
    if (!MCArrayCreateMutable(&t_entry))
    {
        return false;
    }
    
    MCValueRef t_value;
    switch(p_type)
    {
        case HT_MESSAGE:
            t_value = MCNameGetString(MCNAME("command"));
            break;
        case HT_FUNCTION:
            t_value = MCNameGetString(MCNAME("function"));
            break;
        case HT_GETPROP:
            t_value = MCNameGetString(MCNAME("getprop"));
            break;
        case HT_SETPROP:
            t_value = MCNameGetString(MCNAME("setprop"));
            break;
        case HT_BEFORE:
            t_value = MCNameGetString(MCNAME("before"));
            break;
        case HT_AFTER:
            t_value = MCNameGetString(MCNAME("after"));
            break;
        default:
            MCUnreachable();
            break;
    }
    
    if (!MCArrayStoreValue(*t_entry,
                           false,
                           MCNAME("type"),
                           t_value))
    {
        return false;
    }
    
    if (!MCArrayStoreValue(*t_entry,
                           false,
                           MCNAME("is_private"),
                           p_handler->isprivate() ? kMCTrue : kMCFalse))
    {
        return false;
    }
    
    MCAutoProperListRef t_param_names;
    if (!p_handler->getparamnames_as_properlist(&t_param_names))
    {
        return false;
    }
    
    if (!MCArrayStoreValue(*t_entry,
                           false,
                           MCNAME("parameters"),
                           *t_param_names))
    {
        return false;
    }
    
    MCAutoNumberRef t_start_line;
    if (!MCNumberCreateWithInteger(p_handler->getstartline(), &t_start_line))
    {
        return false;
    }
    
    if (!MCArrayStoreValue(*t_entry,
                           false,
                           MCNAME("start_line"),
                           *t_start_line))
    {
        return false;
    }
    
    MCAutoNumberRef t_end_line;
    if (!MCNumberCreateWithInteger(p_handler->getendline(), &t_end_line))
    {
        return false;
    }
    
    if (!MCArrayStoreValue(*t_entry,
                           false,
                           MCNAME("end_line"),
                           *t_end_line))
    {
        return false;
    }
    
    if (p_include_all)
    {
        MCAutoProperListRef t_global_names;
        if (!p_handler->getglobalnames_as_properlist(&t_global_names))
        {
            return false;
        }
        
        if (!MCArrayStoreValue(*t_entry,
                               false,
                               MCNAME("globals"),
                               *t_global_names))
        {
            return false;
        }
        
        MCAutoProperListRef t_variable_names;
        if (!p_handler->getvariablenames_as_properlist(&t_variable_names))
        {
            return false;
        }
        
        if (!MCArrayStoreValue(*t_entry,
                               false,
                               MCNAME("locals"),
                               *t_variable_names))
        {
            return false;
        }
        
        MCAutoProperListRef t_constant_names;
        if (!p_handler->getconstantnames_as_properlist(&t_constant_names))
        {
            return false;
        }
        
        if (!MCArrayStoreValue(*t_entry,
                               false,
                               MCNAME("constants"),
                               *t_constant_names))
        {
            return false;
        }
        
    }
    
    if (!MCArrayStoreValue(t_array,
                           false,
                           p_handler->getname(),
                           *t_entry))
    {
        return false;
    }
    
    return true;
}



extern "C" MC_DLLEXPORT_DEF MCArrayRef MCEngineExecDescribeScriptOfScriptObject(MCScriptObjectRef p_object, bool p_include_all)
{
    // This does not require script access.
    
    MCObject *t_object = nil;
    uint32_t t_part_id = 0;
    if (!MCEngineEvalObjectOfScriptObject(p_object, t_object, t_part_id))
    {
        return nil;
    }
    
    MCAutoArrayRef t_description;
    if (!MCArrayCreateMutable(&t_description))
    {
        return nil;
    }
    
    bool t_valid = t_object->parsescript(False);
    
    if (!MCArrayStoreValue(*t_description,
                           false,
                           MCNAME("valid"),
                           t_valid ? kMCTrue : kMCFalse))
    {
        return nil;
    }
    
    if (t_valid)
    {
        MCHandlerlist *t_hlist = t_object->gethandlers();
        
        if (p_include_all)
        {
            MCAutoArrayRef t_constants;
            if (!MCArrayCreateMutable(&t_constants) ||
                (t_hlist != nil &&
                 !t_hlist->listconstants(__MCEngineDescribeScriptOfScriptObject_ConstantCallback,
                                         *t_constants)) ||
                !t_constants.MakeImmutable() ||
                !MCArrayStoreValue(*t_description,
                                   false,
                                   MCNAME("constants"),
                                   *t_constants))
            {
                return nil;
            }
        
            MCAutoProperListRef t_variables;
            if (!MCProperListCreateMutable(&t_variables) ||
                (t_hlist != nil &&
                 !t_hlist->listvariables(__MCEngineDescribeScriptOfScriptObject_VariableCallback,
                                         *t_variables)) ||
                !t_variables.MakeImmutable() ||
                !MCArrayStoreValue(*t_description,
                                   false,
                                   MCNAME("locals"),
                                   *t_variables))
            {
                return nil;
            }

            MCAutoProperListRef t_globals;
            if (!MCProperListCreateMutable(&t_globals) ||
                (t_hlist != nil &&
                 !t_hlist->listglobals(__MCEngineDescribeScriptOfScriptObject_VariableCallback,
                                         *t_globals)) ||
                !t_globals.MakeImmutable() ||
                !MCArrayStoreValue(*t_description,
                                   false,
                                   MCNAME("globals"),
                                   *t_globals))
            {
                return nil;
            }
        }
        
        MCAutoArrayRef t_handlers;
        if (!MCArrayCreateMutable(&t_handlers) ||
            (t_hlist != nil &&
             !t_hlist->listhandlers(__MCEngineDescribeScriptOfScriptObject_HandlerCallback,
                                    *t_handlers, p_include_all)) ||
            !t_handlers.MakeImmutable() ||
            !MCArrayStoreValue(*t_description,
                               false,
                               MCNAME("handlers"),
                               *t_handlers))
        {
            return nil;
        }
    }
    
    if (!t_description.MakeImmutable())
    {
        return nil;
    }
    
    return t_description.Take();
>>>>>>> 57e0ac40
}

////////////////////////////////////////////////////////////////////////////////

MC_DLLEXPORT_DEF MCTypeInfoRef kMCEngineScriptObjectDoesNotExistErrorTypeInfo = nil;
MC_DLLEXPORT_DEF MCTypeInfoRef kMCEngineScriptObjectNoContextErrorTypeInfo = nil;

////////////////////////////////////////////////////////////////////////////////

extern "C" bool com_livecode_engine_Initialize(void)
{
	if (!MCNamedErrorTypeInfoCreate(MCNAME("com.livecode.engine.ScriptObjectDoesNotExistError"), MCNAME("engine"), MCSTR("object does not exist"), kMCEngineScriptObjectDoesNotExistErrorTypeInfo))
		return false;
	
	if (!MCNamedErrorTypeInfoCreate(MCNAME("com.livecode.engine.ScriptObjectNoContextError"), MCNAME("engine"), MCSTR("script access not allowed"), kMCEngineScriptObjectNoContextErrorTypeInfo))
		return false;
	
	if (!MCNamedCustomTypeInfoCreate(MCNAME("com.livecode.engine.ScriptObject"), kMCNullTypeInfo, &kMCScriptObjectCustomValueCallbacks, kMCEngineScriptObjectTypeInfo))
		return false;
	
	if (!MCStringCreateMutable(0, s_log_buffer))
		return false;
    
    s_script_object_access_lock_count = 0;
    
    return true;
}

extern "C" void com_livecode_engine_Finalize(void)
{
    MCValueRelease(s_log_buffer);
    MCValueRelease(kMCEngineScriptObjectTypeInfo);
	MCValueRelease(kMCEngineScriptObjectDoesNotExistErrorTypeInfo);
}

////////////////////////////////////////////////////////////////////////////////<|MERGE_RESOLUTION|>--- conflicted
+++ resolved
@@ -848,7 +848,6 @@
 
 ////////////////////////////////////////////////////////////////////////////////
 
-<<<<<<< HEAD
 extern MCExecContext *MCECptr;
 
 extern "C" MC_DLLEXPORT_DEF void
@@ -907,7 +906,10 @@
         r_folder = nullptr;
         return;
     }
-=======
+}
+    
+////////////////////////////////////////////////////////////////////////////////
+    
 static bool
 __MCEngineDescribeScriptOfScriptObject_ConstantCallback(void *p_context,
                                                         MCHandlerConstantInfo *p_info)
@@ -1201,7 +1203,6 @@
     }
     
     return t_description.Take();
->>>>>>> 57e0ac40
 }
 
 ////////////////////////////////////////////////////////////////////////////////
