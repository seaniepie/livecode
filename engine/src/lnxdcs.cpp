/* Copyright (C) 2003-2013 Runtime Revolution Ltd.

This file is part of LiveCode.

LiveCode is free software; you can redistribute it and/or modify it under
the terms of the GNU General Public License v3 as published by the Free
Software Foundation.

LiveCode is distributed in the hope that it will be useful, but WITHOUT ANY
WARRANTY; without even the implied warranty of MERCHANTABILITY or
FITNESS FOR A PARTICULAR PURPOSE.  See the GNU General Public License
for more details.

You should have received a copy of the GNU General Public License
along with LiveCode.  If not see <http://www.gnu.org/licenses/>.  */

//
// ScreenDC display specific functions
//

#include "lnxprefix.h"

#include "globdefs.h"
#include "filedefs.h"
#include "objdefs.h"
#include "parsedef.h"

#include "dispatch.h"
#include "image.h"
#include "stack.h"
#include "util.h"
//#include "execpt.h"
#include "stacklst.h"

#include "sellst.h"

#include "globals.h"

#include "mctheme.h"

#include "lnxdc.h"
#include "lnximagecache.h"

#include <langinfo.h>
#include <fcntl.h>
#include <sys/shm.h>

#include <libgnomevfs/gnome-vfs.h>
#include <libgnomevfs/gnome-vfs-utils.h>

namespace x11
{
#include <X11/extensions/Xv.h>
#include <X11/extensions/Xvlib.h>
}

#include <gdk/gdkkeysyms.h>

#undef STARTMSGS

#define REQUEST_SIZE 32   // size of request header for X calls
#define MAX_POINTS 8096U   // number of points in polygon
#define ICON_SIZE 48
#define XYCUTOFF 4        // plane based or packed pixel

////////////////////////////////////////////////////////////////////////////////

<<<<<<< HEAD
bool MCImageBitmapCreateWithGdkPixbuf(GdkPixbuf *p_image, MCImageBitmap *&r_bitmap);
=======
bool MCImageBitmapCreateWithXImage(XImage *p_image, MCImageBitmap *&r_bitmap);
bool MCPatternToX11Pixmap(MCPatternRef p_pattern, Pixmap &r_pixmap);
>>>>>>> 8ff27a63

////////////////////////////////////////////////////////////////////////////////

GdkDisplay *MCdpy;

////////////////////////////////////////////////////////////////////////////////

extern "C" int initialise_weak_link_gobject(void);
extern "C" int initialise_weak_link_gdk(void);
extern "C" int initialise_weak_link_gtk(void);
extern "C" int initialise_weak_link_gtk_color_dialog(void);
extern "C" int initialise_weak_link_gtk_file_dialog(void);
extern "C" int initialise_weak_link_gtk_print_dialog(void);
extern "C" int initialise_weak_link_gnome_vfs ( void ) ;
extern "C" int initialise_weak_link_glib ( void ) ;
extern "C" int initialise_weak_link_libgnome ( void ) ;
extern "C" int initialise_weak_link_libgnome ( void ) ;
extern "C" int initialise_weak_link_libxv ( void ) ;
extern "C" int initialise_weak_link_gdk_pixbuf();

////////////////////////////////////////////////////////////////////////////////

static uint1 flip_table[] =
    {
        0x00, 0x80, 0x40, 0xC0, 0x20, 0xA0, 0x60, 0xE0,
        0x10, 0x90, 0x50, 0xD0, 0x30, 0xB0, 0x70, 0xF0,
        0x08, 0x88, 0x48, 0xC8, 0x28, 0xA8, 0x68, 0xE8,
        0x18, 0x98, 0x58, 0xD8, 0x38, 0xB8, 0x78, 0xF8,
        0x04, 0x84, 0x44, 0xC4, 0x24, 0xA4, 0x64, 0xE4,
        0x14, 0x94, 0x54, 0xD4, 0x34, 0xB4, 0x74, 0xF4,
        0x0C, 0x8C, 0x4C, 0xCC, 0x2C, 0xAC, 0x6C, 0xEC,
        0x1C, 0x9C, 0x5C, 0xDC, 0x3C, 0xBC, 0x7C, 0xFC,
        0x02, 0x82, 0x42, 0xC2, 0x22, 0xA2, 0x62, 0xE2,
        0x12, 0x92, 0x52, 0xD2, 0x32, 0xB2, 0x72, 0xF2,
        0x0A, 0x8A, 0x4A, 0xCA, 0x2A, 0xAA, 0x6A, 0xEA,
        0x1A, 0x9A, 0x5A, 0xDA, 0x3A, 0xBA, 0x7A, 0xFA,
        0x06, 0x86, 0x46, 0xC6, 0x26, 0xA6, 0x66, 0xE6,
        0x16, 0x96, 0x56, 0xD6, 0x36, 0xB6, 0x76, 0xF6,
        0x0E, 0x8E, 0x4E, 0xCE, 0x2E, 0xAE, 0x6E, 0xEE,

        0x1E, 0x9E, 0x5E, 0xDE, 0x3E, 0xBE, 0x7E, 0xFE,
        0x01, 0x81, 0x41, 0xC1, 0x21, 0xA1, 0x61, 0xE1,
        0x11, 0x91, 0x51, 0xD1, 0x31, 0xB1, 0x71, 0xF1,
        0x09, 0x89, 0x49, 0xC9, 0x29, 0xA9, 0x69, 0xE9,
        0x19, 0x99, 0x59, 0xD9, 0x39, 0xB9, 0x79, 0xF9,
        0x05, 0x85, 0x45, 0xC5, 0x25, 0xA5, 0x65, 0xE5,
        0x15, 0x95, 0x55, 0xD5, 0x35, 0xB5, 0x75, 0xF5,
        0x0D, 0x8D, 0x4D, 0xCD, 0x2D, 0xAD, 0x6D, 0xED,
        0x1D, 0x9D, 0x5D, 0xDD, 0x3D, 0xBD, 0x7D, 0xFD,
        0x03, 0x83, 0x43, 0xC3, 0x23, 0xA3, 0x63, 0xE3,
        0x13, 0x93, 0x53, 0xD3, 0x33, 0xB3, 0x73, 0xF3,
        0x0B, 0x8B, 0x4B, 0xCB, 0x2B, 0xAB, 0x6B, 0xEB,
        0x1B, 0x9B, 0x5B, 0xDB, 0x3B, 0xBB, 0x7B, 0xFB,
        0x07, 0x87, 0x47, 0xC7, 0x27, 0xA7, 0x67, 0xE7,
        0x17, 0x97, 0x57, 0xD7, 0x37, 0xB7, 0x77, 0xF7,
        0x0F, 0x8F, 0x4F, 0xCF, 0x2F, 0xAF, 0x6F, 0xEF,
        0x1F, 0x9F, 0x5F, 0xDF, 0x3F, 0xBF, 0x7F, 0xFF
    };

static uint4 cmap_scale[17] =
    {
        65535, 65535, 21845, 9362,
        4369,  2114,  1040,  516,
        257,   128,    64,   32,
        16,     8,     4,    2,   1
    };

////////////////////////////////////////////////////////////////////////////////

void MCScreenDC::setstatus(MCStringRef status)
{
}

//XDND
void init_xDnD(void);

Drawable MCScreenDC::getdest()
{
	return dest;
}

extern "C"
{
void gtk_main_do_event(GdkEvent*);
}

void gdk_event_fn(GdkEvent *p_event, gpointer dc)
{
    // Let GTK know about the event (needed so it can drive its Save As
    // dialogues and the like)
    gtk_main_do_event(p_event);
    
    //fprintf(stderr, "gdk_event_fn\n");
    ((MCScreenDC*)dc)->EnqueueEvent(gdk_event_copy(p_event));
}

// Functions for re-directing GTK IM context signals
static void on_commit(GtkIMContext *p_context, gchar *p_str, gpointer p_data)
{
    ((MCScreenDC*)p_data)->IME_OnCommit(p_context, p_str);
}
static gboolean on_delete_surrounding(GtkIMContext *p_context, gint p_offset, gint p_count, gpointer p_data)
{
    return ((MCScreenDC*)p_data)->IME_OnDeleteSurrounding(p_context, p_offset, p_count);
}
static void on_preedit_changed(GtkIMContext *p_context, gpointer p_data)
{
    ((MCScreenDC*)p_data)->IME_OnPreeditChanged(p_context);
}
static void on_preedit_end(GtkIMContext *p_context, gpointer p_data)
{
    ((MCScreenDC*)p_data)->IME_OnPreeditEnd(p_context);
}
static void on_preedit_start(GtkIMContext *p_context, gpointer p_data)
{
    ((MCScreenDC*)p_data)->IME_OnPreeditStart(p_context);
}
static void on_retrieve_surrounding(GtkIMContext *p_context, gpointer p_data)
{
    ((MCScreenDC*)p_data)->IME_OnRetrieveSurrounding(p_context);
}

void MCScreenDC::IME_OnCommit(GtkIMContext*, gchar *p_utf8_string)
{
    MCAutoStringRef t_text;
    /* UNCHECKED */ MCStringCreateWithBytes((byte_t*)p_utf8_string, strlen(p_utf8_string), kMCStringEncodingUTF8, false, &t_text);
    
    // TODO: do something with the text
    
    // Looks like we need to free the string
    g_free(p_utf8_string);
}

bool MCScreenDC::IME_OnDeleteSurrounding(GtkIMContext*, gint p_offset, gint p_length)
{
    return false;
}

void MCScreenDC::IME_OnPreeditChanged(GtkIMContext*)
{
    ;
}

void MCScreenDC::IME_OnPreeditEnd(GtkIMContext*)
{
    ;
}

void MCScreenDC::IME_OnPreeditStart(GtkIMContext*)
{
    ;
}

void MCScreenDC::IME_OnRetrieveSurrounding(GtkIMContext*)
{
    ;
}

Boolean MCScreenDC::open()
{
	// We require GDK in order to do any windowing at all
    bool t_has_gdk;
    t_has_gdk = initialise_weak_link_gobject() != 0
        && initialise_weak_link_gdk() != 0
        && initialise_weak_link_gdk_pixbuf() != 0;
    
    gdk_init(0, NULL);
    
    if (!t_has_gdk)
    {
        // TODO: implement
        exit(1);
    }
    
    // Check to see if we are in a UTF8 locale
	// TS : Changed 2008-01-08 as a more relaible way of testing for UTF-8
	MCutf8 = (strcmp(nl_langinfo(CODESET), "UTF-8") == 0)	;
	
	MCimagecache = new MCXImageCache ;
	
    if (MCdisplayname == NULL)
        MCdisplayname = gdk_get_display();
    
	if ((dpy = gdk_display_open(MCdisplayname)) == NULL)
	{
        MCAutoStringRefAsSysString t_cmd;
        t_cmd.Lock(MCcmd);
        fprintf(stderr, "%s: Can't open display %s\n",
                *t_cmd, MCdisplayname);
		return False;
	}

    // The GLib event loop calls this function to respond to GDK events.
    // Unfortunately, when GTK gets initied, it will try to steal this from us.
    gdk_event_handler_set(&gdk_event_fn, gpointer(this), NULL);
    
    x11::Display* XDisplay;
    XDisplay = x11::gdk_x11_display_get_xdisplay(dpy);
    
    GdkScreen *t_screen;
    t_screen = gdk_display_get_default_screen(dpy);
    
    MCAutoStringRef t_displayname;
    /* UNCHECKED */ MCStringCreateWithSysString(gdk_display_get_name(dpy), &t_displayname);
    /* UNCHECKED */ MCNameCreate(*t_displayname, displayname);
	{
        MCAutoStringRef t_vendor_string, t_vendor;
        /* UNCHECKED */ MCStringCreateWithSysString(x11::XServerVendor(XDisplay), &t_vendor);
        /* UNCHECKED */ MCStringFormat(&t_vendor_string, "%@ %d", *t_vendor, x11::XVendorRelease(XDisplay));
		MCNameCreate(*t_vendor_string, vendorname);
	}
	
#ifdef SYNCMODE
    // TODO: equivalent in GDK?
	XSynchronize(dpy, True);
	XSync ( dpy, False ) ;
#ifdef STARTMSGS
	fprintf(stderr, "Xserver sync on\n");
#endif
#endif
		
	//XDND - Need to set up the xDnD protocol so that we have access to the XdndAware atom.
	init_xDnD();
    
    if (MCvisualid)
    {
        // An explicit visual ID was specified on the command line. Get it.
        vis = x11::gdk_x11_screen_lookup_visual(t_screen, MCvisualid);
        
        if (vis == NULL)
        {
            MCAutoStringRefAsSysString t_cmd;
            t_cmd.Lock(MCcmd);
            fprintf(stderr, "%s: Bad visual id %x\n", *t_cmd, MCvisualid);
            MCvisualid = 0;
        }
        else
        {
            // What type of visual are we dealing with?
            switch (gdk_visual_get_visual_type(vis))
            {
                case GDK_VISUAL_STATIC_GRAY:
                case GDK_VISUAL_STATIC_COLOR:
                {
                    cmap = gdk_colormap_new(vis, FALSE);
                    setupcolors();
                    break;
                }
                    
                case GDK_VISUAL_TRUE_COLOR:
                {
                    cmap = gdk_colormap_new(vis, FALSE);
                    
                    gint t_redshift, t_greenshift, t_blueshift;
                    gint t_redbits, t_greenbits, t_bluebits;
                    gdk_visual_get_red_pixel_details(vis, NULL, &t_redshift, &t_redbits);
                    gdk_visual_get_green_pixel_details(vis, NULL, &t_greenshift, &t_greenbits);
                    gdk_visual_get_blue_pixel_details(vis, NULL, &t_blueshift, &t_bluebits);
                    redshift = t_redshift;
                    greenshift = t_greenshift;
                    blueshift = t_blueshift;
                    redbits = t_redbits;
                    greenbits = t_greenbits;
                    bluebits = t_bluebits;
                    
                    break;
                }
                    
                case GDK_VISUAL_DIRECT_COLOR:
                {
                    GdkColor defs[256];
                    cmap = gdk_colormap_new(vis, TRUE);
                    guint32 t_redmask, t_greenmask, t_bluemask;
                    gint t_redshift, t_greenshift, t_blueshift;
                    gint t_redbits, t_greenbits, t_bluebits;
                    gdk_visual_get_red_pixel_details(vis, &t_redmask, &t_redshift, &t_redbits);
                    gdk_visual_get_green_pixel_details(vis, &t_greenmask, &t_greenshift, &t_greenbits);
                    gdk_visual_get_blue_pixel_details(vis, &t_bluemask, &t_blueshift, &t_bluebits);
                    redshift = t_redshift;
                    greenshift = t_greenshift;
                    blueshift = t_blueshift;
                    redbits = t_redbits;
                    greenbits = t_greenbits;
                    bluebits = t_bluebits;
                    
                    uint4 r_scale = cmap_scale[redbits];
                    uint4 g_scale = cmap_scale[greenbits];
					uint4 b_scale = cmap_scale[bluebits];
					uint4 rmsk = (1 << redbits) - 1;
					uint4 gmsk = (1 << greenbits) - 1;
					uint4 bmsk = (1 << bluebits) - 1;
					for(int i = 0 ; i < gdk_visual_get_colormap_size(vis) ; i++)
					{
						defs[i].pixel = i << redshift & t_redmask
                        | i << greenshift & t_greenmask
                        | i << blueshift & t_bluemask;
						defs[i].red   = (i & rmsk) * r_scale;
						defs[i].green = (i & gmsk) * g_scale;
						defs[i].blue  = (i & bmsk) * b_scale;
					}
                    gdk_colors_store(cmap, defs, gdk_visual_get_colormap_size(vis));
                }
                    
                case GDK_VISUAL_GRAYSCALE:
                {
                    // Create a grayscale colormap with a linear ramp
                    cmap = gdk_colormap_new(vis, TRUE);
                    setupcolors();
                    GdkColor *t_colors;
                    /* UNCHECKED */ MCMemoryNewArray(ncolors, t_colors);
                    for (int i = 0 ; i < ncolors ; i++)
                    {
                        colors[i].red = colors[i].green = colors[i].blue = i * MAXUINT2 / ncolors;
                        t_colors[i].red = t_colors[i].green = t_colors[i].blue = i * MAXUINT2 / ncolors;
                        t_colors[i].pixel = i;
                    }
                    gdk_colors_store(cmap, t_colors, ncolors);
                    MCMemoryDelete(t_colors);
                    break;
                }
                    
                case GDK_VISUAL_PSEUDO_COLOR:
                {
                    // Each stack uses its own colormap
                    cmap = gdk_colormap_new(vis, FALSE);
                    setupcolors();
                    MCuseprivatecmap = true;
                    break;
                }
            }
        }
    }

	if (MCvisualid == 0)
	{
        // If the screen is composited, we can expect alpha values to work
        if (gdk_screen_is_composited(t_screen))
        {
            // Get an RGBA visual to use
#ifdef STARTMSGS
			fprintf(stderr, "Composite window manager detected. Trying to use RGBA visual.\n");
#endif
            vis = gdk_screen_get_rgba_visual(t_screen);
            cmap = gdk_colormap_new(vis, FALSE);
        }
        else
        {
            // Get the default visual and colormap
            vis = gdk_screen_get_system_visual(t_screen);
            cmap = gdk_screen_get_system_colormap(t_screen);
        }
        
        // Create a 32-bit visual for internal use
        vis32 = gdk_visual_get_best_with_depth(32);
        cmap32 = gdk_colormap_new(vis32, FALSE);
        
		if (gdk_visual_get_visual_type(vis) == GDK_VISUAL_TRUE_COLOR)
		{
            gint t_redshift, t_greenshift, t_blueshift;
            gint t_redbits, t_greenbits, t_bluebits;
            gdk_visual_get_red_pixel_details(vis, NULL, &t_redshift, &t_redbits);
            gdk_visual_get_green_pixel_details(vis, NULL, &t_greenshift, &t_greenbits);
            gdk_visual_get_blue_pixel_details(vis, NULL, &t_blueshift, &t_bluebits);
            redshift = t_redshift;
            greenshift = t_greenshift;
            blueshift = t_blueshift;
            redbits = t_redbits;
            greenbits = t_greenbits;
            bluebits = t_bluebits;
		}
		else
		{
			setupcolors();
		}
	}
	
    // Temporarily create a window so we can get a GC for vis
    GdkWindowAttr gdkwa;
    gdkwa.event_mask = GDK_ALL_EVENTS_MASK & ~GDK_POINTER_MOTION_HINT_MASK;
    gdkwa.x = gdkwa.y = gdkwa.width = gdkwa.height = 8;
    gdkwa.visual = vis;
    gdkwa.colormap = cmap;
    gdkwa.wclass = GDK_INPUT_OUTPUT;
    gdkwa.window_type = GDK_WINDOW_TOPLEVEL;
    
    GdkWindow *w = gdk_window_new(gdk_screen_get_root_window(t_screen),
                                  &gdkwa,
                                  GDK_WA_X|GDK_WA_Y|GDK_WA_COLORMAP|GDK_WA_VISUAL);
    gc = gdk_gc_new(w);
    gdk_window_destroy(w);
    
    // Create the NULL window
    NULLWindow = gdk_window_new(gdk_screen_get_root_window(t_screen),
                                &gdkwa,
                                GDK_WA_X|GDK_WA_Y|GDK_WA_COLORMAP|GDK_WA_VISUAL);

    GdkColor t_color;
    t_color.pixel = 0;
    gdk_gc_set_exposures(gc, FALSE);
    gdk_gc_set_background(gc, &t_color);

	black_pixel.red = black_pixel.green = black_pixel.blue = 0;
	black_pixel.pixel = 0xff000000;
	white_pixel.red = white_pixel.green = white_pixel.blue = MAXUINT2;
	white_pixel.pixel = 0xffffffff;

	MCdpy = dpy;

    /*GdkPixmap *cdata = gdk_pixmap_new(getroot(), 16, 16, 1);
    GdkPixmap *cmask = gdk_pixmap_new(getroot(), 16, 16, 1);
    gdk_gc_set_foreground(gc1, &t_color);
    gdk_draw_rectangle(cdata, gc1, TRUE, 0, 0, 16, 16);
    gdk_draw_rectangle(cmask, gc1, TRUE, 0, 0, 16, 16);
    t_color.pixel = 1;
    gdk_gc_set_foreground(gc1, &t_color);*/
    
    MCColor c;
    c.red = c.green = c.blue = 0x0;
    
    for (uint32_t i = 0; i < PI_NCURSORS; i++)
        MCcursors[i] = nil;
    
    //g_object_unref(cdata);
    //g_object_unref(cmask);
    
	MConecolor.red = MConecolor.green = MConecolor.blue = 0xFFFF;
	MConecolor.pixel = 1;
	MCselectioncolor = MCpencolor = black_pixel;
	alloccolor(MCselectioncolor);
	alloccolor(MCpencolor);
	MCbrushcolor = white_pixel;
	alloccolor(MCbrushcolor);
	alloccolor(MChilitecolor);
	MCaccentcolor = MChilitecolor;
	alloccolor(MCaccentcolor);
	gray_pixel.red = gray_pixel.green = gray_pixel.blue = 0x8080;
	alloccolor(gray_pixel);

	background_pixel.red = background_pixel.green = background_pixel.blue = 0xdcdc;
	alloccolor(background_pixel);
	if (MCcurtheme && MCcurtheme->getthemeid() == LF_NATIVEGTK)
		MCcurtheme->load();
	opened = True;
	selectiontext = NULL;
	int2 x, y;
	querymouse(x, y);

	if (MCmodifierstate & 0x02 << MCextendkey)
		MCextendkey = 5; // disable bogus numlock key binding on some SPARCs
	MCwbr.y = MCwbr.x = 0;
	MCwbr.width = getwidth();
	MCwbr.height = getheight();
	
	m_has_native_theme = m_has_gtk = initialise_weak_link_gtk() != 0;
	
	if (m_has_native_theme)
	{
		m_has_native_color_dialogs = initialise_weak_link_gtk_color_dialog() != 0;
		m_has_native_file_dialogs = initialise_weak_link_gtk_file_dialog() != 0;
		m_has_native_print_dialogs = initialise_weak_link_gtk_print_dialog() != 0;
	}

    // If we have GTK, we can make use of the GTK IME support
    if (m_has_gtk)
    {
        m_im_context = gtk_im_multicontext_new();
        
        // Set up the signals for the IM context
        g_signal_connect(m_im_context, "commit", G_CALLBACK(&on_commit), this);
        g_signal_connect(m_im_context, "delete-surrounding", G_CALLBACK(&on_delete_surrounding), this);
        g_signal_connect(m_im_context, "preedit-changed", G_CALLBACK(&on_preedit_changed), this);
        g_signal_connect(m_im_context, "preedit-end", G_CALLBACK(&on_preedit_end), this);
        g_signal_connect(m_im_context, "preedit-start", G_CALLBACK(&on_preedit_start), this);
        g_signal_connect(m_im_context, "retrieve-surrounding", G_CALLBACK(&on_retrieve_surrounding), this);
    }
    
	/*MCXVideo = false ;
	if ( initialise_weak_link_libxv () != 0 ) 
	{
		XvAdaptorInfo	*ai;
		unsigned int	p_num_adaptors;
		int ret ;
		ret = XvQueryAdaptors(dpy, DefaultRootWindow(dpy), &p_num_adaptors, &ai);
		
		MCXVideo = (( ret == Success ) && ( p_num_adaptors >  0 )) ;
	}
    */
		
	if ( initialise_weak_link_gnome_vfs() != 0 )
	{
		initialise_weak_link_glib();
		MCuselibgnome = initialise_weak_link_libgnome();
		gnome_vfs_init();
	}
	
	// Create the various Transfer data stores....
	m_DND_store = new MCGdkTransferStore(dpy);
	m_Clipboard_store = new MCGdkTransferStore(dpy);
	m_Selection_store = new MCGdkTransferStore(dpy);

	return True; 
}

// Defined in xans.cpp
extern void gtk_file_tidy_up ( void );



// Returns an XAtom with the given name ;
Atom  MCScreenDC::make_atom ( char * p_atom_name ) 
{
	return gdk_atom_intern(p_atom_name, FALSE);
}

//XDND
void shutdown_xdnd(void) ;

Boolean MCScreenDC::close(Boolean force)
{
	// TODO - We may need to do clipboard persistance here
	
	destroybackdrop();
    
    gdk_display_flush(dpy);
    g_object_unref(gc);

	//XDND
	shutdown_xdnd();
	
    gdk_display_close(dpy);
	
	delete (char *)selectiontext.getstring();
	opened = False;
	
	gtk_file_tidy_up () ;

	
	delete MCimagecache ;
	
	return True;
}

MCNameRef MCScreenDC::getdisplayname()
{
	return displayname;
}


uint2 MCScreenDC::getrealdepth(void)
{
	return vis -> depth ;
}



uint2 MCScreenDC::getdepth(void)
{
	if (vis -> depth < 24)
		return 32;
	
	return ( vis -> depth ) ;
}

void MCScreenDC::grabpointer(Window w)
{
    gdk_pointer_grab(w, False,
                     GdkEventMask(GDK_POINTER_MOTION_MASK|GDK_BUTTON_PRESS_MASK|GDK_BUTTON_RELEASE_MASK),
                     NULL, NULL, MCeventtime);
}

void MCScreenDC::ungrabpointer()
{
	gdk_display_pointer_ungrab(dpy, MCeventtime);
}

// IM-2014-01-29: [[ HiDPI ]] Placeholder method for Linux HiDPI support
uint16_t MCScreenDC::platform_getwidth(void)
{
	return device_getwidth();
}

uint16_t MCScreenDC::device_getwidth(void)
{
	return gdk_screen_get_width(getscreen());
}

// IM-2014-01-29: [[ HiDPI ]] Placeholder method for Linux HiDPI support
uint16_t MCScreenDC::platform_getheight(void)
{
	return device_getheight();
}

uint16_t MCScreenDC::device_getheight(void)
{
	return gdk_screen_get_height(getscreen());
}

uint2 MCScreenDC::getwidthmm()
{
	return gdk_screen_get_width_mm(getscreen());
}

uint2 MCScreenDC::getheightmm()
{
	return gdk_screen_get_height_mm(getscreen());
}

// MW-2005-09-24: We shouldn't be accessing the display structure like this
//   so use the XMaxRequestSize() call instead
uint2 MCScreenDC::getmaxpoints()
{
	return MCU_min(x11::XMaxRequestSize(x11::gdk_x11_display_get_xdisplay(dpy)) - REQUEST_SIZE, MAX_POINTS);
}

uint2 MCScreenDC::getvclass()
{
	switch (gdk_visual_get_visual_type(vis))
    {
        case GDK_VISUAL_STATIC_GRAY:
            return StaticGray;
            
        case GDK_VISUAL_GRAYSCALE:
            return GrayScale;
            
        case GDK_VISUAL_STATIC_COLOR:
            return StaticColor;
            
        case GDK_VISUAL_PSEUDO_COLOR:
            return PseudoColor;
            
        case GDK_VISUAL_TRUE_COLOR:
            return TrueColor;
            
        case GDK_VISUAL_DIRECT_COLOR:
            return DirectColor;
            
        default:
            MCAssert(false);
            return 0;
    }
}

void MCScreenDC::openwindow(Window window, Boolean override)
{
	MCStack *target = MCdispatcher->findstackd(window);
    gdk_window_show(window);
	MCstacks -> enableformodal(window, False);
}

void MCScreenDC::closewindow(Window window)
{
	MCStack *target = MCdispatcher->findstackd(window);
	MCstacks -> enableformodal(window, True);
    gdk_window_hide(window);
}

void MCScreenDC::destroywindow(Window &window)
{
	gdk_window_destroy(window);
	window = DNULL;
}

void MCScreenDC::raisewindow(Window window)
{
	gdk_window_raise(window);
}

void MCScreenDC::iconifywindow(Window window)

{
	gdk_window_iconify(window);
}

void MCScreenDC::uniconifywindow(Window window)
{
	gdk_window_deiconify(window);
}

void MCScreenDC::setname(Window window, MCStringRef newname)
{
	MCAutoStringRefAsUTF8String t_newname_utf8;
	/* UNCHECKED */ t_newname_utf8 . Lock(newname);
	
	gdk_window_set_title(window, *t_newname_utf8);
}

void MCScreenDC::setcmap(MCStack *sptr)
{
	gdk_drawable_set_colormap(sptr->getw(), getcmap());
}

void MCScreenDC::sync(Window w)
{
	gdk_display_sync(dpy);
}

void MCScreenDC::flush(Window w)
{
	gdk_display_flush(dpy);
}

void MCScreenDC::beep()
{
	bool t_use_internal = false ; 
	if ( m_sound_internal != NULL)
		if ( strcmp(m_sound_internal, "internal") == 0 )
			t_use_internal = true ;
	gdk_beep();
}

void MCScreenDC::setinputfocus(Window window)
{
	gdk_window_focus(window, MCeventtime);
}

void MCScreenDC::freepixmap(Pixmap &pixmap)
{
	if (pixmap != DNULL)
	{
		g_object_unref(pixmap);
		pixmap = DNULL;
	}
}

Pixmap MCScreenDC::createpixmap(uint2 width, uint2 height,
                                uint2 depth, Boolean purge)
{
	if (depth == 0 || depth == 32)
	{
		if (gdk_visual_get_depth(vis) == 24)
			depth = 24;
		else
			depth = 32;
	}
	
    GdkPixmap *pm = gdk_pixmap_new(getroot(), width, height, depth);
	assert ( pm != DNULL ) ;
	
	return pm;
}

// IM-2014-01-29: [[ HiDPI ]] Placeholder method for Linux HiDPI support
bool MCScreenDC::platform_getwindowgeometry(Window w, MCRectangle &r_rect)
{
	return device_getwindowgeometry(w, r_rect);
}

bool MCScreenDC::device_getwindowgeometry(Window w, MCRectangle &drect)
{
	Window root, child;
	gint x, y;
	gint width, height;
    
    gdk_window_get_geometry(w, NULL, NULL, &width, &height, NULL);
    gdk_window_get_origin(w, &x, &y);
    
	MCU_set_rect(drect, x, y, width, height);
	return true;
}


Boolean MCScreenDC::getpixmapgeometry(Pixmap p, uint2 &w, uint2 &h, uint2 &d)
{
    gint width, height;
    gdk_pixmap_get_size(p, &width, &height);
    
    w = width;
    h = height;
    d = gdk_drawable_get_depth(p);
    
	return True;
}

void MCScreenDC::setgraphicsexposures(Boolean on, MCStack *sptr)
{
	gdk_gc_set_exposures(gc, TRUE);
}

GdkFunction MCScreenDC::XOpToGdkOp(int op)
{
    switch (op)
    {
        case GXcopy:
            return GDK_COPY;
            
        case GXinvert:
            return GDK_INVERT;
            
        case GXxor:
            return GDK_XOR;
            
        case GXclear:
            return GDK_CLEAR;
            
        case GXand:
            return GDK_AND;
            
        case GXandReverse:
            return GDK_AND_REVERSE;
            
        case GXandInverted:
            return GDK_AND_INVERT;
            
        case GXnoop:
            return GDK_NOOP;
            
        case GXor:
            return GDK_OR;
            
        case GXequiv:
            return GDK_EQUIV;
            
        case GXorReverse:
            return GDK_OR_REVERSE;
            
        case GXcopyInverted:
            return GDK_COPY_INVERT;
            
        case GXorInverted:
            return GDK_OR_INVERT;
            
        case GXnand:
            return GDK_NAND;
            
        case GXnor:
            return GDK_NOR;
            
        case GXset:
            return GDK_SET;
    }
    
    MCAssert(false);
    return GDK_COPY;
}

void MCScreenDC::copyarea(Drawable s, Drawable d, int2 depth,
                          int2 sx, int2 sy,  uint2 sw, uint2 sh, int2 dx,
                          int2 dy, uint4 rop)
{
	if (s == nil || d == nil)
		return;
	
    GdkGC *t_gc;
    t_gc = gdk_gc_new(d);
    
    assert(rop <= GXset);
    
    if (rop != GXcopy)
        gdk_gc_set_function(t_gc, XOpToGdkOp(rop));
    
    gdk_draw_drawable(d, t_gc, s, sx, sy, dx, dy, sw, sh);
    
    if (rop != GXcopy)
        gdk_gc_set_function(t_gc, GDK_COPY);

    g_object_unref(t_gc);
}

MCBitmap *MCScreenDC::createimage(uint16_t depth, uint16_t width, uint16_t height, bool set, uint8_t value)
{
    // NOTE:
    //  The specified depth is completely ignored and a 32-bit RGBA image is
    //  always created. GdkPixbuf doesn't work well with 1-bit images.
    
    // Create a new bitmap
    GdkPixbuf *t_image;
    t_image = gdk_pixbuf_new(GDK_COLORSPACE_RGB, TRUE, 8, width, height);
    
    if (set && t_image != nil)
        memset(gdk_pixbuf_get_pixels(t_image), value, gdk_pixbuf_get_byte_length(t_image));
    
    return (MCBitmap*)t_image;
}

void MCScreenDC::destroyimage(MCBitmap *image)
{
    g_object_unref(image);
}

void MCScreenDC::putimage(Drawable d, MCBitmap *source, int2 sx, int2 sy,
                          int2 dx, int2 dy, uint2 w, uint2 h)
{
	if (d == nil)
		return;

    // Temporary GC for drawing
    GdkGC *t_gc = gdk_gc_new(d);
    
    gdk_draw_pixbuf(d, t_gc, (GdkPixbuf*)source, sx, sy, dx, dy, w, h, GDK_RGB_DITHER_MAX, 0, 0);
    g_object_unref(t_gc);
}

MCBitmap *MCScreenDC::getimage(Drawable d, int2 x, int2 y, uint2 w, uint2 h)
{
	GdkPixbuf *t_image;
    t_image = gdk_pixbuf_get_from_drawable(NULL, d, NULL, x, y, 0, 0, w, h);
    return (MCBitmap*)t_image;
}

void MCScreenDC::flipimage(MCBitmap *image, int2 byte_order, int2 bit_order)
{
    // Not needed
}

#ifdef OLD_GRAPHICS
MCBitmap *MCScreenDC::regiontomask(MCRegionRef r, int32_t w, int32_t h)
{
	Pixmap t_image;
	t_image = createpixmap(w, h, 1, False);

	XSetForeground(dpy, gc1, 0);
	XFillRectangle(dpy, t_image, gc1, 0, 0, w, h);

	XSetRegion(dpy, gc1, (Region)r);

	XSetForeground(dpy, gc1, 1);
	XFillRectangle(dpy, t_image, gc1, 0, 0, w, h);

	XSetClipMask(dpy, gc1, None);

	MCBitmap *t_bitmap;
	t_bitmap = getimage(t_image, 0, 0, w, h, False);

	freepixmap(t_image);

	return t_bitmap;
}
#endif

void MCScreenDC::setfunction(uint4 rop)
{
	if (rop < 0x10)
        gdk_gc_set_function(getgc(), XOpToGdkOp(rop));
}

uint4 MCScreenDC::dtouint4(Drawable d)
{
	// Return the XID
    return x11::gdk_x11_drawable_get_xid(d);
}

Boolean MCScreenDC::uint4towindow(uint4 id, Window &w)
{
    // Look up the XID in GDK's window table
    w = x11::gdk_x11_window_lookup_for_display(dpy, id);
	return True;
}

void MCScreenDC::getbeep(uint4 which, int4& r_value)
{
    // There doesn't seem to be a way to do this with GDK...
    x11::XKeyboardState values;
    x11::XGetKeyboardControl(x11::gdk_x11_display_get_xdisplay(dpy), &values);
	switch (which)
	{
	case P_BEEP_LOUDNESS:
		r_value = values.bell_percent;
		break;
	case P_BEEP_PITCH:
		r_value = values.bell_pitch;
		break;
	case P_BEEP_DURATION:
		r_value = values.bell_duration;
		break;
	}
}


void MCScreenDC::setbeep(uint4 which, int4 beep)
{
	// There doesn't seem to be a way to do this with GDK...
    x11::XKeyboardControl control;
	switch (which)
	{
	case P_BEEP_LOUDNESS:
		beep = MCU_min(beep, 100);
		control.bell_percent = beep;
        x11::XChangeKeyboardControl(x11::gdk_x11_display_get_xdisplay(dpy), KBBellPercent, &control);
		break;
	case P_BEEP_PITCH:
		control.bell_pitch = beep;
		x11::XChangeKeyboardControl(x11::gdk_x11_display_get_xdisplay(dpy), KBBellPitch, &control);
		break;
	case P_BEEP_DURATION:
		control.bell_duration = beep;
		x11::XChangeKeyboardControl(x11::gdk_x11_display_get_xdisplay(dpy), KBBellDuration, &control);

		break;
	}
}

MCNameRef MCScreenDC::getvendorname(void)
{
	return vendorname;
}

uint2 MCScreenDC::getpad()
{
	// No longer seems to be necessary
    return 32;
}

Window MCScreenDC::getroot()
{
	return gdk_screen_get_root_window(gdk_display_get_default_screen(dpy));
}

MCImageBitmap *MCScreenDC::snapshot(MCRectangle &r, uint4 window, MCStringRef displayname, MCPoint *size)
{
	GdkDisplay* t_display;
    GdkScreen* t_screen;
    GdkWindow* t_root;
    
    // Are we connecting to a different display?
    if (displayname != nil)
    {
        // Create a new connection and get the corresponding screen and root
        MCAutoStringRefAsSysString t_displayname;
        t_displayname.Lock(displayname);
        
        if ((t_display = gdk_display_open(*t_displayname)) == NULL)
        {
            // Could not open the requested display
            return NULL;
        }
        
        t_screen = gdk_display_get_default_screen(t_display);
        t_root = gdk_screen_get_root_window(t_screen);
    }
    else
    {
        // Use the current connection
        t_display = dpy;
        t_screen = gdk_display_get_default_screen(t_display);
        t_root = gdk_screen_get_root_window(t_screen);
    }
    
    // Ensure that we are up-to-date with the window server
    gdk_display_sync(t_display);
    
    // Are we going to display a selection rectangle?
    if (window == 0 && r.x == -32768)
    {
        // Switch to a box drawing cursor and take control of the pointer
        GdkCursor *t_cursor = gdk_cursor_new(GDK_PLUS);
        if (gdk_pointer_grab(t_root, False,
                             GdkEventMask(GDK_POINTER_MOTION_MASK|GDK_BUTTON_PRESS_MASK|GDK_BUTTON_RELEASE_MASK),
                             NULL, t_cursor, GDK_CURRENT_TIME) != GDK_GRAB_SUCCESS)
        {
            // Could not grab the pointer
            return NULL;
        }
        
        // Prepare for drawing the selection rectangle
        MCRectangle t_rect;
        GdkColor t_color;
        t_color.pixel = ~0;
        GdkGC *t_gc = gdk_gc_new(t_root);
        gdk_gc_set_function(t_gc, GDK_XOR);
        gdk_gc_set_foreground(t_gc, &t_color);
        gdk_gc_set_subwindow(t_gc, GDK_INCLUDE_INFERIORS);
        int16_t t_start_x = 0;
        int16_t t_start_y = 0;
        bool t_drawing = false;
        bool t_done = false;
        
        // Minature event loop for handling mouse and key events while selecting
        while (!t_done)
        {
            // Get the next event
            GdkEvent *t_event;
            t_event = gdk_event_get();
            
            // Various type casts of the event structure
            GdkEventKey *t_event_key = (GdkEventKey*)t_event;
            GdkEventMotion *t_event_motion = (GdkEventMotion*)t_event;
            GdkEventButton *t_event_button = (GdkEventButton*)t_event;
            
            // What is the event?
            switch (t_event->type)
            {
                case GDK_EXPOSE:
                    // Put the event back on the queue and do an expose
                    gdk_event_put(t_event);
                    MCscreen->expose();
                    break;
                    
                case GDK_KEY_PRESS:
                    MCeventtime = gdk_event_get_time(t_event);
                    if (t_event_key->keyval == GDK_KEY_Escape)
                    {
                        if (t_drawing)
                        {
                            // Draw the selection rectangle and release the server
                            gdk_draw_rectangle(t_root, t_gc, FALSE, t_rect.x, t_rect.y, t_rect.width - 1, t_rect.height - 1);
                            x11::gdk_x11_ungrab_server();
                        }
                        
                        // End the selection
                        t_done = true;
                    }
                    break;
                    
                case GDK_MOTION_NOTIFY:
                    MCeventtime = gdk_event_get_time(t_event);
                    if (t_drawing)
                    {
                        // Update the selection rectangle
                        gdk_draw_rectangle(t_root, t_gc, FALSE, t_rect.x, t_rect.y, t_rect.width - 1, t_rect.height - 1);
                        t_rect = MCU_compute_rect(t_start_x, t_start_y, t_event_motion->x, t_event_motion->y);
                        gdk_draw_rectangle(t_root, t_gc, FALSE, t_rect.x, t_rect.y, t_rect.width - 1, t_rect.height - 1);
                    }
                    break;
                    
                case GDK_BUTTON_PRESS:
                    x11::gdk_x11_grab_server();
                    MCeventtime = gdk_event_get_time(t_event);
                    t_start_x = t_event_button->x;
                    t_start_y = t_event_button->y;
                    t_rect = MCU_compute_rect(t_start_x, t_start_y, t_start_x, t_start_y);
                    gdk_draw_rectangle(t_root, t_gc, FALSE, t_rect.x, t_rect.y, t_rect.width - 1, t_rect.height - 1);
                    t_drawing = true;
                    
                case GDK_BUTTON_RELEASE:
                    MCeventtime = gdk_event_get_time(t_event);
                    setmods(t_event_button->state, 0, t_event_button->button, True);
                    gdk_draw_rectangle(t_root, t_gc, FALSE, t_rect.x, t_rect.y, t_rect.width - 1, t_rect.height - 1);
                    r = MCU_compute_rect(t_start_x, t_start_y, t_event_button->x, t_event_button->y);
                    if (r.width < 4 && r.height < 4)
                        r.width = r.height = 0;
                    x11::gdk_x11_ungrab_server();
                    t_done = true;
                    break;
            }
            
            // The event needs to be released
            gdk_event_free(t_event);
        }
        
        // Release the grabs and other resources that were acquired
        gdk_pointer_ungrab(GDK_CURRENT_TIME);
        gdk_cursor_unref(t_cursor);
        g_object_unref(t_gc);
        gdk_display_flush(t_display);
    }
    if (r.x == -32768)
    {
        r.x = r.y = 0;
    }
    if (window != 0 || r.width == 0 || r.height == 0)
    {
        int rx, ry, wx, wy;
        unsigned int kb;
        GdkWindow *t_child;
        if (window == 0)
        {
            // This is done using Xlib calls because there are no suitable
            // equivalents in GDK (it can only return windows beloning to this
            // application when mapping coordinates to a window).
            x11::Display* dpy;
            dpy = x11::gdk_x11_display_get_xdisplay(t_display);
            x11::Window root;
            root = x11::gdk_x11_drawable_get_xid(t_root);
            
            // Grab the server to prevent pointer movement during this operation
            x11::XGrabServer(dpy);
            
            // Get the window under the pointer
            x11::Window troot, child;
            x11::XQueryPointer(dpy, root, &troot, &child, &rx, &ry, &wx, &wy, &kb);
            
            // Warp the pointer to the coordinates specified by the user and get
            // the child window at that point
			int2 oldx = rx;
			int2 oldy = ry;
            x11::XWarpPointer(dpy, None, x11::gdk_x11_drawable_get_xid(getroot()), 0, 0, 0, 0, r.x, r.y);
            x11::XQueryPointer(dpy, root, &troot, &child, &rx, &ry, &wx, &wy, &kb);
			
            // If no child window, use the screen's root window instead
            if (child == None)
				child = troot;
            
            // If the control key is not held down, do the query again
            //
            // ??? Why is this here? I can see it being necessary in the case
            // that root and troot are not on the same screen but why does it
            // depend on whether the control key is held down...?
			if (!(MCmodifierstate & MS_CONTROL))
			{
                x11::Window oldchild = child;
                x11::XQueryPointer(dpy, child, &troot, &child, &rx, &ry, &wx, &wy, &kb);
				if (child == None)
					child = oldchild;
			}
            
            // Convert the X11 window to a GDK window
            t_child = x11::gdk_x11_window_foreign_new_for_display(t_display, child);
            
            // Restore the pointer location and ungrab the server
            x11::XWarpPointer(dpy, None, x11::gdk_x11_drawable_get_xid(getroot()), 0, 0, 0, 0, oldx, oldy);
            x11::XUngrabServer(dpy);
        }
        else
        {
            // Convert the X11 window to a GDK window
            t_child = x11::gdk_x11_window_foreign_new_for_display(t_display, window);
        }
        
        // Get the position and dimensions of the window
        gint x, y;
        unsigned int w, h;
        w = gdk_window_get_width(t_child);
        h = gdk_window_get_height(t_child);
        gdk_window_get_origin(t_child, &x, &y);
        
        // Are we wanting the whole window or just a specified rectangle?
        if (r.width == 0 || r.height == 0)
        {
            // Whole window
            MCU_set_rect(r, x, y, w, h);
            r = MCU_clip_rect(r, 0, 0, gdk_screen_get_width(t_screen), gdk_screen_get_height(t_screen));
        }
        else
        {
            // Rectangle within window
            r.x += x;
            r.y += y;
        }
        
        // Release the reference to the child window that we created
        g_object_unref(t_child);
    }
    
    // Clip to the device boundaries
    r = MCU_clip_rect(r, 0, 0, device_getwidth(), device_getheight());
    
    // Nothing more to do if the rectangle is degenerate
    if (r.width == 0 || r.height == 0)
        return NULL;
    
    // Get the snapshot from the root window
    GdkPixbuf *t_image;
    t_image = gdk_pixbuf_get_from_drawable(NULL, t_root, NULL, r.x, r.y, 0, 0, r.width, r.height);
    
    // Abort if the pixbuf could not be captured
    if (t_image == NULL)
        return NULL;
    
    // Close the connection to the display
    if (displayname != nil)
    {
        gdk_display_close(t_display);
    }
    
    // Turn the GDK pixbuf into an engine bitmap
    MCImageBitmap *t_bitmap = nil;
    /* UNCHECKED */ MCImageBitmapCreateWithGdkPixbuf(t_image, t_bitmap);
    g_object_unref(t_image);
    
    // Do any scaling that is required to satisfy the specified size
	if (size != nil && 
		(size -> x != t_bitmap -> width || size -> y != t_bitmap -> height))
	{
		MCImageBitmap *t_new_bitmap;
		MCImageScaleBitmap(t_bitmap, size -> x, size -> y, INTERPOLATION_BILINEAR, t_new_bitmap);
		MCImageFreeBitmap(t_bitmap);
		t_bitmap = t_new_bitmap;
	}

	return t_bitmap;
}


void MCScreenDC::hidebackdrop(bool p_hide)
{
	if (!MChidebackdrop)
		return;

	if (!backdrop_active && !backdrop_hard)
		return;
	
	if ( backdrop == DNULL)
		return ;

	if ( p_hide )
	{
		gdk_window_hide(backdrop);
		MCstacks -> refresh() ;
	}
	else
	{
		gdk_window_fullscreen(backdrop);
        gdk_window_show_unraised(backdrop);
	}
}


void MCScreenDC::createbackdrop_window(void)
{
	GdkWindowAttr gdkwa;
    gdkwa.event_mask = GDK_BUTTON_PRESS_MASK | GDK_BUTTON_RELEASE_MASK | GDK_FOCUS_CHANGE_MASK
        | GDK_POINTER_MOTION_MASK | GDK_ENTER_NOTIFY_MASK | GDK_LEAVE_NOTIFY_MASK | GDK_EXPOSURE_MASK;
    gdkwa.x = gdkwa.y = 0;
    gdkwa.width = gdkwa.height = 0;
    gdkwa.wclass = GDK_INPUT_OUTPUT;
    gdkwa.visual = getvisual();
    gdkwa.colormap = getcmap();
    gdkwa.window_type = GDK_WINDOW_TOPLEVEL;
    
    backdrop = gdk_window_new(NULL, &gdkwa, GDK_WA_COLORMAP|GDK_WA_VISUAL);
}


void MCScreenDC::enablebackdrop(bool p_hard)
{

	bool t_error;
	t_error = false;
	
	if (p_hard && backdrop_hard)
		return;
		
	if (!p_hard && backdrop_active)
		return;
	
	if (p_hard)
		backdrop_hard = true;
	else
		backdrop_active = True;
	
	t_error = ( backdrop == DNULL) ;
	
	if (!t_error)	
	{
		gdk_window_fullscreen(backdrop);
        gdk_window_show_unraised(backdrop);
		MCstacks -> refresh();
	}
	else
	{
		backdrop_active = False;
		MCstacks -> refresh();
		//finalisebackdrop();
	}
}

void MCScreenDC::disablebackdrop(bool p_hard)
{	
	if (!backdrop_hard && p_hard)
		return;

	if (!backdrop_active && !p_hard)
		return;

	if (p_hard)
		backdrop_hard = false;
	else
		backdrop_active = False;

	if (!backdrop_active && !backdrop_hard)
	{
		if ( backdrop != DNULL)
			gdk_window_hide(backdrop);
		MCstacks -> refresh();
	}
	
}



void MCScreenDC::configurebackdrop(const MCColor& p_colour, MCPatternRef p_pattern, MCImage *p_badge)
{
	// IM-2014-04-15: [[ Bug 11603 ]] Convert pattern to Pixmap for use with XSetWindowAttributes structure
	freepixmap(m_backdrop_pixmap);
	
	if (p_pattern != nil)
		/* UNCHECKED */ MCPatternToX11Pixmap(p_pattern, m_backdrop_pixmap);
		
	if ( backdrop == DNULL ) 
		createbackdrop_window();

    // MAYBE
    if (m_backdrop_pixmap == nil)
    {
        backdropcolor = p_colour;
        alloccolor(backdropcolor);
    }
	else
		backdropcolor.pixel = 0;
	

	XSetWindowAttributes xswa;
	unsigned long xswamask = CWBorderPixel | CWColormap;
	xswa.border_pixel = 0;
	xswa.colormap = cmap ;

	if (m_backdrop_pixmap != DNULL)
	{
		xswamask |= CWBackPixmap;
		xswa.background_pixmap = m_backdrop_pixmap;
	}
	else
	{
		xswamask |= CWBackPixel;
		xswa.background_pixel = backdropcolor.pixel;
	}

	if (backdrop != DNULL)
	{
		XChangeWindowAttributes(dpy, backdrop, xswamask, &xswa);
		XClearWindow(dpy, backdrop);
	}
	
	MCstacks -> refresh();
}


void MCScreenDC::assignbackdrop(Window_mode p_mode, Window p_window)
{
	if ( p_mode <= WM_PALETTE && backdrop != DNULL )
		gdk_window_set_transient_for(p_window, backdrop);
}




void MCScreenDC::createbackdrop(MCStringRef color)
{
	if (m_backdrop_pixmap == DNULL &&
            parsecolor(color, backdropcolor))
        alloccolor(backdropcolor);
	else
		backdropcolor.pixel = 0;
	
	XSetWindowAttributes xswa;
	unsigned long xswamask = 0;
	if (m_backdrop_pixmap != DNULL)
	{
		xswamask |= CWBackPixmap;
		xswa.background_pixmap = m_backdrop_pixmap;
	}
	else
	{
		xswamask |= CWBackPixel;
		xswa.background_pixel = backdropcolor.pixel;
	}
	
	
	if (backdrop != DNULL)
	{
		XChangeWindowAttributes(dpy, backdrop, xswamask, &xswa);
		XClearWindow(dpy, backdrop);
		return;
	}
	
	
	xswamask |= CWBorderPixel | CWColormap | CWOverrideRedirect ;
	xswa.border_pixel = 0;
	xswa.colormap = cmap;
	xswa.override_redirect = True;
	//DH
	backdrop = XCreateWindow(dpy, RootWindow(dpy, vis->screen), 0, 0,
	                         device_getwidth(), device_getheight(), 0, vis->depth,
	                         InputOutput, vis->visual, xswamask, &xswa);
	
	XSelectInput(dpy, backdrop,  ButtonPressMask | ButtonReleaseMask
	             | EnterWindowMask | LeaveWindowMask | PointerMotionMask);
	
	
	XMapWindow(dpy, backdrop);
}


void MCScreenDC::destroybackdrop()
{
	if (backdrop != DNULL)
	{
		gdk_window_hide(backdrop);
        gdk_window_destroy(backdrop);
		backdrop = DNULL;
		backdropcolor.pixel = 0;
	}
	
	freepixmap(m_backdrop_pixmap);
}






Bool MCScreenDC::is_composite_wm ( int screen_id ) 
{
    return gdk_display_supports_composite(dpy);
}






<|MERGE_RESOLUTION|>--- conflicted
+++ resolved
@@ -65,12 +65,7 @@
 
 ////////////////////////////////////////////////////////////////////////////////
 
-<<<<<<< HEAD
 bool MCImageBitmapCreateWithGdkPixbuf(GdkPixbuf *p_image, MCImageBitmap *&r_bitmap);
-=======
-bool MCImageBitmapCreateWithXImage(XImage *p_image, MCImageBitmap *&r_bitmap);
-bool MCPatternToX11Pixmap(MCPatternRef p_pattern, Pixmap &r_pixmap);
->>>>>>> 8ff27a63
 
 ////////////////////////////////////////////////////////////////////////////////
 
@@ -1439,8 +1434,7 @@
 	
 }
 
-
-
+bool MCPatternToX11Pixmap(MCPatternRef p_pattern, Pixmap &r_pixmap);
 void MCScreenDC::configurebackdrop(const MCColor& p_colour, MCPatternRef p_pattern, MCImage *p_badge)
 {
 	// IM-2014-04-15: [[ Bug 11603 ]] Convert pattern to Pixmap for use with XSetWindowAttributes structure
@@ -1461,29 +1455,23 @@
 	else
 		backdropcolor.pixel = 0;
 	
-
-	XSetWindowAttributes xswa;
-	unsigned long xswamask = CWBorderPixel | CWColormap;
-	xswa.border_pixel = 0;
-	xswa.colormap = cmap ;
-
+    if (backdrop == DNULL)
+        return;
+    
 	if (m_backdrop_pixmap != DNULL)
 	{
-		xswamask |= CWBackPixmap;
-		xswa.background_pixmap = m_backdrop_pixmap;
+		gdk_window_set_back_pixmap(backdrop, m_backdrop_pixmap, FALSE);
 	}
 	else
 	{
-		xswamask |= CWBackPixel;
-		xswa.background_pixel = backdropcolor.pixel;
-	}
-
-	if (backdrop != DNULL)
-	{
-		XChangeWindowAttributes(dpy, backdrop, xswamask, &xswa);
-		XClearWindow(dpy, backdrop);
-	}
-	
+		GdkColor t_colour;
+        t_colour.red = p_colour.red;
+        t_colour.green = p_colour.green;
+        t_colour.blue = p_colour.blue;
+        gdk_rgb_find_color(gdk_drawable_get_colormap(backdrop), &t_colour);
+        gdk_window_set_background(backdrop, &t_colour);
+	}
+
 	MCstacks -> refresh();
 }
 
@@ -1505,42 +1493,34 @@
 	else
 		backdropcolor.pixel = 0;
 	
-	XSetWindowAttributes xswa;
-	unsigned long xswamask = 0;
+    GdkWindowAttr t_wa;
+    t_wa.x = t_wa.y = 0;
+    t_wa.width = device_getwidth();
+    t_wa.height = device_getheight();
+    t_wa.wclass = GDK_INPUT_OUTPUT;
+    t_wa.visual = vis;
+    t_wa.window_type = GDK_WINDOW_TOPLEVEL;
+    t_wa.override_redirect = TRUE;
+    t_wa.event_mask = GDK_BUTTON_PRESS_MASK|GDK_BUTTON_RELEASE_MASK|GDK_ENTER_NOTIFY_MASK
+        |GDK_LEAVE_NOTIFY_MASK|GDK_POINTER_MOTION_MASK|GDK_EXPOSURE_MASK;
+    
+    backdrop = gdk_window_new(NULL, &t_wa, GDK_WA_X|GDK_WA_Y|GDK_WA_VISUAL);
+    
 	if (m_backdrop_pixmap != DNULL)
 	{
-		xswamask |= CWBackPixmap;
-		xswa.background_pixmap = m_backdrop_pixmap;
+		gdk_window_set_back_pixmap(backdrop, m_backdrop_pixmap, FALSE);
 	}
 	else
 	{
-		xswamask |= CWBackPixel;
-		xswa.background_pixel = backdropcolor.pixel;
-	}
-	
-	
-	if (backdrop != DNULL)
-	{
-		XChangeWindowAttributes(dpy, backdrop, xswamask, &xswa);
-		XClearWindow(dpy, backdrop);
-		return;
-	}
-	
-	
-	xswamask |= CWBorderPixel | CWColormap | CWOverrideRedirect ;
-	xswa.border_pixel = 0;
-	xswa.colormap = cmap;
-	xswa.override_redirect = True;
-	//DH
-	backdrop = XCreateWindow(dpy, RootWindow(dpy, vis->screen), 0, 0,
-	                         device_getwidth(), device_getheight(), 0, vis->depth,
-	                         InputOutput, vis->visual, xswamask, &xswa);
-	
-	XSelectInput(dpy, backdrop,  ButtonPressMask | ButtonReleaseMask
-	             | EnterWindowMask | LeaveWindowMask | PointerMotionMask);
-	
-	
-	XMapWindow(dpy, backdrop);
+		GdkColor t_colour;
+        t_colour.red = backdropcolor.red;
+        t_colour.green = backdropcolor.green;
+        t_colour.blue = backdropcolor.blue;
+        gdk_rgb_find_color(gdk_drawable_get_colormap(backdrop), &t_colour);
+        gdk_window_set_background(backdrop, &t_colour);
+	}
+    
+    gdk_window_show_unraised(backdrop);
 }
 
 
