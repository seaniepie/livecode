/* Copyright (C) 2003-2013 Runtime Revolution Ltd.

This file is part of LiveCode.

LiveCode is free software; you can redistribute it and/or modify it under
the terms of the GNU General Public License v3 as published by the Free
Software Foundation.

LiveCode is distributed in the hope that it will be useful, but WITHOUT ANY
WARRANTY; without even the implied warranty of MERCHANTABILITY or
FITNESS FOR A PARTICULAR PURPOSE.  See the GNU General Public License
for more details.

You should have received a copy of the GNU General Public License
along with LiveCode.  If not see <http://www.gnu.org/licenses/>.  */

//
// ScreenDC display specific functions
//

#include "lnxprefix.h"

#include "globdefs.h"
#include "filedefs.h"
#include "objdefs.h"
#include "parsedef.h"

#include "dispatch.h"
#include "image.h"
#include "stack.h"
#include "util.h"
#include "execpt.h"
#include "stacklst.h"

#include "sellst.h"

#include "globals.h"

#include "mctheme.h"

#include "lnxdc.h"
#include "lnximagecache.h"

#include <langinfo.h>
#include <fcntl.h>
#include <sys/shm.h>

#include <libgnomevfs/gnome-vfs.h>
#include <libgnomevfs/gnome-vfs-utils.h>

#include <X11/extensions/Xv.h>
#include <X11/extensions/Xvlib.h>

#undef STARTMSGS

#define REQUEST_SIZE 32   // size of request header for X calls
#define MAX_POINTS 8096U   // number of points in polygon
#define ICON_SIZE 48
#define XYCUTOFF 4        // plane based or packed pixel

////////////////////////////////////////////////////////////////////////////////

bool MCImageBitmapCreateWithXImage(XImage *p_image, MCImageBitmap *&r_bitmap);

////////////////////////////////////////////////////////////////////////////////

Display *MCdpy;

////////////////////////////////////////////////////////////////////////////////

extern "C" int initialise_weak_link_gobject(void);
extern "C" int initialise_weak_link_gdk(void);
extern "C" int initialise_weak_link_gtk(void);
extern "C" int initialise_weak_link_gtk_color_dialog(void);
extern "C" int initialise_weak_link_gtk_file_dialog(void);
extern "C" int initialise_weak_link_gtk_print_dialog(void);
extern "C" int initialise_weak_link_gnome_vfs ( void ) ;
extern "C" int initialise_weak_link_glib ( void ) ;
extern "C" int initialise_weak_link_libgnome ( void ) ;
extern "C" int initialise_weak_link_libgnome ( void ) ;
extern "C" int initialise_weak_link_libxv ( void ) ;

////////////////////////////////////////////////////////////////////////////////

static uint1 flip_table[] =
    {
        0x00, 0x80, 0x40, 0xC0, 0x20, 0xA0, 0x60, 0xE0,
        0x10, 0x90, 0x50, 0xD0, 0x30, 0xB0, 0x70, 0xF0,
        0x08, 0x88, 0x48, 0xC8, 0x28, 0xA8, 0x68, 0xE8,
        0x18, 0x98, 0x58, 0xD8, 0x38, 0xB8, 0x78, 0xF8,
        0x04, 0x84, 0x44, 0xC4, 0x24, 0xA4, 0x64, 0xE4,
        0x14, 0x94, 0x54, 0xD4, 0x34, 0xB4, 0x74, 0xF4,
        0x0C, 0x8C, 0x4C, 0xCC, 0x2C, 0xAC, 0x6C, 0xEC,
        0x1C, 0x9C, 0x5C, 0xDC, 0x3C, 0xBC, 0x7C, 0xFC,
        0x02, 0x82, 0x42, 0xC2, 0x22, 0xA2, 0x62, 0xE2,
        0x12, 0x92, 0x52, 0xD2, 0x32, 0xB2, 0x72, 0xF2,
        0x0A, 0x8A, 0x4A, 0xCA, 0x2A, 0xAA, 0x6A, 0xEA,
        0x1A, 0x9A, 0x5A, 0xDA, 0x3A, 0xBA, 0x7A, 0xFA,
        0x06, 0x86, 0x46, 0xC6, 0x26, 0xA6, 0x66, 0xE6,
        0x16, 0x96, 0x56, 0xD6, 0x36, 0xB6, 0x76, 0xF6,
        0x0E, 0x8E, 0x4E, 0xCE, 0x2E, 0xAE, 0x6E, 0xEE,

        0x1E, 0x9E, 0x5E, 0xDE, 0x3E, 0xBE, 0x7E, 0xFE,
        0x01, 0x81, 0x41, 0xC1, 0x21, 0xA1, 0x61, 0xE1,
        0x11, 0x91, 0x51, 0xD1, 0x31, 0xB1, 0x71, 0xF1,
        0x09, 0x89, 0x49, 0xC9, 0x29, 0xA9, 0x69, 0xE9,
        0x19, 0x99, 0x59, 0xD9, 0x39, 0xB9, 0x79, 0xF9,
        0x05, 0x85, 0x45, 0xC5, 0x25, 0xA5, 0x65, 0xE5,
        0x15, 0x95, 0x55, 0xD5, 0x35, 0xB5, 0x75, 0xF5,
        0x0D, 0x8D, 0x4D, 0xCD, 0x2D, 0xAD, 0x6D, 0xED,
        0x1D, 0x9D, 0x5D, 0xDD, 0x3D, 0xBD, 0x7D, 0xFD,
        0x03, 0x83, 0x43, 0xC3, 0x23, 0xA3, 0x63, 0xE3,
        0x13, 0x93, 0x53, 0xD3, 0x33, 0xB3, 0x73, 0xF3,
        0x0B, 0x8B, 0x4B, 0xCB, 0x2B, 0xAB, 0x6B, 0xEB,
        0x1B, 0x9B, 0x5B, 0xDB, 0x3B, 0xBB, 0x7B, 0xFB,
        0x07, 0x87, 0x47, 0xC7, 0x27, 0xA7, 0x67, 0xE7,
        0x17, 0x97, 0x57, 0xD7, 0x37, 0xB7, 0x77, 0xF7,
        0x0F, 0x8F, 0x4F, 0xCF, 0x2F, 0xAF, 0x6F, 0xEF,
        0x1F, 0x9F, 0x5F, 0xDF, 0x3F, 0xBF, 0x7F, 0xFF
    };

static uint4 cmap_scale[17] =
    {
        65535, 65535, 21845, 9362,
        4369,  2114,  1040,  516,
        257,   128,    64,   32,
        16,     8,     4,    2,   1
    };

<<<<<<< HEAD
void MCScreenDC::setstatus(MCStringRef status)
=======
////////////////////////////////////////////////////////////////////////////////

void MCScreenDC::setstatus(const char *status)
>>>>>>> 783dcc54
{
}

Boolean MCScreenDC::setdest(Drawable d, uint2 depth)
{
	dest = d;
	if (depth == 0)
		destdepth = getdepth();
	else
		destdepth = depth;
	return True;
}


//XDND
void init_xDnD(void);

Drawable MCScreenDC::getdest()
{
	return dest;
}

Boolean MCScreenDC::open()
{
	// Check to see if we are in a UTF8 locale
	// TS : Changed 2008-01-08 as a more relaible way of testing for UTF-8
	MCutf8 = (strcmp(nl_langinfo(CODESET), "UTF-8") == 0)	;
	
	MCimagecache = new MCXImageCache ;
	
	if ((dpy = XOpenDisplay(MCdisplayname)) == NULL)
	{
		fprintf(stderr, "%s: Can't open display %s\n",
		        MCStringGetCString(MCcmd), XDisplayName(MCdisplayname));
		return False;
	}
	fcntl(ConnectionNumber(dpy), F_SETFD, 1);
	/* UNCHECKED */ MCNameCreateWithCString(XDisplayName(MCdisplayname), displayname);
	{
		MCAutoStringRef t_vendor_string;
		/* UNCHECKED */ MCStringFormat(&t_vendor_string, "%s %d", ServerVendor(dpy), VendorRelease(dpy));
		MCNameCreate(*t_vendor_string, vendorname);
	}
	
#ifdef SYNCMODE
	XSynchronize(dpy, True);
	XSync ( dpy, False ) ;
#ifdef STARTMSGS
	fprintf(stderr, "Xserver sync on\n");
#endif
#endif
		
	//XDND - Need to set up the xDnD protocol so that we have access to the XdndAware atom.
	init_xDnD();

		
		
	XVisualInfo vis_template;
	int nitems;
	if (MCvisualid != 0)
	{
		vis_template.visualid = MCvisualid;
		vis_template.screen = DefaultScreen(dpy);
		vis = XGetVisualInfo(dpy, VisualIDMask | VisualScreenMask,
		                     &vis_template, &nitems);
		if (nitems != 1)
		{
			fprintf(stderr, "%s: Bad visual id %x\n", MCStringGetCString(MCcmd), MCvisualid);
			MCvisualid = 0;
		}
		else
		{
			int2 i;
			switch (vis->c_class)
			{
			case StaticGray:
			case StaticColor:
				cmap = XCreateColormap(dpy, getroot(), vis->visual, AllocNone);
				setupcolors();
				break;
			case TrueColor:
				cmap = XCreateColormap(dpy, getroot(), vis->visual, AllocNone);

				MCU_getshift(vis->red_mask, redshift, redbits);
				MCU_getshift(vis->green_mask, greenshift, greenbits);
				MCU_getshift(vis->blue_mask, blueshift, bluebits);
				break;
			case DirectColor:
				{
					XColor defs[256];
					cmap = XCreateColormap(dpy, getroot(), vis->visual, AllocAll);
					MCU_getshift(vis->red_mask, redshift, redbits);
					MCU_getshift(vis->green_mask, greenshift, greenbits);
					MCU_getshift(vis->blue_mask, blueshift, bluebits);
					uint4 r_scale = cmap_scale[redbits];

					uint4 g_scale = cmap_scale[greenbits];
					uint4 b_scale = cmap_scale[bluebits];
					uint4 rmsk = (1 << redbits) - 1;
					uint4 gmsk = (1 << greenbits) - 1;
					uint4 bmsk = (1 << bluebits) - 1;
					for( i = 0 ; i < vis->colormap_size ; i++)
					{
						defs[i].pixel = i << redshift & vis->red_mask
						                | i << greenshift & vis->green_mask
						                | i << blueshift & vis->blue_mask;
						defs[i].red   = (i & rmsk) * r_scale;
						defs[i].green = (i & gmsk) * g_scale;
						defs[i].blue  = (i & bmsk) * b_scale;

						defs[i].flags = DoRed | DoGreen | DoBlue;
					}
					XStoreColors(dpy, cmap, (XColor *)defs, vis->colormap_size);
				}
				break;
			case GrayScale:
				cmap = XCreateColormap(dpy, getroot(), vis->visual, AllocAll);
				setupcolors();
				for (i = 0 ; i < ncolors ; i++)
					colors[i].red = colors[i].green = colors[i].blue
					                                  = i * MAXUINT2 / ncolors;
				XStoreColors(dpy, cmap, (XColor *)colors, ncolors);
				break;
			case PseudoColor:
				cmap = XCreateColormap(dpy, getroot(), vis->visual, AllocNone);
				setupcolors();
				MCuseprivatecmap = True;
				break;
			}
		}
	}
	if (MCvisualid == 0)
	{
		vis_template.screen = DefaultScreen(dpy);
		
		has_composite_wm = is_composite_wm( 0 ) ;

		
		
		if ( has_composite_wm ) 
		{
#ifdef STARTMSGS			
			fprintf(stderr, "Composite window manager detected. Trying to use 32 bit windowing.\n");
#endif
			vis_template.depth = 32;
			vis = XGetVisualInfo(dpy, VisualScreenMask | VisualDepthMask,
			                     &vis_template, &nitems);
			
			
			cmap = XCreateColormap (dpy, getroot(), vis->visual, AllocNone);
		}
		else
		{
			vis_template.visualid = DefaultVisual(dpy, DefaultScreen(dpy))->visualid;
			vis = XGetVisualInfo(dpy, VisualScreenMask | VisualIDMask,
			                     &vis_template, &nitems);
			cmap = DefaultColormap(dpy, getscreen());
		}
		
	
		// Create our 32bit visual and colormap for internal use
		vis_template.depth = getdepth();
		
		vis_template.visualid = 0 ; 
		vis32 = XGetVisualInfo(dpy, VisualDepthMask, &vis_template, &nitems);
		cmap32 = XCreateColormap (dpy, getroot(), vis->visual, AllocNone);


		
		if (vis->c_class == TrueColor)
		{
			MCU_getshift(vis->red_mask, redshift, redbits);
			MCU_getshift(vis->green_mask, greenshift, greenbits);
			MCU_getshift(vis->blue_mask, blueshift, bluebits);
		}
		else
		{
			setupcolors();
		}
	}
	


	XSetWindowAttributes xswa;
	unsigned long xswamask = CWBorderPixel | CWColormap;
	xswa.border_pixel = 0;
	xswa.colormap = cmap; 
	
	

	// Creation of the "Native" depth GC
	Window w = XCreateWindow(dpy, RootWindow(dpy, vis->screen), 8, 8, 8, 8,
	                         0, MCscreen->getrealdepth(), InputOutput, vis->visual,
	                         xswamask, &xswa);
	
	gc = XCreateGC(dpy, w, 0, NULL);
	XDestroyWindow(dpy, w);

	NULLWindow = XCreateWindow(dpy, RootWindow(dpy, vis->screen), 8, 8, 8, 8,
	                         0, MCscreen->getrealdepth(), InputOutput, vis->visual,
	                         xswamask, &xswa);
	XSelectInput(dpy, NULLWindow,  ButtonPressMask | ButtonReleaseMask
	             | EnterWindowMask | LeaveWindowMask | PointerMotionMask
	             | KeyPressMask | KeyReleaseMask | ExposureMask
	             | FocusChangeMask | StructureNotifyMask | PropertyChangeMask);
	
	
	
	
	
	
	XSetGraphicsExposures(dpy, gc, False);
	XSetBackground(dpy, gc, 0);

	initatoms();

	black_pixel.red = black_pixel.green = black_pixel.blue = 0;
	black_pixel.pixel = 0xff000000;
	white_pixel.red = white_pixel.green = white_pixel.blue = MAXUINT2;
	white_pixel.pixel = 0xffffffff;

	MCdpy = dpy;

	Pixmap cdata = XCreatePixmap(dpy, getroot(), 16, 16, 1);
	Pixmap cmask = XCreatePixmap(dpy, getroot(), 16, 16, 1);
	XSetForeground(dpy, gc1, 0);
	XFillRectangle(dpy, cdata, gc1, 0, 0, 16, 16);

	XFillRectangle(dpy, cmask, gc1, 0, 0, 16, 16);
	XSetForeground(dpy, gc1, 1);
	MCColor c;
	c.red = c.green = c.blue = 0x0;
	for(uint32_t i = 0; i < PI_NCURSORS; i++)
		MCcursors[i] = nil;
	XFreePixmap(dpy, cdata);
	XFreePixmap(dpy, cmask);

	MConecolor.red = MConecolor.green = MConecolor.blue = 0xFFFF;
	MConecolor.pixel = 1;
	MCselectioncolor = MCpencolor = black_pixel;
	alloccolor(MCselectioncolor);
	alloccolor(MCpencolor);
	MCbrushcolor = white_pixel;
	alloccolor(MCbrushcolor);
	alloccolor(MChilitecolor);
	MCaccentcolor = MChilitecolor;
	alloccolor(MCaccentcolor);
	gray_pixel.red = gray_pixel.green = gray_pixel.blue = 0x8080;
	alloccolor(gray_pixel);

	background_pixel.red = background_pixel.green = background_pixel.blue = 0xdcdc;
	alloccolor(background_pixel);
	if (MCcurtheme && MCcurtheme->getthemeid() == LF_NATIVEGTK)
		MCcurtheme->load();
	opened = True;
	selectiontext = NULL;
	int2 x, y;
	querymouse(x, y);

	if (MCmodifierstate & 0x02 << MCextendkey)
		MCextendkey = 5; // disable bogus numlock key binding on some SPARCs
	MCwbr.y = MCwbr.x = 0;
	MCwbr.width = getwidth();
	MCwbr.height = getheight();
	
	m_has_native_theme =
		initialise_weak_link_gobject() != 0 &&
		initialise_weak_link_gdk() != 0 &&
		initialise_weak_link_gtk() != 0;
	
	if (m_has_native_theme)
	{
		m_has_native_color_dialogs = initialise_weak_link_gtk_color_dialog() != 0;
		m_has_native_file_dialogs = initialise_weak_link_gtk_file_dialog() != 0;
		m_has_native_print_dialogs = initialise_weak_link_gtk_print_dialog() != 0;
	}

	MCXVideo = false ;
	if ( initialise_weak_link_libxv () != 0 ) 
	{
		XvAdaptorInfo	*ai;
		unsigned int	p_num_adaptors;
		int ret ;
		ret = XvQueryAdaptors(dpy, DefaultRootWindow(dpy), &p_num_adaptors, &ai);
		
		MCXVideo = (( ret == Success ) && ( p_num_adaptors >  0 )) ;
		
	}
		
	if ( initialise_weak_link_gnome_vfs() != 0 )
	{
		initialise_weak_link_glib();
		MCuselibgnome = initialise_weak_link_libgnome();
		gnome_vfs_init();
	}
	
	// Create the various Transfer data stores....
	m_DND_store = new MCXTransferStore ( dpy ) ;
	m_Clipboard_store = new MCXTransferStore ( dpy ) ;
	m_Selection_store = new MCXTransferStore ( dpy ) ;

	return True; 
}

// Defined in xans.cpp
extern void gtk_file_tidy_up ( void );



// Returns an XAtom with the given name ;
Atom  MCScreenDC::make_atom ( char * p_atom_name ) 
{
	return ( XInternAtom ( dpy, p_atom_name, false ) );
}

//XDND
void shutdown_xdnd(void) ;

Boolean MCScreenDC::close(Boolean force)
{
	// TODO - We may need to do clipboard persistance here
	
	destroybackdrop();
	XFlush(dpy);
	
	XFreeGC ( dpy, gc ) ;
	XFreeGC ( dpy, gc1 ) ;
	
	// I.M. 12/01/09
	// We need to free all X server resources before closing
    XFreePixmap(dpy, graystipple);
	//XDND
	shutdown_xdnd();

	
	XCloseDisplay(dpy);
	delete (char *)selectiontext.getstring();
	opened = False;
	
	gtk_file_tidy_up () ;

	
	delete MCimagecache ;
	
	return True;
}

MCNameRef MCScreenDC::getdisplayname()
{
	return displayname;
}


uint2 MCScreenDC::getrealdepth(void)
{
	return vis -> depth ;
}



uint2 MCScreenDC::getdepth(void)
{
	if (vis -> depth < 24)
		return 32;
	
	return ( vis -> depth ) ;
}

void MCScreenDC::grabpointer(Window w)
{

	XGrabPointer(dpy, w, False,
	             PointerMotionMask | ButtonPressMask | ButtonReleaseMask,
	             GrabModeAsync, GrabModeAsync, None, None, MCeventtime);
}

void MCScreenDC::ungrabpointer()
{
	XUngrabPointer(dpy, MCeventtime);
}

uint16_t MCScreenDC::device_getwidth(void)
{
	return DisplayWidth(dpy, getscreen());
}

uint16_t MCScreenDC::device_getheight(void)
{
	return DisplayHeight(dpy, getscreen());
}

uint2 MCScreenDC::getwidthmm()
{
	return WidthMMOfScreen(ScreenOfDisplay(dpy, getscreen()));
}

uint2 MCScreenDC::getheightmm()
{
	return HeightMMOfScreen(ScreenOfDisplay(dpy, getscreen()));
}

// MW-2005-09-24: We shouldn't be accessing the display structure like this
//   so use the XMaxRequestSize() call instead
uint2 MCScreenDC::getmaxpoints()
{
	return MCU_min(XMaxRequestSize(dpy) - REQUEST_SIZE, MAX_POINTS);
}

uint2 MCScreenDC::getvclass()
{
	return vis->c_class;
}

void MCScreenDC::openwindow(Window window, Boolean override)
{
	MCStack *target = MCdispatcher->findstackd(window);
	XMapRaised(dpy, window);
	MCstacks -> enableformodal(window, False);
}

void MCScreenDC::closewindow(Window window)
{
	MCStack *target = MCdispatcher->findstackd(window);
	MCstacks -> enableformodal(window, True);
	XWithdrawWindow(dpy, window, getscreen());
}

void MCScreenDC::destroywindow(Window &window)
{
	XDestroyWindow(dpy, window);
	window = DNULL;
}

void MCScreenDC::raisewindow(Window window)
{
	XRaiseWindow(dpy, window);
}

void MCScreenDC::iconifywindow(Window window)

{
	XIconifyWindow(dpy, window, getscreen());
}

void MCScreenDC::uniconifywindow(Window window)
{
	XMapRaised(dpy, window);
}

void MCScreenDC::setname(Window window, MCStringRef newname)
{
	MCAutoStringRefAsUTF8String t_newname_utf8;
	/* UNCHECKED */ t_newname_utf8 . Lock(newname);
	
	XStoreName(dpy, window, *t_newname_utf8);
	XSetIconName(dpy, window, *t_newname_utf8);

	XChangeProperty(dpy, window, XInternAtom(dpy, "_NET_WM_NAME", false), XInternAtom(dpy, "UTF8_STRING", false), 8, PropModeReplace, (unsigned char *)*t_newname_utf8, strlen(*t_newname_utf8));
}

void MCScreenDC::setcmap(MCStack *sptr)
{
	XSetWindowColormap(dpy, sptr->getw(), getcmap());
}

void MCScreenDC::sync(Window w)
{
	XSync(dpy, False);
}

void MCScreenDC::flush(Window w)
{
	XFlush(dpy);
}

void MCScreenDC::beep()
{
	bool t_use_internal = false ; 
	if ( m_sound_internal != NULL)
		if ( strcmp(m_sound_internal, "internal") == 0 )
			t_use_internal = true ;
	XBell(dpy, 0);
}

void MCScreenDC::setinputfocus(Window window)
{
	XSetInputFocus(dpy, window, RevertToParent, MCeventtime);
}

void MCScreenDC::freepixmap(Pixmap &pixmap)
{
	if (pixmap != DNULL)
	{
		XFreePixmap(dpy, pixmap);

		pixmap = DNULL;
	}
}

Pixmap MCScreenDC::createpixmap(uint2 width, uint2 height,
                                uint2 depth, Boolean purge)
{
	if (depth == 0 || depth == 32)
	{
		if (vis -> depth == 24)
			depth = 24;
		else
			depth = 32;
	}
	
	Pixmap pm = XCreatePixmap(dpy, getroot(), width, height, depth);
	Window root;
	int x, y;
	unsigned int w, h, b, d;
	if (!XGetGeometry(dpy, pm, &root, &x, &y, &w, &h, &b, &d))
		pm = DNULL;

	assert ( pm != DNULL ) ;
	
	return pm;
}

bool MCScreenDC::device_getwindowgeometry(Window w, MCRectangle &drect)
{
	Window root, child;
	int x, y;
	unsigned int width, bwidth, height, depth;
	if (!XGetGeometry(dpy, w, &root, &x, &y, &width, &height, &bwidth, &depth))
		return false;
	XTranslateCoordinates(dpy, w, root, 0, 0, &x, &y, &child);
	MCU_set_rect(drect, x, y, width, height);
	return true;
}


Boolean MCScreenDC::getpixmapgeometry(Pixmap p, uint2 &w, uint2 &h, uint2 &d)
{
	Window root;
	int x, y;
	unsigned int width, bwidth, height, depth;
	
	Status t_status;
	t_status = XGetGeometry(dpy, p, &root, &x, &y, &width, &height, &bwidth, &depth);
	
	assert(t_status != 0);
	
	w = width;
	h = height;
	d = depth;
	
	return True;
}

void MCScreenDC::setgraphicsexposures(Boolean on, MCStack *sptr)
{
	XSetGraphicsExposures(dpy, gc, on);
}

void MCScreenDC::copyarea(Drawable s, Drawable d, int2 depth,
                          int2 sx, int2 sy,  uint2 sw, uint2 sh, int2 dx,
                          int2 dy, uint4 rop)
{
	if (s == nil || d == nil)
		return;
	
	GC t_gc ; 
	t_gc = XCreateGC( dpy, d, 0, NULL ) ;
	
	assert ( rop <= GXset) ;
	if (s == DNULL || d == DNULL)
		return;
	if (rop != GXcopy)
		XSetFunction(dpy, t_gc, rop);
	XCopyArea(dpy, s, d, t_gc, sx, sy, sw, sh, dx, dy);
	if (rop != GXcopy)
		XSetFunction(dpy, t_gc, GXcopy);
	
	XFreeGC ( dpy, t_gc ) ;
}

MCBitmap *MCScreenDC::createimage(uint2 depth, uint2 width, uint2 height,
                                  Boolean set
	                                  , uint1 value,
	                                  Boolean shm, Boolean forceZ)
{
	uint4 bytes = 0;
	MCBitmap *image = NULL;
	
	
	if (depth == 0 || depth == 32)
	{
		if (vis -> depth == 24)
			depth = 24;
		else
			depth = 32;
	}

	if (image == NULL)
	{
		if (forceZ || depth > XYCUTOFF)
			image = (MCBitmap *)XCreateImage(dpy, getvisual(), depth, ZPixmap, 0,
			                     NULL, width, height, getpad(), 0);
		else
			image = (MCBitmap *)XCreateImage(dpy, getvisual(), depth, XYPixmap, 0,
			                     NULL, width, height, getpad(), 0);
		
		assert(image != NULL);

		bytes = image->bytes_per_line * image->height;
		if (image->bits_per_pixel == 1)
			bytes *= image->depth;
		image->data = (char *)new uint1[bytes];
		image->obdata = NULL;
	}
	if (set && image != NULL )
		memset(image->data, value, bytes);

	assert(image != NULL);
	
	image->byte_order = MCswapbytes && depth > 1 ? LSBFirst : MSBFirst;
	image->bitmap_bit_order = MSBFirst;
	image->red_mask = image->green_mask = image->blue_mask
	    	                                  = depth == 1 || depth == getdepth() ? 0x00 : 0xFF;

	return image;
}

void MCScreenDC::destroyimage(MCBitmap *image)
{
	if (image->data != NULL)
	{
		delete image->data;
		image->data = NULL;
	}
	XDestroyImage((XImage *)image);
	image = NULL ;
}

void MCScreenDC::putimage(Drawable d, MCBitmap *source, int2 sx, int2 sy,
                          int2 dx, int2 dy, uint2 w, uint2 h)
{
	if (d == nil)
		return;

	GC t_gc;

	t_gc = XCreateGC(dpy, d, 0, NULL ) ;
	XPutImage(dpy, d, t_gc , (XImage *)source, sx, sy, dx, dy, w, h);
	XFreeGC(dpy, t_gc);
}

XImage *MCScreenDC::getimage(Drawable d, int2 x, int2 y,
                               uint2 w, uint2 h, Boolean shm)
{
	if (d == DNULL)
		d = getroot();
	XImage *b = XGetImage(dpy, d, x, y, w, h, AllPlanes, ZPixmap);

	assert ( b != NULL ) ;
	
	flipimage(b, MSBFirst, MSBFirst);
	
	return b;

}

void MCScreenDC::flipimage(XImage *image, int2 byte_order, int2 bit_order)
{
	if (image == NULL)
		return;
	if (image->depth == 1 && image->bitmap_bit_order != bit_order)
	{
		uint4 bytes = image->bytes_per_line * image->height;
		if (image->bits_per_pixel != image->depth)
			bytes *= image->depth / image->bits_per_pixel;
		uint1 *dptr = (uint1 *)image->data;
		while (bytes--)
		{
			*dptr = flip_table[*dptr];
			dptr++;
		}
		image->bitmap_bit_order = bit_order;
	}
	else
		if (image->byte_order == MCswapbytes)
		{
			Boolean oldswap = MCswapbytes;
			MCswapbytes = True;
			uint4 pixels = image->width * image->height;
			if (image->depth >= 24)
			{
				uint4 *sptr = (uint4 *)image->data;
				while (pixels--)
					swap_uint4(sptr++);
			}
			else
				if (image->depth > 8)
				{
					uint2 *sptr = (uint2 *)image->data;
					while (pixels--)
						swap_uint2(sptr++);
				}
			MCswapbytes = oldswap;
		}
}

#ifdef OLD_GRAPHICS
MCBitmap *MCScreenDC::regiontomask(MCRegionRef r, int32_t w, int32_t h)
{
	Pixmap t_image;
	t_image = createpixmap(w, h, 1, False);

	XSetForeground(dpy, gc1, 0);
	XFillRectangle(dpy, t_image, gc1, 0, 0, w, h);

	XSetRegion(dpy, gc1, (Region)r);

	XSetForeground(dpy, gc1, 1);
	XFillRectangle(dpy, t_image, gc1, 0, 0, w, h);

	XSetClipMask(dpy, gc1, None);

	MCBitmap *t_bitmap;
	t_bitmap = getimage(t_image, 0, 0, w, h, False);

	freepixmap(t_image);

	return t_bitmap;
}
#endif

void MCScreenDC::setfunction(uint4 rop)
{
	if (rop < 0x10)
		XSetFunction(dpy, getgc(), rop);
}

uint4 MCScreenDC::dtouint4(Drawable d)
{
	return d;
}

Boolean MCScreenDC::uint4towindow(uint4 id, Window &w)
{
	w = id;
	return True;
}

void MCScreenDC::getbeep(uint4 which, int4& r_value)
{
	XKeyboardState values;
	XGetKeyboardControl(dpy, &values);
	switch (which)
	{
	case P_BEEP_LOUDNESS:
		r_value = values.bell_percent;
		break;
	case P_BEEP_PITCH:
		r_value = values.bell_pitch;
		break;
	case P_BEEP_DURATION:
		r_value = values.bell_duration;
		break;
	}
}


void MCScreenDC::setbeep(uint4 which, int4 beep)
{
	XKeyboardControl control;
	switch (which)
	{
	case P_BEEP_LOUDNESS:
		beep = MCU_min(beep, 100);
		control.bell_percent = beep;
		XChangeKeyboardControl(dpy, KBBellPercent, &control);
		break;
	case P_BEEP_PITCH:
		control.bell_pitch = beep;
		XChangeKeyboardControl(dpy, KBBellPitch, &control);
		break;
	case P_BEEP_DURATION:
		control.bell_duration = beep;
		XChangeKeyboardControl(dpy, KBBellDuration, &control);

		break;
	}
}

MCNameRef MCScreenDC::getvendorname(void)
{
	return vendorname;
}

uint2 MCScreenDC::getpad()
{
	return BitmapPad(dpy);
}

Window MCScreenDC::getroot()
{
	return RootWindow(dpy, getscreen());
}

<<<<<<< HEAD
MCBitmap *MCScreenDC::snapshot(MCRectangle &r, uint4 window,
                               MCStringRef displayname)
=======
MCImageBitmap *MCScreenDC::snapshot(MCRectangle &r, uint4 window,
                               const char *displayname)
>>>>>>> 783dcc54
{
	Display *olddpy = dpy;
	Colormap oldcmap = cmap;
	Window root = getroot();
	uint2 screen = getscreen();
	if (displayname != NULL)
	{
		if ((dpy = XOpenDisplay(MCStringGetCString(displayname))) == NULL)
		{
			dpy = olddpy;
			return NULL;
		}
		root = DefaultRootWindow(dpy);
		screen = DefaultScreen(dpy);
		cmap = DefaultColormap(dpy, screen);
	}
	XSync(dpy, False);
	if (window == 0 && r.x == -32768)
	{
		Cursor c = XCreateFontCursor(dpy, XC_plus);
		if (XGrabPointer(dpy, root, False,
		                 PointerMotionMask | ButtonPressMask | ButtonReleaseMask,
		                 GrabModeAsync, GrabModeAsync, None,
		                 c, CurrentTime) != GrabSuccess)
			return NULL;
		Boolean done = False;
		Boolean drawing = False;

		MCRectangle trect;
		GC gc = XCreateGC(dpy, root, 0, NULL);
		XSetFunction(dpy, gc, GXxor);
		XSetForeground(dpy, gc, AllPlanes);
		XSetSubwindowMode(dpy, gc, IncludeInferiors);
		int2 startx = 0;
		int2 starty = 0;
		while (!done)
		{
			XEvent event;
			XNextEvent(dpy, &event);

			XKeyEvent *kpevent = (XKeyEvent *)&event;
			XMotionEvent *mevent = (XMotionEvent *)&event;
			XButtonEvent *bpevent = (XButtonEvent *)&event;
			XButtonEvent *brevent = (XButtonEvent *)&event;
			switch (event.type)
			{
			case Expose:
			case GraphicsExpose:
				XPutBackEvent(dpy, &event);
				MCscreen->expose();
				break;
			case KeyPress:
				MCeventtime = kpevent->time;
				if (XLookupKeysym(kpevent, ShiftMapIndex) == XK_Escape)
				{
					if (drawing)
					{
						XDrawRectangle(dpy, root, gc, trect.x, trect.y,
						               trect.width - 1, trect.height - 1);
						XUngrabServer(dpy);
					}
					done = True;
				}
				break;
			case MotionNotify:
				while (XCheckTypedWindowEvent(dpy, mevent->window,
				                              MotionNotify, &event))

					;
				MCeventtime = mevent->time;
				if (drawing)
				{
					XDrawRectangle(dpy, root, gc, trect.x, trect.y,
					               trect.width - 1, trect.height - 1);
					trect = MCU_compute_rect(startx, starty, mevent->x, mevent->y);
					XDrawRectangle(dpy, root, gc, trect.x, trect.y,

					               trect.width - 1, trect.height - 1);
				}
				break;
			case ButtonPress:
				XGrabServer(dpy);
				MCeventtime = bpevent->time;
				startx = bpevent->x;
				starty = bpevent->y;
				trect = MCU_compute_rect(startx, starty, startx, starty);
				XDrawRectangle(dpy, root, gc, trect.x, trect.y,
				               trect.width - 1, trect.height - 1);
				drawing = True;
				break;
			case ButtonRelease:
				MCeventtime = brevent->time;
				setmods(brevent->state, 0, brevent->button, True);
				XDrawRectangle(dpy, root, gc, trect.x, trect.y,
				               trect.width - 1, trect.height - 1);
				r = MCU_compute_rect(startx, starty, brevent->x, brevent->y);
				if (r.width < 4 && r.height < 4)
					r.width = r.height = 0;
				XUngrabServer(dpy);
				done = True;

				break;
			default:
				break;
			}
		}
		XUngrabPointer(dpy, CurrentTime);
		XFreeCursor(dpy, c);
		XFreeGC(dpy, gc);
		XFlush(dpy);
	}
	if (r.x == -32768)
		r.x = r.y = 0;
	if (window != 0 || r.width == 0 || r.height == 0)
	{
		int rx, ry, wx, wy;
		unsigned int kb;
		Window troot;
		Window child = root;
		if (window == 0)
		{
			XGrabServer(dpy);
			XQueryPointer(dpy, root, &troot, &child, &rx, &ry, &wx, &wy, &kb);
			int2 oldx = rx;
			int2 oldy = ry;
			XWarpPointer(dpy, None, getroot(), 0, 0, 0, 0, r.x, r.y);
			XQueryPointer(dpy, root, &troot, &child, &rx, &ry, &wx, &wy, &kb);
			if (child == None)
				child = troot;
			if (!(MCmodifierstate & MS_CONTROL))
			{
				Window oldchild = child;
				XQueryPointer(dpy, child, &troot, &child, &rx, &ry, &wx, &wy, &kb);
				if (child == None)
					child = oldchild;
			}
			XWarpPointer(dpy, None, getroot(), 0, 0, 0, 0, oldx, oldy);
			XUngrabServer(dpy);
		}
		else
			child = window;
		int x, y;
		unsigned int w, h, bw, depth;
		if (!XGetGeometry(dpy, child, &troot, &x, &y, &w, &h, &bw, &depth))
			return NULL;
		XWindowAttributes atts;
		if (XGetWindowAttributes(dpy, child, &atts) && atts.map_installed)
			cmap = atts.colormap;
		XTranslateCoordinates(dpy, child, root, 0, 0, &x, &y, &child);
		if (r.width == 0 || r.height == 0)
		{
			MCU_set_rect(r, x, y, w, h);
			r = MCU_clip_rect(r, 0, 0, DisplayWidth(dpy, screen),
			                  DisplayHeight(dpy, screen));
		}
		else
		{
			r.x += x;
			r.y += y;
		}
	}
	r = MCU_clip_rect(r, 0, 0, device_getwidth(), device_getheight());
	if (r.width == 0 || r.height == 0)
		return NULL;
	XImage *t_image = XGetImage(dpy, root, r.x, r.y, r.width, r.height, AllPlanes, ZPixmap);
	if (t_image == NULL)
		return NULL;
	t_image->red_mask = t_image->green_mask = t_image->blue_mask = 0;
	flipimage(t_image, MSBFirst, MSBFirst);
	if (dpy != olddpy)
	{
		XCloseDisplay(dpy);
		dpy = olddpy;
	}
	cmap = oldcmap;

	MCImageBitmap *t_bitmap = nil;
	/* UNCHECKED */ MCImageBitmapCreateWithXImage(t_image, t_bitmap);
	XDestroyImage(t_image);

	return t_bitmap;
}


void MCScreenDC::hidebackdrop(bool p_hide)
{
	if (!MChidebackdrop)
		return;

	if (!backdrop_active && !backdrop_hard)
		return;
	
	if ( backdrop == DNULL)
		return ;

	if ( p_hide )
	{
		XUnmapWindow(MCdpy, backdrop);
		MCstacks -> refresh() ;
	}
	else
	{
		
		Atom t_type, t_control ;
		t_type = 	XInternAtom(dpy, "_NET_WM_STATE_FULLSCREEN", false);
		t_control = XInternAtom(dpy, "_NET_WM_STATE", false);
				
		XChangeProperty(dpy, backdrop, t_control, XA_ATOM, 32, PropModeReplace, (unsigned char*)&t_type, 1);
		
		
		XMapWindow(dpy, backdrop);
		MCstacks -> refresh();

	}
}


void MCScreenDC::createbackdrop_window(void)
{
	XSetWindowAttributes xswa;
	unsigned long xswamask = CWBorderPixel | CWColormap;
	xswa.border_pixel = 0;
	xswa.colormap = cmap ;

	backdrop = XCreateWindow(dpy, getroot(), 0, 0,
	                         100,100,0,getrealdepth(), //getwidth(), getheight(), 0, getrealdepth(), // 
	                         InputOutput,getvisual(), xswamask, &xswa);
	
	XSelectInput(dpy, backdrop,  ButtonPressMask | ButtonReleaseMask | FocusChangeMask
	             | EnterWindowMask | LeaveWindowMask | PointerMotionMask);
	
}

	



void MCScreenDC::enablebackdrop(bool p_hard)
{

	bool t_error;
	t_error = false;
	
	if (p_hard && backdrop_hard)
		return;
		
	if (!p_hard && backdrop_active)
		return;
	
	if (p_hard)
		backdrop_hard = true;
	else
		backdrop_active = True;
	
	t_error = ( backdrop == DNULL) ;
	
	if (!t_error)	
	{
		Atom t_type, t_control ;
		t_type = 	XInternAtom(dpy, "_NET_WM_STATE_FULLSCREEN", false);
		t_control = XInternAtom(dpy, "_NET_WM_STATE", false);
				
		XChangeProperty(dpy, backdrop, t_control, XA_ATOM, 32, PropModeReplace, (unsigned char*)&t_type, 1);
		
		XMapWindow(dpy, backdrop);
			
		MCstacks -> refresh();
	}
	else
	{
		backdrop_active = False;
		MCstacks -> refresh();
		//finalisebackdrop();
	}
}

void MCScreenDC::disablebackdrop(bool p_hard)
{	
	if (!backdrop_hard && p_hard)
		return;

	if (!backdrop_active && !p_hard)
		return;

	if (p_hard)
		backdrop_hard = false;
	else
		backdrop_active = False;

	if (!backdrop_active && !backdrop_hard)
	{
		if ( backdrop != DNULL)
			XUnmapWindow(dpy, backdrop);
		MCstacks -> refresh();
	}
	
}



<<<<<<< HEAD
void MCScreenDC::configurebackdrop(const MCColor& p_color, Pixmap p_pattern, MCImage *p_badge)
=======
void MCScreenDC::configurebackdrop(const MCColor& p_colour, MCGImageRef p_pattern, MCImage *p_badge)
>>>>>>> 783dcc54
{
#ifdef LIBGRAPHICS_BROKEN
	if ( backdrop == DNULL ) 
		createbackdrop_window();
	
	if (p_pattern == nil)
	{
		backdropcolor = p_color;
		alloccolor(backdropcolor);
	}
	else
		backdropcolor.pixel = 0;
	

	XSetWindowAttributes xswa;
	unsigned long xswamask = CWBorderPixel | CWColormap;
	xswa.border_pixel = 0;
	xswa.colormap = cmap ;

	if (p_pattern != DNULL)
	{
		xswamask |= CWBackPixmap;
		xswa.background_pixmap = p_pattern;
	}
	else
	{
		xswamask |= CWBackPixel;
		xswa.background_pixel = backdropcolor.pixel;
	}

	if (backdrop != DNULL)
	{
		XChangeWindowAttributes(dpy, backdrop, xswamask, &xswa);
		XClearWindow(dpy, backdrop);
	}
	
	MCstacks -> refresh();
#endif
}


void MCScreenDC::assignbackdrop(Window_mode p_mode, Window p_window)
{
	if ( p_mode <= WM_PALETTE && backdrop != DNULL )
		XSetTransientForHint(dpy, p_window, backdrop);
}

<<<<<<< HEAD
=======




void MCScreenDC::createbackdrop(const char *color)
{
#ifdef LIBGRAPHICS_BROKEN
	char *cname = NULL;
	if (MCbackdroppm == DNULL &&
	        parsecolor(color, &backdropcolor, &cname))
	{
		delete cname;
		alloccolor(backdropcolor);
	}
	else
		backdropcolor.pixel = 0;
	
	XSetWindowAttributes xswa;
	unsigned long xswamask = 0;
	if (MCbackdroppm != DNULL)
	{
		xswamask |= CWBackPixmap;
		xswa.background_pixmap = MCbackdroppm;
	}
	else
	{
		xswamask |= CWBackPixel;
		xswa.background_pixel = backdropcolor.pixel;
	}
	
	
	if (backdrop != DNULL)
	{
		XChangeWindowAttributes(dpy, backdrop, xswamask, &xswa);
		XClearWindow(dpy, backdrop);
		return;
	}
	
	
	xswamask |= CWBorderPixel | CWColormap | CWOverrideRedirect ;
	xswa.border_pixel = 0;
	xswa.colormap = cmap;
	xswa.override_redirect = True;
	//DH
	backdrop = XCreateWindow(dpy, RootWindow(dpy, vis->screen), 0, 0,
	                         device_getwidth(), device_getheight(), 0, vis->depth,
	                         InputOutput, vis->visual, xswamask, &xswa);
	
	XSelectInput(dpy, backdrop,  ButtonPressMask | ButtonReleaseMask
	             | EnterWindowMask | LeaveWindowMask | PointerMotionMask);
	
	
	XMapWindow(dpy, backdrop);
#endif
}


>>>>>>> 783dcc54
void MCScreenDC::destroybackdrop()
{
	if (backdrop != DNULL)
	{
		XUnmapWindow(dpy, backdrop);
		XDestroyWindow(dpy, backdrop);
		backdrop = DNULL;
		backdropcolor.pixel = 0;
	}
}






Bool MCScreenDC::is_composite_wm ( int screen_id ) 
{
	Atom t_atom ;
	char buf[100] ;
	memset(buf, 0, (sizeof(char))*100);	
	sprintf(buf,"_NET_WM_CM_S%d", screen_id ) ;
	t_atom = XInternAtom ( dpy, buf, False ) ;
	return ( XGetSelectionOwner ( dpy, t_atom ) != None ) ;
}






<|MERGE_RESOLUTION|>--- conflicted
+++ resolved
@@ -127,13 +127,9 @@
         16,     8,     4,    2,   1
     };
 
-<<<<<<< HEAD
+////////////////////////////////////////////////////////////////////////////////
+
 void MCScreenDC::setstatus(MCStringRef status)
-=======
-////////////////////////////////////////////////////////////////////////////////
-
-void MCScreenDC::setstatus(const char *status)
->>>>>>> 783dcc54
 {
 }
 
@@ -938,13 +934,7 @@
 	return RootWindow(dpy, getscreen());
 }
 
-<<<<<<< HEAD
-MCBitmap *MCScreenDC::snapshot(MCRectangle &r, uint4 window,
-                               MCStringRef displayname)
-=======
-MCImageBitmap *MCScreenDC::snapshot(MCRectangle &r, uint4 window,
-                               const char *displayname)
->>>>>>> 783dcc54
+MCImageBitmap *MCScreenDC::snapshot(MCRectangle &r, uint4 window, MCStringRef displayname)
 {
 	Display *olddpy = dpy;
 	Colormap oldcmap = cmap;
@@ -1245,11 +1235,7 @@
 
 
 
-<<<<<<< HEAD
-void MCScreenDC::configurebackdrop(const MCColor& p_color, Pixmap p_pattern, MCImage *p_badge)
-=======
 void MCScreenDC::configurebackdrop(const MCColor& p_colour, MCGImageRef p_pattern, MCImage *p_badge)
->>>>>>> 783dcc54
 {
 #ifdef LIBGRAPHICS_BROKEN
 	if ( backdrop == DNULL ) 
@@ -1296,9 +1282,6 @@
 	if ( p_mode <= WM_PALETTE && backdrop != DNULL )
 		XSetTransientForHint(dpy, p_window, backdrop);
 }
-
-<<<<<<< HEAD
-=======
 
 
 
@@ -1356,7 +1339,6 @@
 }
 
 
->>>>>>> 783dcc54
 void MCScreenDC::destroybackdrop()
 {
 	if (backdrop != DNULL)
