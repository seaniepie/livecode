/* Copyright (C) 2003-2013 Runtime Revolution Ltd.

This file is part of LiveCode.

LiveCode is free software; you can redistribute it and/or modify it under
the terms of the GNU General Public License v3 as published by the Free
Software Foundation.

LiveCode is distributed in the hope that it will be useful, but WITHOUT ANY
WARRANTY; without even the implied warranty of MERCHANTABILITY or
FITNESS FOR A PARTICULAR PURPOSE.  See the GNU General Public License
for more details.

You should have received a copy of the GNU General Public License
along with LiveCode.  If not see <http://www.gnu.org/licenses/>.  */

//
// ScreenDC display specific functions
//

#include "lnxprefix.h"

#include "globdefs.h"
#include "filedefs.h"
#include "objdefs.h"
#include "parsedef.h"

#include "dispatch.h"
#include "image.h"
#include "stack.h"
#include "util.h"
//#include "execpt.h"
#include "stacklst.h"

#include "sellst.h"

#include "globals.h"

#include "mctheme.h"

#include "lnxdc.h"
#include "lnximagecache.h"

#include "license.h"
#include "revbuild.h"

#include <langinfo.h>
#include <fcntl.h>
#include <sys/shm.h>

#include <libgnomevfs/gnome-vfs.h>
#include <libgnomevfs/gnome-vfs-utils.h>

namespace x11
{
#include <X11/extensions/Xv.h>
#include <X11/extensions/Xvlib.h>
}

#include <gdk/gdkkeysyms.h>

#undef STARTMSGS

#define REQUEST_SIZE 32   // size of request header for X calls
#define MAX_POINTS 8096U   // number of points in polygon
#define ICON_SIZE 48
#define XYCUTOFF 4        // plane based or packed pixel

////////////////////////////////////////////////////////////////////////////////

bool MCImageBitmapCreateWithGdkPixbuf(GdkPixbuf *p_image, MCImageBitmap *&r_bitmap);

////////////////////////////////////////////////////////////////////////////////

GdkDisplay *MCdpy;

////////////////////////////////////////////////////////////////////////////////

extern "C" int initialise_weak_link_X11(void);
extern "C" int initialise_weak_link_gobject(void);
extern "C" int initialise_weak_link_gdk(void);
extern "C" int initialise_weak_link_gtk(void);
extern "C" int initialise_weak_link_gtk_color_dialog(void);
extern "C" int initialise_weak_link_gtk_file_dialog(void);
extern "C" int initialise_weak_link_gtk_print_dialog(void);
extern "C" int initialise_weak_link_gnome_vfs ( void ) ;
extern "C" int initialise_weak_link_glib ( void ) ;
extern "C" int initialise_weak_link_libgnome ( void ) ;
extern "C" int initialise_weak_link_libgnome ( void ) ;
extern "C" int initialise_weak_link_libxv ( void ) ;
extern "C" int initialise_weak_link_gdk_pixbuf(void);
extern "C" int initialise_weak_link_cairo(void);

////////////////////////////////////////////////////////////////////////////////

static uint1 flip_table[] =
    {
        0x00, 0x80, 0x40, 0xC0, 0x20, 0xA0, 0x60, 0xE0,
        0x10, 0x90, 0x50, 0xD0, 0x30, 0xB0, 0x70, 0xF0,
        0x08, 0x88, 0x48, 0xC8, 0x28, 0xA8, 0x68, 0xE8,
        0x18, 0x98, 0x58, 0xD8, 0x38, 0xB8, 0x78, 0xF8,
        0x04, 0x84, 0x44, 0xC4, 0x24, 0xA4, 0x64, 0xE4,
        0x14, 0x94, 0x54, 0xD4, 0x34, 0xB4, 0x74, 0xF4,
        0x0C, 0x8C, 0x4C, 0xCC, 0x2C, 0xAC, 0x6C, 0xEC,
        0x1C, 0x9C, 0x5C, 0xDC, 0x3C, 0xBC, 0x7C, 0xFC,
        0x02, 0x82, 0x42, 0xC2, 0x22, 0xA2, 0x62, 0xE2,
        0x12, 0x92, 0x52, 0xD2, 0x32, 0xB2, 0x72, 0xF2,
        0x0A, 0x8A, 0x4A, 0xCA, 0x2A, 0xAA, 0x6A, 0xEA,
        0x1A, 0x9A, 0x5A, 0xDA, 0x3A, 0xBA, 0x7A, 0xFA,
        0x06, 0x86, 0x46, 0xC6, 0x26, 0xA6, 0x66, 0xE6,
        0x16, 0x96, 0x56, 0xD6, 0x36, 0xB6, 0x76, 0xF6,
        0x0E, 0x8E, 0x4E, 0xCE, 0x2E, 0xAE, 0x6E, 0xEE,

        0x1E, 0x9E, 0x5E, 0xDE, 0x3E, 0xBE, 0x7E, 0xFE,
        0x01, 0x81, 0x41, 0xC1, 0x21, 0xA1, 0x61, 0xE1,
        0x11, 0x91, 0x51, 0xD1, 0x31, 0xB1, 0x71, 0xF1,
        0x09, 0x89, 0x49, 0xC9, 0x29, 0xA9, 0x69, 0xE9,
        0x19, 0x99, 0x59, 0xD9, 0x39, 0xB9, 0x79, 0xF9,
        0x05, 0x85, 0x45, 0xC5, 0x25, 0xA5, 0x65, 0xE5,
        0x15, 0x95, 0x55, 0xD5, 0x35, 0xB5, 0x75, 0xF5,
        0x0D, 0x8D, 0x4D, 0xCD, 0x2D, 0xAD, 0x6D, 0xED,
        0x1D, 0x9D, 0x5D, 0xDD, 0x3D, 0xBD, 0x7D, 0xFD,
        0x03, 0x83, 0x43, 0xC3, 0x23, 0xA3, 0x63, 0xE3,
        0x13, 0x93, 0x53, 0xD3, 0x33, 0xB3, 0x73, 0xF3,
        0x0B, 0x8B, 0x4B, 0xCB, 0x2B, 0xAB, 0x6B, 0xEB,
        0x1B, 0x9B, 0x5B, 0xDB, 0x3B, 0xBB, 0x7B, 0xFB,
        0x07, 0x87, 0x47, 0xC7, 0x27, 0xA7, 0x67, 0xE7,
        0x17, 0x97, 0x57, 0xD7, 0x37, 0xB7, 0x77, 0xF7,
        0x0F, 0x8F, 0x4F, 0xCF, 0x2F, 0xAF, 0x6F, 0xEF,
        0x1F, 0x9F, 0x5F, 0xDF, 0x3F, 0xBF, 0x7F, 0xFF
    };

static uint4 cmap_scale[17] =
    {
        65535, 65535, 21845, 9362,
        4369,  2114,  1040,  516,
        257,   128,    64,   32,
        16,     8,     4,    2,   1
    };

////////////////////////////////////////////////////////////////////////////////

void MCScreenDC::setstatus(MCStringRef status)
{
}

//XDND
void init_xDnD(void);

Drawable MCScreenDC::getdest()
{
	return dest;
}

extern "C"
{
void gtk_main_do_event(GdkEvent*);
}

void gdk_event_fn(GdkEvent *p_event, gpointer dc)
{
    // Let GTK know about the event (needed so it can drive its Save As
    // dialogues and the like)
    gtk_main_do_event(p_event);
    
    //fprintf(stderr, "gdk_event_fn\n");
    ((MCScreenDC*)dc)->EnqueueEvent(gdk_event_copy(p_event));
}

void gdk_event_fn_lost(void*)
{
    ;
}

// Functions for re-directing GTK IM context signals
static void on_commit(GtkIMContext *p_context, gchar *p_str, gpointer p_data)
{
    ((MCScreenDC*)p_data)->IME_OnCommit(p_context, p_str);
}
static gboolean on_delete_surrounding(GtkIMContext *p_context, gint p_offset, gint p_count, gpointer p_data)
{
    return ((MCScreenDC*)p_data)->IME_OnDeleteSurrounding(p_context, p_offset, p_count);
}
static void on_preedit_changed(GtkIMContext *p_context, gpointer p_data)
{
    ((MCScreenDC*)p_data)->IME_OnPreeditChanged(p_context);
}
static void on_preedit_end(GtkIMContext *p_context, gpointer p_data)
{
    ((MCScreenDC*)p_data)->IME_OnPreeditEnd(p_context);
}
static void on_preedit_start(GtkIMContext *p_context, gpointer p_data)
{
    ((MCScreenDC*)p_data)->IME_OnPreeditStart(p_context);
}
static void on_retrieve_surrounding(GtkIMContext *p_context, gpointer p_data)
{
    ((MCScreenDC*)p_data)->IME_OnRetrieveSurrounding(p_context);
}

Boolean MCScreenDC::open()
{
	// We require GDK in order to do any windowing at all
    bool t_has_gdk;
    t_has_gdk = initialise_weak_link_X11() != 0
        && initialise_weak_link_gobject() != 0
        && initialise_weak_link_gdk() != 0
        && initialise_weak_link_gdk_pixbuf() != 0
        && initialise_weak_link_cairo() != 0;
    
    if (!t_has_gdk)
    {
        // TODO: implement
        exit(1);
    }
    
    gdk_init(0, NULL);
    //gdk_threads_init();
    
    // Check to see if we are in a UTF8 locale
	// TS : Changed 2008-01-08 as a more relaible way of testing for UTF-8
	MCutf8 = (strcmp(nl_langinfo(CODESET), "UTF-8") == 0)	;
	
	MCimagecache = new MCXImageCache ;
	
    if (MCdisplayname == NULL)
        MCdisplayname = gdk_get_display();
    
	if ((dpy = gdk_display_open(MCdisplayname)) == NULL)
	{
        MCAutoStringRefAsSysString t_cmd;
        t_cmd.Lock(MCcmd);
        fprintf(stderr, "%s: Can't open display %s\n",
                *t_cmd, MCdisplayname);
		return False;
	}

    // Build the class name
    MCAutoStringRef t_class_name;
    MCAutoStringRefAsUTF8String t_class_name_utf8;
    bool t_community;
    t_community = MClicenseparameters.license_class == kMCLicenseClassCommunity;
    
    /* UNCHECKED */ MCStringCreateMutable(0, &t_class_name);
    /* UNCHECKED */ MCStringAppendFormat(*t_class_name, "%s%s_%s", MCapplicationstring, t_community ? "community" : "", MC_BUILD_ENGINE_SHORT_VERSION);
    /* UNCHECKED */ MCStringFindAndReplaceChar(*t_class_name, '.', '_', kMCStringOptionCompareExact);
    /* UNCHECKED */ MCStringFindAndReplaceChar(*t_class_name, '-', '_', kMCStringOptionCompareExact);
    /* UNCHECKED */ t_class_name_utf8.Lock(*t_class_name);
    
    // Used to load the icon and other desktop properties
    gdk_set_program_class(*t_class_name_utf8);
    
    // The GLib event loop calls this function to respond to GDK events.
    // Unfortunately, when GTK gets initied, it will try to steal this from us.
    gdk_event_handler_set(&gdk_event_fn, gpointer(this), &gdk_event_fn_lost);
    
    x11::Display* XDisplay;
    XDisplay = x11::gdk_x11_display_get_xdisplay(dpy);
    
    GdkScreen *t_screen;
    t_screen = gdk_display_get_default_screen(dpy);
    
    MCAutoStringRef t_displayname;
    /* UNCHECKED */ MCStringCreateWithSysString(gdk_display_get_name(dpy), &t_displayname);
    /* UNCHECKED */ MCNameCreate(*t_displayname, displayname);
	{
        MCAutoStringRef t_vendor_string, t_vendor;
        /* UNCHECKED */ MCStringCreateWithSysString(x11::XServerVendor(XDisplay), &t_vendor);
        /* UNCHECKED */ MCStringFormat(&t_vendor_string, "%@ %d", *t_vendor, x11::XVendorRelease(XDisplay));
		MCNameCreate(*t_vendor_string, vendorname);
	}
	
#ifdef SYNCMODE
    // TODO: equivalent in GDK?
	XSynchronize(dpy, True);
	XSync ( dpy, False ) ;
#ifdef STARTMSGS
	fprintf(stderr, "Xserver sync on\n");
#endif
#endif
		
	//XDND - Need to set up the xDnD protocol so that we have access to the XdndAware atom.
	init_xDnD();
    
    if (MCvisualid)
    {
        // An explicit visual ID was specified on the command line. Get it.
        vis = x11::gdk_x11_screen_lookup_visual(t_screen, MCvisualid);
        
        if (vis == NULL)
        {
            MCAutoStringRefAsSysString t_cmd;
            t_cmd.Lock(MCcmd);
            fprintf(stderr, "%s: Bad visual id %x\n", *t_cmd, MCvisualid);
            MCvisualid = 0;
        }
        else
        {
            // What type of visual are we dealing with?
            switch (gdk_visual_get_visual_type(vis))
            {
                case GDK_VISUAL_STATIC_GRAY:
                case GDK_VISUAL_STATIC_COLOR:
                {
                    cmap = gdk_colormap_new(vis, FALSE);
                    setupcolors();
                    break;
                }
                    
                case GDK_VISUAL_TRUE_COLOR:
                {
                    cmap = gdk_colormap_new(vis, FALSE);
                    
                    gint t_redshift, t_greenshift, t_blueshift;
                    gint t_redbits, t_greenbits, t_bluebits;
                    gdk_visual_get_red_pixel_details(vis, NULL, &t_redshift, &t_redbits);
                    gdk_visual_get_green_pixel_details(vis, NULL, &t_greenshift, &t_greenbits);
                    gdk_visual_get_blue_pixel_details(vis, NULL, &t_blueshift, &t_bluebits);
                    redshift = t_redshift;
                    greenshift = t_greenshift;
                    blueshift = t_blueshift;
                    redbits = t_redbits;
                    greenbits = t_greenbits;
                    bluebits = t_bluebits;
                    
                    break;
                }
                    
                case GDK_VISUAL_DIRECT_COLOR:
                {
                    GdkColor defs[256];
                    cmap = gdk_colormap_new(vis, TRUE);
                    guint32 t_redmask, t_greenmask, t_bluemask;
                    gint t_redshift, t_greenshift, t_blueshift;
                    gint t_redbits, t_greenbits, t_bluebits;
                    gdk_visual_get_red_pixel_details(vis, &t_redmask, &t_redshift, &t_redbits);
                    gdk_visual_get_green_pixel_details(vis, &t_greenmask, &t_greenshift, &t_greenbits);
                    gdk_visual_get_blue_pixel_details(vis, &t_bluemask, &t_blueshift, &t_bluebits);
                    redshift = t_redshift;
                    greenshift = t_greenshift;
                    blueshift = t_blueshift;
                    redbits = t_redbits;
                    greenbits = t_greenbits;
                    bluebits = t_bluebits;
                    
                    uint4 r_scale = cmap_scale[redbits];
                    uint4 g_scale = cmap_scale[greenbits];
					uint4 b_scale = cmap_scale[bluebits];
					uint4 rmsk = (1 << redbits) - 1;
					uint4 gmsk = (1 << greenbits) - 1;
					uint4 bmsk = (1 << bluebits) - 1;
					for(int i = 0 ; i < gdk_visual_get_colormap_size(vis) ; i++)
					{
						defs[i].pixel = i << redshift & t_redmask
                        | i << greenshift & t_greenmask
                        | i << blueshift & t_bluemask;
						defs[i].red   = (i & rmsk) * r_scale;
						defs[i].green = (i & gmsk) * g_scale;
						defs[i].blue  = (i & bmsk) * b_scale;
					}
                    gdk_colors_store(cmap, defs, gdk_visual_get_colormap_size(vis));
                }
                    
                case GDK_VISUAL_GRAYSCALE:
                {
                    // Create a grayscale colormap with a linear ramp
                    cmap = gdk_colormap_new(vis, TRUE);
                    setupcolors();
                    GdkColor *t_colors;
                    /* UNCHECKED */ MCMemoryNewArray(ncolors, t_colors);
                    for (int i = 0 ; i < ncolors ; i++)
                    {
                        colors[i].red = colors[i].green = colors[i].blue = i * MAXUINT2 / ncolors;
                        t_colors[i].red = t_colors[i].green = t_colors[i].blue = i * MAXUINT2 / ncolors;
                        t_colors[i].pixel = i;
                    }
                    gdk_colors_store(cmap, t_colors, ncolors);
                    MCMemoryDelete(t_colors);
                    break;
                }
                    
                case GDK_VISUAL_PSEUDO_COLOR:
                {
                    // Each stack uses its own colormap
                    cmap = gdk_colormap_new(vis, FALSE);
                    setupcolors();
                    MCuseprivatecmap = true;
                    break;
                }
            }
        }
    }

	if (MCvisualid == 0)
	{
        // If the screen is composited, we can expect alpha values to work
        if (gdk_screen_is_composited(t_screen))
        {
            // Get an RGBA visual to use
#ifdef STARTMSGS
			fprintf(stderr, "Composite window manager detected. Trying to use RGBA visual.\n");
#endif
            vis = gdk_screen_get_rgba_visual(t_screen);
            cmap = gdk_screen_get_rgba_colormap(t_screen);
        }
        else
        {
            // Get the default visual and colormap
            vis = gdk_screen_get_system_visual(t_screen);
            cmap = gdk_screen_get_system_colormap(t_screen);
        }
        
        // Create a 32-bit visual for internal use
        //vis32 = gdk_visual_get_best_with_depth(32);
        //cmap32 = gdk_colormap_new(vis32, FALSE);
        
		if (gdk_visual_get_visual_type(vis) == GDK_VISUAL_TRUE_COLOR)
		{
            gint t_redshift, t_greenshift, t_blueshift;
            gint t_redbits, t_greenbits, t_bluebits;
            gdk_visual_get_red_pixel_details(vis, NULL, &t_redshift, &t_redbits);
            gdk_visual_get_green_pixel_details(vis, NULL, &t_greenshift, &t_greenbits);
            gdk_visual_get_blue_pixel_details(vis, NULL, &t_blueshift, &t_bluebits);
            redshift = t_redshift;
            greenshift = t_greenshift;
            blueshift = t_blueshift;
            redbits = t_redbits;
            greenbits = t_greenbits;
            bluebits = t_bluebits;
		}
		else
		{
			setupcolors();
		}
	}
	
    // Temporarily create a window so we can get a GC for vis
    GdkWindowAttr gdkwa;
    gdkwa.event_mask = GDK_ALL_EVENTS_MASK & ~GDK_POINTER_MOTION_HINT_MASK;
    gdkwa.x = gdkwa.y = gdkwa.width = gdkwa.height = 8;
    gdkwa.visual = vis;
    gdkwa.colormap = cmap;
    gdkwa.wclass = GDK_INPUT_OUTPUT;
    gdkwa.window_type = GDK_WINDOW_TOPLEVEL;
    
    GdkWindow *w = gdk_window_new(gdk_screen_get_root_window(t_screen),
                                  &gdkwa,
                                  GDK_WA_X|GDK_WA_Y|GDK_WA_VISUAL);
    gc = gdk_gc_new(w);
    gdk_window_destroy(w);
    
    // Create the NULL window
    NULLWindow = gdk_window_new(gdk_screen_get_root_window(t_screen),
                                &gdkwa,
                                GDK_WA_X|GDK_WA_Y|GDK_WA_VISUAL);

    GdkColor t_color;
    t_color.pixel = 0;
    gdk_gc_set_exposures(gc, FALSE);
    gdk_gc_set_background(gc, &t_color);

	black_pixel.red = black_pixel.green = black_pixel.blue = 0;
	black_pixel.pixel = 0xff000000;
	white_pixel.red = white_pixel.green = white_pixel.blue = MAXUINT2;
	white_pixel.pixel = 0xffffffff;

	MCdpy = dpy;

    /*GdkPixmap *cdata = gdk_pixmap_new(getroot(), 16, 16, 1);
    GdkPixmap *cmask = gdk_pixmap_new(getroot(), 16, 16, 1);
    gdk_gc_set_foreground(gc1, &t_color);
    gdk_draw_rectangle(cdata, gc1, TRUE, 0, 0, 16, 16);
    gdk_draw_rectangle(cmask, gc1, TRUE, 0, 0, 16, 16);
    t_color.pixel = 1;
    gdk_gc_set_foreground(gc1, &t_color);*/
    
    MCColor c;
    c.red = c.green = c.blue = 0x0;
    
    for (uint32_t i = 0; i < PI_NCURSORS; i++)
        MCcursors[i] = nil;
    
    //g_object_unref(cdata);
    //g_object_unref(cmask);
    
	MConecolor.red = MConecolor.green = MConecolor.blue = 0xFFFF;
	MConecolor.pixel = 1;
	MCselectioncolor = MCpencolor = black_pixel;
	alloccolor(MCselectioncolor);
	alloccolor(MCpencolor);
	MCbrushcolor = white_pixel;
	alloccolor(MCbrushcolor);
	alloccolor(MChilitecolor);
	MCaccentcolor = MChilitecolor;
	alloccolor(MCaccentcolor);
	gray_pixel.red = gray_pixel.green = gray_pixel.blue = 0x8080;
	alloccolor(gray_pixel);

	background_pixel.red = background_pixel.green = background_pixel.blue = 0xdcdc;
	alloccolor(background_pixel);
	if (MCcurtheme && MCcurtheme->getthemeid() == LF_NATIVEGTK)
		MCcurtheme->load();
	opened = True;
	selectiontext = NULL;
	int2 x, y;
	querymouse(x, y);

	if (MCmodifierstate & 0x02 << MCextendkey)
		MCextendkey = 5; // disable bogus numlock key binding on some SPARCs
	MCwbr.y = MCwbr.x = 0;
	MCwbr.width = getwidth();
	MCwbr.height = getheight();
	
	m_has_native_theme = m_has_gtk = initialise_weak_link_gtk() != 0;
	
	if (m_has_native_theme)
	{
		m_has_native_color_dialogs = initialise_weak_link_gtk_color_dialog() != 0;
		m_has_native_file_dialogs = initialise_weak_link_gtk_file_dialog() != 0;
		m_has_native_print_dialogs = initialise_weak_link_gtk_print_dialog() != 0;
	}

    // If we have GTK, we can make use of the GTK IME support
    if (m_has_gtk)
    {
        m_im_context = gtk_im_multicontext_new();
        
        // Set up the signals for the IM context
        g_signal_connect(m_im_context, "commit", G_CALLBACK(&on_commit), this);
        g_signal_connect(m_im_context, "delete-surrounding", G_CALLBACK(&on_delete_surrounding), this);
        g_signal_connect(m_im_context, "preedit-changed", G_CALLBACK(&on_preedit_changed), this);
        g_signal_connect(m_im_context, "preedit-end", G_CALLBACK(&on_preedit_end), this);
        g_signal_connect(m_im_context, "preedit-start", G_CALLBACK(&on_preedit_start), this);
        g_signal_connect(m_im_context, "retrieve-surrounding", G_CALLBACK(&on_retrieve_surrounding), this);
    }
    
	/*MCXVideo = false ;
	if ( initialise_weak_link_libxv () != 0 ) 
	{
		XvAdaptorInfo	*ai;
		unsigned int	p_num_adaptors;
		int ret ;
		ret = XvQueryAdaptors(dpy, DefaultRootWindow(dpy), &p_num_adaptors, &ai);
		
		MCXVideo = (( ret == Success ) && ( p_num_adaptors >  0 )) ;
	}
    */
		
	if ( initialise_weak_link_gnome_vfs() != 0 )
	{
		initialise_weak_link_glib();
		MCuselibgnome = initialise_weak_link_libgnome();
		gnome_vfs_init();
	}
	
	// Create the various Transfer data stores....
	m_DND_store = new MCGdkTransferStore(dpy);
	m_Clipboard_store = new MCGdkTransferStore(dpy);
	m_Selection_store = new MCGdkTransferStore(dpy);
    
    // There are also some atoms that we need to set up
    MCworkareaatom = gdk_atom_intern_static_string("_NET_WORKAREA");
    MCclientlistatom = gdk_atom_intern_static_string("_NET_CLIENT_LIST");
    MCstrutpartialatom = gdk_atom_intern_static_string("_NET_WM_STRUT_PARTIAL");

	return True; 
}

// Defined in xans.cpp
extern void gtk_file_tidy_up ( void );



// Returns an XAtom with the given name ;
Atom  MCScreenDC::make_atom ( char * p_atom_name ) 
{
	return gdk_atom_intern(p_atom_name, FALSE);
}

//XDND
void shutdown_xdnd(void) ;

Boolean MCScreenDC::close(Boolean force)
{
	// TODO - We may need to do clipboard persistance here
	
	destroybackdrop();
    gdk_window_destroy(NULLWindow);
    
    gdk_display_flush(dpy);
    g_object_unref(gc);

	//XDND
	shutdown_xdnd();
	
    gdk_display_close(dpy);
	
	delete (char *)selectiontext.getstring();
	opened = False;
	
	gtk_file_tidy_up () ;

	
	delete MCimagecache ;
	
	return True;
}

MCNameRef MCScreenDC::getdisplayname()
{
	return displayname;
}


uint2 MCScreenDC::getrealdepth(void)
{
	return vis -> depth ;
}



uint2 MCScreenDC::getdepth(void)
{
	if (vis -> depth < 24)
		return 32;
	
	return ( vis -> depth ) ;
}

void MCScreenDC::grabpointer(Window w)
{
    gdk_pointer_grab(w, False,
                     GdkEventMask(GDK_POINTER_MOTION_MASK|GDK_BUTTON_PRESS_MASK|GDK_BUTTON_RELEASE_MASK),
                     NULL, NULL, MCeventtime);
}

void MCScreenDC::ungrabpointer()
{
	gdk_display_pointer_ungrab(dpy, MCeventtime);
}

// IM-2014-01-29: [[ HiDPI ]] Placeholder method for Linux HiDPI support
uint16_t MCScreenDC::platform_getwidth(void)
{
	return device_getwidth();
}

uint16_t MCScreenDC::device_getwidth(void)
{
	return gdk_screen_get_width(getscreen());
}

// IM-2014-01-29: [[ HiDPI ]] Placeholder method for Linux HiDPI support
uint16_t MCScreenDC::platform_getheight(void)
{
	return device_getheight();
}

uint16_t MCScreenDC::device_getheight(void)
{
	return gdk_screen_get_height(getscreen());
}

uint2 MCScreenDC::getwidthmm()
{
	return gdk_screen_get_width_mm(getscreen());
}

uint2 MCScreenDC::getheightmm()
{
	return gdk_screen_get_height_mm(getscreen());
}

// MW-2005-09-24: We shouldn't be accessing the display structure like this
//   so use the XMaxRequestSize() call instead
uint2 MCScreenDC::getmaxpoints()
{
	return MCU_min(x11::XMaxRequestSize(x11::gdk_x11_display_get_xdisplay(dpy)) - REQUEST_SIZE, MAX_POINTS);
}

uint2 MCScreenDC::getvclass()
{
	switch (gdk_visual_get_visual_type(vis))
    {
        case GDK_VISUAL_STATIC_GRAY:
            return StaticGray;
            
        case GDK_VISUAL_GRAYSCALE:
            return GrayScale;
            
        case GDK_VISUAL_STATIC_COLOR:
            return StaticColor;
            
        case GDK_VISUAL_PSEUDO_COLOR:
            return PseudoColor;
            
        case GDK_VISUAL_TRUE_COLOR:
            return TrueColor;
            
        case GDK_VISUAL_DIRECT_COLOR:
            return DirectColor;
            
        default:
            MCAssert(false);
            return 0;
    }
}

void MCScreenDC::openwindow(Window window, Boolean override)
{
	MCStack *target = MCdispatcher->findstackd(window);
    gdk_window_show(window);
	MCstacks -> enableformodal(window, False);
}

void MCScreenDC::closewindow(Window window)
{
	MCStack *target = MCdispatcher->findstackd(window);
	MCstacks -> enableformodal(window, True);
    gdk_window_hide(window);
}

void MCScreenDC::destroywindow(Window &window)
{
	gdk_window_destroy(window);
	window = DNULL;
}

void MCScreenDC::raisewindow(Window window)
{
	gdk_window_raise(window);
}

void MCScreenDC::iconifywindow(Window window)
{
	gdk_window_iconify(window);
}

void MCScreenDC::uniconifywindow(Window window)
{
	gdk_window_deiconify(window);
}

void MCScreenDC::setname(Window window, MCStringRef newname)
{
	MCAutoStringRefAsUTF8String t_newname_utf8;
	/* UNCHECKED */ t_newname_utf8 . Lock(newname);
	
	gdk_window_set_title(window, *t_newname_utf8);
}

void MCScreenDC::setcmap(MCStack *sptr)
{
	//gdk_drawable_set_colormap(sptr->getw(), getcmap());
}

void MCScreenDC::sync(Window w)
{
	gdk_display_sync(dpy);
}

void MCScreenDC::flush(Window w)
{
	gdk_display_flush(dpy);
}

void MCScreenDC::beep()
{
	bool t_use_internal = false ; 
	if ( m_sound_internal != NULL)
		if ( strcmp(m_sound_internal, "internal") == 0 )
			t_use_internal = true ;
	gdk_beep();
}

void MCScreenDC::setinputfocus(Window window)
{
	gdk_window_focus(window, MCeventtime);
}

void MCScreenDC::freepixmap(Pixmap &pixmap)
{
	if (pixmap != DNULL)
	{
		g_object_unref(pixmap);
		pixmap = DNULL;
	}
}

Pixmap MCScreenDC::createpixmap(uint2 width, uint2 height,
                                uint2 depth, Boolean purge)
{
	if (depth == 0 || depth == 32)
	{
		if (gdk_visual_get_depth(vis) == 24)
			depth = 24;
		else
			depth = 32;
	}
	
    GdkPixmap *pm = gdk_pixmap_new(getroot(), width, height, depth);
	assert ( pm != DNULL ) ;
	
	return pm;
}

// IM-2014-01-29: [[ HiDPI ]] Placeholder method for Linux HiDPI support
bool MCScreenDC::platform_getwindowgeometry(Window w, MCRectangle &r_rect)
{
	return device_getwindowgeometry(w, r_rect);
}

bool MCScreenDC::device_getwindowgeometry(Window w, MCRectangle &drect)
{
	Window root, child;
	gint x, y;
	gint width, height;
    
    gdk_window_get_geometry(w, NULL, NULL, &width, &height, NULL);
    gdk_window_get_origin(w, &x, &y);
    
	MCU_set_rect(drect, x, y, width, height);
	return true;
}


Boolean MCScreenDC::getpixmapgeometry(Pixmap p, uint2 &w, uint2 &h, uint2 &d)
{
    gint width, height;
    gdk_pixmap_get_size(p, &width, &height);
    
    w = width;
    h = height;
    d = gdk_drawable_get_depth(p);
    
	return True;
}

void MCScreenDC::setgraphicsexposures(Boolean on, MCStack *sptr)
{
	gdk_gc_set_exposures(gc, TRUE);
}

GdkFunction MCScreenDC::XOpToGdkOp(int op)
{
    switch (op)
    {
        case GXcopy:
            return GDK_COPY;
            
        case GXinvert:
            return GDK_INVERT;
            
        case GXxor:
            return GDK_XOR;
            
        case GXclear:
            return GDK_CLEAR;
            
        case GXand:
            return GDK_AND;
            
        case GXandReverse:
            return GDK_AND_REVERSE;
            
        case GXandInverted:
            return GDK_AND_INVERT;
            
        case GXnoop:
            return GDK_NOOP;
            
        case GXor:
            return GDK_OR;
            
        case GXequiv:
            return GDK_EQUIV;
            
        case GXorReverse:
            return GDK_OR_REVERSE;
            
        case GXcopyInverted:
            return GDK_COPY_INVERT;
            
        case GXorInverted:
            return GDK_OR_INVERT;
            
        case GXnand:
            return GDK_NAND;
            
        case GXnor:
            return GDK_NOR;
            
        case GXset:
            return GDK_SET;
    }
    
    MCAssert(false);
    return GDK_COPY;
}

void MCScreenDC::copyarea(Drawable s, Drawable d, int2 depth,
                          int2 sx, int2 sy,  uint2 sw, uint2 sh, int2 dx,
                          int2 dy, uint4 rop)
{
	if (s == nil || d == nil)
		return;
	
    GdkGC *t_gc;
    t_gc = gdk_gc_new(d);
    
    assert(rop <= GXset);
    
    if (rop != GXcopy)
        gdk_gc_set_function(t_gc, XOpToGdkOp(rop));
    
    gdk_draw_drawable(d, t_gc, s, sx, sy, dx, dy, sw, sh);
    
    if (rop != GXcopy)
        gdk_gc_set_function(t_gc, GDK_COPY);

    g_object_unref(t_gc);
}

MCBitmap *MCScreenDC::createimage(uint16_t depth, uint16_t width, uint16_t height, bool set, uint8_t value)
{
    // NOTE:
    //  The specified depth is completely ignored and a 32-bit RGBA image is
    //  always created. GdkPixbuf doesn't work well with 1-bit images.
    
    // Create a new bitmap
    GdkPixbuf *t_image;
    t_image = gdk_pixbuf_new(GDK_COLORSPACE_RGB, TRUE, 8, width, height);
    
    if (set && t_image != nil)
        memset(gdk_pixbuf_get_pixels(t_image), value, gdk_pixbuf_get_byte_length(t_image));
    
    return (MCBitmap*)t_image;
}

void MCScreenDC::destroyimage(MCBitmap *image)
{
    g_object_unref(image);
}

void MCScreenDC::putimage(Drawable d, MCBitmap *source, int2 sx, int2 sy,
                          int2 dx, int2 dy, uint2 w, uint2 h)
{
	if (d == nil)
		return;

    // If we use gdk_draw_pixbuf, the pixbuf gets blended with the existing
    // contents of the window - something that we definitely do not want. We
    // need to use Cairo directly to do the drawing to the window surface.
    cairo_t *t_cr = gdk_cairo_create(d);
    cairo_set_operator(t_cr, CAIRO_OPERATOR_SOURCE);
    cairo_rectangle(t_cr, dx, dy, w, h);
    cairo_clip(t_cr);
    gdk_cairo_set_source_pixbuf(t_cr, source, dx-sx, dy-sy);
    cairo_paint(t_cr);
    cairo_destroy(t_cr);
}

MCBitmap *MCScreenDC::getimage(Drawable d, int2 x, int2 y, uint2 w, uint2 h)
{
	GdkPixbuf *t_image;
    t_image = gdk_pixbuf_get_from_drawable(NULL, d, NULL, x, y, 0, 0, w, h);
    return (MCBitmap*)t_image;
}

void MCScreenDC::flipimage(MCBitmap *image, int2 byte_order, int2 bit_order)
{
    // Not needed
}

#ifdef OLD_GRAPHICS
MCBitmap *MCScreenDC::regiontomask(MCRegionRef r, int32_t w, int32_t h)
{
	Pixmap t_image;
	t_image = createpixmap(w, h, 1, False);

	XSetForeground(dpy, gc1, 0);
	XFillRectangle(dpy, t_image, gc1, 0, 0, w, h);

	XSetRegion(dpy, gc1, (Region)r);

	XSetForeground(dpy, gc1, 1);
	XFillRectangle(dpy, t_image, gc1, 0, 0, w, h);

	XSetClipMask(dpy, gc1, None);

	MCBitmap *t_bitmap;
	t_bitmap = getimage(t_image, 0, 0, w, h, False);

	freepixmap(t_image);

	return t_bitmap;
}
#endif

void MCScreenDC::setfunction(uint4 rop)
{
	if (rop < 0x10)
        gdk_gc_set_function(getgc(), XOpToGdkOp(rop));
}

uint4 MCScreenDC::dtouint4(Drawable d)
{
	// Return the XID
    return d != DNULL ? x11::gdk_x11_drawable_get_xid(d) : 0;
}

Boolean MCScreenDC::uint4towindow(uint4 id, Window &w)
{
    // Look up the XID in GDK's window table
    w = x11::gdk_x11_window_lookup_for_display(dpy, id);
	return True;
}

void MCScreenDC::getbeep(uint4 which, int4& r_value)
{
    // There doesn't seem to be a way to do this with GDK...
    x11::XKeyboardState values;
    x11::XGetKeyboardControl(x11::gdk_x11_display_get_xdisplay(dpy), &values);
	switch (which)
	{
	case P_BEEP_LOUDNESS:
		r_value = values.bell_percent;
		break;
	case P_BEEP_PITCH:
		r_value = values.bell_pitch;
		break;
	case P_BEEP_DURATION:
		r_value = values.bell_duration;
		break;
	}
}


void MCScreenDC::setbeep(uint4 which, int4 beep)
{
	// There doesn't seem to be a way to do this with GDK...
    x11::XKeyboardControl control;
	switch (which)
	{
	case P_BEEP_LOUDNESS:
		beep = MCU_min(beep, 100);
		control.bell_percent = beep;
        x11::XChangeKeyboardControl(x11::gdk_x11_display_get_xdisplay(dpy), KBBellPercent, &control);
		break;
	case P_BEEP_PITCH:
		control.bell_pitch = beep;
		x11::XChangeKeyboardControl(x11::gdk_x11_display_get_xdisplay(dpy), KBBellPitch, &control);
		break;
	case P_BEEP_DURATION:
		control.bell_duration = beep;
		x11::XChangeKeyboardControl(x11::gdk_x11_display_get_xdisplay(dpy), KBBellDuration, &control);

		break;
	}
}

MCNameRef MCScreenDC::getvendorname(void)
{
	return vendorname;
}

uint2 MCScreenDC::getpad()
{
	// No longer seems to be necessary
    return 32;
}

Window MCScreenDC::getroot()
{
	return gdk_screen_get_root_window(gdk_display_get_default_screen(dpy));
}

MCImageBitmap *MCScreenDC::snapshot(MCRectangle &r, uint4 window, MCStringRef displayname, MCPoint *size)
{
	GdkDisplay* t_display;
    GdkScreen* t_screen;
    GdkWindow* t_root;
    
    // Are we connecting to a different display?
    if (displayname != nil)
    {
        // Create a new connection and get the corresponding screen and root
        MCAutoStringRefAsSysString t_displayname;
        t_displayname.Lock(displayname);
        
        if ((t_display = gdk_display_open(*t_displayname)) == NULL)
        {
            // Could not open the requested display
            return NULL;
        }
        
        t_screen = gdk_display_get_default_screen(t_display);
        t_root = gdk_screen_get_root_window(t_screen);
    }
    else
    {
        // Use the current connection
        t_display = dpy;
        t_screen = gdk_display_get_default_screen(t_display);
        t_root = gdk_screen_get_root_window(t_screen);
    }
    
    // Ensure that we are up-to-date with the window server
    gdk_display_sync(t_display);
    
    // Are we going to display a selection rectangle?
    if (window == 0 && r.x == -32768)
    {
        // Switch to a box drawing cursor and take control of the pointer
        GdkCursor *t_cursor = gdk_cursor_new(GDK_PLUS);
        if (gdk_pointer_grab(t_root, False,
                             GdkEventMask(GDK_POINTER_MOTION_MASK|GDK_BUTTON_PRESS_MASK|GDK_BUTTON_RELEASE_MASK),
                             NULL, t_cursor, GDK_CURRENT_TIME) != GDK_GRAB_SUCCESS)
        {
            // Could not grab the pointer
            return NULL;
        }
        
        // Prepare for drawing the selection rectangle
        MCRectangle t_rect;
        GdkColor t_color;
        t_color.pixel = ~0;
        GdkGC *t_gc = gdk_gc_new(t_root);
        gdk_gc_set_function(t_gc, GDK_XOR);
        gdk_gc_set_foreground(t_gc, &t_color);
        gdk_gc_set_subwindow(t_gc, GDK_INCLUDE_INFERIORS);
        int16_t t_start_x = 0;
        int16_t t_start_y = 0;
        bool t_drawing = false;
        bool t_done = false;
        
        // Minature event loop for handling mouse and key events while selecting
        while (!t_done)
        {
            // Place all events onto the pending event queue
            EnqueueGdkEvents();
            
            bool t_queue = false;
            GdkEvent *t_event = NULL;
            if (pendingevents != NULL)
            {
                // Get the next event from the queue
                t_event = gdk_event_copy(pendingevents->event);
                MCEventnode *tptr = (MCEventnode *)pendingevents->remove(pendingevents);
                delete tptr;
            }
            
            // If there are no events, actively wait for one
            if (t_event == NULL)
            {
                g_main_context_iteration(NULL, TRUE);
                continue;
            }
            
            // Various type casts of the event structure
            GdkEventKey *t_event_key = (GdkEventKey*)t_event;
            GdkEventMotion *t_event_motion = (GdkEventMotion*)t_event;
            GdkEventButton *t_event_button = (GdkEventButton*)t_event;
            
            // What is the event?
            switch (t_event->type)
            {
                case GDK_EXPOSE:
                    // Put the event back on the queue and do an expose
                    gdk_event_put(t_event);
                    MCscreen->expose();
                    break;
                    
                case GDK_KEY_PRESS:
                    MCeventtime = gdk_event_get_time(t_event);
                    if (t_event_key->keyval == GDK_KEY_Escape)
                    {
                        if (t_drawing)
                        {
                            // Draw the selection rectangle and release the server
                            gdk_draw_rectangle(t_root, t_gc, FALSE, t_rect.x, t_rect.y, t_rect.width - 1, t_rect.height - 1);
                            x11::gdk_x11_ungrab_server();
                        }
                        
                        // End the selection
                        t_done = true;
                    }
                    break;
                    
                case GDK_MOTION_NOTIFY:
                    MCeventtime = gdk_event_get_time(t_event);
                    if (t_drawing)
                    {
                        // Update the selection rectangle
                        gdk_draw_rectangle(t_root, t_gc, FALSE, t_rect.x, t_rect.y, t_rect.width - 1, t_rect.height - 1);
                        t_rect = MCU_compute_rect(t_start_x, t_start_y, t_event_motion->x, t_event_motion->y);
                        gdk_draw_rectangle(t_root, t_gc, FALSE, t_rect.x, t_rect.y, t_rect.width - 1, t_rect.height - 1);
                    }
                    break;
                    
                case GDK_BUTTON_PRESS:
                    x11::gdk_x11_grab_server();
                    MCeventtime = gdk_event_get_time(t_event);
                    t_start_x = t_event_button->x;
                    t_start_y = t_event_button->y;
                    t_rect = MCU_compute_rect(t_start_x, t_start_y, t_start_x, t_start_y);
                    gdk_draw_rectangle(t_root, t_gc, FALSE, t_rect.x, t_rect.y, t_rect.width - 1, t_rect.height - 1);
                    t_drawing = true;
                    
                case GDK_BUTTON_RELEASE:
                    MCeventtime = gdk_event_get_time(t_event);
                    setmods(t_event_button->state, 0, t_event_button->button, True);
                    gdk_draw_rectangle(t_root, t_gc, FALSE, t_rect.x, t_rect.y, t_rect.width - 1, t_rect.height - 1);
                    r = MCU_compute_rect(t_start_x, t_start_y, t_event_button->x, t_event_button->y);
                    if (r.width < 4 && r.height < 4)
                        r.width = r.height = 0;
                    x11::gdk_x11_ungrab_server();
                    t_done = true;
                    break;
                    
                case GDK_GRAB_BROKEN:
                    t_done = true;
                    break;
            }
            
            // The event needs to be released
            gdk_event_free(t_event);
        }
        
        // Release the grabs and other resources that were acquired
        gdk_pointer_ungrab(GDK_CURRENT_TIME);
        gdk_cursor_unref(t_cursor);
        g_object_unref(t_gc);
        gdk_display_flush(t_display);
    }
    if (r.x == -32768)
    {
        r.x = r.y = 0;
    }
    if (window != 0 || r.width == 0 || r.height == 0)
    {
        int rx, ry, wx, wy;
        unsigned int kb;
        GdkWindow *t_child;
        if (window == 0)
        {
            // This is done using Xlib calls because there are no suitable
            // equivalents in GDK (it can only return windows beloning to this
            // application when mapping coordinates to a window).
            x11::Display* dpy;
            dpy = x11::gdk_x11_display_get_xdisplay(t_display);
            x11::Window root;
            root = x11::gdk_x11_drawable_get_xid(t_root);
            
            // Grab the server to prevent pointer movement during this operation
            x11::XGrabServer(dpy);
            
            // Get the window under the pointer
            x11::Window troot, child;
            x11::XQueryPointer(dpy, root, &troot, &child, &rx, &ry, &wx, &wy, &kb);
            
            // Warp the pointer to the coordinates specified by the user and get
            // the child window at that point
			int2 oldx = rx;
			int2 oldy = ry;
            x11::XWarpPointer(dpy, None, x11::gdk_x11_drawable_get_xid(getroot()), 0, 0, 0, 0, r.x, r.y);
            x11::XQueryPointer(dpy, root, &troot, &child, &rx, &ry, &wx, &wy, &kb);
			
            // If no child window, use the screen's root window instead
            if (child == None)
				child = troot;
            
            // If the control key is not held down, do the query again
            //
            // ??? Why is this here? I can see it being necessary in the case
            // that root and troot are not on the same screen but why does it
            // depend on whether the control key is held down...?
			if (!(MCmodifierstate & MS_CONTROL))
			{
                x11::Window oldchild = child;
                x11::XQueryPointer(dpy, child, &troot, &child, &rx, &ry, &wx, &wy, &kb);
				if (child == None)
					child = oldchild;
			}
            
            // Convert the X11 window to a GDK window
            t_child = x11::gdk_x11_window_foreign_new_for_display(t_display, child);
            
            // Restore the pointer location and ungrab the server
            x11::XWarpPointer(dpy, None, x11::gdk_x11_drawable_get_xid(getroot()), 0, 0, 0, 0, oldx, oldy);
            x11::XUngrabServer(dpy);
        }
        else
        {
            // Convert the X11 window to a GDK window
            t_child = x11::gdk_x11_window_foreign_new_for_display(t_display, window);
        }
        
        // Get the position and dimensions of the window
        gint x, y;
        unsigned int w, h;
        w = gdk_window_get_width(t_child);
        h = gdk_window_get_height(t_child);
        gdk_window_get_origin(t_child, &x, &y);
        
        // Are we wanting the whole window or just a specified rectangle?
        if (r.width == 0 || r.height == 0)
        {
            // Whole window
            MCU_set_rect(r, x, y, w, h);
            r = MCU_clip_rect(r, 0, 0, gdk_screen_get_width(t_screen), gdk_screen_get_height(t_screen));
        }
        else
        {
            // Rectangle within window
            r.x += x;
            r.y += y;
        }
        
        // Release the reference to the child window that we created
        g_object_unref(t_child);
    }
    
    // Clip to the device boundaries
    r = MCU_clip_rect(r, 0, 0, device_getwidth(), device_getheight());
    
    // Nothing more to do if the rectangle is degenerate
    if (r.width == 0 || r.height == 0)
        return NULL;
    
    // Get the snapshot from the root window
    GdkPixbuf *t_image;
    t_image = gdk_pixbuf_get_from_drawable(NULL, t_root, NULL, r.x, r.y, 0, 0, r.width, r.height);
    
    // Abort if the pixbuf could not be captured
    if (t_image == NULL)
        return NULL;
    
    // Close the connection to the display
    if (displayname != nil)
    {
        gdk_display_close(t_display);
    }
    
    // Turn the GDK pixbuf into an engine bitmap
    MCImageBitmap *t_bitmap = nil;
    /* UNCHECKED */ MCImageBitmapCreateWithGdkPixbuf(t_image, t_bitmap);
    g_object_unref(t_image);
    
    // Do any scaling that is required to satisfy the specified size
	if (size != nil && 
		(size -> x != t_bitmap -> width || size -> y != t_bitmap -> height))
	{
		MCImageBitmap *t_new_bitmap;
		MCImageScaleBitmap(t_bitmap, size -> x, size -> y, INTERPOLATION_BILINEAR, t_new_bitmap);
		MCImageFreeBitmap(t_bitmap);
		t_bitmap = t_new_bitmap;
	}

	return t_bitmap;
}


void MCScreenDC::hidebackdrop(bool p_hide)
{
	if (!MChidebackdrop)
		return;

	if (!backdrop_active && !backdrop_hard)
		return;
	
	if ( backdrop == DNULL)
		return ;

	if ( p_hide )
	{
		gdk_window_hide(backdrop);
		MCstacks -> refresh() ;
	}
	else
	{
		gdk_window_fullscreen(backdrop);
        gdk_window_show_unraised(backdrop);
	}
}


void MCScreenDC::createbackdrop_window(void)
{
	GdkWindowAttr gdkwa;
    gdkwa.event_mask = GDK_BUTTON_PRESS_MASK | GDK_BUTTON_RELEASE_MASK | GDK_FOCUS_CHANGE_MASK
        | GDK_POINTER_MOTION_MASK | GDK_ENTER_NOTIFY_MASK | GDK_LEAVE_NOTIFY_MASK | GDK_EXPOSURE_MASK;
    gdkwa.x = gdkwa.y = 0;
    gdkwa.width = gdkwa.height = 100;
    gdkwa.wclass = GDK_INPUT_OUTPUT;
    gdkwa.visual = getvisual();
    gdkwa.colormap = getcmap();
    gdkwa.window_type = GDK_WINDOW_TOPLEVEL;
    
    backdrop = gdk_window_new(getroot(), &gdkwa, GDK_WA_VISUAL);
    gdk_display_sync(MCdpy);
}


void MCScreenDC::enablebackdrop(bool p_hard)
{
	bool t_error;
	t_error = false;
	
	if (p_hard && backdrop_hard)
		return;
		
	if (!p_hard && backdrop_active)
		return;
	
	if (p_hard)
		backdrop_hard = true;
	else
		backdrop_active = True;
	
	t_error = (backdrop == DNULL) ;
	
	if (!t_error)	
	{
        gdk_window_set_functions(backdrop, GdkWMFunction(0));
        gdk_window_set_decorations(backdrop, GdkWMDecoration(0));
        gdk_window_set_skip_taskbar_hint(backdrop, TRUE);
        gdk_window_set_skip_pager_hint(backdrop, TRUE);
        gdk_window_fullscreen(backdrop);
        gdk_window_show_unraised(backdrop);
		MCstacks -> refresh();
	}
	else
	{
		backdrop_active = False;
		MCstacks -> refresh();
		//finalisebackdrop();
	}
}

void MCScreenDC::disablebackdrop(bool p_hard)
{	
	if (!backdrop_hard && p_hard)
		return;

	if (!backdrop_active && !p_hard)
		return;

	if (p_hard)
		backdrop_hard = false;
	else
		backdrop_active = False;

	if (!backdrop_active && !backdrop_hard)
	{
		if (backdrop != DNULL)
			gdk_window_hide(backdrop);
		MCstacks -> refresh();
	}
	
}

bool MCPatternToX11Pixmap(MCPatternRef p_pattern, Pixmap &r_pixmap);
void MCScreenDC::configurebackdrop(const MCColor& p_colour, MCPatternRef p_pattern, MCImage *p_badge)
{
	// IM-2014-04-15: [[ Bug 11603 ]] Convert pattern to Pixmap for use with XSetWindowAttributes structure
	freepixmap(m_backdrop_pixmap);
    m_backdrop_pixmap = NULL;
	
	if (p_pattern != nil)
		/* UNCHECKED */ MCPatternToX11Pixmap(p_pattern, m_backdrop_pixmap);
		
	if ( backdrop == DNULL ) 
		createbackdrop_window();
	
    if (m_backdrop_pixmap == nil)
    {
        backdropcolor = p_colour;
		alloccolor(backdropcolor);
    }
	else
		backdropcolor.pixel = 0;
	
    if (backdrop == DNULL)
        return;
    
	if (m_backdrop_pixmap != DNULL)
	{
		gdk_window_set_back_pixmap(backdrop, m_backdrop_pixmap, FALSE);
	}
	else
	{
		GdkColor t_colour;
        t_colour.red = p_colour.red;
        t_colour.green = p_colour.green;
        t_colour.blue = p_colour.blue;
        gdk_rgb_find_color(gdk_drawable_get_colormap(backdrop), &t_colour);
        gdk_window_set_background(backdrop, &t_colour);
	}
    
    gdk_window_clear(backdrop);

	MCstacks -> refresh();
}


void MCScreenDC::assignbackdrop(Window_mode p_mode, Window p_window)
{
	if (p_mode <= WM_PALETTE && backdrop != DNULL && (backdrop_active||backdrop_hard))
		gdk_window_set_transient_for(p_window, backdrop);
    else
        gdk_property_delete(p_window, gdk_atom_intern_static_string("WM_TRANSIENT_FOR"));
}


<<<<<<< HEAD
/*void MCScreenDC::createbackdrop(MCStringRef color)
=======
void MCScreenDC::createbackdrop(MCStringRef color)
>>>>>>> 3e07d909
{
	if (m_backdrop_pixmap == DNULL &&
            parsecolor(color, backdropcolor))
        alloccolor(backdropcolor);
	else
		backdropcolor.pixel = 0;
	
    GdkWindowAttr t_wa;
    t_wa.x = t_wa.y = 0;
    t_wa.width = device_getwidth();
    t_wa.height = device_getheight();
    t_wa.wclass = GDK_INPUT_OUTPUT;
    t_wa.visual = vis;
    t_wa.window_type = GDK_WINDOW_TOPLEVEL;
    t_wa.override_redirect = TRUE;
    t_wa.event_mask = GDK_BUTTON_PRESS_MASK|GDK_BUTTON_RELEASE_MASK|GDK_ENTER_NOTIFY_MASK
        |GDK_LEAVE_NOTIFY_MASK|GDK_POINTER_MOTION_MASK|GDK_EXPOSURE_MASK;
    
    backdrop = gdk_window_new(NULL, &t_wa, GDK_WA_X|GDK_WA_Y|GDK_WA_VISUAL);
    
	if (m_backdrop_pixmap != DNULL)
	{
		gdk_window_set_back_pixmap(backdrop, m_backdrop_pixmap, FALSE);
	}
	else
	{
		GdkColor t_colour;
        t_colour.red = backdropcolor.red;
        t_colour.green = backdropcolor.green;
        t_colour.blue = backdropcolor.blue;
        gdk_rgb_find_color(gdk_drawable_get_colormap(backdrop), &t_colour);
        gdk_window_set_background(backdrop, &t_colour);
	}
    
    gdk_window_show_unraised(backdrop);
}*/


void MCScreenDC::destroybackdrop()
{
	if (backdrop != DNULL)
	{
		gdk_window_hide(backdrop);
        gdk_window_destroy(backdrop);
		backdrop = DNULL;
		backdropcolor.pixel = 0;
	}
	
	freepixmap(m_backdrop_pixmap);
}


Bool MCScreenDC::is_composite_wm ( int screen_id ) 
{
    return gdk_display_supports_composite(dpy);
}<|MERGE_RESOLUTION|>--- conflicted
+++ resolved
@@ -1513,11 +1513,8 @@
 }
 
 
-<<<<<<< HEAD
 /*void MCScreenDC::createbackdrop(MCStringRef color)
-=======
 void MCScreenDC::createbackdrop(MCStringRef color)
->>>>>>> 3e07d909
 {
 	if (m_backdrop_pixmap == DNULL &&
             parsecolor(color, backdropcolor))
