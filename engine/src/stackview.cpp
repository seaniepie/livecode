/* Copyright (C) 2003-2015 LiveCode Ltd.

This file is part of LiveCode.

LiveCode is free software; you can redistribute it and/or modify it under
the terms of the GNU General Public License v3 as published by the Free
Software Foundation.

LiveCode is distributed in the hope that it will be useful, but WITHOUT ANY
WARRANTY; without even the implied warranty of MERCHANTABILITY or
FITNESS FOR A PARTICULAR PURPOSE.  See the GNU General Public License
for more details.

You should have received a copy of the GNU General Public License
along with LiveCode.  If not see <http://www.gnu.org/licenses/>.  */

#include "prefix.h"

//#include "globdefs.h"
#include "objdefs.h"
#include "parsedef.h"
#include "filedefs.h"

#include "stack.h"
#include "card.h"

#include "util.h"
#include "region.h"

#include "resolution.h"

#include "tilecache.h"
#include "redraw.h"

////////////////////////////////////////////////////////////////////////////////

struct MCStackFullscreenModeNames
{
	const char *name;
	MCStackFullscreenMode mode;
};

static MCStackFullscreenModeNames s_fullscreenmode_names[] = {
	{"", kMCStackFullscreenResize},
	
	// MW-2013-10-31: [[ Bug 11336 ]] Change the modes to be camel-case.
	// IM-2013-11-20: [[ FullscreenMode ]] Rename showAll to letterbox and remove two-word mode synonyms
	{"exactFit", kMCStackFullscreenExactFit},
	{"letterbox", kMCStackFullscreenLetterbox},
	{"noBorder", kMCStackFullscreenNoBorder},
	{"noScale", kMCStackFullscreenNoScale},
	{"showAll", kMCStackFullscreenShowAll},

	{nil, kMCStackFullscreenModeNone},
};

const char *MCStackFullscreenModeToString(MCStackFullscreenMode p_mode)
{
	for (uint32_t i = 0; s_fullscreenmode_names[i].name != nil; i++)
	{
		if (p_mode == s_fullscreenmode_names[i].mode)
			return s_fullscreenmode_names[i].name;
	}

	return nil;
}

bool MCStackFullscreenModeFromString(const char *p_string, MCStackFullscreenMode &r_mode)
{
	for (uint32_t i = 0; s_fullscreenmode_names[i].name != nil; i++)
	{
		if (MCCStringEqualCaseless(p_string, s_fullscreenmode_names[i].name))
		{
			r_mode = s_fullscreenmode_names[i].mode;
			return true;
		}
	}

	return false;
}

////////////////////////////////////////////////////////////////////////////////

void MCStack::view_init(void)
{
	m_view_fullscreen = false;
	m_view_fullscreenmode = kMCStackFullscreenModeDefault;

	m_view_adjusted_stack_rect = m_view_requested_stack_rect = m_view_rect = MCRectangleMake(0, 0, 0, 0);
	m_view_stack_visible_rect = MCRectangleMake(0, 0, 0, 0);
	
	// MW-2011-08-26: [[ TileCache ]] Stacks start off with no tilecache.
	m_view_tilecache = nil;
	m_view_bg_layer_id = 0;
	
	// MW-2011-08-19: [[ Redraw ]] Initialize the view's update region
	m_view_update_region = nil;
	
	m_view_transform = MCGAffineTransformMakeIdentity();
	
	m_view_content_scale = 1.0;

	// IM-2014-01: [[ HiDPI ]] Initialize the view backing surface scale
	m_view_backing_scale = 1.0;
}

void MCStack::view_copy(const MCStack &p_view)
{
	m_view_fullscreen = p_view.m_view_fullscreen;
	m_view_fullscreenmode = p_view.m_view_fullscreenmode;

	m_view_requested_stack_rect = p_view.m_view_requested_stack_rect;
	m_view_adjusted_stack_rect = p_view.m_view_adjusted_stack_rect;
	
	m_view_stack_visible_rect = p_view.m_view_stack_visible_rect;
	
    // FG-2014-01-30 [[ Valgrind ]] Unitinialized value
    m_view_rect = p_view.m_view_rect;

	// MW-2011-08-26: [[ TileCache ]] Stacks start off with no tilecache.
	m_view_tilecache = nil;
	m_view_bg_layer_id = 0;

	// MW-2011-08-19: [[ Redraw ]] Initialize the view's update region
	m_view_update_region = nil;
	
	m_view_transform = p_view.m_view_transform;
	
	m_view_content_scale = p_view.m_view_content_scale;

	// IM-2014-01: [[ HiDPI ]] Initialize the view backing surface scale
	m_view_backing_scale = p_view.m_view_backing_scale;

    // SN-2014-14-10: [[ ViewRect ]] Ensure that the view rect is copied (uninitialised m_view_rect
    //  might lead to a crash)
    m_view_rect = p_view.m_view_rect;
}

void MCStack::view_destroy(void)
{
	// MW-2011-08-26: [[ TileCache ]] Destroy the stack's tilecache - if any.
	MCTileCacheDestroy(m_view_tilecache);
	m_view_tilecache = nil;

	// MW-2011-08-19: [[ Redraw ]] Destroy the view's update region.
	MCRegionDestroy(m_view_update_region);
}

void MCStack::view_setfullscreen(bool p_fullscreen)
{
	bool t_fullscreen = view_getfullscreen();
	
	// IM-2014-02-12: [[ Bug 11783 ]] We may also need to reset the fonts on Windows when
	//   fullscreen is changed
	bool t_ideal_layout;
	t_ideal_layout = getuseideallayout();

	m_view_fullscreen = p_fullscreen;
	
	// IM-2014-01-16: [[ StackScale ]] Reopen the window after changing fullscreen
	if (t_fullscreen != view_getfullscreen())
	{
		// IM-2014-05-27: [[ Bug 12321 ]] Work out here whether or not we need to purge fonts
		if ((t_ideal_layout != getuseideallayout()) && opened)
			m_purge_fonts = true;

		reopenwindow();
		
		// IM-2014-05-27: [[ Bug 12321 ]] Move view transform update to reopenwindow() to allow stack rect to be reset correctly before reopening
	}
}

bool MCStack::view_getfullscreen(void) const
{
	// IM-2013-09-30: [[ FullscreenMode ]] return true if windows are always fullscreen on this display
	return m_view_fullscreen || (MCscreen != nil && MCscreen->fullscreenwindows());
}

void MCStack::view_setfullscreenmode(MCStackFullscreenMode p_mode)
{
	m_view_fullscreenmode = p_mode;
	
	// IM-2014-01-16: [[ StackScale ]] Update view transform after changing view property
	view_update_transform();
}

MCStackFullscreenMode MCStack::view_getfullscreenmode(void) const
{
	return m_view_fullscreenmode;
}

MCGAffineTransform MCStack::view_getviewtransform(void) const
{
	return m_view_transform;
}

MCGAffineTransform MCStack::view_getroottransform(void) const
{
	return MCGAffineTransformMakeTranslation(m_view_rect.x, m_view_rect.y);
}

MCRectangle MCStack::view_getrect(void) const
{
	return m_view_rect;
}

//////////

void MCStack::view_set_content_scale(MCGFloat p_scale)
{
	if (m_view_content_scale == p_scale)
		return;
	
	m_view_content_scale = p_scale;
	
	// IM-2014-01-16: [[ StackScale ]] Update view transform after changing view property
	view_update_transform(true);
	// IM-2014-10-22: [[ Bug 13746 ]] Update window mask when stack scale changes
	loadwindowshape();
}

MCGFloat MCStack::view_get_content_scale(void) const
{
	return m_view_content_scale;
}

//////////

// IM-2014-02-13: [[ StackScale ]] Update to work with MCGRectangles
MCGRectangle MCStack::view_constrainstackviewport(const MCGRectangle &p_rect)
{
	// IM-2014-01-16: [[ StackScale ]] stack rect now constrained to min/max size elsewhere
	MCGRectangle t_stackrect;
	t_stackrect = p_rect;
	
	// MW-2012-10-04: [[ Bug 10436 ]] Make sure we constrain stack size to screen size
	//   if in fullscreen mode.
	MCGRectangle t_new_rect;
	if (view_getfullscreen())
	{
		const MCDisplay *t_display;
		t_display = MCscreen -> getnearestdisplay(MCGRectangleGetIntegerInterior(t_stackrect));
		
		switch (m_view_fullscreenmode)
		{
			case kMCStackFullscreenResize:
				// resize stack to fullscreen rect
				t_new_rect = MCRectangleToMCGRectangle(MCscreen->fullscreenrect(t_display));
				break;
				
			case kMCStackFullscreenNoScale:
				// center rect on screen
				t_new_rect = MCGRectangleCenterOnRect(t_stackrect, MCRectangleToMCGRectangle(MCscreen->fullscreenrect(t_display)));
				break;
				
			case kMCStackFullscreenExactFit:
			case kMCStackFullscreenLetterbox:
			case kMCStackFullscreenNoBorder:
			case kMCStackFullscreenShowAll:
				// scaling modes should return the requested stack rect
				t_new_rect = t_stackrect;
				break;
				
			default:
				MCAssert(false);
		}
	}
	else
	{
		// IM-2014-02-28: [[ Bug 11844 ]] Don't constrain stack rect here unless fullscreen
		t_new_rect = t_stackrect;
	}
	
	return t_new_rect;
}

MCGAffineTransform view_get_stack_transform(MCStackFullscreenMode p_mode, MCRectangle p_stack_rect, MCRectangle p_screen_rect)
{
	MCGFloat t_scale;
	MCGAffineTransform t_transform;

	switch (p_mode)
	{
	case kMCStackFullscreenModeNone:
		return MCGAffineTransformMakeIdentity();
		
	case kMCStackFullscreenResize:
		return MCGAffineTransformMakeIdentity();

	case kMCStackFullscreenExactFit:
		return MCGAffineTransformMakeScale((MCGFloat)p_screen_rect.width / (MCGFloat)p_stack_rect.width, (MCGFloat)p_screen_rect.height / (MCGFloat)p_stack_rect.height);

	case kMCStackFullscreenLetterbox:
	case kMCStackFullscreenShowAll:
		t_scale = MCMin((MCGFloat)p_screen_rect.width / (MCGFloat)p_stack_rect.width, (MCGFloat)p_screen_rect.height / (MCGFloat)p_stack_rect.height);
		t_transform = MCGAffineTransformMakeTranslation(-(MCGFloat)p_stack_rect.width / 2.0, -(MCGFloat)p_stack_rect.height / 2.0);
		t_transform = MCGAffineTransformPreScale(t_transform, t_scale, t_scale);
		t_transform = MCGAffineTransformPreTranslate(t_transform, (MCGFloat)p_screen_rect.width / 2.0, (MCGFloat)p_screen_rect.height / 2.0);

		return t_transform;

	case kMCStackFullscreenNoBorder:
		t_scale = MCMax((MCGFloat)p_screen_rect.width / (MCGFloat)p_stack_rect.width, (MCGFloat)p_screen_rect.height / (MCGFloat)p_stack_rect.height);
		t_transform = MCGAffineTransformMakeTranslation(-(MCGFloat)p_stack_rect.width / 2.0, -(MCGFloat)p_stack_rect.height / 2.0);
		t_transform = MCGAffineTransformPreScale(t_transform, t_scale, t_scale);
		t_transform = MCGAffineTransformPreTranslate(t_transform, (MCGFloat)p_screen_rect.width / 2.0, (MCGFloat)p_screen_rect.height / 2.0);

		return t_transform;

	case kMCStackFullscreenNoScale:
		// offset so stack is centered in screen
		MCRectangle t_rect;
		t_rect = MCU_center_rect(p_screen_rect, p_stack_rect);
		// IM-2013-12-19: [[ Bug 11590 ]] Adjust for screen rect origins other than 0,0
		return MCGAffineTransformMakeTranslation(t_rect.x - p_screen_rect.x, t_rect.y - p_screen_rect.y);
    default:
        MCUnreachableReturn(MCGAffineTransformMakeIdentity());
	}
}

void MCStack::view_on_rect_changed(void)
{
	// IM-2013-10-03: [[ FullscreenMode ]] if the view rect has changed, update the tilecache geometry
	view_updatetilecacheviewport();
	
	if (view_getfullscreen())
		view_dirty_all();
}

void MCStack::view_setrect(const MCRectangle &p_rect)
{
	if (MCU_equal_rect(p_rect, m_view_rect))
		return;
	
	MCRectangle t_old_rect;
	t_old_rect = m_view_rect;
	
	// IM-2013-10-08: [[ FullscreenMode ]] Update view rect before calling setsizehints()
	m_view_rect = p_rect;
	
	// IM-2014-01-16: [[ StackScale ]] Update window geometry if we have a window
	// IM-2014-02-27: [[ Bug 11858 ]] Allow window geometry update when stack is closed
	if (window != nil)
	{
		// IM-2013-10-03: [[ FullscreenMode ]] if the view rect has changed, update the window geometry

		// IM-2014-01-24: [[ HiDPI ]] Change to use logical coordinates - device coordinate conversion no longer needed
		/* CODE REMOVED */

		// IM-2013-10-08: [[ FullscreenMode ]] Update window size hints when setting the view geometry.
		setsizehints();
		view_setgeom(m_view_rect);
	}
	
	view_on_rect_changed();
}

void MCStack::view_sync_window_geometry(void)
{
	if (view_getfullscreen())
	{
		// if the view is fullscreen then reconfigure
		view_configure(True);
	}
	else
	{
		// otherwise reset the window rect which may have changed as a result of scaling

		// IM-2014-01-24: [[ HiDPI ]] Change to use logical coordinates - device coordinate conversion no longer needed
		/* CODE REMOVED */
		
		// IM-2013-10-08: [[ FullscreenMode ]] Update window size hints when setting the view geometry.
		setsizehints();
		view_setgeom(m_view_rect);
		
		view_on_rect_changed();
	}
}

// IM-2014-01-16: [[ StackScale ]] Utility method to calculate new rects and view transform
void MCStack::view_calculate_viewports(const MCRectangle &p_stack_rect, MCRectangle &r_adjusted_stack_rect, MCRectangle &r_view_rect, MCGAffineTransform &r_transform)
{
	MCRectangle t_view_rect;

	MCGAffineTransform t_transform;
	t_transform = MCGAffineTransformMakeScale(m_view_content_scale, m_view_content_scale);
	
	MCRectangle t_stack_rect;
	
	// IM-2014-01-16: [[ StackScale ]] Constrain stack size within the min/max size
	t_stack_rect = constrainstackrect(p_stack_rect);
	
	// IM-2014-01-16: [[ StackScale ]] transform stack rect using scale factor
	// IM-2014-02-13: [[ StackScale ]] Use MCGRectangle to avoid resizing due to rounding errors
	MCGRectangle t_scaled_rect;
	t_scaled_rect = MCGRectangleApplyAffineTransform(MCRectangleToMCGRectangle(t_stack_rect), t_transform);

	t_scaled_rect = view_constrainstackviewport(t_scaled_rect);
	
	MCStackFullscreenMode t_mode;
	
	if (view_getfullscreen())
	{
		t_mode = m_view_fullscreenmode;
		
		const MCDisplay *t_display;
		t_display = MCscreen -> getnearestdisplay(MCGRectangleGetIntegerInterior(t_scaled_rect));

		t_view_rect = MCscreen->fullscreenrect(t_display);
		// IM-2013-12-19: [[ Bug 11590 ]] Removed adjustment of screen rect to 0,0 origin
	}
	else
	{
		t_mode = kMCStackFullscreenModeNone;
		t_view_rect = MCGRectangleGetIntegerInterior(t_scaled_rect);
	}
	
	// IM-2014-01-16: [[ StackScale ]] store adjusted rect in stack coords
	MCGRectangle t_adjusted;
	t_adjusted = MCGRectangleApplyAffineTransform(t_scaled_rect, MCGAffineTransformInvert(t_transform));
	
	r_adjusted_stack_rect = MCGRectangleGetIntegerRect(t_adjusted);
	
	r_view_rect = t_view_rect;
	
	// IM-2014-01-16: [[ StackScale ]] append scale transform to fullscreenmode transform
	r_transform = MCGAffineTransformConcat(view_get_stack_transform(t_mode, MCGRectangleGetIntegerBounds(t_scaled_rect), t_view_rect), t_transform);
}
	
void MCStack::view_update_transform(bool p_ensure_onscreen)
{
	MCRectangle t_view_rect;
	MCGAffineTransform t_transform;
	
	// IM-2014-01-16: [[ StackScale ]] Use utility method to calculate new values
	view_calculate_viewports(m_view_requested_stack_rect, m_view_adjusted_stack_rect, t_view_rect, t_transform);
	
	// IM-2013-12-20: [[ ShowAll ]] Calculate new stack visible rect
	MCRectangle t_stack_visible_rect;
	t_stack_visible_rect = MCRectangleGetTransformedBounds(MCRectangleMake(0, 0, t_view_rect.width, t_view_rect.height), MCGAffineTransformInvert(t_transform));
	if (m_view_fullscreenmode == kMCStackFullscreenLetterbox || m_view_fullscreenmode == kMCStackFullscreenNoScale)
		t_stack_visible_rect = MCU_intersect_rect(t_stack_visible_rect, MCRectangleMake(0, 0, m_view_adjusted_stack_rect.width, m_view_adjusted_stack_rect.height));
	
	// IM-2013-10-03: [[ FullscreenMode ]] if the transform has changed, redraw everything
	// IM-2013-12-20: [[ ShowAll ]] if the stack viewport has changed, redraw everything
	if (!MCU_equal_rect(t_stack_visible_rect, m_view_stack_visible_rect) || !MCGAffineTransformIsEqual(t_transform, m_view_transform))
	{
		m_view_transform = t_transform;
		m_view_stack_visible_rect = t_stack_visible_rect;
		
		view_dirty_all();
	}
	
	// PM-2015-07-17: [[ Bug 13754 ]] Make sure stack does not disappear off screen when changing the scalefactor
<<<<<<< HEAD
    MCRectangle t_bounded_rect, t_screen_rect;

    // AL-2015-10-01: [[ Bug 16017 ]] Remember location of stacks on a second monitor
    const MCDisplay* t_nearest_display = MCscreen -> getnearestdisplay(t_view_rect);
    if (t_nearest_display != NULL)
=======
    MCRectangle t_bounded_rect;
    if (p_ensure_onscreen)
>>>>>>> ffe74ce4
    {
        // AL-2015-10-01: [[ Bug 16017 ]] Remember location of stacks on a second monitor
        const MCDisplay* t_nearest_display;
        t_nearest_display = MCscreen -> getnearestdisplay(t_view_rect);
        
        if (t_nearest_display != nil)
        {
			MCRectangle t_screen_rect;
            t_screen_rect = t_nearest_display -> viewport;
            t_bounded_rect = MCU_bound_rect(t_view_rect, t_screen_rect . x, t_screen_rect . y, t_screen_rect . width, t_screen_rect . height);
        }
        else
        {
            // In noUI mode, we don't have a nearest display.
            t_bounded_rect = MCU_bound_rect(t_view_rect, 0, 0, MCscreen -> getwidth(), MCscreen -> getheight());
        }
    }
    else
    {
        t_bounded_rect = t_view_rect;
    }
    
    // IM-2014-01-16: [[ StackScale ]] Update view rect if needed
    view_setrect(t_bounded_rect);
}

MCRectangle MCStack::view_setstackviewport(const MCRectangle &p_rect)
{
	m_view_requested_stack_rect = p_rect;

	// IM-2014-01-16: [[ StackScale ]] Update view transform after changing view property
	view_update_transform();
	
	return m_view_adjusted_stack_rect;
}

void MCStack::view_configure(bool p_user)
{
	MCRectangle t_view_rect;
	mode_getrealrect(t_view_rect);

	// IM-2014-10-29: [[ Bug 13812 ]] Remove need resize check and unset flag
	m_view_need_resize = false;
	
	if (!MCU_equal_rect(t_view_rect, m_view_rect))
	{
		// IM-2014-02-13: [[ StackScale ]] Test if the view size has changed
		bool t_resize;
		t_resize = t_view_rect.width != m_view_rect.width || t_view_rect.height != m_view_rect.height;
		
		m_view_rect = t_view_rect;
		
		view_on_rect_changed();
		
		if (view_getfullscreen())
		{
			// IM-2014-01-16: [[ StackScale ]] recalculate fullscreenmode transform after view rect change
			view_update_transform();
		}
		else
		{
			uint32_t t_current_width, t_current_height;
			t_current_width = m_view_adjusted_stack_rect.width;
			t_current_height = m_view_adjusted_stack_rect.height;
			
			// IM-2014-01-16: [[ StackScale ]] set the stack rects to the scaled down view rect
			m_view_requested_stack_rect = m_view_adjusted_stack_rect = MCRectangleGetTransformedBounds(m_view_rect, MCGAffineTransformInvert(m_view_transform));
			
			// IM-2014-02-13: [[ StackScale ]] If the view size has not changed then make sure
			//   the stack size also remains the same
			if (!t_resize)
			{
				//restore current logical width & height
				m_view_requested_stack_rect.width = m_view_adjusted_stack_rect.width = t_current_width;
				m_view_requested_stack_rect.height = m_view_adjusted_stack_rect.height = t_current_height;
			}
			
			// IM-2014-02-06: [[ ShowAll ]] Update the visible stack rect
			m_view_stack_visible_rect = MCRectangleMake(0, 0, m_view_adjusted_stack_rect.width, m_view_adjusted_stack_rect.height);
		}
	}
	configure(p_user);
}

MCRectangle MCStack::view_getstackviewport()
{
	return m_view_adjusted_stack_rect;
}

MCRectangle MCStack::view_getstackvisiblerect(void)
{
	return m_view_stack_visible_rect;
}

void MCStack::view_render(MCGContextRef p_target, MCRectangle p_rect)
{
	// redraw borders if visible

	// scale & position stack redraw rect
	// update stack region
	// IM-2014-01-16: [[ StackScale ]] Transform redraw rect to stack coords in all cases
		MCRectangle t_update_rect;
		t_update_rect = MCRectangleGetTransformedBounds(p_rect, MCGAffineTransformInvert(m_view_transform));
		
		MCGContextSave(p_target);
		MCGContextConcatCTM(p_target, m_view_transform);
		
	if (view_getfullscreen())
	{
		
		// IM-2013-12-19: [[ ShowAll ]] Check if the view background needs to be drawn
		// IM-2013-12-20: [[ ShowAll ]] Draw the stack into its viewport
		if (!MCU_rect_in_rect(t_update_rect, m_view_stack_visible_rect))
		{
			// IM-2013-10-08: [[ FullscreenMode ]] draw the view backdrop if the render area
			// falls outside the stack rect
			/* OVERHAUL - REVISIT: currently just draws black behind the stack area */
			MCGContextAddRectangle(p_target, MCRectangleToMCGRectangle(t_update_rect));
			MCGContextSetFillRGBAColor(p_target, 0.0, 0.0, 0.0, 1.0);
			MCGContextFill(p_target);
		}

		t_update_rect = MCU_intersect_rect(t_update_rect, m_view_stack_visible_rect);
		
		MCGContextClipToRect(p_target, MCRectangleToMCGRectangle(t_update_rect));
	}

		render(p_target, t_update_rect);
		MCGContextRestore(p_target);
	}

// IM-2013-10-14: [[ FullscreenMode ]] Move update region tracking into view abstraction
void MCStack::view_updatewindow(void)
{
	if (m_view_update_region == nil)
		return;
	
	// IM-2014-01-24: [[ HiDPI ]] Change to use logical coordinates - device coordinate conversion no longer needed
	/* CODE REMOVED */
	
	view_platform_updatewindow(m_view_update_region);
}

void MCStack::view_updatestack(MCRegionRef p_region)
{
	// transform stack region to view region
	MCRegionRef t_view_region;
	t_view_region = nil;

	// IM-2014-01-24: [[ HiDPI ]] Change to use logical coordinates - convert to view coordinates rather than device coords
	
	/* UNCHECKED */ MCRegionTransform(p_region, getviewtransform(), t_view_region);
	
	view_platform_updatewindow(t_view_region);

	MCRegionDestroy(t_view_region);
}

MCPoint MCStack::view_viewtostackloc(const MCPoint &p_loc) const
{
	return MCPointTransform(p_loc, MCGAffineTransformInvert(m_view_transform));
}

MCPoint MCStack::view_stacktoviewloc(const MCPoint &p_loc) const
{
	return MCPointTransform(p_loc, m_view_transform);
}

////////////////////////////////////////////////////////////////////////////////

bool MCStack::view_getacceleratedrendering(void)
{
	return m_view_tilecache != nil;
}

void MCStack::view_setacceleratedrendering(bool p_value)
{
#ifdef _SERVER
    // We don't have accelerated rendering on Server
    return;
#endif
    
	// If we are turning accelerated rendering off, then destroy the tilecache.
	if (!p_value)
	{
		MCTileCacheDestroy(m_view_tilecache);
		m_view_tilecache = nil;
		
		// MW-2012-03-15: [[ Bug ]] Make sure we dirty the stack to ensure all the
		//   layer mode attrs are rest.
		view_dirty_all();
		
		return;
	}
	
	// If we are turning accelerated rendering on, and we already have a tile-
	// cache, then do nothing.
	if (m_view_tilecache != nil)
		return;
	
	// Otherwise, we configure based on platform settings.
	int32_t t_tile_size;
	int32_t t_cache_limit;
	MCTileCacheCompositorType t_compositor_type;
#ifdef _MAC_DESKTOP
	t_compositor_type = kMCTileCacheCompositorCoreGraphics;
	t_tile_size = 32;
	t_cache_limit = 32 * 1024 * 1024;
#elif defined(_WINDOWS_DESKTOP) || defined(_LINUX_DESKTOP)
	t_compositor_type = kMCTileCacheCompositorSoftware;
	t_tile_size = 32;
	t_cache_limit = 32 * 1024 * 1024;
#elif defined(_IOS_MOBILE) || defined(_ANDROID_MOBILE)
	t_compositor_type = kMCTileCacheCompositorStaticOpenGL;
	
	const MCDisplay *t_display;
	MCscreen -> getdisplays(t_display, false);
	
	MCRectangle t_viewport;
	t_viewport = t_display -> viewport;
	
	// IM-2014-01-30: [[ HiDPI ]] Use backing-surface size to determine small, medium, or large
	t_viewport = MCRectangleGetScaledBounds(t_viewport, view_getbackingscale());
	
	bool t_small_screen, t_medium_screen;
	t_small_screen = MCMin(t_viewport . width, t_viewport . height) <= 480 && MCMax(t_viewport . width, t_viewport . height) <= 640;
	t_medium_screen = MCMin(t_viewport . width, t_viewport . height) <= 768 && MCMax(t_viewport . width, t_viewport . height) <= 1024;
	
	if (t_small_screen)
		t_tile_size = 32, t_cache_limit = 16 * 1024 * 1024;
	else if (t_medium_screen)
		t_tile_size = 64, t_cache_limit = 32 * 1024 * 1024;
	else
		t_tile_size = 64, t_cache_limit = 64 * 1024 * 1024;
#endif
	
	MCTileCacheCreate(t_tile_size, t_cache_limit, m_view_tilecache);
	view_updatetilecacheviewport();
	MCTileCacheSetCompositor(m_view_tilecache, t_compositor_type);
	
	view_dirty_all();
}

//////////

MCTileCacheCompositorType MCStack::view_getcompositortype(void)
{
	if (m_view_tilecache == nil)
		return kMCTileCacheCompositorNone;
	else
		return MCTileCacheGetCompositor(m_view_tilecache);
}

void MCStack::view_setcompositortype(MCTileCacheCompositorType p_type)
{
	if (p_type == kMCTileCacheCompositorNone)
	{
		MCTileCacheDestroy(m_view_tilecache);
		m_view_tilecache = nil;
	}
	else
	{
		if (m_view_tilecache == nil)
		{
			MCTileCacheCreate(32, 4096 * 1024, m_view_tilecache);
			
			view_updatetilecacheviewport();
		}
		
		MCTileCacheSetCompositor(m_view_tilecache, p_type);
	}
	
	view_dirty_all();
}

//////////

uint32_t MCStack::view_getcompositorcachelimit()
{
	if (m_view_tilecache == nil)
		return 0;
	else
		return MCTileCacheGetCacheLimit(m_view_tilecache);
}

void MCStack::view_setcompositorcachelimit(uint32_t p_limit)
{
	if (m_view_tilecache != nil)
	{
		MCTileCacheSetCacheLimit(m_view_tilecache, p_limit);
		view_dirty_all();
	}
}

//////////

bool MCStack::view_isvalidcompositortilesize(uint32_t p_size)
{
	return MCIsPowerOfTwo(p_size) && p_size >= 16 && p_size <= 256;
}

uint32_t MCStack::view_getcompositortilesize()
{
	if (m_view_tilecache == nil)
		return 0;
	else
		return MCTileCacheGetTileSize(m_view_tilecache);
}

void MCStack::view_setcompositortilesize(uint32_t p_size)
{
	if (m_view_tilecache != nil)
	{
		MCTileCacheSetTileSize(m_view_tilecache, p_size);
		view_dirty_all();
	}
}

////////////////////////////////////////////////////////////////////////////////

bool view_device_render_background(void *p_context, MCGContextRef p_target, const MCRectangle32& p_rectangle)
{
	/* OVERHAUL - REVISIT: currently just draws black behind the stack area */
	MCGContextAddRectangle(p_target, MCRectangle32ToMCGRectangle(p_rectangle));
	MCGContextSetFillRGBAColor(p_target, 0.0, 0.0, 0.0, 1.0);
	MCGContextFill(p_target);
	
	return true;
}

void MCStack::view_updatetilecache(void)
{
	if (m_view_tilecache == nil)
		return;
	
	// If the tilecache is not valid, flush it.
	if (!MCTileCacheIsValid(m_view_tilecache))
		MCTileCacheFlush(m_view_tilecache);
	
	MCTileCacheBeginFrame(m_view_tilecache);
	curcard -> render();

	// IM-2013-10-14: [[ FullscreenMode ]] Add tilecache scenery layer to render the view background
	
	// Final step is to render the background. Note that the background layer
	// really only needs to be the rect rounded outward to the nearest tile
	// boundaries, but 8192, 8192 is bigger than it can ever be at present so
	// is an easier alternative.
	MCTileCacheLayer t_bg_layer;
	t_bg_layer . id = m_view_bg_layer_id;
	t_bg_layer . region = MCRectangle32Make(0, 0, 8192, 8192);
	t_bg_layer . clip = MCRectangle32Make(0, 0, 8192, 8192);
	t_bg_layer . is_opaque = true;
	t_bg_layer . opacity = 255;
	t_bg_layer . ink = GXblendSrcOver;
	t_bg_layer . callback = view_device_render_background;
	t_bg_layer . context = this;
	MCTileCacheRenderScenery(m_view_tilecache, t_bg_layer);
	m_view_bg_layer_id = t_bg_layer . id;
	
	MCTileCacheEndFrame(m_view_tilecache);
}

void MCStack::view_deactivatetilecache(void)
{
    if (m_view_tilecache == nil)
        return;
    
    MCTileCacheDeactivate(m_view_tilecache);
}

void MCStack::view_flushtilecache(void)
{
	if (m_view_tilecache == nil)
		return;
	
	MCTileCacheFlush(m_view_tilecache);
}

void MCStack::view_activatetilecache(void)
{
	if (m_view_tilecache == nil)
		return;
	
	MCTileCacheActivate(m_view_tilecache);
}

void MCStack::view_compacttilecache(void)
{
	if (m_view_tilecache == nil)
		return;
	
	MCTileCacheCompact(m_view_tilecache);
}

void MCStack::view_updatetilecacheviewport(void)
{
	if (m_view_tilecache == nil)
		return;
	
	// IM-2013-10-02: [[ FullscreenMode ]] Use view rect when setting the size of the tilecache
	// IM-2013-10-10: [[ FullscreenMode ]] Align tilecache viewport to origin
	// IM-2014-01-24: [[ HiDPI ]] Set tilecache viewport in backing surface coords
	MCRectangle t_view_rect;
	t_view_rect = MCRectangleMake(0, 0, m_view_rect.width, m_view_rect.height);
	
	MCRectangle t_surface_rect;
	t_surface_rect = MCRectangleGetScaledBounds(t_view_rect, view_getbackingscale());
	
	MCTileCacheSetViewport(m_view_tilecache, t_surface_rect);
}

////////////////////////////////////////////////////////////////////////////////

bool MCStack::view_snapshottilecache(const MCRectangle &p_stack_rect, MCGImageRef &r_image)
{
	if (m_view_tilecache == nil)
		return false;
	
	// MW-2013-10-29: [[ Bug 11330 ]] Transform stack to (local) view co-ords.
	MCRectangle t_view_rect;
	t_view_rect = MCRectangleGetTransformedBounds(p_stack_rect, getviewtransform());
	t_view_rect = MCU_intersect_rect(t_view_rect, MCU_make_rect(0, 0, view_getrect() . width, view_getrect() . height));
	
	// IM-2014-01-24: [[ HiDPI ]] use backing surface coords for tilecache operations
	MCRectangle t_device_rect;
	t_device_rect = MCRectangleGetScaledBounds(t_view_rect, view_getbackingscale());
	return MCTileCacheSnapshot(m_view_tilecache, t_device_rect, r_image);
}

////////////////////////////////////////////////////////////////////////////////

// IM-2013-10-14: [[ FullscreenMode ]] Move update region tracking into view abstraction
void MCStack::view_apply_updates()
{
	// IM-2014-09-23: [[ Bug 13349 ]] Sync window geometry before any redraw updates.
	if (m_view_need_resize)
	{
		view_update_geometry();
		m_view_need_redraw = true;
	}
	
	// Ensure the content is up to date.
	if (m_view_need_redraw)
	{
		// IM-2014-09-30: [[ Bug 13501 ]] Unset need_redraw flag here to prevent further updates while drawing

		// We no longer need to redraw.
		m_view_need_redraw = false;
		
		// MW-2012-04-20: [[ Bug 10185 ]] Only update if there is a window to update.
		//   (we can get here if a stack has its window taken over due to go in window).
		if (window != nil)
		{
#ifdef _IOS_MOBILE
			// MW-2013-03-20: [[ Bug 10748 ]] We defer switching the display class on iOS as
			//   it causes flashes when switching between stacks.
			extern void MCIPhoneSyncDisplayClass(void);
			MCIPhoneSyncDisplayClass();
#endif
			
			// MW-2011-09-08: [[ TileCache ]] If we have a tilecache, then attempt to update
			//   it.
			updatetilecache();
			
			// MW-2011-09-08: [[ TileCache ]] Perform a redraw of the window within
			//   the update region.
			view_updatewindow();
			
			// Clear the update region.
			MCRegionSetEmpty(m_view_update_region);
		}
	}
}

// IM-2013-10-14: [[ FullscreenMode ]] Move update region tracking into view abstraction
void MCStack::view_reset_updates()
{
	MCRegionDestroy(m_view_update_region);
	m_view_update_region = nil;
	m_view_need_redraw = false;
	
	// IM-2014-09-23: [[ Bug 13349 ]] reset geometry update flag
	m_view_need_resize = false;
}

// IM-2013-10-14: [[ FullscreenMode ]] Move update region tracking into view abstraction
void MCStack::view_dirty_rect(const MCRectangle &p_rect)
{
	MCRectangle t_view_rect;
	t_view_rect = MCRectangleMake(0, 0, m_view_rect.width, m_view_rect.height);
	
	MCRectangle t_dirty_rect;
	t_dirty_rect = MCU_intersect_rect(p_rect, t_view_rect);
	
	if (t_dirty_rect.width == 0 || t_dirty_rect.height == 0)
		return;
	
	// If there is no region yet, make one.
	if (m_view_update_region == nil)
		/* UNCHECKED */ MCRegionCreate(m_view_update_region);
	
	MCRegionIncludeRect(m_view_update_region, t_dirty_rect);
	
	// Mark the stack as needing a redraw and schedule an update.
	m_view_need_redraw = true;

	MCRedrawScheduleUpdateForStack(this);
}

// IM-2013-10-14: [[ FullscreenMode ]] Move update region tracking into view abstraction
void MCStack::view_dirty_all(void)
{
	view_dirty_rect(MCRectangleMake(0, 0, m_view_rect.width, m_view_rect.height));
	
	dirtyall();
}

////////////////////////////////////////////////////////////////////////////////

MCRectangle MCStack::view_getwindowrect(void) const
{
	return view_platform_getwindowrect();
}

MCRectangle MCStack::view_setgeom(const MCRectangle &p_rect)
{
	// IM-2014-09-23: [[ Bug 13349 ]] Defer window resizing if the screen is locked.
	if ((MCRedrawIsScreenLocked() || !MCRedrawIsScreenUpdateEnabled()) && (opened && getflag(F_VISIBLE)))
	{
		m_view_need_resize = true;
		MCRedrawScheduleUpdateForStack(this);
		
		return p_rect;
	}
	
	return view_platform_setgeom(p_rect);
}

void MCStack::view_update_geometry()
{
	if (m_view_need_resize &&
        window != NULL)
		view_platform_setgeom(m_view_rect);
	
	m_view_need_resize = false;
}

MCGFloat MCStack::view_getbackingscale(void) const
{
	return m_view_backing_scale;
}

void MCStack::view_setbackingscale(MCGFloat p_scale)
{
	if (p_scale == m_view_backing_scale)
		return;
	
	m_view_backing_scale = p_scale;

	// IM-2014-06-30: [[ Bug 12715 ]] backing scale changes occur when redrawing the whole stack,
	// so we need to update the tilecache here before continuing to draw.
	
	view_flushtilecache();
	view_updatetilecacheviewport();
	view_updatetilecache();
	// IM-2014-10-22: [[ Bug 13746 ]] Update window mask when backing scale changes
	loadwindowshape();
}

////////////////////////////////////////////////////////////////////////////////<|MERGE_RESOLUTION|>--- conflicted
+++ resolved
@@ -452,16 +452,8 @@
 	}
 	
 	// PM-2015-07-17: [[ Bug 13754 ]] Make sure stack does not disappear off screen when changing the scalefactor
-<<<<<<< HEAD
-    MCRectangle t_bounded_rect, t_screen_rect;
-
-    // AL-2015-10-01: [[ Bug 16017 ]] Remember location of stacks on a second monitor
-    const MCDisplay* t_nearest_display = MCscreen -> getnearestdisplay(t_view_rect);
-    if (t_nearest_display != NULL)
-=======
     MCRectangle t_bounded_rect;
     if (p_ensure_onscreen)
->>>>>>> ffe74ce4
     {
         // AL-2015-10-01: [[ Bug 16017 ]] Remember location of stacks on a second monitor
         const MCDisplay* t_nearest_display;
