--- conflicted
+++ resolved
@@ -313,14 +313,8 @@
 		t_rect = MCU_center_rect(p_screen_rect, p_stack_rect);
 		// IM-2013-12-19: [[ Bug 11590 ]] Adjust for screen rect origins other than 0,0
 		return MCGAffineTransformMakeTranslation(t_rect.x - p_screen_rect.x, t_rect.y - p_screen_rect.y);
-<<<<<<< HEAD
-
-	default:
-		MCUnreachable();
-=======
     default:
         MCUnreachableReturn(MCGAffineTransformMakeIdentity());
->>>>>>> 2b0ad630
 	}
 }
 
