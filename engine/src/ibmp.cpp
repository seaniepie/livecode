/* Copyright (C) 2003-2013 Runtime Revolution Ltd.

This file is part of LiveCode.

LiveCode is free software; you can redistribute it and/or modify it under
the terms of the GNU General Public License v3 as published by the Free
Software Foundation.

LiveCode is distributed in the hope that it will be useful, but WITHOUT ANY
WARRANTY; without even the implied warranty of MERCHANTABILITY or
FITNESS FOR A PARTICULAR PURPOSE.  See the GNU General Public License
for more details.

You should have received a copy of the GNU General Public License
along with LiveCode.  If not see <http://www.gnu.org/licenses/>.  */

#include "prefix.h"

#include "filedefs.h"
#include "objdefs.h"
#include "parsedef.h"
#include "mcio.h"
#include "util.h"

#include "image.h"

#include "imageloader.h"

#include "uidc.h"

#if kMCGPixelFormatNative == kMCGPixelFormatBGRA
#define NATIVE_IMAGE_FORMAT EX_RAW_BGRA
#elif kMCGPixelFormatNative == kMCGPixelFormatRGBA
#define NATIVE_IMAGE_FORMAT EX_RAW_RGBA
#elif kMCGPixelFormatNative == kMCGPixelFormatARGB
#define NATIVE_IMAGE_FORMAT EX_RAW_ARGB
#elif kMCGPixelFormatNative == kMCGPixelFormatABGR
#define NATIVE_IMAGE_FORMAT EX_RAW_ABGR
#endif

////////////////////////////////////////////////////////////////////////////////

static inline uint32_t MCImageDepth(uint32_t p_color_count)
{
	uint32_t t_depth = 1;
	// skip depths not a power of 2
	while (p_color_count > (1 << t_depth))
		t_depth <<= 1;
	return t_depth;
}

////////////////////////////////////////////////////////////////////////////////

static inline uint32_t MCBMPDepth(uint32_t p_color_count)
{
	uint32_t t_depth =  MCImageDepth(p_color_count);
	// skip (unsupported?) 2-bpp depth
	if (t_depth == 2)
		t_depth = 4;
	return t_depth;
}

static inline uint32_t MCBMPStride(uint32_t p_width, uint32_t p_depth)
{
	// rows are padded to a multiple of 4 bytes
	return ((p_width * p_depth + 31) & ~0x1F ) / 8;
}

////////////////////////////////////////////////////////////////////////////////

static void MCBitmapPackRow(uint8_t *p_dst, const uint8_t *p_src, uint32_t p_width, uint32_t p_depth, bool p_msb_first = true)
{
	//uint32_t t_pixel_mask = (1 << p_depth) - 1;
	const uint8_t *t_src_row = p_src;
	uint8_t *t_dst_row = p_dst;

	uint32_t t_first_shift, t_last_shift;
	uint32_t t_current_shift;
	int32_t t_shift_adjust;

	if (p_msb_first)
	{
		t_first_shift = 8 - p_depth;
		t_last_shift = 0;
		t_shift_adjust = -(int32_t)p_depth;
	}
	else
	{
		t_first_shift = 0;
		t_last_shift = 8 - p_depth;
		t_shift_adjust = p_depth;
	}

	t_current_shift = t_first_shift;

	uint8_t t_byte = 0;
	while (p_width--)
	{
		t_byte |= *t_src_row++ << t_current_shift;
		if (t_current_shift == t_last_shift)
		{
			*t_dst_row++ = t_byte;
			t_byte = 0;
			t_current_shift = t_first_shift;
		}
		else
			t_current_shift += t_shift_adjust;
	}
	if (t_current_shift != t_first_shift)
		*t_dst_row = t_byte;
}

void MCBitmapUnpackRow(uint8_t *p_dst, const uint8_t *p_src, uint32_t p_width, uint32_t p_depth, bool p_msb_first = true)
{
	if (p_width == 0)
		return;

	//uint32_t t_pixel_mask = (1 << p_depth) - 1;
	const uint8_t *t_src_row = p_src;
	uint8_t *t_dst_row = p_dst;

	uint8_t t_pixel_mask;
	uint32_t t_first_shift, t_last_shift;
	uint32_t t_current_shift;
	int32_t t_shift_adjust;

	if (!p_msb_first)
	{
		t_first_shift = 8 - p_depth;
		t_last_shift = 0;
		t_shift_adjust = -(int32_t)p_depth;
	}
	else
	{
		t_first_shift = 0;
		t_last_shift = 8 - p_depth;
		t_shift_adjust = p_depth;
	}

	t_dst_row += p_width - 1;
	uindex_t t_pixels_per_byte = 8 / p_depth;
	uindex_t t_src_bytes = (p_width + t_pixels_per_byte - 1) / t_pixels_per_byte;
	uindex_t t_remainder = p_width % t_pixels_per_byte;
	t_src_row += t_src_bytes - 1;

	t_pixel_mask = (1 << p_depth) - 1;
	t_current_shift = t_last_shift;

	uint8_t t_byte = 0;
	if (t_remainder != 0)
	{
		t_byte = *t_src_row--;
		t_current_shift = t_last_shift - t_shift_adjust * t_remainder;
	}

	while (p_width--)
	{
		if (t_current_shift == t_last_shift)
		{
			t_byte = *t_src_row--;
			t_current_shift = t_first_shift;
		}
		else
			t_current_shift += t_shift_adjust;

		*t_dst_row-- = (t_byte >> t_current_shift) & t_pixel_mask;
	}
}

template <Export_format FSrc, Export_format FDst>
static void MCBitmapConvertRow(uint8_t *p_dst, const uint8_t *p_src, uint32_t p_width)
{
	while (p_width--)
	{
		uint8_t a, r, g, b;
		switch (FSrc)
		{
		case EX_RAW_RGBA:
			r = *p_src++;
			g = *p_src++;
			b = *p_src++;
			a = *p_src++;
			break;
		case EX_RAW_BGRA:
			b = *p_src++;
			g = *p_src++;
			r = *p_src++;
			a = *p_src++;
			break;
		case EX_RAW_ARGB:
			a = *p_src++;
			r = *p_src++;
			g = *p_src++;
			b = *p_src++;
			break;
		case EX_RAW_ABGR:
			a = *p_src++;
			b = *p_src++;
			g = *p_src++;
			r = *p_src++;
			break;
		case EX_RAW_RGB:
			r = *p_src++;
			g = *p_src++;
			b = *p_src++;
			a = 0xFF;
			break;
		case EX_RAW_BGR:
			b = *p_src++;
			g = *p_src++;
			r = *p_src++;
			a = 0xFF;
			break;
		case EX_RAW_BGRX:
			b = *p_src++;
			g = *p_src++;
			r = *p_src++;
			a = 0xFF;
			p_src++;
			break;
		case EX_RAW_GRAY:
			r = g = b = *p_src++;
			a = 0xFF;
			break;
		}

		switch (FDst)
		{
		case EX_RAW_RGBA:
			*p_dst++ = r;
			*p_dst++ = g;
			*p_dst++ = b;
			*p_dst++ = a;
			break;
		case EX_RAW_BGRA:
			*p_dst++ = b;
			*p_dst++ = g;
			*p_dst++ = r;
			*p_dst++ = a;
			break;
		case EX_RAW_ARGB:
			*p_dst++ = a;
			*p_dst++ = r;
			*p_dst++ = g;
			*p_dst++ = b;
			break;
		case EX_RAW_ABGR:
			*p_dst++ = a;
			*p_dst++ = b;
			*p_dst++ = g;
			*p_dst++ = r;
			break;
		case EX_RAW_RGB:
			*p_dst++ = r;
			*p_dst++ = g;
			*p_dst++ = b;
			break;
		case EX_RAW_BGR:
			*p_dst++ = b;
			*p_dst++ = g;
			*p_dst++ = r;
			break;
		case EX_RAW_BGRX:
			*p_dst++ = b;
			*p_dst++ = g;
			*p_dst++ = r;
			*p_dst++ = 0;
			break;
		case EX_RAW_GRAY:
			// simple averaging
			*p_dst++ = ((r + g + b) * a) / (0xFF * 3);
			break;
		}
	}
}

template <Export_format FDst>
static void MCBitmapConvertRow(uint8_t *p_dst, const uint32_t *p_src, uint32_t p_width)
{
	MCBitmapConvertRow<NATIVE_IMAGE_FORMAT, FDst>(p_dst, (uint8_t*)p_src, p_width);
}

bool MCImageEncodeBMP(MCImageBitmap *p_bitmap, IO_handle p_stream, uindex_t &r_bytes_written)
{
	bool t_success = true;

	MCImageIndexedBitmap *t_indexed = nil;

	uindex_t t_width = p_bitmap->width;
	uindex_t t_height = p_bitmap->height;

	uint32_t t_depth = 0;
	uint32_t t_color_count = 0;

	if (MCImageConvertBitmapToIndexed(p_bitmap, false, t_indexed))
	{
		t_depth = MCBMPDepth(t_indexed->palette_size);
		t_color_count = t_indexed->palette_size;
	}
	else
		t_depth = 24;

	uint32_t t_stride = MCBMPStride(t_width, t_depth);
	uint32_t t_data_size = t_stride * t_height;
	uint32_t t_header_size = 14 + 40;
	uint32_t t_data_offset = t_header_size + t_color_count * 4;
	uint32_t t_size = t_data_offset + t_data_size;
	uint32_t t_reserved_32 = 0;

	MCswapbytes = !MCswapbytes;
	// write BMP file header
	t_success = (IO_NORMAL == IO_write("BM", 1, 2, p_stream)) &&
		(IO_NORMAL == IO_write_uint4(t_size, p_stream)) &&
		(IO_NORMAL == IO_write_uint4(t_reserved_32, p_stream)) &&
		(IO_NORMAL == IO_write_uint4(t_data_offset, p_stream));
	// write V3 DIB header
	if (t_success)
		t_success = (IO_NORMAL == IO_write_uint4(40, p_stream)) &&
		(IO_NORMAL == IO_write_uint4(t_width, p_stream)) &&
		(IO_NORMAL == IO_write_uint4(t_height, p_stream)) &&
		(IO_NORMAL == IO_write_uint2(1, p_stream)) &&
		(IO_NORMAL == IO_write_uint2(t_depth, p_stream)) &&
		(IO_NORMAL == IO_write_uint4(0, p_stream)) &&
		(IO_NORMAL == IO_write_uint4(t_data_size, p_stream)) &&
		(IO_NORMAL == IO_write_uint4(0, p_stream)) &&
		(IO_NORMAL == IO_write_uint4(0, p_stream)) &&
		(IO_NORMAL == IO_write_uint4(t_color_count, p_stream)) &&
		(IO_NORMAL == IO_write_uint4(0, p_stream));
	MCswapbytes = !MCswapbytes;

	uint8_t *t_row_buffer = nil;

	if (t_success)
		t_success = MCMemoryNewArray(t_stride, t_row_buffer);

	if (t_indexed != nil)
	{
		// write color table
		for (uint32_t i = 0; t_success && i < t_color_count; i++)
		{
			uint8_t t_color[4];
			t_color[0] = t_indexed->palette[i].blue >> 8;
			t_color[1] = t_indexed->palette[i].green >> 8;
			t_color[2] = t_indexed->palette[i].red >> 8;
			t_color[3] = 0;
			t_success = IO_NORMAL == IO_write(t_color, sizeof(uint8_t), 4, p_stream);
		}

		uint32_t t_pixel_mask = (1 << t_depth) - 1;
		uint32_t t_first_shift = 8 - t_depth;

		// bmp row order is bottom to top, so point to last row
		uint8_t *t_src_ptr = (uint8_t*)t_indexed->data + (t_height - 1) * t_indexed->stride;
		while (t_success && t_src_ptr >= t_indexed->data)
		{
			MCBitmapPackRow(t_row_buffer, t_src_ptr, t_width, t_depth);
			t_success = IO_NORMAL == IO_write(t_row_buffer, sizeof(uint8_t), t_stride, p_stream);
			t_src_ptr -= t_indexed->stride;
		}
	}
	else
	{
		// bmp row order is bottom to top, so point to last row
		uint8_t *t_src_ptr = (uint8_t*)p_bitmap->data + (t_height - 1) * p_bitmap->stride;
		while (t_success && t_src_ptr >= (uint8_t*)p_bitmap->data)
		{
			MCBitmapConvertRow<EX_RAW_BGR>(t_row_buffer, (uint32_t*)t_src_ptr, t_width);
			t_success = IO_NORMAL == IO_write(t_row_buffer, sizeof(uint8_t), t_stride, p_stream);
			t_src_ptr -= p_bitmap->stride;
		}
	}

	MCImageFreeIndexedBitmap(t_indexed);
	MCMemoryDeleteArray(t_row_buffer);

	if (t_success)
		r_bytes_written = t_size;

	return t_success;
}

////////////////////////////////////////////////////////////////////////////////

#define BMP_FILE_TYPE_BMP ('BM')
#define BMP_FILE_TYPE_OS2_BMP ('BA')
#define BMP_FILE_TYPE_OS2_COLOR_ICON ('CI')
#define BMP_FILE_TYPE_OS2_COLOR_POINTER ('CP')
#define BMP_FILE_TYPE_OS2_ICON ('IC')
#define BMP_FILE_TYPE_OS2_POINTER ('PT')

// IM-2013-08-16: [[ Bugfix 10278 ]] Add support for reading RLE compressed BMP images
#define BMP_COMPRESSION_RGB (0)
#define BMP_COMPRESSION_RLE8 (1)
#define BMP_COMPRESSION_RLE4 (2)
#define BMP_COMPRESSION_BITFIELDS (3)

#define BMP_FILE_HEADER_SIZE (14)

#define BMP_BITMAPCOREHEADER_SIZE (12)
#define BMP_BITMAPINFOHEADER_SIZE (40)
#define BMP_BITMAPV2INFOHEADER_SIZE (52)
#define BMP_BITMAPV3INFOHEADER_SIZE (56)
#define BMP_BITMAPV4HEADER_SIZE (108)
#define BMP_BITMAPV5HEADER_SIZE (124)

typedef struct _mcbitmapheader
{
	uint32_t header_size;
	uint32_t width;
	uint32_t height;
	uint16_t color_planes;
	uint16_t bits_per_pixel;
	uint32_t compression;
	uint32_t image_size;
	uint32_t hres;
	uint32_t vres;
	uint32_t color_count;
	uint32_t important_color_count;
	uint32_t red_mask;
	uint32_t green_mask;
	uint32_t blue_mask;
	uint32_t alpha_mask;
} MCBitmapHeader;

bool bmp_read_file_header(IO_handle p_stream, uindex_t &x_bytes_read, uint16_t &r_file_type, uint32_t &r_file_size, uint16_t &r_reserved_1, uint16_t &r_reserved_2, uint32_t &r_image_offset)
{
	bool t_success = true;

	MCswapbytes = !MCswapbytes;
	t_success = IO_NORMAL == IO_read_uint2(&r_file_type, p_stream) &&
		IO_NORMAL == IO_read_uint4(&r_file_size, p_stream) &&
		IO_NORMAL == IO_read_uint2(&r_reserved_1, p_stream) &&
		IO_NORMAL == IO_read_uint2(&r_reserved_2, p_stream) &&
		IO_NORMAL == IO_read_uint4(&r_image_offset, p_stream);
	MCswapbytes = !MCswapbytes;

	if (t_success)
		x_bytes_read += BMP_FILE_HEADER_SIZE;
	return t_success;
}

bool bmp_read_dib_header(IO_handle p_stream, uindex_t &x_bytes_read, MCBitmapHeader &r_header, bool &r_is_os2)
{
	bool t_success = true;

	MCMemoryClear(&r_header, sizeof(MCBitmapHeader));

	MCswapbytes = !MCswapbytes;
	t_success = IO_NORMAL == IO_read_uint4(&r_header.header_size, p_stream);
	if (t_success)
	{
		switch (r_header.header_size)
		{
		case BMP_BITMAPINFOHEADER_SIZE:
		case BMP_BITMAPV2INFOHEADER_SIZE:
		case BMP_BITMAPV3INFOHEADER_SIZE:
		case BMP_BITMAPV4HEADER_SIZE:
		case BMP_BITMAPV5HEADER_SIZE:
			{
				// Windows BITMAPINFOHEADER
				if (t_success)
					t_success = IO_NORMAL == IO_read_uint4(&r_header.width, p_stream) &&
					IO_NORMAL == IO_read_uint4(&r_header.height, p_stream) &&

					IO_NORMAL == IO_read_uint2(&r_header.color_planes, p_stream) &&
					IO_NORMAL == IO_read_uint2(&r_header.bits_per_pixel, p_stream) &&
					IO_NORMAL == IO_read_uint4(&r_header.compression, p_stream) &&
					IO_NORMAL == IO_read_uint4(&r_header.image_size, p_stream) &&
					IO_NORMAL == IO_read_uint4(&r_header.hres, p_stream) &&
					IO_NORMAL == IO_read_uint4(&r_header.vres, p_stream) &&
					IO_NORMAL == IO_read_uint4(&r_header.color_count, p_stream) &&
					IO_NORMAL == IO_read_uint4(&r_header.important_color_count, p_stream);

				if (r_header.header_size >= BMP_BITMAPV2INFOHEADER_SIZE)
				{
					// Windows BITMAPINFOHEADER + rgb bitfield masks
					if (t_success)
						t_success = IO_NORMAL == IO_read_uint4(&r_header.red_mask, p_stream) &&
						IO_NORMAL == IO_read_uint4(&r_header.green_mask, p_stream) &&
						IO_NORMAL == IO_read_uint4(&r_header.blue_mask, p_stream);
				}

				if (r_header.header_size >= BMP_BITMAPV3INFOHEADER_SIZE)
				{
					// Windows BITMAPV2INFOHEADER + alpha bitfield mask
					if (t_success)
						t_success = IO_NORMAL == IO_read_uint4(&r_header.alpha_mask, p_stream);
				}

				if (r_header.header_size >= BMP_BITMAPV4HEADER_SIZE)
				{
					// Windows BITMAPV3INFOHEADER + color space type & gamma
					/* OVERHAUL - REVISIT - apply colorspace info to decoded bitmap */
					/* UNIMPLEMENTED - skip to end of header */
					if (t_success)
						t_success = IO_NORMAL == MCS_seek_cur(p_stream, r_header.header_size - BMP_BITMAPV3INFOHEADER_SIZE);
				}
			}

			t_success &= r_header.color_planes == 1;
			if (t_success)
				r_is_os2 = false;

			break;

		case BMP_BITMAPCOREHEADER_SIZE:
			{
				// OS/2 BITMAPCOREHEADER
				uint16_t t_width, t_height;
				t_success = IO_NORMAL == IO_read_uint2(&t_width, p_stream) &&
					IO_NORMAL == IO_read_uint2(&t_height, p_stream) &&
					IO_NORMAL == IO_read_uint2(&r_header.color_planes, p_stream) &&
					IO_NORMAL == IO_read_uint2(&r_header.bits_per_pixel, p_stream);
				t_success &= r_header.color_planes == 1;
				if (t_success)
				{
					r_header.width = t_width;
					r_header.height = t_height;
					r_header.compression = BMP_COMPRESSION_RGB;
					r_header.color_count = 0;
					r_header.image_size = t_height * MCBMPStride(t_width, 24);
					r_is_os2 = true;
				}
			}
			break;

		default:
			t_success = false;
			break;
		}
	}
	MCswapbytes = !MCswapbytes;

	if (t_success)
		x_bytes_read += r_header.header_size;

	return t_success;
}

bool bmp_read_color_table(IO_handle p_stream, uindex_t &x_bytes_read, uint32_t p_color_count, bool p_is_os2, uint32_t *&r_color_table)
{
	bool t_success = true;

	uint32_t *t_color_table = nil;
	// color table may be larger than color count in case of invalid image data
	uindex_t t_table_size = 1 << MCBMPDepth(p_color_count);
	t_success = MCMemoryNewArray(t_table_size, t_color_table);

	uint32_t *t_dst_ptr = t_color_table;
	uint8_t t_color[4];
	uindex_t t_color_size = p_is_os2 ? 3 : 4;

	for (uindex_t i = 0; t_success && i < p_color_count; i++)
	{
		uindex_t t_byte_count = t_color_size;
		t_success = IO_NORMAL == MCS_readfixed(t_color, t_byte_count * sizeof(uint8_t), p_stream);
		MCBitmapConvertRow<EX_RAW_RGB, NATIVE_IMAGE_FORMAT>((uint8_t*)t_dst_ptr, t_color, 1);
		*t_dst_ptr++ = MCGPixelPackNative(t_color[2], t_color[1], t_color[0], 255);
	}

	if (t_success)
	{
		r_color_table = t_color_table;
		x_bytes_read += p_color_count * t_color_size;
	}
	else
		MCMemoryDeleteArray(t_color_table);

	return t_success;
}

// IM-2013-08-16: [[ Bugfix 10278 ]] Add support for reading RLE compressed BMP images
bool bmp_read_rle4_image(IO_handle p_stream, uindex_t &x_bytes_read, MCImageBitmap *p_bitmap, uint32_t *p_color_table, uindex_t p_color_count, bool p_topdown)
{
	bool t_success;
	t_success = true;
	
	bool t_end_bitmap;
	t_end_bitmap = false;
	
	uint32_t x, y;
	x = y = 0;
	
	while (t_success && !t_end_bitmap)
	{
		uint8_t t_count, t_value;
		t_success = IO_NORMAL == IO_read_uint1(&t_count, p_stream);
		if (t_success)
			t_success = IO_NORMAL == IO_read_uint1(&t_value, p_stream);
		if (t_success)
		{
			x_bytes_read += 2;
			if (t_count > 0)
			{
				// encoded mode
				uint8_t t_upper, t_lower;
				t_upper = t_value >> 4;
				t_lower = t_value & 0x0F;
				
				for (uint32_t i = 0; i < t_count; i++)
				{
					uint8_t t_index;
					t_index = ((i & 0x1) == 0) ? t_upper : t_lower;
					
					if (t_index < p_color_count && x < p_bitmap->width && y < p_bitmap->height)
						MCImageBitmapSetPixel(p_bitmap, x, p_topdown ? y : (p_bitmap->height - 1 - y), p_color_table[t_index]);
					x++;
				}
			}
			else if (t_value == 0)
			{
				// end-of-line escape
				x = 0;
				y++;
			}
			else if (t_value == 1)
			{
				// end-of-bitmap escape
				t_end_bitmap = true;
			}
			else if (t_value == 2)
			{
				// delta escape
				uint8_t t_dx, t_dy;
				t_success = IO_NORMAL == IO_read_uint1(&t_dx, p_stream);
				if (t_success)
					t_success = IO_NORMAL == IO_read_uint1(&t_dy, p_stream);
				if (t_success)
				{
					x_bytes_read += 2;
					x += t_dx;
					y += t_dy;
				}
			}
			else
			{
				// absolute mode
				uint8_t t_byte, t_upper, t_lower;
				
				uint8_t t_run_buffer[128];
				uint32_t t_run_bytes;
				t_run_bytes = (t_value + 1) / 2;
				t_run_bytes = (t_run_bytes + 1) & ~0x1;
				
				t_success = IO_NORMAL == MCS_readfixed(t_run_buffer, t_run_bytes, p_stream);
				
				if (t_success)
					x_bytes_read += t_run_bytes;
				
				for (uint32_t i = 0; t_success && i < t_value; i++)
				{
					if ((i & 0x1) == 0)
					{
						t_byte = t_run_buffer[i / 2];
						t_upper = t_byte >> 4;
						t_lower = t_byte & 0x0F;
					}
					
					uint8_t t_index;
					t_index = ((i & 0x1) == 0) ? t_upper : t_lower;
					
					if (t_index < p_color_count && x < p_bitmap->width && y < p_bitmap->height)
						MCImageBitmapSetPixel(p_bitmap, x, p_topdown ? y : (p_bitmap->height - 1 - y), p_color_table[t_index]);
					x++;
				}
			}
		}
	}
	
	return t_success;
}

// IM-2013-08-16: [[ Bugfix 10278 ]] Add support for reading RLE compressed BMP images
bool bmp_read_rle8_image(IO_handle p_stream, uindex_t &x_bytes_read, MCImageBitmap *p_bitmap, uint32_t *p_color_table, uindex_t p_color_count, bool p_topdown)
{
	bool t_success;
	t_success = true;
	
	bool t_end_bitmap;
	t_end_bitmap = false;
	
	uint32_t x, y;
	x = y = 0;
	
	while (t_success && !t_end_bitmap)
	{
		uint8_t t_count, t_value;
		t_success = IO_NORMAL == IO_read_uint1(&t_count, p_stream);
		if (t_success)
			t_success = IO_NORMAL == IO_read_uint1(&t_value, p_stream);
		if (t_success)
		{
			x_bytes_read += 2;
			if (t_count > 0)
			{
				// encoded mode
				for (uint32_t i = 0; i < t_count; i++)
				{
					uint8_t t_index;
					t_index = t_value;
					
					if (t_index < p_color_count && x < p_bitmap->width && y < p_bitmap->height)
						MCImageBitmapSetPixel(p_bitmap, x, p_topdown ? y : (p_bitmap->height - 1 - y), p_color_table[t_index]);
					x++;
				}
			}
			else if (t_value == 0)
			{
				// end-of-line escape
				x = 0;
				y++;
			}
			else if (t_value == 1)
			{
				// end-of-bitmap escape
				t_end_bitmap = true;
			}
			else if (t_value == 2)
			{
				// delta escape
				uint8_t t_dx, t_dy;
				t_success = IO_NORMAL == IO_read_uint1(&t_dx, p_stream);
				if (t_success)
					t_success = IO_NORMAL == IO_read_uint1(&t_dy, p_stream);
				if (t_success)
				{
					x_bytes_read += 2;
					x += t_dx;
					y += t_dy;
				}
			}
			else
			{
				// absolute mode
				uint8_t t_byte, t_upper, t_lower;
				
				uint8_t t_run_buffer[256];
				uint32_t t_run_bytes;
				t_run_bytes = (t_value + 1) & ~0x1;
				
				t_success = IO_NORMAL == MCS_readfixed(t_run_buffer, t_run_bytes, p_stream);
				
				if (t_success)
					x_bytes_read += t_run_bytes;
				
				for (uint32_t i = 0; t_success && i < t_value; i++)
				{
					uint8_t t_index;
					t_index = t_run_buffer[i];
					
					if (t_index < p_color_count && x < p_bitmap->width && y < p_bitmap->height)
						MCImageBitmapSetPixel(p_bitmap, x, p_topdown ? y : (p_bitmap->height - 1 - y), p_color_table[t_index]);
					x++;
				}
			}
		}
	}
	
	return t_success;
}

bool bmp_read_image(IO_handle p_stream, uindex_t &x_bytes_read, MCImageBitmap *p_bitmap, uindex_t p_depth, uint32_t *p_color_table, uindex_t p_color_count, bool p_top_down)
{
	bool t_success = true;

	uindex_t t_src_stride = MCBMPStride(p_bitmap->width, p_depth);
	uint8_t *t_src_buffer = nil;
	uint8_t *t_dst_ptr = (uint8_t*)p_bitmap->data;

	uint32_t t_pixel_mask, t_first_shift;

	if (p_depth <= 8)
	{
		t_pixel_mask = (1 << p_depth) - 1;
		t_first_shift = 8 - p_depth;
	}

	if (!p_top_down)
		t_dst_ptr += (p_bitmap->height - 1) * p_bitmap->stride;

	t_success = MCMemoryNewArray(t_src_stride, t_src_buffer);

	for (uindex_t y = 0; t_success && y < p_bitmap->height; y++)
	{
		t_success = IO_NORMAL == MCS_readfixed(t_src_buffer, t_src_stride, p_stream);
		if (t_success)
		{
			if (p_depth <= 8)
			{
				uint8_t *t_src_row = t_src_buffer;
				uint32_t *t_dst_row = (uint32_t*)t_dst_ptr;
				
				uint32_t t_current_shift = t_first_shift;
				uint8_t t_byte = 0;

				for (uint32_t x = 0; x < p_bitmap->width; x++)
				{
					*t_dst_row++ = p_color_table[(*t_src_row >> t_current_shift) & t_pixel_mask];
					if (t_current_shift == 0)
					{
						t_src_row++;
						t_current_shift = t_first_shift;
					}
					else
						t_current_shift -= p_depth;
				}
			}
			else
			{
				if (p_depth == 24)
					MCBitmapConvertRow<EX_RAW_BGR, NATIVE_IMAGE_FORMAT>(t_dst_ptr, t_src_buffer, p_bitmap->width);
				else
					MCBitmapConvertRow<EX_RAW_BGRX, NATIVE_IMAGE_FORMAT>(t_dst_ptr, t_src_buffer, p_bitmap->width);
			}
		}

		if (p_top_down)
			t_dst_ptr += p_bitmap->stride;
		else
			t_dst_ptr -= p_bitmap->stride;
	}

	if (t_success)
		x_bytes_read += t_src_stride * p_bitmap->height;

	return t_success;
}

static uint32_t bmp_mask_to_shift(uint32_t t_mask)
{
	uint32_t t_shift = 0;
	while ((t_shift < 32) && (((t_mask >> t_shift) & 1) == 0))
		t_shift++;

	return t_shift;
}

static void bmp_convert_bitfield_row(uint32_t *p_dst, const uint8_t *p_src, uint32_t p_width, uint32_t p_depth, uint32_t p_a_mask, uint32_t p_r_mask, uint32_t p_g_mask, uint32_t p_b_mask)
{
	uint32_t t_a_shift, t_r_shift, t_g_shift, t_b_shift;
	uint32_t t_a_max, t_r_max, t_g_max, t_b_max;
	t_a_shift = bmp_mask_to_shift(p_a_mask);
	t_r_shift = bmp_mask_to_shift(p_r_mask);
	t_g_shift = bmp_mask_to_shift(p_g_mask);
	t_b_shift = bmp_mask_to_shift(p_b_mask);

	t_a_max = p_a_mask >> t_a_shift;
	t_r_max = p_r_mask >> t_r_shift;
	t_g_max = p_g_mask >> t_g_shift;
	t_b_max = p_b_mask >> t_b_shift;

	if (t_a_max == 0)
		t_a_max = 1;
	if (t_r_max == 0)
		t_r_max = 1;
	if (t_g_max == 0)
		t_g_max = 1;
	if (t_b_max == 0)
		t_b_max = 1;

	while (p_width--)
	{
		uint32_t t_src_val = 0;
		for (uint32_t i = p_depth; i > 0; i -= 8)
			t_src_val |= (*p_src++) << (p_depth - i);

		uint8_t a, r, g, b;

		if (p_a_mask == 0)
			a = 0xFF;
		else
		{
			a = (t_src_val & p_a_mask) >> t_a_shift;
			a = (a * 0xFF) / t_a_max;
		}

		r = (t_src_val & p_r_mask) >> t_r_shift;
		g = (t_src_val & p_g_mask) >> t_g_shift;
		b = (t_src_val & p_b_mask) >> t_b_shift;

		r = (r * 0xFF) / t_r_max;
		g = (g * 0xFF) / t_g_max;
		b = (b * 0xFF) / t_b_max;

		*p_dst++ = MCGPixelPackNative(r, g, b, a);
	}
}

bool bmp_read_bitfield_image(IO_handle p_stream, uindex_t &x_bytes_read, MCImageBitmap *p_bitmap, uindex_t p_depth, uint32_t p_a_mask, uint32_t p_r_mask, uint32_t p_g_mask, uint32_t p_b_mask, bool p_top_down)
{
	bool t_success = true;

	uindex_t t_src_stride = MCBMPStride(p_bitmap->width, p_depth);
	uint8_t *t_src_buffer = nil;
	uint8_t *t_dst_ptr = (uint8_t*)p_bitmap->data;

	if (!p_top_down)
		t_dst_ptr += (p_bitmap->height - 1) * p_bitmap->stride;

	t_success = MCMemoryNewArray(t_src_stride, t_src_buffer);

	for (uindex_t y = 0; t_success && y < p_bitmap->height; y++)
	{
		t_success = IO_NORMAL == MCS_readfixed(t_src_buffer, t_src_stride, p_stream);
		if (t_success)
			bmp_convert_bitfield_row((uint32_t*)t_dst_ptr, t_src_buffer, p_bitmap->width, p_depth, p_a_mask, p_r_mask, p_g_mask, p_b_mask);

		if (p_top_down)
			t_dst_ptr += p_bitmap->stride;
		else
			t_dst_ptr -= p_bitmap->stride;
	}

	if (t_success)
		x_bytes_read += t_src_stride * p_bitmap->height;

	return t_success;
}

bool bmp_read_rgb_bitfields(IO_handle p_stream, uindex_t &x_bytes_read, uint32_t &r_r_mask, uint32_t &r_g_mask, uint32_t &r_b_mask)
{
	bool t_success = true;

	MCswapbytes = !MCswapbytes;

	t_success = IO_NORMAL == IO_read_uint4(&r_r_mask, p_stream) &&
		IO_NORMAL == IO_read_uint4(&r_g_mask, p_stream) &&
		IO_NORMAL == IO_read_uint4(&r_b_mask, p_stream);

	MCswapbytes = !MCswapbytes;

	if (t_success)
		x_bytes_read += 3 * sizeof(uint32_t);

	return t_success;
}

class MCBitmapStructImageLoader : public MCImageLoader
{
public:
	MCBitmapStructImageLoader(IO_handle p_stream) : MCImageLoader(p_stream) {}
	
	virtual MCImageLoaderFormat GetFormat() { return kMCImageFormatBMP; }

protected:
	virtual bool LoadHeader(uint32_t &r_width, uint32_t &r_height, uint32_t &r_xhot, uint32_t &r_yhot, char *&r_name, uint32_t &r_frame_count);
	virtual bool LoadFrames(MCBitmapFrame *&r_frames, uint32_t &r_count);
	
private:
	MCBitmapHeader m_header;
	bool m_is_topdown;
	bool m_is_os2;
};

bool MCBitmapStructImageLoader::LoadHeader(uint32_t &r_width, uint32_t &r_height, uint32_t &r_xhot, uint32_t &r_yhot, char *&r_name, uint32_t &r_frame_count)
{
	bool t_success;
	t_success = true;
	
	IO_handle t_stream;
	t_stream = GetStream();
	
	m_is_topdown = false;
	m_is_os2 = false;
	
	uint32_t t_bytes_read;
	t_bytes_read = 0;
	
	if (t_success)
		t_success = bmp_read_dib_header(t_stream, t_bytes_read, m_header, m_is_os2);

	// IM-2013-08-16: [[ Bugfix 10278 ]] Add support for reading RLE compressed BMP images
	if (t_success)
		t_success = m_header.compression == BMP_COMPRESSION_RGB ||
		m_header.compression == BMP_COMPRESSION_RLE8 ||
		m_header.compression == BMP_COMPRESSION_RLE4 ||
		m_header.compression == BMP_COMPRESSION_BITFIELDS;
	
	if (t_success)
	{
		if (m_header.compression == BMP_COMPRESSION_BITFIELDS)
		{
			if (m_header.header_size == BMP_BITMAPINFOHEADER_SIZE)
				t_success = bmp_read_rgb_bitfields(t_stream, t_bytes_read, m_header.red_mask, m_header.green_mask, m_header.blue_mask);
		}
		else if (m_header.compression == BMP_COMPRESSION_RGB)
		{
			if (m_header.bits_per_pixel == 16)
			{
				m_header.compression = BMP_COMPRESSION_BITFIELDS;
				m_header.red_mask = 0x1F << 10;
				m_header.green_mask = 0x1F << 5;
				m_header.blue_mask = 0x1F;
			}
		}
	}

	if (t_success)
	{
        // IM-2012-04-30 - [[bz 10193]] bitmap images may have negative height indicating rows read from
        // the top down, rather than the bottom up.
        if (!m_is_os2 && ((int32_t)m_header.height) < 0)
        {
			m_header.height = -((int32_t)m_header.height);
			m_is_topdown = true;
        }
	}
	
	if (t_success)
	{
		r_width = m_header.width;
		r_height = m_header.height;
		
		r_xhot = r_yhot = 0;
		
		r_name = nil;
		r_frame_count = 1;
	}
	
	return t_success;
}

bool MCBitmapStructImageLoader::LoadFrames(MCBitmapFrame *&r_frames, uint32_t &r_count)
{
	bool t_success;
	t_success = true;

	IO_handle t_stream;
	t_stream = GetStream();

	uint32_t t_bytes_read;
	t_bytes_read = 0;

	MCBitmapFrame *t_frame;
	t_frame = nil;

	uint32_t *t_color_table;
	t_color_table = nil;

	if (t_success)
	{
		if (m_header.bits_per_pixel <= 8)
		{
			if (m_header.color_count == 0)
				m_header.color_count = 1 << m_header.bits_per_pixel;
			
			t_success = bmp_read_color_table(t_stream, t_bytes_read, m_header.color_count, m_is_os2, t_color_table);
		}
	}

	uint32_t t_stride = 0;
	t_stride = MCBMPStride(m_header.width, m_header.bits_per_pixel);

	if (t_success)
		t_success = MCMemoryNew(t_frame);

	if (t_success)
		t_success = MCImageBitmapCreate(m_header.width, m_header.height, t_frame->image);

	if (t_success)
	{
		switch (m_header.compression)
		{
			case BMP_COMPRESSION_RGB:
				t_success = bmp_read_image(t_stream, t_bytes_read, t_frame->image, m_header.bits_per_pixel, t_color_table, m_header.color_count, m_is_topdown);
				break;
				
				// IM-2013-08-16: [[ Bugfix 10278 ]] Add support for reading RLE compressed BMP images
			case BMP_COMPRESSION_RLE8:
				t_success = bmp_read_rle8_image(t_stream, t_bytes_read, t_frame->image, t_color_table, m_header.color_count, m_is_topdown);
				break;
				
				// IM-2013-08-16: [[ Bugfix 10278 ]] Add support for reading RLE compressed BMP images
			case BMP_COMPRESSION_RLE4:
				t_success = bmp_read_rle4_image(t_stream, t_bytes_read, t_frame->image, t_color_table, m_header.color_count, m_is_topdown);
				break;
				
			case BMP_COMPRESSION_BITFIELDS:
				t_success = bmp_read_bitfield_image(t_stream, t_bytes_read, t_frame->image, m_header.bits_per_pixel, m_header.alpha_mask, m_header.red_mask, m_header.green_mask, m_header.blue_mask, m_is_topdown);
				break;
		}
	}

	if (t_success)
	{
		if (m_header.compression == BMP_COMPRESSION_BITFIELDS && m_header.alpha_mask != 0)
			MCImageBitmapCheckTransparency(t_frame->image);
		
		r_frames = t_frame;
		r_count = 1;
	}
	else
		MCImageFreeFrames(t_frame, 1);

	MCMemoryDeleteArray(t_color_table);

	return t_success;
}

bool MCImageDecodeBMPStruct(IO_handle p_stream, uindex_t &x_bytes_read, MCImageBitmap *&r_bitmap)
{
	bool t_success;
	t_success = true;

	MCBitmapStructImageLoader *t_loader;
	if (t_success)
		t_success = nil != (t_loader = new MCBitmapStructImageLoader(p_stream));

	MCBitmapFrame *t_frames;
	t_frames = nil;

	uint32_t t_count;
	t_count = 0;

	if (t_success)
		t_success = t_loader->TakeFrames(t_frames, t_count);

	if (t_success)
	{
		r_bitmap = t_frames->image;
		t_frames->image = nil;
	}

	if (t_loader != nil)
		delete t_loader;

	MCImageFreeFrames(t_frames, t_count);

	return t_success;
}

class MCBitmapImageLoader : public MCBitmapStructImageLoader
{
public:
	MCBitmapImageLoader(IO_handle p_stream) : MCBitmapStructImageLoader(p_stream) {} ;

	virtual MCImageLoaderFormat GetFormat() { return kMCImageFormatBMP; }

protected:
	virtual bool LoadHeader(uint32_t &r_width, uint32_t &r_height, uint32_t &r_xhot, uint32_t &r_yhot, char *&r_name, uint32_t &r_frame_count);

private:
};

bool MCBitmapImageLoader::LoadHeader(uint32_t &r_width, uint32_t &r_height, uint32_t &r_xhot, uint32_t &r_yhot, char *&r_name, uint32_t &r_frame_count)
{
	bool t_success;
	t_success = true;

	uint32_t t_bytes_read;
	t_bytes_read = 0;

	uint32_t t_file_size, t_image_offset;
	uint16_t t_file_type, t_reserved_1, t_reserved_2;

	if (t_success)
		t_success = bmp_read_file_header(GetStream(), t_bytes_read, t_file_type, t_file_size, t_reserved_1, t_reserved_2, t_image_offset);

	if (t_success)
		t_success = MCBitmapStructImageLoader::LoadHeader(r_width, r_height, r_xhot, r_yhot, r_name, r_frame_count);

	if (t_success)
	{
		r_xhot = t_reserved_1;
		r_yhot = t_reserved_2;
	}

	return t_success;
}

bool MCImageLoaderCreateForBMPStream(IO_handle p_stream, MCImageLoader *&r_loader)
{
	MCBitmapImageLoader *t_loader;
	t_loader = new MCBitmapImageLoader(p_stream);
	
	if (t_loader == nil)
		return false;
	
	r_loader = t_loader;
	
	return true;
}

////////////////////////////////////////////////////////////////////////////////

#define PBM_MAX_LINE 256

bool MCImageEncodePPM(MCImageBitmap *p_bitmap, IO_handle p_stream, uindex_t &r_bytes_written)
{
	bool t_success = true;

	uindex_t t_byte_count = 0;
	char *t_header = nil;
	uint32_t t_header_size;
	uint8_t *t_row_buffer = nil;

	t_success = MCCStringFormat(t_header, "P6\n%d %d\n255\n", p_bitmap->width, p_bitmap->height);

	if (t_success)
	{
		t_header_size = MCCStringLength(t_header);
		t_success = IO_NORMAL == IO_write(t_header, sizeof(char), t_header_size, p_stream);
	}

	uint32_t t_stride = p_bitmap->width * 3;

	if (t_success)
	{
		t_byte_count += t_header_size;
		t_success = MCMemoryNewArray(t_stride, t_row_buffer);
	}

	uint8_t *t_src_ptr = (uint8_t*)p_bitmap->data;
	for (uindex_t y = 0; t_success && y < p_bitmap->height; y++)
	{
		MCBitmapConvertRow<EX_RAW_RGB>(t_row_buffer, (uint32_t*)t_src_ptr, p_bitmap->width);
		t_success = IO_NORMAL == IO_write(t_row_buffer, sizeof(uint8_t), t_stride, p_stream);
		t_src_ptr += p_bitmap->stride;
		t_byte_count += t_stride;
	}

	MCMemoryDeleteArray(t_row_buffer);

	if (t_success)
		r_bytes_written = t_byte_count;

	return t_success;
}

void surface_extract_mask(void *p_pixels, uint4 p_pixel_stride, void *p_mask, uint4 p_mask_stride, uint4 p_width, uint4 p_height, uint1 p_threshold);

// creates a 1 bpp mask image - 0 == transparent, 1 == opaque
bool MCImageEncodePBM(MCImageBitmap *p_bitmap, IO_handle p_stream, uindex_t &r_bytes_written)
{
	bool t_success = true;

	uindex_t t_byte_count = 0;
	char *t_header = nil;
	uint32_t t_header_size;
	uint8_t *t_row_buffer = nil;

	t_success = MCCStringFormat(t_header, "P4\n%d %d\n", p_bitmap->width, p_bitmap->height);

	if (t_success)
	{
		t_header_size = MCCStringLength(t_header);
		t_success = IO_NORMAL == IO_write(t_header, sizeof(char), t_header_size, p_stream);
	}

	uint32_t t_stride = (p_bitmap->width + 7) / 8;

	if (t_success)
	{
		t_byte_count += t_header_size;
		t_success = MCMemoryNewArray(t_stride, t_row_buffer);
	}

	uint8_t *t_src_ptr = (uint8_t*)p_bitmap->data;
	for (uindex_t y = 0; t_success && y < p_bitmap->height; y++)
	{
		surface_extract_mask(t_src_ptr, p_bitmap->stride, t_row_buffer, t_stride, p_bitmap->width, 1, 0);
		t_success = IO_NORMAL == IO_write(t_row_buffer, sizeof(uint8_t), t_stride, p_stream);
		t_src_ptr += p_bitmap->stride;
		t_byte_count += t_stride;
	}

	MCMemoryDeleteArray(t_row_buffer);

	if (t_success)
		r_bytes_written = t_byte_count;

	return t_success;
}

////////////////////////////////////////////////////////////////////////////////

class MCNetPBMTokenReader
{
public:
	MCNetPBMTokenReader(IO_handle p_stream)
	{
		m_start = m_end = 0;
		m_size = 0;
		m_buffer = nil;
		m_stream = p_stream;
	}
	
	~MCNetPBMTokenReader()
	{
		MCMemoryDeleteArray(m_buffer);
	}

	bool Allocate(uindex_t p_size)
	{
		if (!MCMemoryNewArray(p_size, m_buffer))
			return false;

		m_size = p_size;
		return true;
	}

	bool GetToken(const uint8_t *&r_token, uindex_t &r_token_size)
	{
		SkipWhitespace();

		uindex_t t_token_size = 0;
		bool t_have_token = false;
		while (!t_have_token)
		{
			if (!Ensure(t_token_size + 1))
				t_have_token = true;
			else
			{
				if (m_buffer[m_start + t_token_size] == '#')
					RemoveComment(t_token_size);

				if (!Ensure(t_token_size + 1) || IsWhitespace(m_buffer[m_start + t_token_size]))
					t_have_token = true;
				else
					t_token_size++;
			}
		}

		if (t_token_size == 0)
			return false;

		r_token = m_buffer + m_start;
		r_token_size = t_token_size;

		m_start += t_token_size;

		return true;
	}

	bool Read(uint8_t *t_buffer, uindex_t p_count)
	{
		while (p_count > 0)
		{
			if (m_start < m_end)
			{
				uindex_t t_count = MCMin(p_count, m_end - m_start);
				MCMemoryCopy(t_buffer, m_buffer + m_start, t_count);
				m_start += t_count;
				t_buffer += t_count;
				p_count -= t_count;
			}
			if (p_count > 0 && !Ensure(MCMin(p_count, m_size)))
				return false;
		}

		return true;
	}

private:
	bool Ensure(uindex_t p_count)
	{
		if (m_buffer == nil && !Allocate(PBM_MAX_LINE))
			return false;

		if (p_count <= (m_end - m_start))
			return true;

		if (MCS_eof(m_stream))
			return false;

		p_count -= (m_end - m_start);
		if ((m_size - m_end) < p_count)
		{
			if ((m_size - (m_end - m_start)) < p_count) // can't fit in buffer
				return false;
			MCMemoryMove(m_buffer, m_buffer + m_start, m_end - m_start);
			m_end -= m_start;
			m_start = 0;
		}

		if (IO_NORMAL != MCS_readfixed(m_buffer + m_end, p_count, m_stream))
			return false;

		m_end += p_count;

		return true;
	}

	bool IsWhitespace(char p_char)
	{
		return p_char == ' ' || p_char == '\t' || p_char == '\r' || p_char == '\n';
	}

	// move ahead to the next non-whitespace char
	void SkipWhitespace()
	{
		while (Ensure(1) && IsWhitespace(m_buffer[m_start]))
			m_start++;
	}

	// keep chars before offset but skip all chars until next new line
	void RemoveComment(uindex_t p_offset)
	{
		// IM-2014-01-16: [[ Bug 11675 ]] Rework to avoid infinite loop when skipping comment
		bool t_new_line;
		t_new_line = false;
		
		uindex_t t_start;
		t_start = m_start + p_offset;
		
		while (!t_new_line)
		{
			uindex_t t_index;
			t_index = 0;
			
			while (!t_new_line && t_start + t_index < m_end)
			{
				t_new_line = m_buffer[t_start + t_index] == '\n' || m_buffer[t_start + t_index] == '\r';
				t_index++;
			}

			MCMemoryMove(m_buffer + t_start, m_buffer + t_start + t_index, t_index);

			m_end -= t_index;

			// fetch next char or end comment at eof
			if (!t_new_line)
				t_new_line = !Ensure(p_offset + 1);
		}
	}

	IO_handle m_stream;
	uint8_t *m_buffer;
	uindex_t m_size;
	uindex_t m_start;
	uindex_t m_end;
};

void netpbm_scale_to_byte(uint8_t *p_buffer, uint32_t p_max_value, uindex_t p_width)
{
	uindex_t t_bytes_per_value;
	t_bytes_per_value = p_max_value < 256 ? 1 : 2;

	// 1-bit bitmaps - 0 == white, 1 == black.
	// All others - 0 == black, max-value == white
	
	// IM-2014-01-23: [[ Bug 11698 ]] Invert color order for 1-bit bitmaps.
	bool t_invert_value;
	t_invert_value = p_max_value == 1;
	
	uint8_t *t_src_row = p_buffer;
	uint8_t *t_dst_row = p_buffer;

	for (uindex_t x = 0; x < p_width; x++)
	{
		uint32_t t_value = 0;
		if (t_bytes_per_value == 2)
			t_value = *t_src_row++ << 8;
		t_value |= *t_src_row++;
		
		if (t_invert_value)
			t_value = p_max_value - t_value;

		*t_dst_row++ = (t_value * 255) / p_max_value;
	}
}

class MCNetPBMImageLoader : public MCImageLoader
{
public:
	MCNetPBMImageLoader(IO_handle p_stream);
	virtual ~MCNetPBMImageLoader();
	
	virtual MCImageLoaderFormat GetFormat() { return kMCImageFormatNetPBM; }
	
protected:
	virtual bool LoadHeader(uint32_t &r_width, uint32_t &r_height, uint32_t &r_xhot, uint32_t &r_yhot, char *&r_name, uint32_t &r_frame_count);
	virtual bool LoadFrames(MCBitmapFrame *&r_frames, uint32_t &r_count);
	
private:
	MCNetPBMTokenReader *m_reader;
	uint8_t m_format;
	uint32_t m_max_value;
};

MCNetPBMImageLoader::MCNetPBMImageLoader(IO_handle p_stream) : MCImageLoader(p_stream)
{
	m_reader = nil;
	m_max_value = 1;
}

MCNetPBMImageLoader::~MCNetPBMImageLoader()
{
	if (m_reader != nil)
		delete m_reader;
}

bool MCNetPBMImageLoader::LoadHeader(uint32_t &r_width, uint32_t &r_height, uint32_t &r_xhot, uint32_t &r_yhot, char *&r_name, uint32_t &r_frame_count)
{
	bool t_success = true;

	uint32_t t_width, t_height;
	const uint8_t *t_token;
	uindex_t t_token_size;

	if (t_success)
		t_success = nil != (m_reader = new MCNetPBMTokenReader(GetStream()));

	if (t_success)
		t_success = m_reader->GetToken(t_token, t_token_size);

	if (t_success)
		t_success = t_token_size == 2 &&
		t_token[0] == 'P' && t_token[1] >= '1' && t_token[1] <= '6';

	if (t_success)
	{
		m_format = t_token[1] - '0';

		t_success = m_reader->GetToken(t_token, t_token_size) &&
			MCU_stoui4(MCString((const char*)t_token, t_token_size), t_width);
	}

	if (t_success)
		t_success = m_reader->GetToken(t_token, t_token_size) &&
		MCU_stoui4(MCString((const char*)t_token, t_token_size), t_height);

	if (t_success && m_format != 1 && m_format != 4)
		t_success = m_reader->GetToken(t_token, t_token_size) &&
		MCU_stoui4(MCString((const char*)t_token, t_token_size), m_max_value);

	if (t_success)
		t_success = t_width > 0 && t_height > 0 && m_max_value < 65536;

	if (t_success)
	{
		r_width = t_width;
		r_height = t_height;
		
		r_xhot = r_yhot = 0;
		r_name = nil;
		r_frame_count = 1;
	}

	return t_success;
}

bool MCNetPBMImageLoader::LoadFrames(MCBitmapFrame *&r_frames, uint32_t &r_count)
{
	bool t_success = true;
	
	MCBitmapFrame *t_frame = nil;
	
	uint8_t *t_row_buffer = nil;
	uint8_t *t_unpacked_buffer = nil;
	
	const uint8_t *t_token;
	uindex_t t_token_size;
	
	bool t_binary;
	uindex_t t_depth;
	uindex_t t_channel_count = 1;
	uindex_t t_stride;

	uint32_t t_width, t_height;
	
	if (t_success)
		t_success = GetGeometry(t_width, t_height);
	
	if (t_success)
		t_success = MCMemoryNew(t_frame);
	
	if (t_success)
		t_success = MCImageBitmapCreate(t_width, t_height, t_frame->image);
	
	if (t_success)
	{
		t_binary = m_format > 3;

		switch (m_format)
		{
		case 1: // monochrome ascii
			t_depth = 8;
			break;

		case 4: // monochrome binary
			t_depth = 1;
			break;

		case 2: // gray ascii
		case 5: // gray binary
			t_depth = m_max_value < 256 ? 8 : 16;
			break;

		case 3: // rgb ascii
		case 6: // rgb binary
			t_depth = m_max_value < 256 ? 8 : 16;
			t_channel_count = 3;
			break;
		}

		t_stride = (t_width * t_depth * t_channel_count + 7) / 8;

		t_success = MCMemoryNewArray(t_stride, t_row_buffer);
	}

	uint8_t *t_src_ptr = t_row_buffer;
	uint8_t *t_dst_ptr;
	if (t_success)
		t_dst_ptr = (uint8_t*)t_frame->image->data;

	if (t_success && m_format == 4)
	{
		t_success = MCMemoryNewArray(t_width, t_unpacked_buffer);
		t_src_ptr = t_unpacked_buffer;
	}

	// there should be a single whitespace char before the start of the binary data
	if (t_success && t_binary)
		t_success = m_reader->Read(t_row_buffer, 1);

	for (uindex_t y = 0; t_success && y < t_height; y++)
	{
		if (t_binary)
		{
			t_success = m_reader->Read(t_row_buffer, t_stride);

			if (t_success && m_format == 4)
				MCBitmapUnpackRow(t_unpacked_buffer, t_row_buffer, t_width, 1);
		}
		else
		{
			uint32_t t_value;

			uint8_t *t_buffer_ptr = t_row_buffer;
			for (uindex_t x = 0; t_success && x < t_width * t_channel_count; x++)
			{
				t_success = m_reader->GetToken(t_token, t_token_size) &&
				MCU_stoui4(MCString((const char*)t_token, t_token_size), t_value);

				if (t_success)
					t_success = t_value <= m_max_value;

				if (t_success)
				{
					if (t_depth == 16)
						*t_buffer_ptr++ = t_value >> 8;
					*t_buffer_ptr++ = t_value & 0xFF;
				}
			}
		}

		if (t_success)
		{
			netpbm_scale_to_byte(t_src_ptr, m_max_value, t_width * t_channel_count);
			if (t_channel_count == 1)
				MCBitmapConvertRow<EX_RAW_GRAY, NATIVE_IMAGE_FORMAT>(t_dst_ptr, t_src_ptr, t_width);
			else
				MCBitmapConvertRow<EX_RAW_RGB, NATIVE_IMAGE_FORMAT>(t_dst_ptr, t_src_ptr, t_width);

			t_dst_ptr += t_frame->image->stride;
		}
	}

	MCMemoryDeleteArray(t_row_buffer);
	MCMemoryDeleteArray(t_unpacked_buffer);

	if (t_success)
	{
		r_frames = t_frame;
		r_count = 1;
	}
	else
		MCImageFreeFrames(t_frame, 1);

	return t_success;
}

bool MCImageLoaderCreateForNetPBMStream(IO_handle p_stream, MCImageLoader *&r_loader)
{
	MCNetPBMImageLoader *t_loader;
	t_loader = new MCNetPBMImageLoader(p_stream);
	
	if (t_loader == nil)
		return false;
	
	r_loader = t_loader;
	
	return true;
}

bool MCImageDecodeNetPBM(IO_handle p_stream, MCImageBitmap *&r_bitmap)
{
	bool t_success;
	t_success = true;
	
	MCImageLoader *t_loader;
	t_loader = nil;
	if (t_success)
		t_success = MCImageLoaderCreateForNetPBMStream(p_stream, t_loader);
	
	MCBitmapFrame *t_frames;
	t_frames = nil;
	
	uint32_t t_count;
	t_count = 0;
	
	if (t_success)
		t_success = t_loader->TakeFrames(t_frames, t_count);
	
	if (t_success)
	{
		r_bitmap = t_frames->image;
		t_frames->image = nil;
	}
	
	if (t_loader != nil)
		delete t_loader;
	
	MCImageFreeFrames(t_frames, t_count);
	
	return t_success;
}

////////////////////////////////////////////////////////////////////////////////

typedef enum
{
	// XBM
	kMCDefineUnknown,
	kMCDefineWidth,
	kMCDefineHeight,
	kMCDefineXHot,
	kMCDefineYHot,

	// XPM
	kMCDefineFormat,
	kMCDefineNColors,
	kMCDefineCharsPerPixel,
} c_bitmap_define;

struct c_bitmap_key_define
{
	const char *key;
	c_bitmap_define define;
};

static c_bitmap_key_define s_c_bitmap_defines[] = {
	{"_width", kMCDefineWidth},
	{"_height", kMCDefineHeight},
	{"_x_hot", kMCDefineXHot},
	{"_y_hot", kMCDefineYHot},

	{"_format", kMCDefineFormat},
	{"_ncolors", kMCDefineNColors},
	{"_chars_per_pixel", kMCDefineCharsPerPixel},

	{nil, kMCDefineUnknown}
};

bool c_bitmap_split_define(const char *p_line, char *&r_name, c_bitmap_define &r_key, int32_t &r_value)
{
	bool t_success = true;

	char *t_name = nil;
	c_bitmap_define t_define = kMCDefineUnknown;
	const char *t_key = nil;
	int32_t t_value = 0;

	if (!MCCStringBeginsWith(p_line, "#define "))
		return false;

	const char *t_name_ptr = p_line + 8; // skip over #define
	while (*t_name_ptr == ' ')
		t_name_ptr++;

	uindex_t t_value_index = 0;
	if (!MCCStringFirstIndexOf(t_name_ptr, ' ', t_value_index))
		return false;

	t_success = MCCStringCloneSubstring(t_name_ptr, t_value_index, t_name);

	if (t_success)
	{
		while (t_name_ptr[t_value_index] == ' ')
			t_value_index++;

		t_success = True == MCU_stoi4(MCString(t_name_ptr + t_value_index), t_value);
	}

	if (t_success)
	{
		c_bitmap_key_define *t_defines = s_c_bitmap_defines;
		while (t_define == kMCDefineUnknown && t_defines->key != nil)
		{
			if (MCCStringEndsWith(t_name, t_defines->key))
			{
				t_define = t_defines->define;
				t_key = t_defines->key;
			}
			t_defines++;
		}
	}

	if (t_success)
	{
		if (t_define != kMCDefineUnknown)
			t_name[MCCStringLength(t_name) - MCCStringLength(t_key)] = '\0';

		r_name = t_name;
		r_key = t_define;
		r_value = t_value;
	}
	else
		MCCStringFree(t_name);

	return t_success;
}

bool c_get_string_content_bounds(const char *p_line, uindex_t &r_content_start, uindex_t &r_content_end)
{
	if (!MCCStringFirstIndexOf(p_line, "\"", r_content_start) ||
		!MCCStringLastIndexOf(p_line + r_content_start + 1, "\"", r_content_end))
		return false;

	r_content_start += 1;
	r_content_end += r_content_start;
	return true;
}

#define XBM_MAX_LINE 128
<<<<<<< HEAD
bool MCImageDecodeXBM(IO_handle p_stream, MCPoint &r_hotspot, MCStringRef &r_name, MCImageBitmap *&r_bitmap)
=======

class MCXBMImageLoader : public MCImageLoader
>>>>>>> 47a94227
{
public:
	MCXBMImageLoader(IO_handle p_stream);
	virtual ~MCXBMImageLoader();
	
	virtual MCImageLoaderFormat GetFormat() { return kMCImageFormatXBM; }
	
protected:
	virtual bool LoadHeader(uint32_t &r_width, uint32_t &r_height, uint32_t &r_xhot, uint32_t &r_yhot, char *&r_name, uint32_t &r_frame_count);
	virtual bool LoadFrames(MCBitmapFrame *&r_frames, uint32_t &r_count);
	
private:
	char m_line[XBM_MAX_LINE];
};

MCXBMImageLoader::MCXBMImageLoader(IO_handle p_stream) : MCImageLoader(p_stream)
{
}

MCXBMImageLoader::~MCXBMImageLoader()
{
}

bool MCXBMImageLoader::LoadHeader(uint32_t &r_width, uint32_t &r_height, uint32_t &r_xhot, uint32_t &r_yhot, char *&r_name, uint32_t &r_frame_count)
{
	bool t_success = true;
	
	char *t_name = nil;
	uint32_t t_xhot, t_yhot;
	t_xhot = t_yhot = 0;
	
	uint32_t t_width, t_height;
	t_width = t_height = 0;
	
	IO_handle t_stream;
	t_stream = GetStream();
	
	while (t_success)
	{
		t_success = IO_ERROR != IO_fgets(m_line, XBM_MAX_LINE, t_stream);

		if (t_success)
		{
			if (m_line[0] == '#')
			{
				int32_t t_value = 0;
				char *t_newname = nil;
				c_bitmap_define t_define = kMCDefineUnknown;

				t_success = c_bitmap_split_define(m_line, t_newname, t_define, t_value);
				if (t_success && t_define != kMCDefineUnknown)
				{
					if (t_name == nil)
					{
						t_name = t_newname;
						t_newname = nil;
					}

					if (t_newname == nil || MCCStringEqual(t_name, t_newname))
					{
						switch (t_define)
						{
						case kMCDefineWidth:
							t_width = t_value;
							t_xhot = t_width / 2;
							break;

						case kMCDefineHeight:
							t_height = t_value;
							t_yhot = t_height / 2;
							break;

						case kMCDefineXHot:
							t_xhot = t_value;
							break;

						case kMCDefineYHot:
							t_yhot = t_value;
							break;
						}
					}
				}
				MCCStringFree(t_newname);
			}
			else // t_line[0] != '#'
			{
				// check we have the start of the <name>_bits array
				uindex_t t_bits_index = 0;

				t_success = t_name != nil && t_width != 0 && t_height != 0;

				if (t_success)
					t_success = MCCStringFirstIndexOf(m_line, t_name, t_bits_index);
				if (t_success)
				{
					t_bits_index += MCCStringLength(t_name);
					t_success = MCCStringEqualSubstring(m_line + t_bits_index, "_bits[] = {", 11);
				}

				break;
			}
		}
	}

	if (t_success)
	{
		r_width = t_width;
		r_height = t_height;
		r_xhot = t_xhot;
		r_yhot = t_yhot;
		r_name = t_name;
		r_frame_count = 1;
	}
	else
		MCCStringFree(t_name);

	return t_success;
}

bool MCXBMImageLoader::LoadFrames(MCBitmapFrame *&r_frames, uint32_t &r_count)
{
	bool t_success = true;
	
	uint32_t t_width, t_height;
	
	MCBitmapFrame *t_frame;
	t_frame = nil;
	
	uint8_t *t_row_buffer;
	t_row_buffer = nil;

	IO_handle t_stream;
	t_stream = GetStream();

	if (t_success)
		t_success = GetGeometry(t_width, t_height);
	
	if (t_success)
		t_success = MCMemoryNew(t_frame);
	
	if (t_success)
		t_success = MCImageBitmapCreate(t_width, t_height, t_frame->image);

	const char *t_ptr = m_line;
	if (t_success)
		t_success = IO_ERROR != IO_fgets(m_line, XBM_MAX_LINE, t_stream);

	uint8_t *t_dst_ptr = nil;
	uindex_t t_stride = (t_width + 7) / 8;

	if (t_success)
	{
		t_dst_ptr = (uint8_t*)t_frame->image->data;
		t_success = MCMemoryAllocate(t_stride, t_row_buffer);
	}

	uint32_t t_black_pixel, t_white_pixel;
	t_black_pixel = MCGPixelPackNative(0, 0, 0, 255);
	t_white_pixel = MCGPixelPackNative(255, 255, 255, 255);
	for (uindex_t y = 0 ; t_success && y < t_height ; y++)
	{
		uindex_t t_stride = (t_width + 7) >> 3;
		uint8_t *t_dst_row = t_row_buffer;
		uindex_t t_byte_count = t_stride;
		while (t_success && t_byte_count)
		{
			const char *t_sptr = t_ptr;
			*t_dst_row = (uint1)strtol(t_sptr, (char **)&t_ptr, 16);
			if (t_ptr == t_sptr)
			{
				t_success = IO_NORMAL == IO_fgets(m_line, XBM_MAX_LINE, t_stream);
				t_ptr = m_line;
			}
			else
			{
				t_byte_count--;
				t_dst_row++;
				t_ptr++;
			}
		}
		if (t_success)
		{
			MCBitmapUnpackRow(t_dst_ptr, t_row_buffer, t_width, 1, false);
			// convert 8 bit 0 / 1 values to 32bit black / white pixels
			uint32_t *t_pixel_ptr = (uint32_t*)t_dst_ptr;
			uint8_t *t_index_ptr = t_dst_ptr + (t_width - 1);
			t_pixel_ptr += t_width - 1;
			uindex_t x = t_width;
			while (x--)
			{
				uint8_t t_index = *t_index_ptr--;
				*t_pixel_ptr-- = t_index == 0 ? t_black_pixel : t_white_pixel;
			}
		}
		t_dst_ptr += t_frame->image->stride;
	}

	MCMemoryDeallocate(t_row_buffer);

	if (t_success)
	{
<<<<<<< HEAD
		r_bitmap = t_bitmap;
        t_success = MCStringCreateWithCString(t_name, r_name);
		r_hotspot = t_hotspot;
=======
		r_frames = t_frame;
		r_count = 1;
>>>>>>> 47a94227
	}
	else
		MCImageFreeFrames(t_frame, 1);

	return t_success;
}

bool MCImageLoaderCreateForXBMStream(IO_handle p_stream, MCImageLoader *&r_loader)
{
	MCXBMImageLoader *t_loader;
	t_loader = new MCXBMImageLoader(p_stream);
	
	if (t_loader == nil)
		return false;
	
	r_loader = t_loader;
	
	return true;
}

////////////////////////////////////////////////////////////////////////////////

#define XPM_MAX_LINE 2048

static const char *s_xpm_color_keys[] =
{
    "s",					/* key #1: symbol */
    "m",					/* key #2: mono visual */
    "g4",					/* key #3: 4 grays visual */
    "g",					/* key #4: gray visual */
    "c",					/* key #5: color visual */
};

typedef enum
{
	kMCXPMKeySymbol,
	kMCXPMKeyMono,
	kMCXPMKey4Gray,
	kMCXPMKeyGray,
	kMCXPMKeyColor,
} xpm_color_key_t;

static bool xpm_lookup_color_key(const char *p_line, uindex_t p_start, uindex_t p_end, uindex_t &r_key)
{
	uindex_t t_len = p_end - p_start;
	const char *t_string = p_line + p_start;
	for (uindex_t i = 0; i < ELEMENTS(s_xpm_color_keys); i++)
	{
		if (MCCStringLength(s_xpm_color_keys[i]) == t_len && MCCStringEqualSubstring(s_xpm_color_keys[i], t_string, t_len))
		{
			r_key = i;
			return true;
		}
	}

	return false;
}

static bool xpm_next_token(const char *p_line, uindex_t p_line_start, uindex_t p_line_end, uint32_t &r_token_start, uint32_t &r_token_end)
{
	r_token_start = p_line_start;
	while (r_token_start < p_line_end && (p_line[r_token_start] == ' ' || p_line[r_token_start] == '\t' || p_line[r_token_start] == '\"' || p_line[r_token_start] == ','))
		r_token_start++;

	r_token_end = r_token_start;
	while (r_token_end < p_line_end && (p_line[r_token_end] != ' ') && (p_line[r_token_end] != '\t') && (p_line[r_token_end] != '\"'))
		r_token_end++;

	return r_token_start < r_token_end;
}

static bool xpm_next_key(const char *p_line, uindex_t &x_line_start, uindex_t p_line_end, uindex_t &r_key)
{
	uindex_t t_key_start, t_key_end;
	if (!xpm_next_token(p_line, x_line_start, p_line_end, t_key_start, t_key_end) ||
		!xpm_lookup_color_key(p_line, t_key_start, t_key_end, r_key))
		return false;

	x_line_start = t_key_end;
	return true;
}

static bool xpm_next_color(const char *p_line, uindex_t p_line_start, uindex_t p_line_end, uindex_t &r_color_start, uindex_t &r_color_end)
{
	uindex_t t_next_token_start, t_next_token_end;
	uindex_t t_key;
	bool t_have_color = false;

	r_color_end = r_color_start = p_line_start;

	if (!xpm_next_token(p_line, p_line_start, p_line_end, r_color_start, r_color_end))
		return false;

	while (xpm_next_token(p_line, r_color_end, p_line_end, t_next_token_start, t_next_token_end) &&
		!xpm_lookup_color_key(p_line, t_next_token_start, t_next_token_end, t_key))
	{
		r_color_end = t_next_token_end;
	}

	return true;
}

static bool hex_value(char p_char, uint8_t &r_value)
{
	if (p_char >= '0' && p_char <= '9')
	{
		r_value = p_char - '0';
		return true;
	}
	else if (p_char >= 'A' && p_char <= 'F')
	{
		r_value = 10 + p_char - 'A';
		return true;
	}
	else if (p_char >= 'a' && p_char <= 'f')
	{
		r_value = 10 + p_char - 'a';
		return true;
	}

	return false;
}

static bool xpm_parse_color(const char *p_line, uindex_t p_color_start, uindex_t p_color_end, uint32_t p_key, uint32_t &r_color)
{
	// TODO - color parsing code is incomplete - ignores the key type
	// & assumes colors are hex RGB values
	if (p_color_end - p_color_start != 7 || p_line[p_color_start] != '#')
	{
		MCColor t_color;
        MCAutoStringRef t_s;
        /* UNCHECKED */ MCStringCreateWithNativeChars((const char_t *) p_line + p_color_start, p_color_end - p_color_start, &t_s);
		if (MCscreen->lookupcolor(*t_s, &t_color))
		{
			r_color = MCGPixelPackNative(t_color.red >> 8, t_color.green >> 8, t_color.blue >> 8, 255);
			return true;
		}
		if (MCCStringEqualSubstring(p_line + p_color_start, "none", p_color_end - p_color_start))
		{
			r_color = 0x00000000;
			return true;
		}
		return false;
	}
	
	// IM-2014-07-31: [[ ImageLoader ]] Skip over the '#' char
	p_color_start++;
	
	// are there enough bytes for a rrggbb hex string?
	if (p_color_end - p_color_start < 6)
		return false;
	
	uint32_t t_value = 0;
	uint8_t t_color[3];
	for (uint32_t i = 0; i < 3; i++)
	{
		uint8_t t_high, t_low;
		if (!hex_value(p_line[p_color_start + i * 2], t_high) || !hex_value(p_line[p_color_start + i * 2 + 1], t_low))
			return false;
		t_color[i] = (t_high << 4) | t_low;
	}

	r_color = MCGPixelPackNative(t_color[0], t_color[1], t_color[2], 255);
	return true;
}

static bool xpm_parse_v3_color_line(const char *p_line, uint32_t p_chars_per_pixel, uint32_t &r_color, uint32_t &r_color_char)
{
	bool t_success = true;

	uindex_t t_line_start, t_line_end;
	
	if (!c_get_string_content_bounds(p_line, t_line_start, t_line_end))
		return false;

	uint32_t t_index = 0;

	if ((t_line_end - t_line_start) < p_chars_per_pixel)
		return false;

	while (p_chars_per_pixel--)
		t_index = (t_index << 8) + p_line[t_line_start++];

	bool t_have_color = false;

	uindex_t t_highest_key = 0;
	uindex_t t_key;
	while (xpm_next_key(p_line, t_line_start, t_line_end, t_key))
	{
		uindex_t t_color_start, t_color_end;
		if (!xpm_next_color(p_line, t_line_start, t_line_end, t_color_start, t_color_end))
			return false;

		if (t_key >= t_highest_key)
		{
			if (!xpm_parse_color(p_line, t_color_start, t_color_end, t_key, r_color))
				return false;
			t_have_color = true;
			t_highest_key = t_key;
		}
		t_line_start = t_color_end;
	}

	r_color_char = t_index;
	return t_have_color;
}

bool xpm_read_v3_header(IO_handle p_stream, uindex_t &r_width, uindex_t &r_height, uindex_t &r_chars_per_pixel, uint32_t *&r_colors, uint32_t *&r_color_chars, uindex_t &r_color_count) //, MCPoint &r_hotspot, char *&r_name)
{
	bool t_success = true;

	int32_t t_width, t_height, t_color_count, t_chars_per_pixel;
	uint32_t *t_colors = nil;
	uint32_t *t_color_chars = nil;

	char t_line[XPM_MAX_LINE];

	/* read the assignment line */
	t_success = IO_NORMAL == IO_fgets(t_line, XPM_MAX_LINE, p_stream);
	if (t_success)
		t_success = MCCStringBeginsWith(t_line, "static char");

	/* read the hints line */
	if (t_success)
		t_success = IO_NORMAL == IO_fgets(t_line, XPM_MAX_LINE, p_stream);

	/* skip the comments line if any */
	if (t_success)
	{
		while (t_success && MCCStringBeginsWith(t_line, "/*"))
		{
			while (t_success && !MCCStringContains(t_line, "*/"))
				t_success = IO_NORMAL == IO_fgets(t_line, XPM_MAX_LINE, p_stream);
			if (t_success)
				t_success = IO_NORMAL == IO_fgets(t_line, XPM_MAX_LINE, p_stream);
		}
	}

	if (t_success) /* TODO - this will fail if the x, y hotspot or any extension is specified */
		t_success = 4 == sscanf(t_line, "\"%d %d %d %d\",", &t_width, &t_height, &t_color_count, &t_chars_per_pixel);

	if (t_success)
		t_success = MCMemoryNewArray(t_color_count, t_colors) &&
		MCMemoryNewArray(t_color_count, t_color_chars);

	for (uindex_t i = 0; t_success && i < t_color_count; i++)
	{
		t_success = IO_NORMAL == IO_fgets(t_line, XPM_MAX_LINE, p_stream);
		/* skip the comment line if any */
		if (t_success && MCCStringBeginsWith(t_line, "/*"))
			t_success = IO_NORMAL == IO_fgets(t_line, XPM_MAX_LINE, p_stream);

		if (t_success)
			t_success = xpm_parse_v3_color_line(t_line, t_chars_per_pixel, t_colors[i], t_color_chars[i]);
	}

	if (t_success)
	{
		r_width = t_width;
		r_height = t_height;
		r_chars_per_pixel = t_chars_per_pixel;
		r_colors = t_colors;
		r_color_chars = t_color_chars;
		r_color_count = t_color_count;
	}
	else
	{
		MCMemoryDeleteArray(t_colors);
		MCMemoryDeleteArray(t_color_chars);
	}

	return t_success;
}

static bool xpm_parse_v1_color_line(const char *p_line, uint32_t p_chars_per_pixel, uint32_t &r_color, uint32_t &r_color_char)
{
	bool t_success = true;

	uindex_t t_line_start, t_line_end;
	
	if (!c_get_string_content_bounds(p_line, t_line_start, t_line_end))
		return false;

	uint32_t t_index = 0;

	if ((t_line_end - t_line_start) < p_chars_per_pixel)
		return false;

	while (p_chars_per_pixel--)
		t_index = (t_index << 8) | p_line[t_line_start++];

	bool t_have_color = false;

	uindex_t t_color_start, t_color_end;
	if (!xpm_next_color(p_line, t_line_start, t_line_end, t_color_start, t_color_end) ||
		!xpm_parse_color(p_line, t_color_start, t_color_end, kMCXPMKeyColor, r_color))
		return false;

	r_color_char = t_index;
	return t_have_color;
}

static bool xpm_read_v1_header(IO_handle p_stream, char x_line[XPM_MAX_LINE], uindex_t &r_width, uindex_t &r_height, uindex_t &r_chars_per_pixel, uint32_t *&r_colors, uint32_t *&r_color_chars, uindex_t &r_color_count)
{
	bool t_success = true;

	uindex_t t_width = 0, t_height = 0;
	uindex_t t_format = 1, t_chars_per_pixel = 1;
	uint32_t *t_colors = nil;
	uint32_t *t_color_chars = nil;
	uindex_t t_color_count = 0;
	char *t_name = nil;

	bool t_at_color_table = false;

	while (t_success)
	{
		if (x_line[0] == '#')
		{
			int32_t t_value = 0;
			char *t_newname = nil;
			c_bitmap_define t_define = kMCDefineUnknown;

			t_success = c_bitmap_split_define(x_line, t_newname, t_define, t_value);
			if (t_success && t_define != kMCDefineUnknown)
			{
				if (t_name == nil)
				{
					t_name = t_newname;
					t_newname = nil;
				}

				if (t_newname == nil || MCCStringEqual(t_name, t_newname))
				{
					switch (t_define)
					{
					case kMCDefineWidth:
						t_width = t_value;
						//t_hotspot.x = t_width / 2;
						break;

					case kMCDefineHeight:
						t_height = t_value;
						//t_hotspot.y = t_height / 2;
						break;

					//case kMCDefineXHot:
					//	t_hotspot.x = t_value;
					//	break;

					//case kMCDefineYHot:
					//	t_hotspot.y = t_value;
					//	break;

					case kMCDefineFormat:
						t_format = t_value;
						break;

					case kMCDefineNColors:
						t_color_count = t_value;
						break;

					case kMCDefineCharsPerPixel:
						t_chars_per_pixel = t_value;
						break;
					}
				}
			}
			MCCStringFree(t_newname);
		}
		else // t_line[0] != '#'
		{
			// check we have the start of the <name>_colors array
			uindex_t t_colors_index = 0;

			t_success = t_name != nil && t_width != 0 && t_height != 0;

			if (MCCStringFirstIndexOf(x_line, t_name, t_colors_index))
			{
				t_colors_index += MCCStringLength(t_name);
				// may be a monochrome table, in which case we keep looking
				if (MCCStringEqualSubstring(x_line + t_colors_index, "_colors[] = {", 13))
				{
					bool t_at_color_table = true;
					break;
				}
			}
		}

		t_success = IO_NORMAL == IO_fgets(x_line, XPM_MAX_LINE, p_stream);
	}

	if (t_success)
		t_success = t_at_color_table && t_color_count > 0;

	if (t_success)
		t_success = MCMemoryNewArray(t_color_count, t_colors) && MCMemoryNewArray(t_color_count, t_color_chars);

	for (uindex_t i = 0; t_success && i < t_color_count; i++)
	{
		t_success = IO_NORMAL == IO_fgets(x_line, XPM_MAX_LINE, p_stream);

		if (t_success)
			t_success = xpm_parse_v1_color_line(x_line, t_chars_per_pixel, t_colors[i], t_color_chars[i]);
	}

	/* read until we reach the pixels */
	while (t_success)
	{
		t_success = IO_NORMAL == IO_fgets(x_line, XPM_MAX_LINE, p_stream);
		if (t_success)
		{
			// check we have the start of the <name>_pixels array
			uindex_t t_index = 0;

			if (MCCStringFirstIndexOf(x_line, t_name, t_index))
			{
				t_index += MCCStringLength(t_name);
				//if it's the pixels we can stop looking
				if (MCCStringEqualSubstring(x_line + t_index, "_pixels[] = {", 13))
					break;
			}
		}
	}

	if (t_success)
	{
		r_width = t_width;
		r_height = t_height;
		r_chars_per_pixel = t_chars_per_pixel;
		r_colors = t_colors;
		r_color_chars = t_color_chars;
		r_color_count = t_color_count;
	}
	else
	{
		MCMemoryDeleteArray(t_colors);
		MCMemoryDeleteArray(t_color_chars);
	}

	return t_success;
}

class MCXPMImageLoader : public MCImageLoader
{
public:
	MCXPMImageLoader(IO_handle p_stream);
	virtual ~MCXPMImageLoader();
	
	virtual MCImageLoaderFormat GetFormat() { return kMCImageFormatXPM; }
	
protected:
	virtual bool LoadHeader(uint32_t &r_width, uint32_t &r_height, uint32_t &r_xhot, uint32_t &r_yhot, char *&r_name, uint32_t &r_frame_count);
	virtual bool LoadFrames(MCBitmapFrame *&r_frames, uint32_t &r_count);
	
private:
	char m_line[XPM_MAX_LINE];
	uindex_t m_chars_per_pixel;
	uindex_t m_color_count;
	uint32_t *m_colors;
	uint32_t *m_color_chars;
};

MCXPMImageLoader::MCXPMImageLoader(IO_handle p_stream) : MCImageLoader(p_stream)
{
	m_chars_per_pixel = 0;
	m_color_count = 0;
	m_colors = nil;
	m_color_chars = nil;
}

MCXPMImageLoader::~MCXPMImageLoader()
{
	MCMemoryDeleteArray(m_colors);
	MCMemoryDeleteArray(m_color_chars);
}

bool MCXPMImageLoader::LoadHeader(uint32_t &r_width, uint32_t &r_height, uint32_t &r_xhot, uint32_t &r_yhot, char *&r_name, uint32_t &r_frame_count)
{
	bool t_success = true;
	
	uindex_t t_width = 0;
	uindex_t t_height = 0;
	
	IO_handle t_stream;
	t_stream = GetStream();

	t_success = IO_NORMAL == IO_fgets(m_line, XPM_MAX_LINE, t_stream);
	if (t_success)
	{
		if (MCCStringBeginsWith(m_line, "/* XPM") && MCCStringContains(m_line + 6, " */"))
			t_success = xpm_read_v3_header(t_stream, t_width, t_height, m_chars_per_pixel, m_colors, m_color_chars, m_color_count);
		else
			t_success = xpm_read_v1_header(t_stream, m_line, t_width, t_height, m_chars_per_pixel, m_colors, m_color_chars, m_color_count);
	}

	if (t_success)
	{
		r_width = t_width;
		r_height = t_height;
		
		r_xhot = r_yhot = 0;
		
		r_name = nil;
		r_frame_count = 1;
	}
	
	return t_success;
}

bool MCXPMImageLoader::LoadFrames(MCBitmapFrame *&r_frames, uint32_t &r_count)
{
	bool t_success;
	t_success = true;
	
	MCBitmapFrame *t_frame;
	t_frame = nil;
	
	IO_handle t_stream;
	t_stream = GetStream();
	
	uint32_t t_width, t_height;
	if (t_success)
		t_success = GetGeometry(t_width, t_height);
	
	if (t_success)
		t_success = MCMemoryNew(t_frame);

	if (t_success)
		t_success = MCImageBitmapCreate(t_width, t_height, t_frame->image);

	uint8_t *t_dst_ptr = nil;

	if (t_success)
		t_dst_ptr = (uint8_t*)t_frame->image->data;

	for (uindex_t y = 0 ; t_success && y < t_height ; y++)
	{
		uindex_t t_row_start, t_row_end;

		if (t_success)
			t_success = IO_NORMAL == IO_fgets(m_line, XPM_MAX_LINE, t_stream);
		while (t_success && MCCStringBeginsWith(m_line, "/*"))
			t_success = IO_NORMAL == IO_fgets(m_line, XPM_MAX_LINE, t_stream);
		
		if (t_success)
			t_success = c_get_string_content_bounds(m_line, t_row_start, t_row_end) &&
			(t_row_end - t_row_start) >= (t_width * m_chars_per_pixel);

		uint32_t *t_dst_row = (uint32_t*)t_dst_ptr;
		for (uindex_t x = 0; t_success && x < t_frame->image->width; x++)
		{
			uint32_t t_index = 0;
			for (uindex_t i = 0; i < m_chars_per_pixel; i++)
				t_index = (t_index << 8) | m_line[t_row_start++];
			bool t_found_color = false;
			uint32_t t_color = MCGPixelPackNative(0, 0, 0, 255);
			for (uindex_t i = 0; !t_found_color && i < m_color_count; i++)
			{
				if (m_color_chars[i] == t_index)
				{
					t_found_color = true;
					t_color = m_colors[i];
					// check for 'none' - transparent color
					if (t_color == 0x00)
						t_frame->image->has_transparency = true;
				}
			}

			*t_dst_row++ = t_color;
		}

		t_dst_ptr += t_frame->image->stride;
	}

	if (t_success)
	{
		r_frames = t_frame;
		r_count = 1;
	}
	else
		MCImageFreeFrames(t_frame, 1);

	return t_success;
}

bool MCImageLoaderCreateForXPMStream(IO_handle p_stream, MCImageLoader *&r_loader)
{
	MCXPMImageLoader *t_loader;
	t_loader = new MCXPMImageLoader(p_stream);
	
	if (t_loader == nil)
		return false;
	
	r_loader = t_loader;
	
	return true;
}

////////////////////////////////////////////////////////////////////////////////

typedef struct
{
	uint32_t header_size;
	uint32_t file_version;
	uint32_t pixmap_format;
	uint32_t pixmap_depth;
	uint32_t pixmap_width;
	uint32_t pixmap_height;
	uint32_t xoffset;
	uint32_t byte_order;
	uint32_t bitmap_unit;
	uint32_t bitmap_bit_order;
	uint32_t bitmap_pad;
	uint32_t bits_per_pixel;
	uint32_t bytes_per_line;
	uint32_t visual_class;
	uint32_t red_mask;
	uint32_t green_mask;
	uint32_t blue_mask;
	uint32_t bits_per_rgb;
	uint32_t colormap_entries;
	uint32_t ncolors;
	uint32_t window_width;
	uint32_t window_height;
	uint32_t window_x;
	uint32_t window_y;
	uint32_t window_bdr_width;
} xwd_file_header_t;

#define xwd_file_header_size 100

<<<<<<< HEAD
bool MCImageDecodeXWD(IO_handle stream, MCStringRef &r_name, MCImageBitmap *&r_bitmap)
=======
class MCXWDImageLoader : public MCImageLoader
>>>>>>> 47a94227
{
public:
	MCXWDImageLoader(IO_handle p_stream);
	virtual ~MCXWDImageLoader();
	
	virtual MCImageLoaderFormat GetFormat() { return kMCImageFormatXWD; }
	
protected:
	virtual bool LoadHeader(uint32_t &r_width, uint32_t &r_height, uint32_t &r_xhot, uint32_t &r_yhot, char *&r_name, uint32_t &r_frame_count);
	virtual bool LoadFrames(MCBitmapFrame *&r_frames, uint32_t &r_count);
	
private:
	xwd_file_header_t m_fh;
};

MCXWDImageLoader::MCXWDImageLoader(IO_handle p_stream) : MCImageLoader(p_stream)
{
}

MCXWDImageLoader::~MCXWDImageLoader()
{
}

bool MCXWDImageLoader::LoadHeader(uint32_t &r_width, uint32_t &r_height, uint32_t &r_xhot, uint32_t &r_yhot, char *&r_name, uint32_t &r_frame_count)
{
	bool t_success = true;
	
	IO_handle stream;
	stream = GetStream();
	
	uint32_t t_width, t_height;
	
	uint2 i;
	uint4 *fourptr = (uint4 *)&m_fh;
	for (i = 0 ; i < (uint2)(sizeof(m_fh) >> 2) ; i++)
		if (IO_read_uint4(fourptr++, stream) != IO_NORMAL)
			return false;
	uint4 namesize = m_fh.header_size - xwd_file_header_size;
	if (m_fh.file_version != 7 || m_fh.ncolors > 256 || namesize > 256)
		return false;

	t_width = m_fh.pixmap_width;
	t_height = m_fh.pixmap_height;
	char *newname = nil;

	if (t_success)
		t_success = nil != (newname = new char[namesize]) &&
		IO_read(newname, namesize, stream) == IO_NORMAL;

	if (t_success)
	{
		r_width = m_fh.pixmap_width;
		r_height = m_fh.pixmap_height;
		
		r_xhot = r_yhot = 0;
		
		r_name = newname;
		r_frame_count = 1;
	}
	else
		MCCStringFree(newname);

	return t_success;
}

bool MCXWDImageLoader::LoadFrames(MCBitmapFrame *&r_frames, uint32_t &r_count)
{
	bool t_success = true;
	
	IO_handle stream;
	stream = GetStream();
	
	MCColor *colors = nil;
	colors = new MCColor[m_fh.ncolors];
	t_success = colors != nil;

	for (uint32_t i = 0 ; t_success && i < (uint2)m_fh.ncolors ; i++)
	{
		t_success = IO_read_uint4(&colors[i].pixel, stream) == IO_NORMAL &&
			IO_read_uint2(&colors[i].red, stream) == IO_NORMAL &&
			IO_read_uint2(&colors[i].green, stream) == IO_NORMAL &&
			IO_read_uint2(&colors[i].blue, stream) == IO_NORMAL &&
			IO_read_uint1((uint1 *)&colors[i].flags, stream) == IO_NORMAL &&
			IO_read_uint1((uint1 *)&colors[i].pad, stream) == IO_NORMAL;
	}

	char *t_newimage_data = nil;

	if (t_success)
	{
		if (m_fh.pixmap_depth == 24)
			m_fh.pixmap_depth = 32;
		if (m_fh.pixmap_depth == 1)
			m_fh.pixmap_format = XYPixmap;
		uint4 bytes = m_fh.bytes_per_line * m_fh.pixmap_height;
		if (m_fh.bits_per_pixel == 1)
			bytes *= m_fh.pixmap_depth;
		t_newimage_data = new char[bytes];
		t_success = t_newimage_data != nil &&
			IO_read(t_newimage_data, bytes, stream) == IO_NORMAL;
	}

	uint32_t t_width, t_height;
	if (t_success)
		t_success = GetGeometry(t_width, t_height);

	MCBitmapFrame *t_frame;
	t_frame = nil;
	
	if (t_success)
		t_success = MCMemoryNew(t_frame);
	
	if (t_success)
		t_success = MCImageBitmapCreate(t_width, t_height, t_frame->image);

	uint2 redshift, greenshift, blueshift, redbits, greenbits, bluebits;

	if (t_success)
	{
		if (m_fh.bits_per_pixel > 8)
		{
			MCU_getshift(m_fh.red_mask, redshift, redbits);
			MCU_getshift(m_fh.green_mask, greenshift, greenbits);
			MCU_getshift(m_fh.blue_mask, blueshift, bluebits);
		}

		uint32_t t_black, t_white;
		t_black = MCGPixelPackNative(0, 0, 0, 255);
		t_white = MCGPixelPackNative(255, 255, 255, 255);
		uint2 y;
		for (y = 0 ; y < t_height ; y++)
		{
			uint4 *dptr = (uint4 *) ((uint8_t*)t_frame->image->data + y * t_frame->image->stride);
			uint1 *oneptr = (uint1 *)&t_newimage_data[y * m_fh.bytes_per_line];
			uint2 *twoptr = (uint2 *)oneptr;
			uint4 *fourptr = (uint4 *)oneptr;
			uint2 x;
			for (x = 0 ; x < t_width ; x++)
			{
				uint4 pixel;
				switch (m_fh.bits_per_pixel)
				{
				case 1:
					*dptr++ = 0x80 >> (x & 0x7) & oneptr[x >> 3] ? t_white : t_black;
					break;
				case 4:
					pixel = oneptr[x >> 1] >> 4 * (x & 1) & 0x0F;
					*dptr++ = MCGPixelPackNative(colors[pixel].red >> 8, colors[pixel].green >> 8,
										   colors[pixel].blue >> 8, 255);
					break;
				case 8:
					pixel = oneptr[x];
					*dptr++ = MCGPixelPackNative(colors[pixel].red >> 8, colors[pixel].green >> 8,
										   colors[pixel].blue >> 8, 255);
					break;
				case 16:
					pixel = twoptr[x];
					*dptr++ = MCGPixelPackNative(
										   ((pixel & m_fh.red_mask) >> redshift) << (8 - redbits),
										   ((pixel & m_fh.green_mask) >> greenshift) << (8 - greenbits),
										   ((pixel & m_fh.blue_mask) >> blueshift) << (8 - bluebits),
										   255);
					break;
				case 32:
					if (MCswapbytes)
						swap_uint4(&fourptr[x]);
					*dptr++ = MCGPixelPackNative(
										   (fourptr[x] >> 24) & 0xFF,
										   (fourptr[x] >> 16) & 0xFF,
										   (fourptr[x] >> 8) & 0xFF,
										   255);
					break;
				default:
					*dptr++ = MCGPixelPackNative(
										   (fourptr[x] >> 24) & 0xFF,
										   (fourptr[x] >> 16) & 0xFF,
										   (fourptr[x] >> 8) & 0xFF,
										   255);
					break;
				}
			}
		}
	}

	delete t_newimage_data;
	delete colors;

	if (t_success)
	{
<<<<<<< HEAD
		r_bitmap = t_bitmap;
		/* UNCHECKED */ MCStringCreateWithCString(newname, r_name);
=======
		r_frames = t_frame;
		r_count = 1;
>>>>>>> 47a94227
	}
	else
		MCImageFreeFrames(r_frames, 1);

	return t_success;
}

bool MCImageLoaderCreateForXWDStream(IO_handle p_stream, MCImageLoader *&r_loader)
{
	MCXWDImageLoader *t_loader;
	t_loader = new MCXWDImageLoader(p_stream);
	
	if (t_loader == nil)
		return false;
	
	r_loader = t_loader;
	
	return true;
}

////////////////////////////////////////////////////////////////////////////////

bool MCImageEncodeRawTrueColor(MCImageBitmap *p_bitmap, IO_handle p_stream, Export_format p_format, uindex_t &r_bytes_written)
{
	bool t_success = true;

	uindex_t t_byte_count = 0;

	uint8_t *t_row_buffer = nil;
	uint32_t t_stride = p_bitmap->width * 4;

	t_success = MCMemoryAllocate(t_stride, t_row_buffer);

	uint8_t *t_src_ptr = (uint8_t*)p_bitmap->data;
	for (uindex_t y = 0; y < p_bitmap->height; y++)
	{
		switch (p_format)
		{
		case EX_RAW_RGBA:
			MCBitmapConvertRow<EX_RAW_RGBA>(t_row_buffer, (uint32_t*)t_src_ptr, p_bitmap->width);
			break;
		case EX_RAW_BGRA:
			MCBitmapConvertRow<EX_RAW_BGRA>(t_row_buffer, (uint32_t*)t_src_ptr, p_bitmap->width);
			break;
		case EX_RAW_ARGB:
			MCBitmapConvertRow<EX_RAW_ARGB>(t_row_buffer, (uint32_t*)t_src_ptr, p_bitmap->width);
			break;
		case EX_RAW_ABGR:
			MCBitmapConvertRow<EX_RAW_ABGR>(t_row_buffer, (uint32_t*)t_src_ptr, p_bitmap->width);
			break;
		}
		t_success = IO_NORMAL == IO_write(t_row_buffer, sizeof(uint8_t), t_stride, p_stream);
		t_byte_count += t_stride;
		t_src_ptr += p_bitmap->stride;
	}

	MCMemoryDeleteArray(t_row_buffer);

	if (t_success)
		r_bytes_written = t_byte_count;

	return t_success;
}

bool MCImageEncodeRawIndexed(MCImageIndexedBitmap *p_indexed, IO_handle p_stream, uindex_t &r_bytes_written)
{
	bool t_success = true;

	// set transparent pixels to the last index in the palette
	// TODO


	uint32_t t_depth = MCImageDepth(p_indexed->palette_size);

	uint32_t t_byte_count = 0;

	uint8_t *t_row_buffer = nil;
	uint32_t t_stride = (p_indexed->width * t_depth + 0x7) >> 3;

	t_success = MCMemoryNewArray(t_stride, t_row_buffer);

	uint8_t *t_src_ptr;
	if (t_success)
		t_src_ptr = p_indexed->data;

	for (uint32_t y = 0; t_success && y < p_indexed->height && t_success; y++)
	{
		MCBitmapPackRow(t_row_buffer, t_src_ptr, p_indexed->width, t_depth);
		t_success = IO_NORMAL == IO_write(t_row_buffer, sizeof(uint8_t), t_stride, p_stream);
		t_byte_count += t_stride;
		t_src_ptr += p_indexed->stride;
	}

	MCMemoryDeleteArray(t_row_buffer);

	if (t_success)
		r_bytes_written = t_byte_count;

	return t_success;
}

bool MCImageEncodeRawIndexed(MCImageBitmap *p_bitmap, IO_handle p_stream, uindex_t &r_bytes_written)
{
	bool t_success = true;

	MCImageIndexedBitmap *t_indexed = nil;
	if (!MCImageConvertBitmapToIndexed(p_bitmap, false, t_indexed))
		return false;

	t_success = MCImageEncodeRawIndexed(t_indexed, p_stream, r_bytes_written);

	MCImageFreeIndexedBitmap(t_indexed);

	return t_success;
}

////////////////////////////////////////////////////////////////////////////////<|MERGE_RESOLUTION|>--- conflicted
+++ resolved
@@ -943,7 +943,7 @@
 	virtual MCImageLoaderFormat GetFormat() { return kMCImageFormatBMP; }
 
 protected:
-	virtual bool LoadHeader(uint32_t &r_width, uint32_t &r_height, uint32_t &r_xhot, uint32_t &r_yhot, char *&r_name, uint32_t &r_frame_count);
+	virtual bool LoadHeader(uint32_t &r_width, uint32_t &r_height, uint32_t &r_xhot, uint32_t &r_yhot, MCStringRef &r_name, uint32_t &r_frame_count);
 	virtual bool LoadFrames(MCBitmapFrame *&r_frames, uint32_t &r_count);
 	
 private:
@@ -952,7 +952,7 @@
 	bool m_is_os2;
 };
 
-bool MCBitmapStructImageLoader::LoadHeader(uint32_t &r_width, uint32_t &r_height, uint32_t &r_xhot, uint32_t &r_yhot, char *&r_name, uint32_t &r_frame_count)
+bool MCBitmapStructImageLoader::LoadHeader(uint32_t &r_width, uint32_t &r_height, uint32_t &r_xhot, uint32_t &r_yhot, MCStringRef &r_name, uint32_t &r_frame_count)
 {
 	bool t_success;
 	t_success = true;
@@ -1013,7 +1013,7 @@
 		
 		r_xhot = r_yhot = 0;
 		
-		r_name = nil;
+		r_name = MCValueRetain(kMCEmptyString);
 		r_frame_count = 1;
 	}
 	
@@ -1137,12 +1137,12 @@
 	virtual MCImageLoaderFormat GetFormat() { return kMCImageFormatBMP; }
 
 protected:
-	virtual bool LoadHeader(uint32_t &r_width, uint32_t &r_height, uint32_t &r_xhot, uint32_t &r_yhot, char *&r_name, uint32_t &r_frame_count);
+	virtual bool LoadHeader(uint32_t &r_width, uint32_t &r_height, uint32_t &r_xhot, uint32_t &r_yhot, MCStringRef &r_name, uint32_t &r_frame_count);
 
 private:
 };
 
-bool MCBitmapImageLoader::LoadHeader(uint32_t &r_width, uint32_t &r_height, uint32_t &r_xhot, uint32_t &r_yhot, char *&r_name, uint32_t &r_frame_count)
+bool MCBitmapImageLoader::LoadHeader(uint32_t &r_width, uint32_t &r_height, uint32_t &r_xhot, uint32_t &r_yhot, MCStringRef &r_name, uint32_t &r_frame_count)
 {
 	bool t_success;
 	t_success = true;
@@ -1469,7 +1469,7 @@
 	virtual MCImageLoaderFormat GetFormat() { return kMCImageFormatNetPBM; }
 	
 protected:
-	virtual bool LoadHeader(uint32_t &r_width, uint32_t &r_height, uint32_t &r_xhot, uint32_t &r_yhot, char *&r_name, uint32_t &r_frame_count);
+	virtual bool LoadHeader(uint32_t &r_width, uint32_t &r_height, uint32_t &r_xhot, uint32_t &r_yhot, MCStringRef &r_name, uint32_t &r_frame_count);
 	virtual bool LoadFrames(MCBitmapFrame *&r_frames, uint32_t &r_count);
 	
 private:
@@ -1490,7 +1490,7 @@
 		delete m_reader;
 }
 
-bool MCNetPBMImageLoader::LoadHeader(uint32_t &r_width, uint32_t &r_height, uint32_t &r_xhot, uint32_t &r_yhot, char *&r_name, uint32_t &r_frame_count)
+bool MCNetPBMImageLoader::LoadHeader(uint32_t &r_width, uint32_t &r_height, uint32_t &r_xhot, uint32_t &r_yhot, MCStringRef &r_name, uint32_t &r_frame_count)
 {
 	bool t_success = true;
 
@@ -1533,7 +1533,7 @@
 		r_height = t_height;
 		
 		r_xhot = r_yhot = 0;
-		r_name = nil;
+		r_name = MCValueRetain(kMCEmptyString);
 		r_frame_count = 1;
 	}
 
@@ -1824,12 +1824,8 @@
 }
 
 #define XBM_MAX_LINE 128
-<<<<<<< HEAD
-bool MCImageDecodeXBM(IO_handle p_stream, MCPoint &r_hotspot, MCStringRef &r_name, MCImageBitmap *&r_bitmap)
-=======
 
 class MCXBMImageLoader : public MCImageLoader
->>>>>>> 47a94227
 {
 public:
 	MCXBMImageLoader(IO_handle p_stream);
@@ -1838,7 +1834,7 @@
 	virtual MCImageLoaderFormat GetFormat() { return kMCImageFormatXBM; }
 	
 protected:
-	virtual bool LoadHeader(uint32_t &r_width, uint32_t &r_height, uint32_t &r_xhot, uint32_t &r_yhot, char *&r_name, uint32_t &r_frame_count);
+	virtual bool LoadHeader(uint32_t &r_width, uint32_t &r_height, uint32_t &r_xhot, uint32_t &r_yhot, MCStringRef &r_name, uint32_t &r_frame_count);
 	virtual bool LoadFrames(MCBitmapFrame *&r_frames, uint32_t &r_count);
 	
 private:
@@ -1853,7 +1849,7 @@
 {
 }
 
-bool MCXBMImageLoader::LoadHeader(uint32_t &r_width, uint32_t &r_height, uint32_t &r_xhot, uint32_t &r_yhot, char *&r_name, uint32_t &r_frame_count)
+bool MCXBMImageLoader::LoadHeader(uint32_t &r_width, uint32_t &r_height, uint32_t &r_xhot, uint32_t &r_yhot, MCStringRef &r_name, uint32_t &r_frame_count)
 {
 	bool t_success = true;
 	
@@ -1940,11 +1936,14 @@
 		r_height = t_height;
 		r_xhot = t_xhot;
 		r_yhot = t_yhot;
-		r_name = t_name;
+		/* UNCHECKED */ MCStringCreateWithCString(t_name, r_name);
 		r_frame_count = 1;
 	}
 	else
+    {
 		MCCStringFree(t_name);
+        r_name = MCValueRetain(kMCEmptyString);
+    }
 
 	return t_success;
 }
@@ -2031,14 +2030,8 @@
 
 	if (t_success)
 	{
-<<<<<<< HEAD
-		r_bitmap = t_bitmap;
-        t_success = MCStringCreateWithCString(t_name, r_name);
-		r_hotspot = t_hotspot;
-=======
 		r_frames = t_frame;
 		r_count = 1;
->>>>>>> 47a94227
 	}
 	else
 		MCImageFreeFrames(t_frame, 1);
@@ -2491,7 +2484,7 @@
 	virtual MCImageLoaderFormat GetFormat() { return kMCImageFormatXPM; }
 	
 protected:
-	virtual bool LoadHeader(uint32_t &r_width, uint32_t &r_height, uint32_t &r_xhot, uint32_t &r_yhot, char *&r_name, uint32_t &r_frame_count);
+	virtual bool LoadHeader(uint32_t &r_width, uint32_t &r_height, uint32_t &r_xhot, uint32_t &r_yhot, MCStringRef &r_name, uint32_t &r_frame_count);
 	virtual bool LoadFrames(MCBitmapFrame *&r_frames, uint32_t &r_count);
 	
 private:
@@ -2516,7 +2509,7 @@
 	MCMemoryDeleteArray(m_color_chars);
 }
 
-bool MCXPMImageLoader::LoadHeader(uint32_t &r_width, uint32_t &r_height, uint32_t &r_xhot, uint32_t &r_yhot, char *&r_name, uint32_t &r_frame_count)
+bool MCXPMImageLoader::LoadHeader(uint32_t &r_width, uint32_t &r_height, uint32_t &r_xhot, uint32_t &r_yhot, MCStringRef &r_name, uint32_t &r_frame_count)
 {
 	bool t_success = true;
 	
@@ -2542,7 +2535,7 @@
 		
 		r_xhot = r_yhot = 0;
 		
-		r_name = nil;
+		r_name = MCValueRetain(kMCEmptyString);
 		r_frame_count = 1;
 	}
 	
@@ -2671,11 +2664,7 @@
 
 #define xwd_file_header_size 100
 
-<<<<<<< HEAD
-bool MCImageDecodeXWD(IO_handle stream, MCStringRef &r_name, MCImageBitmap *&r_bitmap)
-=======
 class MCXWDImageLoader : public MCImageLoader
->>>>>>> 47a94227
 {
 public:
 	MCXWDImageLoader(IO_handle p_stream);
@@ -2684,7 +2673,7 @@
 	virtual MCImageLoaderFormat GetFormat() { return kMCImageFormatXWD; }
 	
 protected:
-	virtual bool LoadHeader(uint32_t &r_width, uint32_t &r_height, uint32_t &r_xhot, uint32_t &r_yhot, char *&r_name, uint32_t &r_frame_count);
+	virtual bool LoadHeader(uint32_t &r_width, uint32_t &r_height, uint32_t &r_xhot, uint32_t &r_yhot, MCStringRef &r_name, uint32_t &r_frame_count);
 	virtual bool LoadFrames(MCBitmapFrame *&r_frames, uint32_t &r_count);
 	
 private:
@@ -2699,7 +2688,7 @@
 {
 }
 
-bool MCXWDImageLoader::LoadHeader(uint32_t &r_width, uint32_t &r_height, uint32_t &r_xhot, uint32_t &r_yhot, char *&r_name, uint32_t &r_frame_count)
+bool MCXWDImageLoader::LoadHeader(uint32_t &r_width, uint32_t &r_height, uint32_t &r_xhot, uint32_t &r_yhot, MCStringRef &r_name, uint32_t &r_frame_count)
 {
 	bool t_success = true;
 	
@@ -2732,11 +2721,14 @@
 		
 		r_xhot = r_yhot = 0;
 		
-		r_name = newname;
+		/* UNCHEKCED */ MCStringCreateWithCString(newname, r_name);
 		r_frame_count = 1;
 	}
 	else
+    {
 		MCCStringFree(newname);
+        r_name = MCValueRetain(kMCEmptyString);
+    }
 
 	return t_success;
 }
@@ -2865,13 +2857,8 @@
 
 	if (t_success)
 	{
-<<<<<<< HEAD
-		r_bitmap = t_bitmap;
-		/* UNCHECKED */ MCStringCreateWithCString(newname, r_name);
-=======
 		r_frames = t_frame;
 		r_count = 1;
->>>>>>> 47a94227
 	}
 	else
 		MCImageFreeFrames(r_frames, 1);
