--- conflicted
+++ resolved
@@ -943,11 +943,7 @@
 	virtual MCImageLoaderFormat GetFormat() { return kMCImageFormatBMP; }
 
 protected:
-<<<<<<< HEAD
-	virtual bool LoadHeader(uint32_t &r_width, uint32_t &r_height, uint32_t &r_xhot, uint32_t &r_yhot, char *&r_name, uint32_t &r_frame_count, MCImageMetadata &r_metadata);
-=======
-	virtual bool LoadHeader(uint32_t &r_width, uint32_t &r_height, uint32_t &r_xhot, uint32_t &r_yhot, MCStringRef &r_name, uint32_t &r_frame_count);
->>>>>>> 1693a9d3
+	virtual bool LoadHeader(uint32_t &r_width, uint32_t &r_height, uint32_t &r_xhot, uint32_t &r_yhot, MCStringRef &r_name, uint32_t &r_frame_count, MCImageMetadata &r_metadata);
 	virtual bool LoadFrames(MCBitmapFrame *&r_frames, uint32_t &r_count);
 	
 private:
@@ -956,11 +952,7 @@
 	bool m_is_os2;
 };
 
-<<<<<<< HEAD
-bool MCBitmapStructImageLoader::LoadHeader(uint32_t &r_width, uint32_t &r_height, uint32_t &r_xhot, uint32_t &r_yhot, char *&r_name, uint32_t &r_frame_count, MCImageMetadata &r_metadata)
-=======
-bool MCBitmapStructImageLoader::LoadHeader(uint32_t &r_width, uint32_t &r_height, uint32_t &r_xhot, uint32_t &r_yhot, MCStringRef &r_name, uint32_t &r_frame_count)
->>>>>>> 1693a9d3
+bool MCBitmapStructImageLoader::LoadHeader(uint32_t &r_width, uint32_t &r_height, uint32_t &r_xhot, uint32_t &r_yhot, MCStringRef &r_name, uint32_t &r_frame_count, MCImageMetadata &r_metadata)
 {
 	bool t_success;
 	t_success = true;
@@ -1145,20 +1137,12 @@
 	virtual MCImageLoaderFormat GetFormat() { return kMCImageFormatBMP; }
 
 protected:
-<<<<<<< HEAD
-	virtual bool LoadHeader(uint32_t &r_width, uint32_t &r_height, uint32_t &r_xhot, uint32_t &r_yhot, char *&r_name, uint32_t &r_frame_count, MCImageMetadata &r_metadata);
-=======
-	virtual bool LoadHeader(uint32_t &r_width, uint32_t &r_height, uint32_t &r_xhot, uint32_t &r_yhot, MCStringRef &r_name, uint32_t &r_frame_count);
->>>>>>> 1693a9d3
+	virtual bool LoadHeader(uint32_t &r_width, uint32_t &r_height, uint32_t &r_xhot, uint32_t &r_yhot, MCStringRef &r_name, uint32_t &r_frame_count, MCImageMetadata &r_metadata);
 
 private:
 };
 
-<<<<<<< HEAD
-bool MCBitmapImageLoader::LoadHeader(uint32_t &r_width, uint32_t &r_height, uint32_t &r_xhot, uint32_t &r_yhot, char *&r_name, uint32_t &r_frame_count, MCImageMetadata &r_metadata)
-=======
-bool MCBitmapImageLoader::LoadHeader(uint32_t &r_width, uint32_t &r_height, uint32_t &r_xhot, uint32_t &r_yhot, MCStringRef &r_name, uint32_t &r_frame_count)
->>>>>>> 1693a9d3
+bool MCBitmapImageLoader::LoadHeader(uint32_t &r_width, uint32_t &r_height, uint32_t &r_xhot, uint32_t &r_yhot, MCStringRef &r_name, uint32_t &r_frame_count, MCImageMetadata &r_metadata)
 {
 	bool t_success;
 	t_success = true;
@@ -1485,11 +1469,7 @@
 	virtual MCImageLoaderFormat GetFormat() { return kMCImageFormatNetPBM; }
 	
 protected:
-<<<<<<< HEAD
-	virtual bool LoadHeader(uint32_t &r_width, uint32_t &r_height, uint32_t &r_xhot, uint32_t &r_yhot, char *&r_name, uint32_t &r_frame_count, MCImageMetadata &r_metadata);
-=======
-	virtual bool LoadHeader(uint32_t &r_width, uint32_t &r_height, uint32_t &r_xhot, uint32_t &r_yhot, MCStringRef &r_name, uint32_t &r_frame_count);
->>>>>>> 1693a9d3
+	virtual bool LoadHeader(uint32_t &r_width, uint32_t &r_height, uint32_t &r_xhot, uint32_t &r_yhot, MCStringRef &r_name, uint32_t &r_frame_count, MCImageMetadata &r_metadata);
 	virtual bool LoadFrames(MCBitmapFrame *&r_frames, uint32_t &r_count);
 	
 private:
@@ -1510,11 +1490,7 @@
 		delete m_reader;
 }
 
-<<<<<<< HEAD
-bool MCNetPBMImageLoader::LoadHeader(uint32_t &r_width, uint32_t &r_height, uint32_t &r_xhot, uint32_t &r_yhot, char *&r_name, uint32_t &r_frame_count, MCImageMetadata &r_metadata)
-=======
-bool MCNetPBMImageLoader::LoadHeader(uint32_t &r_width, uint32_t &r_height, uint32_t &r_xhot, uint32_t &r_yhot, MCStringRef &r_name, uint32_t &r_frame_count)
->>>>>>> 1693a9d3
+bool MCNetPBMImageLoader::LoadHeader(uint32_t &r_width, uint32_t &r_height, uint32_t &r_xhot, uint32_t &r_yhot, MCStringRef &r_name, uint32_t &r_frame_count, MCImageMetadata &r_metadata)
 {
 	bool t_success = true;
 
@@ -1858,11 +1834,7 @@
 	virtual MCImageLoaderFormat GetFormat() { return kMCImageFormatXBM; }
 	
 protected:
-<<<<<<< HEAD
-	virtual bool LoadHeader(uint32_t &r_width, uint32_t &r_height, uint32_t &r_xhot, uint32_t &r_yhot, char *&r_name, uint32_t &r_frame_count, MCImageMetadata &r_metadata);
-=======
-	virtual bool LoadHeader(uint32_t &r_width, uint32_t &r_height, uint32_t &r_xhot, uint32_t &r_yhot, MCStringRef &r_name, uint32_t &r_frame_count);
->>>>>>> 1693a9d3
+	virtual bool LoadHeader(uint32_t &r_width, uint32_t &r_height, uint32_t &r_xhot, uint32_t &r_yhot, MCStringRef &r_name, uint32_t &r_frame_count, MCImageMetadata &r_metadata);
 	virtual bool LoadFrames(MCBitmapFrame *&r_frames, uint32_t &r_count);
 	
 private:
@@ -1877,11 +1849,7 @@
 {
 }
 
-<<<<<<< HEAD
-bool MCXBMImageLoader::LoadHeader(uint32_t &r_width, uint32_t &r_height, uint32_t &r_xhot, uint32_t &r_yhot, char *&r_name, uint32_t &r_frame_count, MCImageMetadata &r_metadata)
-=======
-bool MCXBMImageLoader::LoadHeader(uint32_t &r_width, uint32_t &r_height, uint32_t &r_xhot, uint32_t &r_yhot, MCStringRef &r_name, uint32_t &r_frame_count)
->>>>>>> 1693a9d3
+bool MCXBMImageLoader::LoadHeader(uint32_t &r_width, uint32_t &r_height, uint32_t &r_xhot, uint32_t &r_yhot, MCStringRef &r_name, uint32_t &r_frame_count, MCImageMetadata &r_metadata)
 {
 	bool t_success = true;
 	
@@ -2516,11 +2484,7 @@
 	virtual MCImageLoaderFormat GetFormat() { return kMCImageFormatXPM; }
 	
 protected:
-<<<<<<< HEAD
-	virtual bool LoadHeader(uint32_t &r_width, uint32_t &r_height, uint32_t &r_xhot, uint32_t &r_yhot, char *&r_name, uint32_t &r_frame_count, MCImageMetadata &r_metadata);
-=======
-	virtual bool LoadHeader(uint32_t &r_width, uint32_t &r_height, uint32_t &r_xhot, uint32_t &r_yhot, MCStringRef &r_name, uint32_t &r_frame_count);
->>>>>>> 1693a9d3
+	virtual bool LoadHeader(uint32_t &r_width, uint32_t &r_height, uint32_t &r_xhot, uint32_t &r_yhot, MCStringRef &r_name, uint32_t &r_frame_count, MCImageMetadata &r_metadata);
 	virtual bool LoadFrames(MCBitmapFrame *&r_frames, uint32_t &r_count);
 	
 private:
@@ -2545,11 +2509,7 @@
 	MCMemoryDeleteArray(m_color_chars);
 }
 
-<<<<<<< HEAD
-bool MCXPMImageLoader::LoadHeader(uint32_t &r_width, uint32_t &r_height, uint32_t &r_xhot, uint32_t &r_yhot, char *&r_name, uint32_t &r_frame_count, MCImageMetadata &r_metadata)
-=======
-bool MCXPMImageLoader::LoadHeader(uint32_t &r_width, uint32_t &r_height, uint32_t &r_xhot, uint32_t &r_yhot, MCStringRef &r_name, uint32_t &r_frame_count)
->>>>>>> 1693a9d3
+bool MCXPMImageLoader::LoadHeader(uint32_t &r_width, uint32_t &r_height, uint32_t &r_xhot, uint32_t &r_yhot, MCStringRef &r_name, uint32_t &r_frame_count, MCImageMetadata &r_metadata)
 {
 	bool t_success = true;
 	
@@ -2713,11 +2673,7 @@
 	virtual MCImageLoaderFormat GetFormat() { return kMCImageFormatXWD; }
 	
 protected:
-<<<<<<< HEAD
-	virtual bool LoadHeader(uint32_t &r_width, uint32_t &r_height, uint32_t &r_xhot, uint32_t &r_yhot, char *&r_name, uint32_t &r_frame_count, MCImageMetadata &r_metadata);
-=======
-	virtual bool LoadHeader(uint32_t &r_width, uint32_t &r_height, uint32_t &r_xhot, uint32_t &r_yhot, MCStringRef &r_name, uint32_t &r_frame_count);
->>>>>>> 1693a9d3
+	virtual bool LoadHeader(uint32_t &r_width, uint32_t &r_height, uint32_t &r_xhot, uint32_t &r_yhot, MCStringRef &r_name, uint32_t &r_frame_count, MCImageMetadata &r_metadata);
 	virtual bool LoadFrames(MCBitmapFrame *&r_frames, uint32_t &r_count);
 	
 private:
@@ -2732,11 +2688,7 @@
 {
 }
 
-<<<<<<< HEAD
-bool MCXWDImageLoader::LoadHeader(uint32_t &r_width, uint32_t &r_height, uint32_t &r_xhot, uint32_t &r_yhot, char *&r_name, uint32_t &r_frame_count, MCImageMetadata &r_metadata)
-=======
-bool MCXWDImageLoader::LoadHeader(uint32_t &r_width, uint32_t &r_height, uint32_t &r_xhot, uint32_t &r_yhot, MCStringRef &r_name, uint32_t &r_frame_count)
->>>>>>> 1693a9d3
+bool MCXWDImageLoader::LoadHeader(uint32_t &r_width, uint32_t &r_height, uint32_t &r_xhot, uint32_t &r_yhot, MCStringRef &r_name, uint32_t &r_frame_count, MCImageMetadata &r_metadata)
 {
 	bool t_success = true;
 	
