/* Copyright (C) 2003-2013 Runtime Revolution Ltd.

This file is part of LiveCode.

LiveCode is free software; you can redistribute it and/or modify it under
the terms of the GNU General Public License v3 as published by the Free
Software Foundation.

LiveCode is distributed in the hope that it will be useful, but WITHOUT ANY
WARRANTY; without even the implied warranty of MERCHANTABILITY or
FITNESS FOR A PARTICULAR PURPOSE.  See the GNU General Public License
for more details.

You should have received a copy of the GNU General Public License
along with LiveCode.  If not see <http://www.gnu.org/licenses/>.  */

#include "prefix.h"

#include "filedefs.h"
#include "objdefs.h"
#include "parsedef.h"
#include "mcio.h"
#include "util.h"

#include "image.h"

#include "uidc.h"

<<<<<<< HEAD
#ifdef __LITTLE_ENDIAN__
=======
#include "core.h"

#if kMCGPixelFormatNative == kMCGPixelFormatBGRA
>>>>>>> 783dcc54
#define NATIVE_IMAGE_FORMAT EX_RAW_BGRA
#elif kMCGPixelFormatNative == kMCGPixelFormatRGBA
#define NATIVE_IMAGE_FORMAT EX_RAW_RGBA
#elif kMCGPixelFormatNative == kMCGPixelFormatARGB
#define NATIVE_IMAGE_FORMAT EX_RAW_ARGB
#elif kMCGPixelFormatNative == kMCGPixelFormatABGR
#define NATIVE_IMAGE_FORMAT EX_RAW_ABGR
#endif

////////////////////////////////////////////////////////////////////////////////

static inline uint32_t MCImageDepth(uint32_t p_color_count)
{
	uint32_t t_depth = 1;
	// skip depths not a power of 2
	while (p_color_count > (1 << t_depth))
		t_depth <<= 1;
	return t_depth;
}

////////////////////////////////////////////////////////////////////////////////

static inline uint32_t MCBMPDepth(uint32_t p_color_count)
{
	uint32_t t_depth =  MCImageDepth(p_color_count);
	// skip (unsupported?) 2-bpp depth
	if (t_depth == 2)
		t_depth = 4;
	return t_depth;
}

static inline uint32_t MCBMPStride(uint32_t p_width, uint32_t p_depth)
{
	// rows are padded to a multiple of 4 bytes
	return ((p_width * p_depth + 31) & ~0x1F ) / 8;
}

////////////////////////////////////////////////////////////////////////////////

static void MCBitmapPackRow(uint8_t *p_dst, const uint8_t *p_src, uint32_t p_width, uint32_t p_depth, bool p_msb_first = true)
{
	//uint32_t t_pixel_mask = (1 << p_depth) - 1;
	const uint8_t *t_src_row = p_src;
	uint8_t *t_dst_row = p_dst;

	uint32_t t_first_shift, t_last_shift;
	uint32_t t_current_shift;
	int32_t t_shift_adjust;

	if (p_msb_first)
	{
		t_first_shift = 8 - p_depth;
		t_last_shift = 0;
		t_shift_adjust = -(int32_t)p_depth;
	}
	else
	{
		t_first_shift = 0;
		t_last_shift = 8 - p_depth;
		t_shift_adjust = p_depth;
	}

	t_current_shift = t_first_shift;

	uint8_t t_byte = 0;
	while (p_width--)
	{
		t_byte |= *t_src_row++ << t_current_shift;
		if (t_current_shift == t_last_shift)
		{
			*t_dst_row++ = t_byte;
			t_byte = 0;
			t_current_shift = t_first_shift;
		}
		else
			t_current_shift += t_shift_adjust;
	}
	if (t_current_shift != t_first_shift)
		*t_dst_row = t_byte;
}

void MCBitmapUnpackRow(uint8_t *p_dst, const uint8_t *p_src, uint32_t p_width, uint32_t p_depth, bool p_msb_first = true)
{
	if (p_width == 0)
		return;

	//uint32_t t_pixel_mask = (1 << p_depth) - 1;
	const uint8_t *t_src_row = p_src;
	uint8_t *t_dst_row = p_dst;

	uint8_t t_pixel_mask;
	uint32_t t_first_shift, t_last_shift;
	uint32_t t_current_shift;
	int32_t t_shift_adjust;

	if (!p_msb_first)
	{
		t_first_shift = 8 - p_depth;
		t_last_shift = 0;
		t_shift_adjust = -(int32_t)p_depth;
	}
	else
	{
		t_first_shift = 0;
		t_last_shift = 8 - p_depth;
		t_shift_adjust = p_depth;
	}

	t_dst_row += p_width - 1;
	uindex_t t_pixels_per_byte = 8 / p_depth;
	uindex_t t_src_bytes = (p_width + t_pixels_per_byte - 1) / t_pixels_per_byte;
	uindex_t t_remainder = p_width % t_pixels_per_byte;
	t_src_row += t_src_bytes - 1;

	t_pixel_mask = (1 << p_depth) - 1;
	t_current_shift = t_last_shift;

	uint8_t t_byte = 0;
	if (t_remainder != 0)
	{
		t_byte = *t_src_row--;
		t_current_shift = t_last_shift - t_shift_adjust * t_remainder;
	}

	while (p_width--)
	{
		if (t_current_shift == t_last_shift)
		{
			t_byte = *t_src_row--;
			t_current_shift = t_first_shift;
		}
		else
			t_current_shift += t_shift_adjust;

		*t_dst_row-- = (t_byte >> t_current_shift) & t_pixel_mask;
	}
}

template <Export_format FSrc, Export_format FDst>
static void MCBitmapConvertRow(uint8_t *p_dst, const uint8_t *p_src, uint32_t p_width)
{
	while (p_width--)
	{
		uint8_t a, r, g, b;
		switch (FSrc)
		{
		case EX_RAW_RGBA:
			r = *p_src++;
			g = *p_src++;
			b = *p_src++;
			a = *p_src++;
			break;
		case EX_RAW_BGRA:
			b = *p_src++;
			g = *p_src++;
			r = *p_src++;
			a = *p_src++;
			break;
		case EX_RAW_ARGB:
			a = *p_src++;
			r = *p_src++;
			g = *p_src++;
			b = *p_src++;
			break;
		case EX_RAW_ABGR:
			a = *p_src++;
			b = *p_src++;
			g = *p_src++;
			r = *p_src++;
			break;
		case EX_RAW_RGB:
			r = *p_src++;
			g = *p_src++;
			b = *p_src++;
			a = 0xFF;
			break;
		case EX_RAW_BGR:
			b = *p_src++;
			g = *p_src++;
			r = *p_src++;
			a = 0xFF;
			break;
		case EX_RAW_BGRX:
			b = *p_src++;
			g = *p_src++;
			r = *p_src++;
			a = 0xFF;
			p_src++;
			break;
		case EX_RAW_GRAY:
			r = g = b = *p_src++;
			a = 0xFF;
			break;
		}

		switch (FDst)
		{
		case EX_RAW_RGBA:
			*p_dst++ = r;
			*p_dst++ = g;
			*p_dst++ = b;
			*p_dst++ = a;
			break;
		case EX_RAW_BGRA:
			*p_dst++ = b;
			*p_dst++ = g;
			*p_dst++ = r;
			*p_dst++ = a;
			break;
		case EX_RAW_ARGB:
			*p_dst++ = a;
			*p_dst++ = r;
			*p_dst++ = g;
			*p_dst++ = b;
			break;
		case EX_RAW_ABGR:
			*p_dst++ = a;
			*p_dst++ = b;
			*p_dst++ = g;
			*p_dst++ = r;
			break;
		case EX_RAW_RGB:
			*p_dst++ = r;
			*p_dst++ = g;
			*p_dst++ = b;
			break;
		case EX_RAW_BGR:
			*p_dst++ = b;
			*p_dst++ = g;
			*p_dst++ = r;
			break;
		case EX_RAW_BGRX:
			*p_dst++ = b;
			*p_dst++ = g;
			*p_dst++ = r;
			*p_dst++ = 0;
			break;
		case EX_RAW_GRAY:
			// simple averaging
			*p_dst++ = ((r + g + b) * a) / (0xFF * 3);
			break;
		}
	}
}

template <Export_format FDst>
static void MCBitmapConvertRow(uint8_t *p_dst, const uint32_t *p_src, uint32_t p_width)
{
	MCBitmapConvertRow<NATIVE_IMAGE_FORMAT, FDst>(p_dst, (uint8_t*)p_src, p_width);
}

bool MCImageEncodeBMP(MCImageBitmap *p_bitmap, IO_handle p_stream, uindex_t &r_bytes_written)
{
	bool t_success = true;

	MCImageIndexedBitmap *t_indexed = nil;

	uindex_t t_width = p_bitmap->width;
	uindex_t t_height = p_bitmap->height;

	uint32_t t_depth = 0;
	uint32_t t_color_count = 0;

	if (MCImageConvertBitmapToIndexed(p_bitmap, false, t_indexed))
	{
		t_depth = MCBMPDepth(t_indexed->palette_size);
		t_color_count = t_indexed->palette_size;
	}
	else
		t_depth = 24;

	uint32_t t_stride = MCBMPStride(t_width, t_depth);
	uint32_t t_data_size = t_stride * t_height;
	uint32_t t_header_size = 14 + 40;
	uint32_t t_data_offset = t_header_size + t_color_count * 4;
	uint32_t t_size = t_data_offset + t_data_size;
	uint32_t t_reserved_32 = 0;

	MCswapbytes = !MCswapbytes;
	// write BMP file header
	t_success = (IO_NORMAL == IO_write("BM", 1, 2, p_stream)) &&
		(IO_NORMAL == IO_write_uint4(t_size, p_stream)) &&
		(IO_NORMAL == IO_write_uint4(t_reserved_32, p_stream)) &&
		(IO_NORMAL == IO_write_uint4(t_data_offset, p_stream));
	// write V3 DIB header
	if (t_success)
		t_success = (IO_NORMAL == IO_write_uint4(40, p_stream)) &&
		(IO_NORMAL == IO_write_uint4(t_width, p_stream)) &&
		(IO_NORMAL == IO_write_uint4(t_height, p_stream)) &&
		(IO_NORMAL == IO_write_uint2(1, p_stream)) &&
		(IO_NORMAL == IO_write_uint2(t_depth, p_stream)) &&
		(IO_NORMAL == IO_write_uint4(0, p_stream)) &&
		(IO_NORMAL == IO_write_uint4(t_data_size, p_stream)) &&
		(IO_NORMAL == IO_write_uint4(0, p_stream)) &&
		(IO_NORMAL == IO_write_uint4(0, p_stream)) &&
		(IO_NORMAL == IO_write_uint4(t_color_count, p_stream)) &&
		(IO_NORMAL == IO_write_uint4(0, p_stream));
	MCswapbytes = !MCswapbytes;

	uint8_t *t_row_buffer = nil;

	if (t_success)
		t_success = MCMemoryNewArray(t_stride, t_row_buffer);

	if (t_indexed != nil)
	{
		// write color table
		for (uint32_t i = 0; t_success && i < t_color_count; i++)
		{
			uint8_t t_color[4];
			t_color[0] = t_indexed->palette[i].blue >> 8;
			t_color[1] = t_indexed->palette[i].green >> 8;
			t_color[2] = t_indexed->palette[i].red >> 8;
			t_color[3] = 0;
			t_success = IO_NORMAL == IO_write(t_color, sizeof(uint8_t), 4, p_stream);
		}

		uint32_t t_pixel_mask = (1 << t_depth) - 1;
		uint32_t t_first_shift = 8 - t_depth;

		// bmp row order is bottom to top, so point to last row
		uint8_t *t_src_ptr = (uint8_t*)t_indexed->data + (t_height - 1) * t_indexed->stride;
		while (t_success && t_src_ptr >= t_indexed->data)
		{
			MCBitmapPackRow(t_row_buffer, t_src_ptr, t_width, t_depth);
			t_success = IO_NORMAL == IO_write(t_row_buffer, sizeof(uint8_t), t_stride, p_stream);
			t_src_ptr -= t_indexed->stride;
		}
	}
	else
	{
		// bmp row order is bottom to top, so point to last row
		uint8_t *t_src_ptr = (uint8_t*)p_bitmap->data + (t_height - 1) * p_bitmap->stride;
		while (t_success && t_src_ptr >= (uint8_t*)p_bitmap->data)
		{
			MCBitmapConvertRow<EX_RAW_BGR>(t_row_buffer, (uint32_t*)t_src_ptr, t_width);
			t_success = IO_NORMAL == IO_write(t_row_buffer, sizeof(uint8_t), t_stride, p_stream);
			t_src_ptr -= p_bitmap->stride;
		}
	}

	MCImageFreeIndexedBitmap(t_indexed);
	MCMemoryDeleteArray(t_row_buffer);

	if (t_success)
		r_bytes_written = t_size;

	return t_success;
}

////////////////////////////////////////////////////////////////////////////////

#define BMP_FILE_TYPE_BMP ('BM')
#define BMP_FILE_TYPE_OS2_BMP ('BA')
#define BMP_FILE_TYPE_OS2_COLOR_ICON ('CI')
#define BMP_FILE_TYPE_OS2_COLOR_POINTER ('CP')
#define BMP_FILE_TYPE_OS2_ICON ('IC')
#define BMP_FILE_TYPE_OS2_POINTER ('PT')

// IM-2013-08-16: [[ Bugfix 10278 ]] Add support for reading RLE compressed BMP images
#define BMP_COMPRESSION_RGB (0)
#define BMP_COMPRESSION_RLE8 (1)
#define BMP_COMPRESSION_RLE4 (2)
#define BMP_COMPRESSION_BITFIELDS (3)

#define BMP_FILE_HEADER_SIZE (14)

#define BMP_BITMAPCOREHEADER_SIZE (12)
#define BMP_BITMAPINFOHEADER_SIZE (40)
#define BMP_BITMAPV2INFOHEADER_SIZE (52)
#define BMP_BITMAPV3INFOHEADER_SIZE (56)
#define BMP_BITMAPV4HEADER_SIZE (108)
#define BMP_BITMAPV5HEADER_SIZE (124)

typedef struct _mcbitmapheader
{
	uint32_t header_size;
	uint32_t width;
	uint32_t height;
	uint16_t color_planes;
	uint16_t bits_per_pixel;
	uint32_t compression;
	uint32_t image_size;
	uint32_t hres;
	uint32_t vres;
	uint32_t color_count;
	uint32_t important_color_count;
	uint32_t red_mask;
	uint32_t green_mask;
	uint32_t blue_mask;
	uint32_t alpha_mask;
} MCBitmapHeader;

bool bmp_read_file_header(IO_handle p_stream, uindex_t &x_bytes_read, uint16_t &r_file_type, uint32_t &r_file_size, uint16_t &r_reserved_1, uint16_t &r_reserved_2, uint32_t &r_image_offset)
{
	bool t_success = true;

	MCswapbytes = !MCswapbytes;
	t_success = IO_NORMAL == IO_read_uint2(&r_file_type, p_stream) &&
		IO_NORMAL == IO_read_uint4(&r_file_size, p_stream) &&
		IO_NORMAL == IO_read_uint2(&r_reserved_1, p_stream) &&
		IO_NORMAL == IO_read_uint2(&r_reserved_2, p_stream) &&
		IO_NORMAL == IO_read_uint4(&r_image_offset, p_stream);
	MCswapbytes = !MCswapbytes;

	if (t_success)
		x_bytes_read += BMP_FILE_HEADER_SIZE;
	return t_success;
}

bool bmp_read_dib_header(IO_handle p_stream, uindex_t &x_bytes_read, MCBitmapHeader &r_header, bool &r_is_os2)
{
	bool t_success = true;

	MCMemoryClear(&r_header, sizeof(MCBitmapHeader));

	MCswapbytes = !MCswapbytes;
	t_success = IO_NORMAL == IO_read_uint4(&r_header.header_size, p_stream);
	if (t_success)
	{
		switch (r_header.header_size)
		{
		case BMP_BITMAPINFOHEADER_SIZE:
		case BMP_BITMAPV2INFOHEADER_SIZE:
		case BMP_BITMAPV3INFOHEADER_SIZE:
		case BMP_BITMAPV4HEADER_SIZE:
		case BMP_BITMAPV5HEADER_SIZE:
			{
				// Windows BITMAPINFOHEADER
				if (t_success)
					t_success = IO_NORMAL == IO_read_uint4(&r_header.width, p_stream) &&
					IO_NORMAL == IO_read_uint4(&r_header.height, p_stream) &&

					IO_NORMAL == IO_read_uint2(&r_header.color_planes, p_stream) &&
					IO_NORMAL == IO_read_uint2(&r_header.bits_per_pixel, p_stream) &&
					IO_NORMAL == IO_read_uint4(&r_header.compression, p_stream) &&
					IO_NORMAL == IO_read_uint4(&r_header.image_size, p_stream) &&
					IO_NORMAL == IO_read_uint4(&r_header.hres, p_stream) &&
					IO_NORMAL == IO_read_uint4(&r_header.vres, p_stream) &&
					IO_NORMAL == IO_read_uint4(&r_header.color_count, p_stream) &&
					IO_NORMAL == IO_read_uint4(&r_header.important_color_count, p_stream);

				if (r_header.header_size >= BMP_BITMAPV2INFOHEADER_SIZE)
				{
					// Windows BITMAPINFOHEADER + rgb bitfield masks
					if (t_success)
						t_success = IO_NORMAL == IO_read_uint4(&r_header.red_mask, p_stream) &&
						IO_NORMAL == IO_read_uint4(&r_header.green_mask, p_stream) &&
						IO_NORMAL == IO_read_uint4(&r_header.blue_mask, p_stream);
				}

				if (r_header.header_size >= BMP_BITMAPV3INFOHEADER_SIZE)
				{
					// Windows BITMAPV2INFOHEADER + alpha bitfield mask
					if (t_success)
						t_success = IO_NORMAL == IO_read_uint4(&r_header.alpha_mask, p_stream);
				}

				if (r_header.header_size >= BMP_BITMAPV4HEADER_SIZE)
				{
					// Windows BITMAPV3INFOHEADER + color space type & gamma
					/* OVERHAUL - REVISIT - apply colorspace info to decoded bitmap */
					/* UNIMPLEMENTED - skip to end of header */
					if (t_success)
						t_success = IO_NORMAL == MCS_seek_cur(p_stream, r_header.header_size - BMP_BITMAPV3INFOHEADER_SIZE);
				}
			}

			t_success &= r_header.color_planes == 1;
			if (t_success)
				r_is_os2 = false;

			break;

		case BMP_BITMAPCOREHEADER_SIZE:
			{
				// OS/2 BITMAPCOREHEADER
				uint16_t t_width, t_height;
				t_success = IO_NORMAL == IO_read_uint2(&t_width, p_stream) &&
					IO_NORMAL == IO_read_uint2(&t_height, p_stream) &&
					IO_NORMAL == IO_read_uint2(&r_header.color_planes, p_stream) &&
					IO_NORMAL == IO_read_uint2(&r_header.bits_per_pixel, p_stream);
				t_success &= r_header.color_planes == 1;
				if (t_success)
				{
					r_header.width = t_width;
					r_header.height = t_height;
					r_header.compression = BMP_COMPRESSION_RGB;
					r_header.color_count = 0;
					r_header.image_size = t_height * MCBMPStride(t_width, 24);
					r_is_os2 = true;
				}
			}
			break;

		default:
			t_success = false;
			break;
		}
	}
	MCswapbytes = !MCswapbytes;

	if (t_success)
		x_bytes_read += r_header.header_size;

	return t_success;
}

bool bmp_read_color_table(IO_handle p_stream, uindex_t &x_bytes_read, uint32_t p_color_count, bool p_is_os2, uint32_t *&r_color_table)
{
	bool t_success = true;

	uint32_t *t_color_table = nil;
	// color table may be larger than color count in case of invalid image data
	uindex_t t_table_size = 1 << MCBMPDepth(p_color_count);
	t_success = MCMemoryNewArray(t_table_size, t_color_table);

	uint32_t *t_dst_ptr = t_color_table;
	uint8_t t_color[4];
	uindex_t t_color_size = p_is_os2 ? 3 : 4;

	for (uindex_t i = 0; t_success && i < p_color_count; i++)
	{
		uindex_t t_byte_count = t_color_size;
<<<<<<< HEAD
		t_success = IO_NORMAL == MCS_readfixed(t_color, t_byte_count, p_stream);
        if (t_success)
            *t_dst_ptr++ = t_color[0] | (t_color[1] << 8) | (t_color[2] << 16) | 0xFF000000;
=======
		t_success = IO_NORMAL == MCS_read(t_color, sizeof(uint8_t), t_byte_count, p_stream);
		MCBitmapConvertRow<EX_RAW_RGB, NATIVE_IMAGE_FORMAT>((uint8_t*)t_dst_ptr, t_color, 1);
		*t_dst_ptr++ = MCGPixelPackNative(t_color[2], t_color[1], t_color[0], 255);
>>>>>>> 783dcc54
	}

	if (t_success)
	{
		r_color_table = t_color_table;
		x_bytes_read += p_color_count * t_color_size;
	}
	else
		MCMemoryDeleteArray(t_color_table);

	return t_success;
}

// IM-2013-08-16: [[ Bugfix 10278 ]] Add support for reading RLE compressed BMP images
bool bmp_read_rle4_image(IO_handle p_stream, uindex_t &x_bytes_read, MCImageBitmap *p_bitmap, uint32_t *p_color_table, uindex_t p_color_count, bool p_topdown)
{
	bool t_success;
	t_success = true;
	
	bool t_end_bitmap;
	t_end_bitmap = false;
	
	uint32_t x, y;
	x = y = 0;
	
	while (t_success && !t_end_bitmap)
	{
		uint8_t t_count, t_value;
		t_success = IO_NORMAL == IO_read_uint1(&t_count, p_stream);
		if (t_success)
			t_success = IO_NORMAL == IO_read_uint1(&t_value, p_stream);
		if (t_success)
		{
			x_bytes_read += 2;
			if (t_count > 0)
			{
				// encoded mode
				uint8_t t_upper, t_lower;
				t_upper = t_value >> 4;
				t_lower = t_value & 0x0F;
				
				for (uint32_t i = 0; i < t_count; i++)
				{
					uint8_t t_index;
					t_index = ((i & 0x1) == 0) ? t_upper : t_lower;
					
					if (t_index < p_color_count && x < p_bitmap->width && y < p_bitmap->height)
						MCImageBitmapSetPixel(p_bitmap, x, p_topdown ? y : (p_bitmap->height - 1 - y), p_color_table[t_index]);
					x++;
				}
			}
			else if (t_value == 0)
			{
				// end-of-line escape
				x = 0;
				y++;
			}
			else if (t_value == 1)
			{
				// end-of-bitmap escape
				t_end_bitmap = true;
			}
			else if (t_value == 2)
			{
				// delta escape
				uint8_t t_dx, t_dy;
				t_success = IO_NORMAL == IO_read_uint1(&t_dx, p_stream);
				if (t_success)
					t_success = IO_NORMAL == IO_read_uint1(&t_dy, p_stream);
				if (t_success)
				{
					x_bytes_read += 2;
					x += t_dx;
					y += t_dy;
				}
			}
			else
			{
				// absolute mode
				uint8_t t_byte, t_upper, t_lower;
				
				uint8_t t_run_buffer[128];
				uint32_t t_run_bytes;
				t_run_bytes = (t_value + 1) / 2;
				t_run_bytes = (t_run_bytes + 1) & ~0x1;
				
				t_success = IO_NORMAL == MCS_read(t_run_buffer, 1, t_run_bytes, p_stream);
				
				if (t_success)
					x_bytes_read += t_run_bytes;
				
				for (uint32_t i = 0; t_success && i < t_value; i++)
				{
					if ((i & 0x1) == 0)
					{
						t_byte = t_run_buffer[i / 2];
						t_upper = t_byte >> 4;
						t_lower = t_byte & 0x0F;
					}
					
					uint8_t t_index;
					t_index = ((i & 0x1) == 0) ? t_upper : t_lower;
					
					if (t_index < p_color_count && x < p_bitmap->width && y < p_bitmap->height)
						MCImageBitmapSetPixel(p_bitmap, x, p_topdown ? y : (p_bitmap->height - 1 - y), p_color_table[t_index]);
					x++;
				}
			}
		}
	}
	
	return t_success;
}

// IM-2013-08-16: [[ Bugfix 10278 ]] Add support for reading RLE compressed BMP images
bool bmp_read_rle8_image(IO_handle p_stream, uindex_t &x_bytes_read, MCImageBitmap *p_bitmap, uint32_t *p_color_table, uindex_t p_color_count, bool p_topdown)
{
	bool t_success;
	t_success = true;
	
	bool t_end_bitmap;
	t_end_bitmap = false;
	
	uint32_t x, y;
	x = y = 0;
	
	while (t_success && !t_end_bitmap)
	{
		uint8_t t_count, t_value;
		t_success = IO_NORMAL == IO_read_uint1(&t_count, p_stream);
		if (t_success)
			t_success = IO_NORMAL == IO_read_uint1(&t_value, p_stream);
		if (t_success)
		{
			x_bytes_read += 2;
			if (t_count > 0)
			{
				// encoded mode
				for (uint32_t i = 0; i < t_count; i++)
				{
					uint8_t t_index;
					t_index = t_value;
					
					if (t_index < p_color_count && x < p_bitmap->width && y < p_bitmap->height)
						MCImageBitmapSetPixel(p_bitmap, x, p_topdown ? y : (p_bitmap->height - 1 - y), p_color_table[t_index]);
					x++;
				}
			}
			else if (t_value == 0)
			{
				// end-of-line escape
				x = 0;
				y++;
			}
			else if (t_value == 1)
			{
				// end-of-bitmap escape
				t_end_bitmap = true;
			}
			else if (t_value == 2)
			{
				// delta escape
				uint8_t t_dx, t_dy;
				t_success = IO_NORMAL == IO_read_uint1(&t_dx, p_stream);
				if (t_success)
					t_success = IO_NORMAL == IO_read_uint1(&t_dy, p_stream);
				if (t_success)
				{
					x_bytes_read += 2;
					x += t_dx;
					y += t_dy;
				}
			}
			else
			{
				// absolute mode
				uint8_t t_byte, t_upper, t_lower;
				
				uint8_t t_run_buffer[256];
				uint32_t t_run_bytes;
				t_run_bytes = (t_value + 1) & ~0x1;
				
				t_success = IO_NORMAL == MCS_read(t_run_buffer, 1, t_run_bytes, p_stream);
				
				if (t_success)
					x_bytes_read += t_run_bytes;
				
				for (uint32_t i = 0; t_success && i < t_value; i++)
				{
					uint8_t t_index;
					t_index = t_run_buffer[i];
					
					if (t_index < p_color_count && x < p_bitmap->width && y < p_bitmap->height)
						MCImageBitmapSetPixel(p_bitmap, x, p_topdown ? y : (p_bitmap->height - 1 - y), p_color_table[t_index]);
					x++;
				}
			}
		}
	}
	
	return t_success;
}

bool bmp_read_image(IO_handle p_stream, uindex_t &x_bytes_read, MCImageBitmap *p_bitmap, uindex_t p_depth, uint32_t *p_color_table, uindex_t p_color_count, bool p_top_down)
{
	bool t_success = true;

	uindex_t t_src_stride = MCBMPStride(p_bitmap->width, p_depth);
	uint8_t *t_src_buffer = nil;
	uint8_t *t_dst_ptr = (uint8_t*)p_bitmap->data;

	uint32_t t_pixel_mask, t_first_shift;

	if (p_depth <= 8)
	{
		t_pixel_mask = (1 << p_depth) - 1;
		t_first_shift = 8 - p_depth;
	}

	if (!p_top_down)
		t_dst_ptr += (p_bitmap->height - 1) * p_bitmap->stride;

	t_success = MCMemoryNewArray(t_src_stride, t_src_buffer);

	for (uindex_t y = 0; t_success && y < p_bitmap->height; y++)
	{
		t_success = IO_NORMAL == MCS_readfixed(t_src_buffer, t_src_stride, p_stream);
		if (t_success)
		{
			if (p_depth <= 8)
			{
				uint8_t *t_src_row = t_src_buffer;
				uint32_t *t_dst_row = (uint32_t*)t_dst_ptr;
				
				uint32_t t_current_shift = t_first_shift;
				uint8_t t_byte = 0;

				for (uint32_t x = 0; x < p_bitmap->width; x++)
				{
					*t_dst_row++ = p_color_table[(*t_src_row >> t_current_shift) & t_pixel_mask];
					if (t_current_shift == 0)
					{
						t_src_row++;
						t_current_shift = t_first_shift;
					}
					else
						t_current_shift -= p_depth;
				}
			}
			else
			{
				if (p_depth == 24)
					MCBitmapConvertRow<EX_RAW_BGR, NATIVE_IMAGE_FORMAT>(t_dst_ptr, t_src_buffer, p_bitmap->width);
				else
					MCBitmapConvertRow<EX_RAW_BGRX, NATIVE_IMAGE_FORMAT>(t_dst_ptr, t_src_buffer, p_bitmap->width);
			}
		}

		if (p_top_down)
			t_dst_ptr += p_bitmap->stride;
		else
			t_dst_ptr -= p_bitmap->stride;
	}

	if (t_success)
		x_bytes_read += t_src_stride * p_bitmap->height;

	return t_success;
}

static uint32_t bmp_mask_to_shift(uint32_t t_mask)
{
	uint32_t t_shift = 0;
	while ((t_shift < 32) && (((t_mask >> t_shift) & 1) == 0))
		t_shift++;

	return t_shift;
}

static void bmp_convert_bitfield_row(uint32_t *p_dst, const uint8_t *p_src, uint32_t p_width, uint32_t p_depth, uint32_t p_a_mask, uint32_t p_r_mask, uint32_t p_g_mask, uint32_t p_b_mask)
{
	uint32_t t_a_shift, t_r_shift, t_g_shift, t_b_shift;
	uint32_t t_a_max, t_r_max, t_g_max, t_b_max;
	t_a_shift = bmp_mask_to_shift(p_a_mask);
	t_r_shift = bmp_mask_to_shift(p_r_mask);
	t_g_shift = bmp_mask_to_shift(p_g_mask);
	t_b_shift = bmp_mask_to_shift(p_b_mask);

	t_a_max = p_a_mask >> t_a_shift;
	t_r_max = p_r_mask >> t_r_shift;
	t_g_max = p_g_mask >> t_g_shift;
	t_b_max = p_b_mask >> t_b_shift;

	if (t_a_max == 0)
		t_a_max = 1;
	if (t_r_max == 0)
		t_r_max = 1;
	if (t_g_max == 0)
		t_g_max = 1;
	if (t_b_max == 0)
		t_b_max = 1;

	while (p_width--)
	{
		uint32_t t_src_val = 0;
		for (uint32_t i = p_depth; i > 0; i -= 8)
			t_src_val |= (*p_src++) << (p_depth - i);

		uint8_t a, r, g, b;

		if (p_a_mask == 0)
			a = 0xFF;
		else
		{
			a = (t_src_val & p_a_mask) >> t_a_shift;
			a = (a * 0xFF) / t_a_max;
		}

		r = (t_src_val & p_r_mask) >> t_r_shift;
		g = (t_src_val & p_g_mask) >> t_g_shift;
		b = (t_src_val & p_b_mask) >> t_b_shift;

		r = (r * 0xFF) / t_r_max;
		g = (g * 0xFF) / t_g_max;
		b = (b * 0xFF) / t_b_max;

		*p_dst++ = MCGPixelPackNative(r, g, b, a);
	}
}

bool bmp_read_bitfield_image(IO_handle p_stream, uindex_t &x_bytes_read, MCImageBitmap *p_bitmap, uindex_t p_depth, uint32_t p_a_mask, uint32_t p_r_mask, uint32_t p_g_mask, uint32_t p_b_mask, bool p_top_down)
{
	bool t_success = true;

	uindex_t t_src_stride = MCBMPStride(p_bitmap->width, p_depth);
	uint8_t *t_src_buffer = nil;
	uint8_t *t_dst_ptr = (uint8_t*)p_bitmap->data;

	if (!p_top_down)
		t_dst_ptr += (p_bitmap->height - 1) * p_bitmap->stride;

	t_success = MCMemoryNewArray(t_src_stride, t_src_buffer);

	for (uindex_t y = 0; t_success && y < p_bitmap->height; y++)
	{
		t_success = IO_NORMAL == MCS_readfixed(t_src_buffer, t_src_stride, p_stream);
		if (t_success)
			bmp_convert_bitfield_row((uint32_t*)t_dst_ptr, t_src_buffer, p_bitmap->width, p_depth, p_a_mask, p_r_mask, p_g_mask, p_b_mask);

		if (p_top_down)
			t_dst_ptr += p_bitmap->stride;
		else
			t_dst_ptr -= p_bitmap->stride;
	}

	if (t_success)
		x_bytes_read += t_src_stride * p_bitmap->height;

	return t_success;
}

bool bmp_read_rgb_bitfields(IO_handle p_stream, uindex_t &x_bytes_read, uint32_t &r_r_mask, uint32_t &r_g_mask, uint32_t &r_b_mask)
{
	bool t_success = true;

	MCswapbytes = !MCswapbytes;

	t_success = IO_NORMAL == IO_read_uint4(&r_r_mask, p_stream) &&
		IO_NORMAL == IO_read_uint4(&r_g_mask, p_stream) &&
		IO_NORMAL == IO_read_uint4(&r_b_mask, p_stream);

	MCswapbytes = !MCswapbytes;

	if (t_success)
		x_bytes_read += 3 * sizeof(uint32_t);

	return t_success;
}

bool MCImageDecodeBMPStruct(IO_handle p_stream, uindex_t &x_bytes_read, MCImageBitmap *&r_bitmap)
{
	bool t_success = true;

	MCImageBitmap *t_bitmap = nil;
    bool t_topdown = false;
	bool t_is_os2 = false;
	uint32_t *t_color_table = nil;

	MCBitmapHeader t_header;

	if (t_success)
		t_success = bmp_read_dib_header(p_stream, x_bytes_read, t_header, t_is_os2);

	// IM-2013-08-16: [[ Bugfix 10278 ]] Add support for reading RLE compressed BMP images
	if (t_success)
		t_success = t_header.compression == BMP_COMPRESSION_RGB ||
		t_header.compression == BMP_COMPRESSION_RLE8 ||
		t_header.compression == BMP_COMPRESSION_RLE4 ||
		t_header.compression == BMP_COMPRESSION_BITFIELDS;
	
	if (t_success)
	{
		if (t_header.compression == BMP_COMPRESSION_BITFIELDS)
		{
			if (t_header.header_size == BMP_BITMAPINFOHEADER_SIZE)
				t_success = bmp_read_rgb_bitfields(p_stream, x_bytes_read, t_header.red_mask, t_header.green_mask, t_header.blue_mask);
		}
		else if (t_header.compression == BMP_COMPRESSION_RGB)
		{
			if (t_header.bits_per_pixel == 16)
			{
				t_header.compression = BMP_COMPRESSION_BITFIELDS;
				t_header.red_mask = 0x1F << 10;
				t_header.green_mask = 0x1F << 5;
				t_header.blue_mask = 0x1F;
			}
		}
	}

	if (t_success)
	{
        // IM-2012-04-30 - [[bz 10193]] bitmap images may have negative height indicating rows read from
        // the top down, rather than the bottom up.
        if (!t_is_os2 && ((int32_t)t_header.height) < 0)
        {
            t_header.height = -((int32_t)t_header.height);
            t_topdown = true;
        }

		if (t_header.bits_per_pixel <= 8)
		{
			if (t_header.color_count == 0)
				t_header.color_count = 1 << t_header.bits_per_pixel;

			t_success = bmp_read_color_table(p_stream, x_bytes_read, t_header.color_count, t_is_os2, t_color_table);
		}
	}

	uint32_t t_stride = 0;
	t_stride = MCBMPStride(t_header.width, t_header.bits_per_pixel);

	if (t_success)
		t_success = MCImageBitmapCreate(t_header.width, t_header.height, t_bitmap);

	if (t_success)
	{
		switch (t_header.compression)
		{
			case BMP_COMPRESSION_RGB:
				t_success = bmp_read_image(p_stream, x_bytes_read, t_bitmap, t_header.bits_per_pixel, t_color_table, t_header.color_count, t_topdown);
				break;
				
			// IM-2013-08-16: [[ Bugfix 10278 ]] Add support for reading RLE compressed BMP images
			case BMP_COMPRESSION_RLE8:
				t_success = bmp_read_rle8_image(p_stream, x_bytes_read, t_bitmap, t_color_table, t_header.color_count, t_topdown);
				break;
				
			// IM-2013-08-16: [[ Bugfix 10278 ]] Add support for reading RLE compressed BMP images
			case BMP_COMPRESSION_RLE4:
				t_success = bmp_read_rle4_image(p_stream, x_bytes_read, t_bitmap, t_color_table, t_header.color_count, t_topdown);
				break;
				
			case BMP_COMPRESSION_BITFIELDS:
				t_success = bmp_read_bitfield_image(p_stream, x_bytes_read, t_bitmap, t_header.bits_per_pixel, t_header.alpha_mask, t_header.red_mask, t_header.green_mask, t_header.blue_mask, t_topdown);
				break;
		}
	}

	if (t_success)
	{
		if (t_header.compression == BMP_COMPRESSION_BITFIELDS && t_header.alpha_mask != 0)
			MCImageBitmapCheckTransparency(t_bitmap);
		r_bitmap = t_bitmap;
	}
	else
		MCImageFreeBitmap(t_bitmap);

	MCMemoryDeleteArray(t_color_table);

	return t_success;
}

bool MCImageDecodeBMP(IO_handle p_stream, MCPoint &r_hotspot, MCImageBitmap *&r_bitmap)
{
	bool t_success = true;

	MCImageBitmap *t_bitmap = nil;

	uindex_t t_bytes_read = 0;

	uint32_t t_file_size, t_image_offset;
	uint16_t t_file_type, t_reserved_1, t_reserved_2;

	t_success = bmp_read_file_header(p_stream, t_bytes_read, t_file_type, t_file_size, t_reserved_1, t_reserved_2, t_image_offset);

	if (t_success)
		t_success = MCImageDecodeBMPStruct(p_stream, t_bytes_read, t_bitmap);

	if (t_success)
	{
		r_bitmap = t_bitmap;
		r_hotspot.x = t_reserved_1;
		r_hotspot.y = t_reserved_2;
	}
	else
		MCImageFreeBitmap(t_bitmap);

	return t_success;
}

////////////////////////////////////////////////////////////////////////////////

#define PBM_MAX_LINE 256

bool MCImageEncodePPM(MCImageBitmap *p_bitmap, IO_handle p_stream, uindex_t &r_bytes_written)
{
	bool t_success = true;

	uindex_t t_byte_count = 0;
	char *t_header = nil;
	uint32_t t_header_size;
	uint8_t *t_row_buffer = nil;

	t_success = MCCStringFormat(t_header, "P6\n%d %d\n255\n", p_bitmap->width, p_bitmap->height);

	if (t_success)
	{
		t_header_size = MCCStringLength(t_header);
		t_success = IO_NORMAL == IO_write(t_header, sizeof(char), t_header_size, p_stream);
	}

	uint32_t t_stride = p_bitmap->width * 3;

	if (t_success)
	{
		t_byte_count += t_header_size;
		t_success = MCMemoryNewArray(t_stride, t_row_buffer);
	}

	uint8_t *t_src_ptr = (uint8_t*)p_bitmap->data;
	for (uindex_t y = 0; t_success && y < p_bitmap->height; y++)
	{
		MCBitmapConvertRow<EX_RAW_RGB>(t_row_buffer, (uint32_t*)t_src_ptr, p_bitmap->width);
		t_success = IO_NORMAL == IO_write(t_row_buffer, sizeof(uint8_t), t_stride, p_stream);
		t_src_ptr += p_bitmap->stride;
		t_byte_count += t_stride;
	}

	MCMemoryDeleteArray(t_row_buffer);

	if (t_success)
		r_bytes_written = t_byte_count;

	return t_success;
}

void surface_extract_mask(void *p_pixels, uint4 p_pixel_stride, void *p_mask, uint4 p_mask_stride, uint4 p_width, uint4 p_height, uint1 p_threshold);

// creates a 1 bpp mask image - 0 == transparent, 1 == opaque
bool MCImageEncodePBM(MCImageBitmap *p_bitmap, IO_handle p_stream, uindex_t &r_bytes_written)
{
	bool t_success = true;

	uindex_t t_byte_count = 0;
	char *t_header = nil;
	uint32_t t_header_size;
	uint8_t *t_row_buffer = nil;

	t_success = MCCStringFormat(t_header, "P4\n%d %d\n", p_bitmap->width, p_bitmap->height);

	if (t_success)
	{
		t_header_size = MCCStringLength(t_header);
		t_success = IO_NORMAL == IO_write(t_header, sizeof(char), t_header_size, p_stream);
	}

	uint32_t t_stride = (p_bitmap->width + 7) / 8;

	if (t_success)
	{
		t_byte_count += t_header_size;
		t_success = MCMemoryNewArray(t_stride, t_row_buffer);
	}

	uint8_t *t_src_ptr = (uint8_t*)p_bitmap->data;
	for (uindex_t y = 0; t_success && y < p_bitmap->height; y++)
	{
		surface_extract_mask(t_src_ptr, p_bitmap->stride, t_row_buffer, t_stride, p_bitmap->width, 1, 0);
		t_success = IO_NORMAL == IO_write(t_row_buffer, sizeof(uint8_t), t_stride, p_stream);
		t_src_ptr += p_bitmap->stride;
		t_byte_count += t_stride;
	}

	MCMemoryDeleteArray(t_row_buffer);

	if (t_success)
		r_bytes_written = t_byte_count;

	return t_success;
}

////////////////////////////////////////////////////////////////////////////////

class MCNetPBMTokenReader
{
public:
	MCNetPBMTokenReader(IO_handle p_stream)
	{
		m_start = m_end = 0;
		m_size = 0;
		m_buffer = nil;
		m_stream = p_stream;
	}
	
	~MCNetPBMTokenReader()
	{
		MCMemoryDeleteArray(m_buffer);
	}

	bool Allocate(uindex_t p_size)
	{
		if (!MCMemoryNewArray(p_size, m_buffer))
			return false;

		m_size = p_size;
		return true;
	}

	bool GetToken(const uint8_t *&r_token, uindex_t &r_token_size)
	{
		SkipWhitespace();

		uindex_t t_token_size = 0;
		bool t_have_token = false;
		while (!t_have_token)
		{
			if (!Ensure(t_token_size + 1))
				t_have_token = true;
			else
			{
				if (m_buffer[m_start + t_token_size] == '#')
					RemoveComment(t_token_size);

				if (!Ensure(t_token_size + 1) || IsWhitespace(m_buffer[m_start + t_token_size]))
					t_have_token = true;
				else
					t_token_size++;
			}
		}

		if (t_token_size == 0)
			return false;

		r_token = m_buffer + m_start;
		r_token_size = t_token_size;

		m_start += t_token_size;

		return true;
	}

	bool Read(uint8_t *t_buffer, uindex_t p_count)
	{
		while (p_count > 0)
		{
			if (m_start < m_end)
			{
				uindex_t t_count = MCMin(p_count, m_end - m_start);
				MCMemoryCopy(t_buffer, m_buffer + m_start, t_count);
				m_start += t_count;
				t_buffer += t_count;
				p_count -= t_count;
			}
			if (p_count > 0 && !Ensure(MCMin(p_count, m_size)))
				return false;
		}

		return true;
	}

private:
	bool Ensure(uindex_t p_count)
	{
		if (m_buffer == nil && !Allocate(PBM_MAX_LINE))
			return false;

		if (p_count <= (m_end - m_start))
			return true;

		if (MCS_eof(m_stream))
			return false;

		p_count -= (m_end - m_start);
		if ((m_size - m_end) < p_count)
		{
			if ((m_size - (m_end - m_start)) < p_count) // can't fit in buffer
				return false;
			MCMemoryMove(m_buffer, m_buffer + m_start, m_end - m_start);
			m_end -= m_start;
			m_start = 0;
		}

		if (IO_NORMAL != MCS_readfixed(m_buffer + m_end, p_count, m_stream))
			return false;

		m_end += p_count;

		return true;
	}

	bool IsWhitespace(char p_char)
	{
		return p_char == ' ' || p_char == '\t' || p_char == '\r' || p_char == '\n';
	}

	// move ahead to the next non-whitespace char
	void SkipWhitespace()
	{
		while (Ensure(1) && IsWhitespace(m_buffer[m_start]))
			m_start++;
	}

	// keep chars before offset but skip all chars until next new line
	void RemoveComment(uindex_t p_offset)
	{
		bool t_new_line = false;
		while (!t_new_line)
		{
			uindex_t t_start = m_start + p_offset;
			while (!t_new_line && t_start < m_end)
			{
				t_new_line = m_buffer[t_start] == '\n' || m_buffer[t_start] == '\r';
				t_start++;
			}
			m_end = t_start;
			if (t_new_line && t_start < m_end)
				MCMemoryMove(m_buffer + m_start + p_offset, m_buffer + t_start, m_end - t_start);

			m_end = t_start;

			// fetch next char or end comment at eof
			if (!t_new_line)
				t_new_line = !Ensure(1);
		}
	}

	IO_handle m_stream;
	uint8_t *m_buffer;
	uindex_t m_size;
	uindex_t m_start;
	uindex_t m_end;
};

void netpbm_scale_to_byte(uint8_t *p_buffer, uint32_t p_max_value, uindex_t p_width)
{
	uindex_t t_bytes_per_value;
	t_bytes_per_value = p_max_value < 256 ? 1 : 2;

	uint8_t *t_src_row = p_buffer;
	uint8_t *t_dst_row = p_buffer;

	for (uindex_t x = 0; x < p_width; x++)
	{
		uint32_t t_value = 0;
		if (t_bytes_per_value == 2)
			t_value = *t_src_row++ << 8;
		t_value |= *t_src_row++;

		*t_dst_row++ = (t_value * 255) / p_max_value;
	}
}

bool MCImageDecodeNetPBM(IO_handle p_stream, MCImageBitmap *&r_bitmap)
{
	bool t_success = true;

	MCImageBitmap *t_bitmap = nil;

	uint8_t *t_row_buffer = nil;
	uint8_t *t_unpacked_buffer = nil;

	uint32_t t_width, t_height;
	uint8_t t_format;
	const uint8_t *t_token;
	uindex_t t_token_size;

	bool t_binary;
	uindex_t t_depth;
	uindex_t t_channel_count = 1;
	uint32_t t_max_value = 1;
	uindex_t t_stride;

	MCNetPBMTokenReader *t_reader = new MCNetPBMTokenReader(p_stream);
	t_success = nil != t_reader;

	if (t_success)
		t_success = t_reader->GetToken(t_token, t_token_size);

	if (t_success)
		t_success = t_token_size == 2 &&
		t_token[0] == 'P' && t_token[1] >= '1' && t_token[1] <= '6';

	if (t_success)
	{
		t_format = t_token[1] - '0';

		t_success = t_reader->GetToken(t_token, t_token_size) &&
			MCU_stoui4(MCString((const char*)t_token, t_token_size), t_width);
	}

	if (t_success)
		t_success = t_reader->GetToken(t_token, t_token_size) &&
		MCU_stoui4(MCString((const char*)t_token, t_token_size), t_height);

	if (t_success && t_format != 1 && t_format != 4)
		t_success = t_reader->GetToken(t_token, t_token_size) &&
		MCU_stoui4(MCString((const char*)t_token, t_token_size), t_max_value);

	if (t_success)
		t_success = t_width > 0 && t_height > 0 && t_max_value < 65536;

	if (t_success)
		t_success = MCImageBitmapCreate(t_width, t_height, t_bitmap);

	if (t_success)
	{
		t_binary = t_format > 3;

		switch (t_format)
		{
		case 1: // monochrome ascii
			t_depth = 8;
			break;

		case 4: // monochrome binary
			t_depth = 1;
			break;

		case 2: // gray ascii
		case 5: // gray binary
			t_depth = t_max_value < 256 ? 8 : 16;
			break;

		case 3: // rgb ascii
		case 6: // rgb binary
			t_depth = t_max_value < 256 ? 8 : 16;
			t_channel_count = 3;
			break;
		}

		t_stride = (t_width * t_depth * t_channel_count + 7) / 8;

		t_success = MCMemoryNewArray(t_stride, t_row_buffer);
	}

	uint8_t *t_src_ptr = t_row_buffer;
	uint8_t *t_dst_ptr;
	if (t_success)
		t_dst_ptr = (uint8_t*)t_bitmap->data;

	if (t_success && t_format == 4)
	{
		t_success = MCMemoryNewArray(t_width, t_unpacked_buffer);
		t_src_ptr = t_unpacked_buffer;
	}

	// there should be a single whitespace char before the start of the binary data
	if (t_success && t_binary)
		t_success = t_reader->Read(t_row_buffer, 1);

	for (uindex_t y = 0; t_success && y < t_height; y++)
	{
		if (t_binary)
		{
			t_success = t_reader->Read(t_row_buffer, t_stride);

			if (t_success && t_format == 4)
				MCBitmapUnpackRow(t_unpacked_buffer, t_row_buffer, t_width, 1);
		}
		else
		{
			uint32_t t_value;

			uint8_t *t_buffer_ptr = t_row_buffer;
			for (uindex_t x = 0; t_success && x < t_width * t_channel_count; x++)
			{
				t_success = t_reader->GetToken(t_token, t_token_size) &&
				MCU_stoui4(MCString((const char*)t_token, t_token_size), t_value);

				if (t_success)
					t_success = t_value <= t_max_value;

				if (t_success)
				{
					if (t_depth == 16)
						*t_buffer_ptr++ = t_value >> 8;
					*t_buffer_ptr++ = t_value & 0xFF;
				}
			}
		}

		if (t_success)
		{
			netpbm_scale_to_byte(t_src_ptr, t_max_value, t_width * t_channel_count);
			if (t_channel_count == 1)
				MCBitmapConvertRow<EX_RAW_GRAY, NATIVE_IMAGE_FORMAT>(t_dst_ptr, t_src_ptr, t_width);
			else
				MCBitmapConvertRow<EX_RAW_RGB, NATIVE_IMAGE_FORMAT>(t_dst_ptr, t_src_ptr, t_width);

			t_dst_ptr += t_bitmap->stride;
		}
	}

	MCMemoryDeleteArray(t_row_buffer);
	MCMemoryDeleteArray(t_unpacked_buffer);
	if (t_reader != nil)
		delete t_reader;

	if (t_success)
		r_bitmap = t_bitmap;
	else
		MCImageFreeBitmap(t_bitmap);

	return t_success;
}

////////////////////////////////////////////////////////////////////////////////

typedef enum
{
	// XBM
	kMCDefineUnknown,
	kMCDefineWidth,
	kMCDefineHeight,
	kMCDefineXHot,
	kMCDefineYHot,

	// XPM
	kMCDefineFormat,
	kMCDefineNColors,
	kMCDefineCharsPerPixel,
} c_bitmap_define;

struct c_bitmap_key_define
{
	const char *key;
	c_bitmap_define define;
};

static c_bitmap_key_define s_c_bitmap_defines[] = {
	{"_width", kMCDefineWidth},
	{"_height", kMCDefineHeight},
	{"_x_hot", kMCDefineXHot},
	{"_y_hot", kMCDefineYHot},

	{"_format", kMCDefineFormat},
	{"_ncolors", kMCDefineNColors},
	{"_chars_per_pixel", kMCDefineCharsPerPixel},

	{nil, kMCDefineUnknown}
};

bool c_bitmap_split_define(const char *p_line, char *&r_name, c_bitmap_define &r_key, int32_t &r_value)
{
	bool t_success = true;

	char *t_name = nil;
	c_bitmap_define t_define = kMCDefineUnknown;
	const char *t_key = nil;
	int32_t t_value = 0;

	if (!MCCStringBeginsWith(p_line, "#define "))
		return false;

	const char *t_name_ptr = p_line + 8; // skip over #define
	while (*t_name_ptr == ' ')
		t_name_ptr++;

	uindex_t t_value_index = 0;
	if (!MCCStringFirstIndexOf(t_name_ptr, ' ', t_value_index))
		return false;

	t_success = MCCStringCloneSubstring(t_name_ptr, t_value_index, t_name);

	if (t_success)
	{
		while (t_name_ptr[t_value_index] == ' ')
			t_value_index++;

		t_success = True == MCU_stoi4(MCString(t_name_ptr + t_value_index), t_value);
	}

	if (t_success)
	{
		c_bitmap_key_define *t_defines = s_c_bitmap_defines;
		while (t_define == kMCDefineUnknown && t_defines->key != nil)
		{
			if (MCCStringEndsWith(t_name, t_defines->key))
			{
				t_define = t_defines->define;
				t_key = t_defines->key;
			}
			t_defines++;
		}
	}

	if (t_success)
	{
		if (t_define != kMCDefineUnknown)
			t_name[MCCStringLength(t_name) - MCCStringLength(t_key)] = '\0';

		r_name = t_name;
		r_key = t_define;
		r_value = t_value;
	}
	else
		MCCStringFree(t_name);

	return t_success;
}

bool c_get_string_content_bounds(const char *p_line, uindex_t &r_content_start, uindex_t &r_content_end)
{
	if (!MCCStringFirstIndexOf(p_line, "\"", r_content_start) ||
		!MCCStringLastIndexOf(p_line + r_content_start + 1, "\"", r_content_end))
		return false;

	r_content_start += 1;
	r_content_end += r_content_start;
	return true;
}

#define XBM_MAX_LINE 128
bool MCImageDecodeXBM(IO_handle p_stream, MCPoint &r_hotspot, char *&r_name, MCImageBitmap *&r_bitmap)
{
	bool t_success = true;

	MCImageBitmap *t_bitmap = nil;
	uint8_t *t_row_buffer = nil;
	char *t_name = nil;
	MCPoint t_hotspot = {0, 0};

	uindex_t t_width = 0;
	uindex_t t_height = 0;

	char t_line[XBM_MAX_LINE];
	while (t_success)
	{
		t_success = IO_ERROR != IO_fgets(t_line, XBM_MAX_LINE, p_stream);

		if (t_success)
		{
			if (t_line[0] == '#')
			{
				int32_t t_value = 0;
				char *t_newname = nil;
				c_bitmap_define t_define = kMCDefineUnknown;

				t_success = c_bitmap_split_define(t_line, t_newname, t_define, t_value);
				if (t_success && t_define != kMCDefineUnknown)
				{
					if (t_name == nil)
					{
						t_name = t_newname;
						t_newname = nil;
					}

					if (t_newname == nil || MCCStringEqual(t_name, t_newname))
					{
						switch (t_define)
						{
						case kMCDefineWidth:
							t_width = t_value;
							t_hotspot.x = t_width / 2;
							break;

						case kMCDefineHeight:
							t_height = t_value;
							t_hotspot.y = t_height / 2;
							break;

						case kMCDefineXHot:
							t_hotspot.x = t_value;
							break;

						case kMCDefineYHot:
							t_hotspot.y = t_value;
							break;
						}
					}
				}
				MCCStringFree(t_newname);
			}
			else // t_line[0] != '#'
			{
				// check we have the start of the <name>_bits array
				uindex_t t_bits_index = 0;

				t_success = t_name != nil && t_width != 0 && t_height != 0;

				if (t_success)
					t_success = MCCStringFirstIndexOf(t_line, t_name, t_bits_index);
				if (t_success)
				{
					t_bits_index += MCCStringLength(t_name);
					t_success = MCCStringEqualSubstring(t_line + t_bits_index, "_bits[] = {", 11);
				}

				break;
			}
		}
	}

	if (t_success)
		t_success = MCImageBitmapCreate(t_width, t_height, t_bitmap);

	const char *t_ptr = t_line;
	if (t_success)
		t_success = IO_ERROR != IO_fgets(t_line, XBM_MAX_LINE, p_stream);

	uint8_t *t_dst_ptr = nil;
	uindex_t t_stride = (t_width + 7) / 8;

	if (t_success)
	{
		t_dst_ptr = (uint8_t*)t_bitmap->data;
		t_success = MCMemoryAllocate(t_stride, t_row_buffer);
	}

	uint32_t t_black_pixel, t_white_pixel;
	t_black_pixel = MCGPixelPackNative(0, 0, 0, 255);
	t_white_pixel = MCGPixelPackNative(255, 255, 255, 255);
	for (uindex_t y = 0 ; t_success && y < t_height ; y++)
	{
		uindex_t t_stride = (t_width + 7) >> 3;
		uint8_t *t_dst_row = t_row_buffer;
		uindex_t t_byte_count = t_stride;
		while (t_success && t_byte_count)
		{
			const char *t_sptr = t_ptr;
			*t_dst_row = (uint1)strtol(t_sptr, (char **)&t_ptr, 16);
			if (t_ptr == t_sptr)
			{
				t_success = IO_NORMAL == IO_fgets(t_line, XBM_MAX_LINE, p_stream);
				t_ptr = t_line;
			}
			else
			{
				t_byte_count--;
				t_dst_row++;
				t_ptr++;
			}
		}
		if (t_success)
		{
			MCBitmapUnpackRow(t_dst_ptr, t_row_buffer, t_width, 1, false);
			// convert 8 bit 0 / 1 values to 32bit black / white pixels
			uint32_t *t_pixel_ptr = (uint32_t*)t_dst_ptr;
			uint8_t *t_index_ptr = t_dst_ptr + (t_width - 1);
			t_pixel_ptr += t_width - 1;
			uindex_t x = t_width;
			while (x--)
			{
				uint8_t t_index = *t_index_ptr--;
				*t_pixel_ptr-- = t_index == 0 ? t_black_pixel : t_white_pixel;
			}
		}
		t_dst_ptr += t_bitmap->stride;
	}

	MCMemoryDeallocate(t_row_buffer);

	if (t_success)
	{
		r_bitmap = t_bitmap;
		r_name = t_name;
		r_hotspot = t_hotspot;
	}
	else
	{
		MCImageFreeBitmap(t_bitmap);
		MCCStringFree(t_name);
	}

	return t_success;
}

////////////////////////////////////////////////////////////////////////////////

#define XPM_MAX_LINE 2048

static const char *s_xpm_color_keys[] =
{
    "s",					/* key #1: symbol */
    "m",					/* key #2: mono visual */
    "g4",					/* key #3: 4 grays visual */
    "g",					/* key #4: gray visual */
    "c",					/* key #5: color visual */
};

typedef enum
{
	kMCXPMKeySymbol,
	kMCXPMKeyMono,
	kMCXPMKey4Gray,
	kMCXPMKeyGray,
	kMCXPMKeyColor,
} xpm_color_key_t;

static bool xpm_lookup_color_key(const char *p_line, uindex_t p_start, uindex_t p_end, uindex_t &r_key)
{
	uindex_t t_len = p_end - p_start;
	const char *t_string = p_line + p_start;
	for (uindex_t i = 0; i < ELEMENTS(s_xpm_color_keys); i++)
	{
		if (MCCStringLength(s_xpm_color_keys[i]) == t_len && MCCStringEqualSubstring(s_xpm_color_keys[i], t_string, t_len))
		{
			r_key = i;
			return true;
		}
	}

	return false;
}

static bool xpm_next_token(const char *p_line, uindex_t p_line_start, uindex_t p_line_end, uint32_t &r_token_start, uint32_t &r_token_end)
{
	r_token_start = p_line_start;
	while (r_token_start < p_line_end && (p_line[r_token_start] == ' ' || p_line[r_token_start] == '\t' || p_line[r_token_start] == '\"' || p_line[r_token_start] == ','))
		r_token_start++;

	r_token_end = r_token_start;
	while (r_token_end < p_line_end && (p_line[r_token_end] != ' ') && (p_line[r_token_end] != '\t') && (p_line[r_token_end] != '\"'))
		r_token_end++;

	return r_token_start < r_token_end;
}

static bool xpm_next_key(const char *p_line, uindex_t &x_line_start, uindex_t p_line_end, uindex_t &r_key)
{
	uindex_t t_key_start, t_key_end;
	if (!xpm_next_token(p_line, x_line_start, p_line_end, t_key_start, t_key_end) ||
		!xpm_lookup_color_key(p_line, t_key_start, t_key_end, r_key))
		return false;

	x_line_start = t_key_end;
	return true;
}

static bool xpm_next_color(const char *p_line, uindex_t p_line_start, uindex_t p_line_end, uindex_t &r_color_start, uindex_t &r_color_end)
{
	uindex_t t_next_token_start, t_next_token_end;
	uindex_t t_key;
	bool t_have_color = false;

	r_color_end = r_color_start = p_line_start;

	if (!xpm_next_token(p_line, p_line_start, p_line_end, r_color_start, r_color_end))
		return false;

	while (xpm_next_token(p_line, r_color_end, p_line_end, t_next_token_start, t_next_token_end) &&
		!xpm_lookup_color_key(p_line, t_next_token_start, t_next_token_end, t_key))
	{
		r_color_end = t_next_token_end;
	}

	return true;
}

static bool hex_value(char p_char, uint8_t &r_value)
{
	if (p_char >= '0' && p_char <= '9')
	{
		r_value = p_char - '0';
		return true;
	}
	else if (p_char >= 'A' && p_char <= 'F')
	{
		r_value = 10 + p_char - 'A';
		return true;
	}
	else if (p_char >= 'a' && p_char <= 'f')
	{
		r_value = 10 + p_char - 'a';
		return true;
	}

	return false;
}

static bool xpm_parse_color(const char *p_line, uindex_t p_color_start, uindex_t p_color_end, uint32_t p_key, uint32_t &r_color)
{
	// TODO - color parsing code is incomplete - ignores the key type
	// & assumes colors are hex RGB values
	if (p_color_end - p_color_start != 7 || p_line[p_color_start] != '#')
	{
		MCColor t_color;
        MCAutoStringRef t_s;
        /* UNCHECKED */ MCStringCreateWithNativeChars((const char_t *) p_line + p_color_start, p_color_end - p_color_start, &t_s);
		if (MCscreen->lookupcolor(*t_s, &t_color))
		{
			r_color = MCGPixelPackNative(t_color.red >> 8, t_color.green >> 8, t_color.blue >> 8, 255);
			return true;
		}
		if (MCCStringEqualSubstring(p_line + p_color_start, "none", p_color_end - p_color_start))
		{
			r_color = 0x00000000;
			return true;
		}
		return false;
	}
	
	// are there enough bytes for a rrggbb hex string?
	if (p_color_end - p_color_start < 6)
		return false;
	
	uint32_t t_value = 0;
	uint8_t t_color[3];
	for (uint32_t i = 0; i < 3; i++)
	{
		uint8_t t_high, t_low;
		if (!hex_value(p_line[p_color_start + i * 2], t_high) || !hex_value(p_line[p_color_start + i * 2 + 1], t_low))
			return false;
		t_color[i] = (t_high << 4) | t_low;
	}

	r_color = MCGPixelPackNative(t_color[0], t_color[1], t_color[2], 255);
	return true;
}

static bool xpm_parse_v3_color_line(const char *p_line, uint32_t p_chars_per_pixel, uint32_t &r_color, uint32_t &r_color_char)
{
	bool t_success = true;

	uindex_t t_line_start, t_line_end;
	
	if (!c_get_string_content_bounds(p_line, t_line_start, t_line_end))
		return false;

	uint32_t t_index = 0;

	if ((t_line_end - t_line_start) < p_chars_per_pixel)
		return false;

	while (p_chars_per_pixel--)
		t_index = (t_index << 8) + p_line[t_line_start++];

	bool t_have_color = false;

	uindex_t t_highest_key = 0;
	uindex_t t_key;
	while (xpm_next_key(p_line, t_line_start, t_line_end, t_key))
	{
		uindex_t t_color_start, t_color_end;
		if (!xpm_next_color(p_line, t_line_start, t_line_end, t_color_start, t_color_end))
			return false;

		if (t_key >= t_highest_key)
		{
			if (!xpm_parse_color(p_line, t_color_start, t_color_end, t_key, r_color))
				return false;
			t_have_color = true;
			t_highest_key = t_key;
		}
		t_line_start = t_color_end;
	}

	r_color_char = t_index;
	return t_have_color;
}

bool xpm_read_v3_header(IO_handle p_stream, uindex_t &r_width, uindex_t &r_height, uindex_t &r_chars_per_pixel, uint32_t *&r_colors, uint32_t *&r_color_chars, uindex_t &r_color_count) //, MCPoint &r_hotspot, char *&r_name)
{
	bool t_success = true;

	int32_t t_width, t_height, t_color_count, t_chars_per_pixel;
	uint32_t *t_colors = nil;
	uint32_t *t_color_chars = nil;

	char t_line[XPM_MAX_LINE];

	/* read the assignment line */
	t_success = IO_NORMAL == IO_fgets(t_line, XPM_MAX_LINE, p_stream);
	if (t_success)
		t_success = MCCStringBeginsWith(t_line, "static char");

	/* read the hints line */
	if (t_success)
		t_success = IO_NORMAL == IO_fgets(t_line, XPM_MAX_LINE, p_stream);

	/* skip the comments line if any */
	if (t_success)
	{
		while (t_success && MCCStringBeginsWith(t_line, "/*"))
		{
			while (t_success && !MCCStringContains(t_line, "*/"))
				t_success = IO_NORMAL == IO_fgets(t_line, XPM_MAX_LINE, p_stream);
			if (t_success)
				t_success = IO_NORMAL == IO_fgets(t_line, XPM_MAX_LINE, p_stream);
		}
	}

	if (t_success) /* TODO - this will fail if the x, y hotspot or any extension is specified */
		t_success = 4 == sscanf(t_line, "\"%d %d %d %d\",", &t_width, &t_height, &t_color_count, &t_chars_per_pixel);

	if (t_success)
		t_success = MCMemoryNewArray(t_color_count, t_colors) &&
		MCMemoryNewArray(t_color_count, t_color_chars);

	for (uindex_t i = 0; t_success && i < t_color_count; i++)
	{
		t_success = IO_NORMAL == IO_fgets(t_line, XPM_MAX_LINE, p_stream);
		/* skip the comment line if any */
		if (t_success && MCCStringBeginsWith(t_line, "/*"))
			t_success = IO_NORMAL == IO_fgets(t_line, XPM_MAX_LINE, p_stream);

		if (t_success)
			t_success = xpm_parse_v3_color_line(t_line, t_chars_per_pixel, t_colors[i], t_color_chars[i]);
	}

	if (t_success)
	{
		r_width = t_width;
		r_height = t_height;
		r_chars_per_pixel = t_chars_per_pixel;
		r_colors = t_colors;
		r_color_chars = t_color_chars;
		r_color_count = t_color_count;
	}
	else
	{
		MCMemoryDeleteArray(t_colors);
		MCMemoryDeleteArray(t_color_chars);
	}

	return t_success;
}

static bool xpm_parse_v1_color_line(const char *p_line, uint32_t p_chars_per_pixel, uint32_t &r_color, uint32_t &r_color_char)
{
	bool t_success = true;

	uindex_t t_line_start, t_line_end;
	
	if (!c_get_string_content_bounds(p_line, t_line_start, t_line_end))
		return false;

	uint32_t t_index = 0;

	if ((t_line_end - t_line_start) < p_chars_per_pixel)
		return false;

	while (p_chars_per_pixel--)
		t_index = (t_index << 8) | p_line[t_line_start++];

	bool t_have_color = false;

	uindex_t t_color_start, t_color_end;
	if (!xpm_next_color(p_line, t_line_start, t_line_end, t_color_start, t_color_end) ||
		!xpm_parse_color(p_line, t_color_start, t_color_end, kMCXPMKeyColor, r_color))
		return false;

	r_color_char = t_index;
	return t_have_color;
}

static bool xpm_read_v1_header(IO_handle p_stream, char x_line[XPM_MAX_LINE], uindex_t &r_width, uindex_t &r_height, uindex_t &r_chars_per_pixel, uint32_t *&r_colors, uint32_t *&r_color_chars, uindex_t &r_color_count)
{
	bool t_success = true;

	uindex_t t_width = 0, t_height = 0;
	uindex_t t_format = 1, t_chars_per_pixel = 1;
	uint32_t *t_colors = nil;
	uint32_t *t_color_chars = nil;
	uindex_t t_color_count = 0;
	char *t_name = nil;

	bool t_at_color_table = false;

	while (t_success)
	{
		if (x_line[0] == '#')
		{
			int32_t t_value = 0;
			char *t_newname = nil;
			c_bitmap_define t_define = kMCDefineUnknown;

			t_success = c_bitmap_split_define(x_line, t_newname, t_define, t_value);
			if (t_success && t_define != kMCDefineUnknown)
			{
				if (t_name == nil)
				{
					t_name = t_newname;
					t_newname = nil;
				}

				if (t_newname == nil || MCCStringEqual(t_name, t_newname))
				{
					switch (t_define)
					{
					case kMCDefineWidth:
						t_width = t_value;
						//t_hotspot.x = t_width / 2;
						break;

					case kMCDefineHeight:
						t_height = t_value;
						//t_hotspot.y = t_height / 2;
						break;

					//case kMCDefineXHot:
					//	t_hotspot.x = t_value;
					//	break;

					//case kMCDefineYHot:
					//	t_hotspot.y = t_value;
					//	break;

					case kMCDefineFormat:
						t_format = t_value;
						break;

					case kMCDefineNColors:
						t_color_count = t_value;
						break;

					case kMCDefineCharsPerPixel:
						t_chars_per_pixel = t_value;
						break;
					}
				}
			}
			MCCStringFree(t_newname);
		}
		else // t_line[0] != '#'
		{
			// check we have the start of the <name>_colors array
			uindex_t t_colors_index = 0;

			t_success = t_name != nil && t_width != 0 && t_height != 0;

			if (MCCStringFirstIndexOf(x_line, t_name, t_colors_index))
			{
				t_colors_index += MCCStringLength(t_name);
				// may be a monochrome table, in which case we keep looking
				if (MCCStringEqualSubstring(x_line + t_colors_index, "_colors[] = {", 13))
				{
					bool t_at_color_table = true;
					break;
				}
			}
		}

		t_success = IO_NORMAL == IO_fgets(x_line, XPM_MAX_LINE, p_stream);
	}

	if (t_success)
		t_success = t_at_color_table && t_color_count > 0;

	if (t_success)
		t_success = MCMemoryNewArray(t_color_count, t_colors) && MCMemoryNewArray(t_color_count, t_color_chars);

	for (uindex_t i = 0; t_success && i < t_color_count; i++)
	{
		t_success = IO_NORMAL == IO_fgets(x_line, XPM_MAX_LINE, p_stream);

		if (t_success)
			t_success = xpm_parse_v1_color_line(x_line, t_chars_per_pixel, t_colors[i], t_color_chars[i]);
	}

	/* read until we reach the pixels */
	while (t_success)
	{
		t_success = IO_NORMAL == IO_fgets(x_line, XPM_MAX_LINE, p_stream);
		if (t_success)
		{
			// check we have the start of the <name>_pixels array
			uindex_t t_index = 0;

			if (MCCStringFirstIndexOf(x_line, t_name, t_index))
			{
				t_index += MCCStringLength(t_name);
				//if it's the pixels we can stop looking
				if (MCCStringEqualSubstring(x_line + t_index, "_pixels[] = {", 13))
					break;
			}
		}
	}

	if (t_success)
	{
		r_width = t_width;
		r_height = t_height;
		r_chars_per_pixel = t_chars_per_pixel;
		r_colors = t_colors;
		r_color_chars = t_color_chars;
		r_color_count = t_color_count;
	}
	else
	{
		MCMemoryDeleteArray(t_colors);
		MCMemoryDeleteArray(t_color_chars);
	}

	return t_success;
}

bool MCImageDecodeXPM(IO_handle p_stream, MCImageBitmap *&r_bitmap)
{
	bool t_success = true;

	MCImageBitmap *t_bitmap = nil;
	uint8_t *t_row_buffer = nil;

	uindex_t t_width = 0;
	uindex_t t_height = 0;
	uindex_t t_chars_per_pixel = 0;

	uint32_t *t_colors = nil;
	uint32_t *t_color_chars = nil;
	uindex_t t_color_count = 0;

	char t_line[XPM_MAX_LINE];

	t_success = IO_NORMAL == IO_fgets(t_line, XPM_MAX_LINE, p_stream);
	if (t_success)
	{
		if (MCCStringBeginsWith(t_line, "/* XPM") && MCCStringContains(t_line + 6, " */"))
			t_success = xpm_read_v3_header(p_stream, t_width, t_height, t_chars_per_pixel, t_colors, t_color_chars, t_color_count);
		else
			t_success = xpm_read_v1_header(p_stream, t_line, t_width, t_height, t_chars_per_pixel, t_colors, t_color_chars, t_color_count);
	}

	if (t_success)
		t_success = MCImageBitmapCreate(t_width, t_height, t_bitmap);

	uint8_t *t_dst_ptr = nil;

	if (t_success)
		t_dst_ptr = (uint8_t*)t_bitmap->data;

	for (uindex_t y = 0 ; t_success && y < t_height ; y++)
	{
		uindex_t t_row_start, t_row_end;

		if (t_success)
			t_success = IO_NORMAL == IO_fgets(t_line, XPM_MAX_LINE, p_stream);
		while (t_success && MCCStringBeginsWith(t_line, "/*"))
			t_success = IO_NORMAL == IO_fgets(t_line, XPM_MAX_LINE, p_stream);
		
		if (t_success)
			t_success = c_get_string_content_bounds(t_line, t_row_start, t_row_end) &&
			(t_row_end - t_row_start) >= (t_width * t_chars_per_pixel);

		uint32_t *t_dst_row = (uint32_t*)t_dst_ptr;
		for (uindex_t x = 0; t_success && x < t_bitmap->width; x++)
		{
			uint32_t t_index = 0;
			for (uindex_t i = 0; i < t_chars_per_pixel; i++)
				t_index = (t_index << 8) | t_line[t_row_start++];
			bool t_found_color = false;
			uint32_t t_color = MCGPixelPackNative(0, 0, 0, 255);
			for (uindex_t i = 0; !t_found_color && i < t_color_count; i++)
			{
				if (t_color_chars[i] == t_index)
				{
					t_found_color = true;
					t_color = t_colors[i];
					// check for 'none' - transparent color
					if (t_color == 0x00)
						t_bitmap->has_transparency = true;
				}
			}

			*t_dst_row++ = t_color;
		}

		t_dst_ptr += t_bitmap->stride;
	}

	MCMemoryDeleteArray(t_colors);
	MCMemoryDeleteArray(t_color_chars);

	if (t_success)
		r_bitmap = t_bitmap;
	else
		MCImageFreeBitmap(t_bitmap);

	return t_success;
}

////////////////////////////////////////////////////////////////////////////////

typedef struct
{
	uint32_t header_size;
	uint32_t file_version;
	uint32_t pixmap_format;
	uint32_t pixmap_depth;
	uint32_t pixmap_width;
	uint32_t pixmap_height;
	uint32_t xoffset;
	uint32_t byte_order;
	uint32_t bitmap_unit;
	uint32_t bitmap_bit_order;
	uint32_t bitmap_pad;
	uint32_t bits_per_pixel;
	uint32_t bytes_per_line;
	uint32_t visual_class;
	uint32_t red_mask;
	uint32_t green_mask;
	uint32_t blue_mask;
	uint32_t bits_per_rgb;
	uint32_t colormap_entries;
	uint32_t ncolors;
	uint32_t window_width;
	uint32_t window_height;
	uint32_t window_x;
	uint32_t window_y;
	uint32_t window_bdr_width;
} xwd_file_header_t;

#define xwd_file_header_size 100

bool MCImageDecodeXWD(IO_handle stream, MCStringRef &r_name, MCImageBitmap *&r_bitmap)
{
	bool t_success = true;

	uindex_t ncolors = 0;
	MCColor *colors = nil;
	uindex_t t_width, t_height;


	xwd_file_header_t fh;
	uint2 i;
	uint4 *fourptr = (uint4 *)&fh;
	for (i = 0 ; i < (uint2)(sizeof(fh) >> 2) ; i++)
		if (IO_read_uint4(fourptr++, stream) != IO_NORMAL)
			return false;
	uint4 namesize = fh.header_size - xwd_file_header_size;
	if (fh.file_version != 7 || fh.ncolors > 256 || namesize > 256)
		return false;
	ncolors = fh.ncolors;
	colors = new MCColor[ncolors];
	t_success = colors != nil;

	t_width = fh.pixmap_width;
	t_height = fh.pixmap_height;
	char *newname = nil;

	if (t_success)
		t_success = nil != (newname = new char[namesize]) &&
		IO_read(newname, namesize, stream) == IO_NORMAL;

	for (i = 0 ; t_success && i < (uint2)fh.ncolors ; i++)
	{
		t_success = IO_read_uint4(&colors[i].pixel, stream) == IO_NORMAL &&
			IO_read_uint2(&colors[i].red, stream) == IO_NORMAL &&
			IO_read_uint2(&colors[i].green, stream) == IO_NORMAL &&
			IO_read_uint2(&colors[i].blue, stream) == IO_NORMAL &&
			IO_read_int1((char *)&colors[i].flags, stream) == IO_NORMAL &&
			IO_read_int1((char *)&colors[i].pad, stream) == IO_NORMAL;
	}

	char *t_newimage_data = nil;

	if (t_success)
	{
		if (fh.pixmap_depth == 24)
			fh.pixmap_depth = 32;
		if (fh.pixmap_depth == 1)
			fh.pixmap_format = XYPixmap;
		uint4 bytes = fh.bytes_per_line * fh.pixmap_height;
		if (fh.bits_per_pixel == 1)
			bytes *= fh.pixmap_depth;
		t_newimage_data = new char[bytes];
		t_success = t_newimage_data != nil &&
			IO_read(t_newimage_data, bytes, stream) == IO_NORMAL;
	}

	MCImageBitmap *t_bitmap = nil;

	if (t_success)
		t_success = MCImageBitmapCreate(t_width, t_height, t_bitmap);

	uint2 redshift, greenshift, blueshift, redbits, greenbits, bluebits;

	if (t_success)
	{
		if (fh.bits_per_pixel > 8)
		{
			MCU_getshift(fh.red_mask, redshift, redbits);
			MCU_getshift(fh.green_mask, greenshift, greenbits);
			MCU_getshift(fh.blue_mask, blueshift, bluebits);
		}

		uint32_t t_black, t_white;
		t_black = MCGPixelPackNative(0, 0, 0, 255);
		t_white = MCGPixelPackNative(255, 255, 255, 255);
		uint2 y;
		for (y = 0 ; y < t_height ; y++)
		{
			uint4 *dptr = (uint4 *) ((uint8_t*)t_bitmap->data + y * t_bitmap->stride);
			uint1 *oneptr = (uint1 *)&t_newimage_data[y * fh.bytes_per_line];
			uint2 *twoptr = (uint2 *)oneptr;
			uint4 *fourptr = (uint4 *)oneptr;
			uint2 x;
			for (x = 0 ; x < t_width ; x++)
			{
				uint4 pixel;
				switch (fh.bits_per_pixel)
				{
				case 1:
					*dptr++ = 0x80 >> (x & 0x7) & oneptr[x >> 3] ? t_white : t_black;
					break;
				case 4:
					pixel = oneptr[x >> 1] >> 4 * (x & 1) & 0x0F;
					*dptr++ = MCGPixelPackNative(colors[pixel].red >> 8, colors[pixel].green >> 8,
										   colors[pixel].blue >> 8, 255);
					break;
				case 8:
					pixel = oneptr[x];
					*dptr++ = MCGPixelPackNative(colors[pixel].red >> 8, colors[pixel].green >> 8,
										   colors[pixel].blue >> 8, 255);
					break;
				case 16:
					pixel = twoptr[x];
					*dptr++ = MCGPixelPackNative(
										   ((pixel & fh.red_mask) >> redshift) << (8 - redbits),
										   ((pixel & fh.green_mask) >> greenshift) << (8 - greenbits),
										   ((pixel & fh.blue_mask) >> blueshift) << (8 - bluebits),
										   255);
					break;
				case 32:
					if (MCswapbytes)
						swap_uint4(&fourptr[x]);
					*dptr++ = MCGPixelPackNative(
										   (fourptr[x] >> 24) & 0xFF,
										   (fourptr[x] >> 16) & 0xFF,
										   (fourptr[x] >> 8) & 0xFF,
										   255);
					break;
				default:
					*dptr++ = MCGPixelPackNative(
										   (fourptr[x] >> 24) & 0xFF,
										   (fourptr[x] >> 16) & 0xFF,
										   (fourptr[x] >> 8) & 0xFF,
										   255);
					break;
				}
			}
		}
	}

	delete t_newimage_data;
	delete colors;

	if (t_success)
	{
		r_bitmap = t_bitmap;
		/* UNCHECKED */ MCStringCreateWithCString(newname, r_name);
	}
	else
	{
		MCImageFreeBitmap(t_bitmap);
		delete newname;
	}

	return t_success;
}

////////////////////////////////////////////////////////////////////////////////

bool MCImageEncodeRawTrueColor(MCImageBitmap *p_bitmap, IO_handle p_stream, Export_format p_format, uindex_t &r_bytes_written)
{
	bool t_success = true;

	uindex_t t_byte_count = 0;

	uint8_t *t_row_buffer = nil;
	uint32_t t_stride = p_bitmap->width * 4;

	t_success = MCMemoryAllocate(t_stride, t_row_buffer);

	uint8_t *t_src_ptr = (uint8_t*)p_bitmap->data;
	for (uindex_t y = 0; y < p_bitmap->height; y++)
	{
		switch (p_format)
		{
		case EX_RAW_RGBA:
			MCBitmapConvertRow<EX_RAW_RGBA>(t_row_buffer, (uint32_t*)t_src_ptr, p_bitmap->width);
			break;
		case EX_RAW_BGRA:
			MCBitmapConvertRow<EX_RAW_BGRA>(t_row_buffer, (uint32_t*)t_src_ptr, p_bitmap->width);
			break;
		case EX_RAW_ARGB:
			MCBitmapConvertRow<EX_RAW_ARGB>(t_row_buffer, (uint32_t*)t_src_ptr, p_bitmap->width);
			break;
		case EX_RAW_ABGR:
			MCBitmapConvertRow<EX_RAW_ABGR>(t_row_buffer, (uint32_t*)t_src_ptr, p_bitmap->width);
			break;
		}
		t_success = IO_NORMAL == IO_write(t_row_buffer, sizeof(uint8_t), t_stride, p_stream);
		t_byte_count += t_stride;
		t_src_ptr += p_bitmap->stride;
	}

	MCMemoryDeleteArray(t_row_buffer);

	if (t_success)
		r_bytes_written = t_byte_count;

	return t_success;
}

bool MCImageEncodeRawIndexed(MCImageIndexedBitmap *p_indexed, IO_handle p_stream, uindex_t &r_bytes_written)
{
	bool t_success = true;

	// set transparent pixels to the last index in the palette
	// TODO


	uint32_t t_depth = MCImageDepth(p_indexed->palette_size);

	uint32_t t_byte_count = 0;

	uint8_t *t_row_buffer = nil;
	uint32_t t_stride = (p_indexed->width * t_depth + 0x7) >> 3;

	t_success = MCMemoryNewArray(t_stride, t_row_buffer);

	uint8_t *t_src_ptr;
	if (t_success)
		t_src_ptr = p_indexed->data;

	for (uint32_t y = 0; t_success && y < p_indexed->height && t_success; y++)
	{
		MCBitmapPackRow(t_row_buffer, t_src_ptr, p_indexed->width, t_depth);
		t_success = IO_NORMAL == IO_write(t_row_buffer, sizeof(uint8_t), t_stride, p_stream);
		t_byte_count += t_stride;
		t_src_ptr += p_indexed->stride;
	}

	MCMemoryDeleteArray(t_row_buffer);

	if (t_success)
		r_bytes_written = t_byte_count;

	return t_success;
}

bool MCImageEncodeRawIndexed(MCImageBitmap *p_bitmap, IO_handle p_stream, uindex_t &r_bytes_written)
{
	bool t_success = true;

	MCImageIndexedBitmap *t_indexed = nil;
	if (!MCImageConvertBitmapToIndexed(p_bitmap, false, t_indexed))
		return false;

	t_success = MCImageEncodeRawIndexed(t_indexed, p_stream, r_bytes_written);

	MCImageFreeIndexedBitmap(t_indexed);

	return t_success;
}

////////////////////////////////////////////////////////////////////////////////<|MERGE_RESOLUTION|>--- conflicted
+++ resolved
@@ -26,13 +26,7 @@
 
 #include "uidc.h"
 
-<<<<<<< HEAD
-#ifdef __LITTLE_ENDIAN__
-=======
-#include "core.h"
-
 #if kMCGPixelFormatNative == kMCGPixelFormatBGRA
->>>>>>> 783dcc54
 #define NATIVE_IMAGE_FORMAT EX_RAW_BGRA
 #elif kMCGPixelFormatNative == kMCGPixelFormatRGBA
 #define NATIVE_IMAGE_FORMAT EX_RAW_RGBA
@@ -557,15 +551,9 @@
 	for (uindex_t i = 0; t_success && i < p_color_count; i++)
 	{
 		uindex_t t_byte_count = t_color_size;
-<<<<<<< HEAD
-		t_success = IO_NORMAL == MCS_readfixed(t_color, t_byte_count, p_stream);
-        if (t_success)
-            *t_dst_ptr++ = t_color[0] | (t_color[1] << 8) | (t_color[2] << 16) | 0xFF000000;
-=======
-		t_success = IO_NORMAL == MCS_read(t_color, sizeof(uint8_t), t_byte_count, p_stream);
+		t_success = IO_NORMAL == MCS_readfixed(t_color, t_byte_count * sizeof(uint8_t), p_stream);
 		MCBitmapConvertRow<EX_RAW_RGB, NATIVE_IMAGE_FORMAT>((uint8_t*)t_dst_ptr, t_color, 1);
 		*t_dst_ptr++ = MCGPixelPackNative(t_color[2], t_color[1], t_color[0], 255);
->>>>>>> 783dcc54
 	}
 
 	if (t_success)
@@ -652,7 +640,7 @@
 				t_run_bytes = (t_value + 1) / 2;
 				t_run_bytes = (t_run_bytes + 1) & ~0x1;
 				
-				t_success = IO_NORMAL == MCS_read(t_run_buffer, 1, t_run_bytes, p_stream);
+				t_success = IO_NORMAL == MCS_readfixed(t_run_buffer, t_run_bytes, p_stream);
 				
 				if (t_success)
 					x_bytes_read += t_run_bytes;
@@ -748,7 +736,7 @@
 				uint32_t t_run_bytes;
 				t_run_bytes = (t_value + 1) & ~0x1;
 				
-				t_success = IO_NORMAL == MCS_read(t_run_buffer, 1, t_run_bytes, p_stream);
+				t_success = IO_NORMAL == MCS_readfixed(t_run_buffer, t_run_bytes, p_stream);
 				
 				if (t_success)
 					x_bytes_read += t_run_bytes;
