/* Copyright (C) 2003-2013 Runtime Revolution Ltd.

This file is part of LiveCode.

LiveCode is free software; you can redistribute it and/or modify it under
the terms of the GNU General Public License v3 as published by the Free
Software Foundation.

LiveCode is distributed in the hope that it will be useful, but WITHOUT ANY
WARRANTY; without even the implied warranty of MERCHANTABILITY or
FITNESS FOR A PARTICULAR PURPOSE.  See the GNU General Public License
for more details.

You should have received a copy of the GNU General Public License
along with LiveCode.  If not see <http://www.gnu.org/licenses/>.  */

#include "prefix.h"

#include "filedefs.h"
#include "objdefs.h"
#include "parsedef.h"

#include "mcerror.h"
//#include "execpt.h"
#include "globals.h"
#include "stack.h"
#include "card.h"
#include "eventqueue.h"
#include "util.h"

#include "mblandroidutil.h"
#include "mblandroidjava.h"
#include "mblstore.h"

#include "param.h"
#include <jni.h>

typedef enum
{
    RESULT_OK,
    RESULT_USER_CANCELED,
    RESULT_SERVICE_UNAVAILABLE,
    RESULT_BILLING_UNAVAILABLE,
    RESULT_ITEM_UNAVAILABLE,
    RESULT_DEVELOPER_ERROR,
    RESULT_ERROR,
} MCAndroidResponseCode;

typedef enum
{
    PURCHASED, //SUCCESSFUL for Amazon
    CANCELED,  //FAILED for Amazon
    INVALID_SKU,
    ALREADY_ENTITLED,
    REFUNDED,
    RESTORED,
} MCAndroidPurchaseState;

typedef struct
{
    MCStringRef product_id;
    MCStringRef developer_payload;
    
    MCStringRef signed_data;
    MCStringRef signature;
    
    MCStringRef notification_id;
    MCStringRef order_id;
    int64_t purchase_time;
    int32_t purchase_state;
    
    MCStringRef error;
} MCAndroidPurchase;

////////////////////////////////////////////////////////////////////////

void MCPurchaseGetProductIdentifier(MCExecContext& ctxt,MCPurchase *p_purchase, MCStringRef& r_identifier);
void MCPurchaseGetDeveloperPayload(MCExecContext& ctxt,MCPurchase *p_purchase, MCStringRef& r_payload);
void MCPurchaseGetPurchaseDate(MCExecContext& ctxt,MCPurchase *p_purchase, integer_t& r_date);
void MCPurchaseGetTransactionIdentifier(MCExecContext& ctxt,MCPurchase *p_purchase, MCStringRef& r_identifier);
void MCPurchaseGetSignedData(MCExecContext& ctxt,MCPurchase *p_purchase, MCStringRef& r_data);
void MCPurchaseGetSignature(MCExecContext& ctxt,MCPurchase *p_purchase, MCStringRef& r_signature);

////////////////////////////////////////////////////////////////////////

static MCPropertyInfo kProperties[] =
{
    DEFINE_RO_STORE_PROPERTY(P_DEVELOPER_PAYLOAD, String, Purchase, DeveloperPayload)
    DEFINE_RO_STORE_PROPERTY(P_PRODUCT_IDENTIFIER, String, Purchase, ProductIdentifier)
    DEFINE_RO_STORE_PROPERTY(P_TRANSACTION_IDENTIFIER, String, Purchase, TransactionIdentifier)
    DEFINE_RO_STORE_PROPERTY(P_PURCHASE_DATE, Int32, Purchase, PurchaseDate)
    DEFINE_RO_STORE_PROPERTY(P_SIGNED_DATA, String, Purchase, SignedData)
    DEFINE_RO_STORE_PROPERTY(P_SIGNATURE, String, Purchase, Signature)
};

static MCPurchasePropertyTable kPropertyTable =
{
	sizeof(kProperties) / sizeof(kProperties[0]),
	&kProperties[0],
};

const MCPurchasePropertyTable *getpropertytable()
{
    return &kPropertyTable;
}

bool MCStoreCanMakePurchase()
{
    bool t_result = false;
    
    MCAndroidEngineRemoteCall("storeCanMakePurchase", "b", &t_result);
    
    // PM-2015-01-05: [[ Bug 14285 ]] Removed code. The bool variable that indicates if in-app billing is supported has already been initialised in initBilling() method, so no need to block-wait
    return t_result;
}

bool MCStoreEnablePurchaseUpdates()
{
    bool t_enable = true;
    
    MCAndroidEngineRemoteCall("storeSetUpdates", "vb", NULL, t_enable);
    
    return true;
}

bool MCStoreDisablePurchaseUpdates()
{
    bool t_enable = false;
    
    MCAndroidEngineRemoteCall("storeSetUpdates", "vb", NULL, t_enable);
    
    return true;
}

bool MCStoreRestorePurchases()
{
    bool t_result = false;
    
    MCAndroidEngineRemoteCall("storeRestorePurchases", "b", &t_result);
    
    return t_result;
}

<<<<<<< HEAD
bool MCStoreMakePurchase(MCStringRef p_product_id, MCStringRef p_quantity, MCStringRef p_payload)
{    
    bool t_success = false;
    
    MCAndroidEngineRemoteCall("storeMakePurchase", "bxxx", &t_success, p_product_id, p_quantity, p_payload);
    
    return t_success;
}

bool MCStoreReceiveProductDetails(MCStringRef p_purchase_id, MCStringRef &r_result)
{    
    MCAutoStringRef t_result;
    
    MCAndroidEngineRemoteCall("storeReceiveProductDetails", "xx", &(&t_result), p_purchase_id);
    
    return MCStringCopy(*t_result, r_result);    
}

bool MCStoreConsumePurchase(MCStringRef p_product_id)
{
    bool t_result;
    
    MCAndroidEngineRemoteCall("storeConsumePurchase", "bx", &t_result, p_product_id);
                              
    return t_result;
}

bool MCStoreProductSetType(MCStringRef p_product_id, MCStringRef p_product_type)
{
    bool t_result;
    
    MCAndroidEngineRemoteCall("storeProductSetType", "bxx", &t_result, p_product_id, p_product_type);
    
    return t_result;
}


=======
bool MCStoreProductSetType(const char *p_product_id, const char *p_product_type)
{
    
    bool t_result;
    
    MCAndroidEngineRemoteCall("storeProductSetType", "bss", &t_result, p_product_id, p_product_type);
    
    return t_result;
    
}

bool MCStoreSetPurchaseProperty(const char *p_product_id, const char *p_property_name, const char *p_property_value)
{
    
    bool t_result;
    
    MCAndroidEngineRemoteCall("storeSetPurchaseProperty", "bsss", &t_result, p_product_id, p_property_name, p_property_value);
    
    return t_result;
    
}

char* MCStoreGetPurchaseProperty(const char *p_product_id, const char *p_property_name)
{
    char* t_result;
    
    MCAndroidEngineRemoteCall("storeGetPurchaseProperty", "sss", &t_result, p_product_id, p_property_name);
    
    return t_result;
    
}

char* MCStoreGetPurchaseList()
{
    char* t_result;
    
    MCAndroidEngineRemoteCall("storeGetPurchaseList", "s", &t_result);
    
    return t_result;
    
}

bool MCStoreConsumePurchase(const char *p_purchase_id)
{
    
    bool t_result;
    
    MCAndroidEngineRemoteCall("storeConsumePurchase", "bs", &t_result, p_purchase_id);
    
    return t_result;
    
}
 
bool MCStoreMakePurchase(const char *p_prod_id, const char *p_quantity, const char *p_payload)
{
    
    bool t_result;
    
    MCAndroidEngineRemoteCall("storeMakePurchase", "bsss", &t_result, p_prod_id, p_quantity, p_payload);
    
    return t_result;
  
}
  
>>>>>>> 0b7da72a
////////////////////////////////////////////////////////////////////////////////

bool MCPurchaseFindByProductId(MCStringRef p_product_id, MCPurchase *&r_purchase) 
{
    for (MCPurchase *t_purchase = MCStoreGetPurchases(); t_purchase != nil; t_purchase = t_purchase->next)
    {
        MCAndroidPurchase *t_android_data = (MCAndroidPurchase*)t_purchase->platform_data;
        if (MCStringIsEqualTo(p_product_id, t_android_data->product_id, kMCCompareExact))
        {
            r_purchase = t_purchase;
            return true;
        }
    }
    
    return false;
}

////////////////////////////////////////////////////////////////////////////////

bool MCPurchaseInit(MCPurchase *p_purchase, MCStringRef p_product_id, void *p_context)
{
    bool t_success = true;
    
    if (p_context != nil)
        p_purchase->platform_data = p_context;
    else
    {
        MCAndroidPurchase *t_android_data = nil;
        
        t_success = MCStringGetLength(p_product_id) != 0;
        
        if (t_success)
            t_success = MCMemoryNew(t_android_data);
        if (t_success)
			t_android_data->product_id = MCValueRetain(p_product_id);
        if (t_success)
            p_purchase->platform_data = t_android_data;
        else
            MCMemoryDelete(t_android_data);
    }
    
    return t_success;
}

void MCPurchaseFinalize(MCPurchase *p_purchase)
{
    if (p_purchase == nil)
        return;
    
    MCAndroidPurchase *t_android_data = (MCAndroidPurchase*)p_purchase->platform_data;
    
    if (t_android_data == nil)
        return;
    
    MCValueRelease(t_android_data->product_id);
    MCValueRelease(t_android_data->developer_payload);
    MCValueRelease(t_android_data->signed_data);
    MCValueRelease(t_android_data->signature);
    MCValueRelease(t_android_data->notification_id);
    MCValueRelease(t_android_data->order_id);
    MCValueRelease(t_android_data->error);
    
    MCMemoryDelete(t_android_data);
}

#ifdef /* MCPurchaseGet */ LEGACY_EXEC 
Exec_stat MCPurchaseGet(MCPurchase *p_purchase, MCPurchaseProperty p_property, MCExecPoint &ep)
{
    //MCLog("MCPurchaseGet(%p, %d, ...)", p_purchase, p_property);
    MCAndroidPurchase *t_android_data = (MCAndroidPurchase*)p_purchase->platform_data;
    
    switch (p_property) {
        case kMCPurchasePropertyProductIdentifier:
            ep.copysvalue(t_android_data->product_id);
            return ES_NORMAL;
            
        case kMCPurchasePropertyDeveloperPayload:
            if (t_android_data->developer_payload == nil)
                ep.clear();
            else
                ep.copysvalue(t_android_data->developer_payload);
            return ES_NORMAL;
            
        case kMCPurchasePropertySignedData:
            if (t_android_data->signed_data == nil)
                ep.clear();
            else
                ep.copysvalue(t_android_data->signed_data);
            return ES_NORMAL;
            
        case kMCPurchasePropertySignature:
            if (t_android_data->signature == nil)
                ep.clear();
            else
                ep.copysvalue(t_android_data->signature);
            return ES_NORMAL;
            
        case kMCPurchasePropertyTransactionIdentifier:
            if (t_android_data->order_id == nil)
                ep.clear();
            else
                ep.copysvalue(t_android_data->order_id);
            return ES_NORMAL;
            
        case kMCPurchasePropertyPurchaseDate:
            ep.setint64(t_android_data->purchase_time);
            return ES_NORMAL;
            
        default:
            break;
    }
    
    return ES_NOT_HANDLED;
}
#endif /* MCPurchaseGet */

///////////////////////////////////////////////////////////////////////////////////////////////

void MCPurchaseGetProductIdentifier(MCExecContext& ctxt,MCPurchase *p_purchase, MCStringRef& r_identifier)
{
    MCAndroidPurchase *t_android_data = (MCAndroidPurchase*)p_purchase->platform_data;
    
    if (t_android_data->product_id != nil)
    {
        r_identifier = MCValueRetain(t_android_data->product_id);
        return;
    }
    
    ctxt.Throw();
}

void MCPurchaseGetDeveloperPayload(MCExecContext& ctxt,MCPurchase *p_purchase, MCStringRef& r_payload)
{
    MCAndroidPurchase *t_android_data = (MCAndroidPurchase*)p_purchase->platform_data;
    
    if (t_android_data->developer_payload != nil)
    {
        r_payload = MCValueRetain(t_android_data->developer_payload);
        return;
    }
    
    ctxt.Throw();
}

void MCPurchaseGetPurchaseDate(MCExecContext& ctxt,MCPurchase *p_purchase, integer_t& r_date)
{
    MCAndroidPurchase *t_android_data = (MCAndroidPurchase*)p_purchase->platform_data;
    
    if (t_android_data->purchase_time != nil)
    {
        r_date = (integer_t)(t_android_data->purchase_time);
        return;
    }
    
    ctxt.Throw();
}

void MCPurchaseGetTransactionIdentifier(MCExecContext& ctxt,MCPurchase *p_purchase, MCStringRef& r_identifier)
{
    MCAndroidPurchase *t_android_data = (MCAndroidPurchase*)p_purchase->platform_data;
    
    if (t_android_data->order_id != nil)
    {
        r_identifier = MCValueRetain(t_android_data->order_id);
        return;
    }
    
    ctxt.Throw();
}

void MCPurchaseGetSignedData(MCExecContext& ctxt,MCPurchase *p_purchase, MCStringRef& r_data)
{
    MCAndroidPurchase *t_android_data = (MCAndroidPurchase*)p_purchase->platform_data;
    
    if (t_android_data->signed_data != nil)
    {
        r_data = MCValueRetain(t_android_data->signed_data);
        return;
    }
    
    ctxt.Throw();
}

void MCPurchaseGetSignature(MCExecContext& ctxt,MCPurchase *p_purchase, MCStringRef& r_signature)
{
    MCAndroidPurchase *t_android_data = (MCAndroidPurchase*)p_purchase->platform_data;
    
    if (t_android_data->signature != nil)
    {
        r_signature = MCValueRetain(t_android_data->signature);
        return;
    }
    
    ctxt.Throw();
}

///////////////////////////////////////////////////////////////////////////////////////////////

#ifdef /* MCPurchaseSet */ LEGACY_EXEC
Exec_stat MCPurchaseSet(MCPurchase *p_purchase, MCPurchaseProperty p_property, uint32_t p_quantity)
{
    /*
     if (p_purchase->state != kMCPurchaseStateInitialized)
     return ES_NOT_HANDLED;
     
     MCAndroidPurchase *t_android_data = (MCAndroidPurchase*)p_purchase->platform_data;
     switch (p_property)
     {
     case kMCPurchasePropertyDeveloperPayload:
     {
     if (ep.getsvalue().getlength() >= 256)
     {
     MCeerror->add(EE_UNDEFINED, 0, 0, ep.getsvalue());
     return ES_ERROR;
     }
     if (t_android_data->developer_payload != nil)
     MCCStringFree(t_android_data->developer_payload);
     MCCStringCloneSubstring(ep.getsvalue().getstring(), ep.getsvalue().getlength(), t_android_data->developer_payload);
     return ES_NORMAL;
     }
     default:
     break;
     }
     */
    return ES_NOT_HANDLED;
}
#endif /* MCPurchaseSet */

///////////////////////////////////////////////////////////////////////////////////////////////

bool MCPurchaseGetError(MCPurchase *p_purchase, MCStringRef& r_error)
{
    if (p_purchase == nil || p_purchase->state != kMCPurchaseStateError)
        return false;
    
    MCAndroidPurchase *t_android_data = (MCAndroidPurchase*)p_purchase->platform_data;
    
    if (t_android_data == nil)
        return false;
    
    r_error = MCValueRetain(t_android_data->error);

	return true;
}

////////////////////////////////////////////////////////////////////////////////

bool MCPurchaseSendRequest(MCPurchase *p_purchase)
{
    if (p_purchase->state != kMCPurchaseStateInitialized)
        return false;
    
    MCAndroidPurchase *t_android_data = (MCAndroidPurchase*)p_purchase->platform_data;
    
    bool t_success = false;
    
    MCAndroidEngineRemoteCall("purchaseSendRequest", "bixx", &t_success, p_purchase->id, t_android_data->product_id, t_android_data->developer_payload);
    
    return t_success;
}

static bool purchase_confirm(MCPurchase *p_purchase)
{
    MCAndroidPurchase *t_android_data = (MCAndroidPurchase*)p_purchase->platform_data;
    
    bool t_result = false;
    
    MCLog("confirming notification: purchaseId=%d, notificationId=%@", p_purchase->id, t_android_data->notification_id);
    MCAndroidEngineRemoteCall("purchaseConfirmDelivery", "bix", &t_result, p_purchase->id, t_android_data->notification_id);
    
    if (t_result)
        MCPurchaseCompleteListUpdate(p_purchase);
    
    return t_result;
}

bool MCPurchaseConfirmDelivery(MCPurchase *p_purchase)
{
    MCLog("MCPurchaseConfirmDelivery(%p)", p_purchase);
    
    purchase_confirm(p_purchase);
}

////////////////////////////////////////////////////////////////////////////////

void MCPurchaseVerify(MCPurchase *p_purchase, bool p_verified)
{
    MCAndroidPurchase *t_android_data = (MCAndroidPurchase*)p_purchase->platform_data;
    if (p_purchase->state == kMCPurchaseStateUnverified)
    {
        if (p_verified)
        {
            switch (t_android_data->purchase_state) {
                case PURCHASED:
                    p_purchase->state = kMCPurchaseStatePaymentReceived;
                    break;
                    
                case CANCELED:
                {
                    //MCLog("verified canceled purchase", nil);
                    p_purchase->state = kMCPurchaseStateCancelled;
                    purchase_confirm(p_purchase);
                    break;
                }
                
                case ALREADY_ENTITLED:
                {
                    MCLog("found ALREADY_ENTITLED purchase", nil);
                    p_purchase->state = kMCPurchaseStateAlreadyEntitled;
                    break;
                }
                case INVALID_SKU:
                    p_purchase->state = kMCPurchaseStateInvalidSKU;
                    break;
                    
                case REFUNDED:
                    //MCLog("verified refunded purchase", nil);
                    p_purchase->state = kMCPurchaseStateRefunded;
                    break;
                    
                case RESTORED:
                    p_purchase->state = kMCPurchaseStateRestored;
                    break;
                    
                default:
                    break;
            }
            MCPurchaseNotifyUpdate(p_purchase);
        }
        else
        {
            p_purchase->state = kMCPurchaseStateError;

            t_android_data->error = MCValueRetain(MCSTR("unable to verify message from billing service"));                                                 
			MCPurchaseNotifyUpdate(p_purchase);

            MCPurchaseRelease(p_purchase);
        }
    }
}

////////////////////////////////////////////////////////////////////////////////

void update_purchase_state(MCPurchase *p_purchase, int32_t p_state, bool p_verified)
{
    MCLog("State is %d", p_state);
    if (!p_verified)
        p_purchase->state = kMCPurchaseStateUnverified;
    else if (p_state == PURCHASED)
        p_purchase->state = kMCPurchaseStatePaymentReceived;
    else if (p_state == ALREADY_ENTITLED)
        p_purchase->state = kMCPurchaseStateAlreadyEntitled;
    else if (p_state == INVALID_SKU)
        p_purchase->state = kMCPurchaseStateInvalidSKU;
    else if (p_state == REFUNDED)
        p_purchase->state = kMCPurchaseStateRefunded;
    else if (p_state == RESTORED)
        p_purchase->state = kMCPurchaseStateRestored;
    else
        p_purchase->state = kMCPurchaseStateCancelled;
}

#ifdef LEGACY_EXEC
bool MCCStringFromJava(JNIEnv *env, jstring p_jstring, char *&r_cstring)
{
    bool t_success = true;
    
    if (p_jstring == NULL)
    {
        r_cstring = NULL;
        return true;
    }
    
    const char *t_chars = nil;
    
    t_chars = env->GetStringUTFChars(p_jstring, NULL);
    t_success = t_chars != NULL;
    
    if (t_success)
        t_success = MCCStringClone(t_chars, r_cstring);
    
    if (t_chars != NULL)
        env->ReleaseStringUTFChars(p_jstring, t_chars);
    
    return t_success;
}

void MCCStringReplace(char *&src, char *&dest)
{
    if (dest != NULL)
        MCCStringFree(dest);
    dest = src;
    src = NULL;
}
#endif

extern "C" JNIEXPORT void JNICALL Java_com_runrev_android_Engine_doRestoreTransactionsResponse(JNIEnv *env, jobject object, jint responseCode) __attribute__((visibility("default")));
JNIEXPORT void JNICALL Java_com_runrev_android_Engine_doRestoreTransactionsResponse(JNIEnv *env, jobject object, jint responseCode)
{
    // TODO - handle errors
}

extern "C" JNIEXPORT void JNICALL Java_com_runrev_android_Engine_doPurchaseStateChanged(JNIEnv *env, jobject object,
                                                                                        jboolean verified, jint purchaseState,
                                                                                        jstring notificationId,
                                                                                        jstring productId, jstring orderid,
                                                                                        jlong purchaseTime, jstring developerPayload,
                                                                                        jstring signedData, jstring signature) __attribute__((visibility("default")));
JNIEXPORT void JNICALL Java_com_runrev_android_Engine_doPurchaseStateChanged(JNIEnv *env, jobject object,
                                                                             jboolean verified, jint purchaseState,
                                                                             jstring notificationId,
                                                                             jstring productId, jstring orderId,
                                                                             jlong purchaseTime, jstring developerPayload,
                                                                             jstring signedData, jstring signature)
{
    bool t_success;
    MCPurchase *t_purchase;
    
    MCAutoStringRef t_notification_id;
    MCAutoStringRef t_product_id;
    MCAutoStringRef t_order_id;
    MCAutoStringRef t_developer_payload;
    MCAutoStringRef t_signed_data;
    MCAutoStringRef t_signature;
    
    t_success = MCJavaStringToStringRef(env, notificationId, &t_notification_id) && \
    MCJavaStringToStringRef(env, productId, &t_product_id) && \
    MCJavaStringToStringRef(env, orderId, &t_order_id) && \
    MCJavaStringToStringRef(env, developerPayload, &t_developer_payload) && \
    MCJavaStringToStringRef(env, signedData, &t_signed_data) && \
    MCJavaStringToStringRef(env, signature, &t_signature);
    
    MCLog("doPurchaseStateChanged(verified=%s, purchaseState=%d, productId=%@, ...)", verified?"TRUE":"FALSE", purchaseState, *t_product_id);
    
    if (t_success)
    {
        if (!MCPurchaseFindByProductId(*t_product_id, t_purchase))
        {
            MCLog("unrecognized purchase for %@", *t_product_id);
            bool t_success = true;
            MCAndroidPurchase *t_android_data = nil;
            
            t_success = MCMemoryNew(t_android_data);
            
            if (t_success)
                t_success = MCPurchaseCreate(nil, t_android_data, t_purchase);
            
            if (!t_success)
                MCMemoryDelete(t_android_data);
        }

        if (t_purchase != NULL)
        {
            MCLog("found purchase for %@", *t_product_id);
            
            // THIS WAS ADDED
            t_purchase->prod_id = MCValueRetain(*t_product_id);
            
            MCAndroidPurchase *t_android_data = (MCAndroidPurchase*)t_purchase->platform_data;
            
			t_android_data->product_id = MCValueRetain(*t_product_id);
			t_android_data->notification_id = MCValueRetain(*t_notification_id);
			t_android_data->order_id = MCValueRetain(*t_order_id);
			t_android_data->developer_payload = MCValueRetain(*t_developer_payload);
			t_android_data->signed_data = MCValueRetain(*t_signed_data);
			t_android_data->signature = MCValueRetain(*t_signature);
            
            t_android_data->purchase_time = purchaseTime;
            t_android_data->purchase_state = purchaseState;
            
            update_purchase_state(t_purchase, purchaseState, verified);
            MCLog("ProductID is %@", t_purchase->prod_id);
            MCPurchaseNotifyUpdate(t_purchase);
            
            // now, if the purchase is cancelled, confirm the notification
            if (t_purchase->state == kMCPurchaseStateCancelled)
            {
                MCLog("purchase canceled, confirming notification", nil);
                purchase_confirm(t_purchase);
            }
        }
    }
}

extern "C" JNIEXPORT void JNICALL Java_com_runrev_android_Engine_doConfirmNotificationResponse(JNIEnv *env, jobject object,
                                                                                               jint purchaseId, jint responseCode) __attribute__((visibility("default")));
JNIEXPORT void JNICALL Java_com_runrev_android_Engine_doConfirmNotificationResponse(JNIEnv *env, jobject object,
                                                                                    jint purchaseId, jint responseCode)
{
    MCLog("doConfirmNotificationResponse(purchaseId=%d, responseCode=%d", purchaseId, responseCode);
    MCPurchase *t_purchase = NULL;
    
    if (MCPurchaseFindById(purchaseId, t_purchase))
    {
        if (responseCode == RESULT_OK)
        {
            switch (t_purchase->state)
            {
                case kMCPurchaseStatePaymentReceived:
                case kMCPurchaseStateRefunded:
                case kMCPurchaseStateRestored:
                    t_purchase->state = kMCPurchaseStateComplete;
                    MCPurchaseNotifyUpdate(t_purchase);
                    break;
                case kMCPurchaseStateCancelled:
                    break;
            }
            MCPurchaseRelease(t_purchase);
        }
        else
        {
            // TODO - handle errors
        }
    }
}

extern "C" JNIEXPORT void JNICALL Java_com_runrev_android_Engine_doRequestPurchaseResponse(JNIEnv *env, jobject object,
                                                                                           jint purchaseId, jint responseCode) __attribute__((visibility("default")));
JNIEXPORT void JNICALL Java_com_runrev_android_Engine_doRequestPurchaseResponse(JNIEnv *env, jobject object,
                                                                                jint purchaseId, jint responseCode)
{
    MCLog("doRequestPurchaseResponse(purchaseId=%d, responseCode=%d", purchaseId, responseCode);
    
    MCPurchase *t_purchase = NULL;
    
    if (MCPurchaseFindById(purchaseId, t_purchase))
    {
        MCAndroidPurchase *t_android_data = (MCAndroidPurchase*)t_purchase->platform_data;
        if (responseCode == RESULT_OK)
        {
            // seems to be sent after purchase updates.
        }
        else if (responseCode == RESULT_USER_CANCELED)
        {
            t_purchase->state = kMCPurchaseStateCancelled;
            MCPurchaseNotifyUpdate(t_purchase);
            MCPurchaseRelease(t_purchase);
        }
        else if (responseCode == RESULT_ITEM_UNAVAILABLE)
        {
            t_purchase->state = kMCPurchaseStateError;
            t_android_data->error = MCSTR("requested item unavailable");
            MCPurchaseNotifyUpdate(t_purchase);
            MCPurchaseRelease(t_purchase);            
        }
        else if (responseCode == RESULT_DEVELOPER_ERROR)
        {
            t_purchase->state = kMCPurchaseStateError;
			t_android_data->error = MCSTR("developer error");
            MCPurchaseNotifyUpdate(t_purchase);
            MCPurchaseRelease(t_purchase);            
        }
        else if (responseCode == RESULT_ERROR)
        {
            t_purchase->state = kMCPurchaseStateError;
			t_android_data->error = MCSTR("sending purchase request failed");
            MCPurchaseNotifyUpdate(t_purchase);
            MCPurchaseRelease(t_purchase);
        }
    }
}

bool MCStorePostProductRequestResponse(MCStringRef p_product_id);
bool MCStorePostProductRequestError(MCStringRef p_product, MCStringRef p_error);


extern "C" JNIEXPORT void JNICALL Java_com_runrev_android_Engine_doProductDetailsResponse(JNIEnv *env, jobject object, jstring productId) __attribute__((visibility("default")));
JNIEXPORT void JNICALL Java_com_runrev_android_Engine_doProductDetailsResponse(JNIEnv *env, jobject object, jstring productId)
{
    bool t_success = true;

    MCAutoStringRef t_product_id;
    
    t_success = MCJavaStringToStringRef(env, productId, &t_product_id);
    if (t_success)
        t_success = MCStorePostProductRequestResponse(*t_product_id);
}

extern "C" JNIEXPORT void JNICALL Java_com_runrev_android_Engine_doProductDetailsError(JNIEnv *env, jobject object, jstring productId, jstring error) __attribute__((visibility("default")));
JNIEXPORT void JNICALL Java_com_runrev_android_Engine_doProductDetailsError(JNIEnv *env, jobject object, jstring productId, jstring error)
{
    bool t_success = true;
    
    MCAutoStringRef t_product_id;
    MCAutoStringRef t_error;
    
    t_success = MCJavaStringToStringRef(env, productId, &t_product_id) && MCJavaStringToStringRef(env, error, &t_error);
    if (t_success)
        t_success = MCStorePostProductRequestError(*t_product_id, *t_error);
}

////////////////////////////////////////////////////////////////////////////////

bool MCStoreRequestProductDetails(MCStringRef p_product_id)
{
    // PM-2015-01-07: [[ Bug 14343 ]] Implement "mobileStoreRequestProductDetails" for LC 7.0.x
    bool t_result;
    
    MCAndroidEngineRemoteCall("storeRequestProductDetails", "bx", &t_result, p_product_id);
    
    return t_result;
}

void MCStoreSetPurchaseProperty(MCExecContext& ctxt, MCStringRef p_product_id, MCStringRef p_property_name, MCStringRef p_property_value)
{
    bool t_success;
    
    MCAndroidEngineRemoteCall("storeSetPurchaseProperty", "bxxx", &t_success, p_product_id, p_property_name, p_property_value);
    
    if(!t_success)
        ctxt.Throw();
    
}

void MCStoreGetPurchaseProperty(MCExecContext& ctxt, MCStringRef p_product_id, MCStringRef p_property_name, MCStringRef& r_property_value)
{
    MCAutoStringRef t_result;
    
    MCAndroidEngineRemoteCall("storeGetPurchaseProperty", "xxx", &(&t_result), p_product_id, p_property_name);
    
    if(!MCStringCopy(*t_result, r_property_value))
        ctxt.Throw();
}

///////////////////////////////////////////////////////////////

class MCStoreProductRequestResponseEvent : public MCCustomEvent
{
public:
    MCStoreProductRequestResponseEvent(MCStringRef p_product_id);
    
    void Dispatch();
    void Destroy();
    
private:
    MCStringRef m_product_id;
};

MCStoreProductRequestResponseEvent::MCStoreProductRequestResponseEvent(MCStringRef p_product_id)
{
	MCValueAssign(m_product_id, p_product_id);
}

void MCStoreProductRequestResponseEvent::Destroy()
{
    MCValueRelease(m_product_id);    
    delete this;
}


void MCStoreProductRequestResponseEvent::Dispatch()
{
    // PM-2015-01-07: We fetch these values from the store listing
    MCExecContext ctxt(nil,nil,nil);
    MCAutoStringRef t_product_id;
    MCAutoStringRef t_description;
    MCAutoStringRef t_title;
    MCAutoStringRef t_itemType;
    MCAutoStringRef t_price;
    MCAutoStringRef t_itemImageUrl;
    MCAutoStringRef t_itemDownloadUrl;
    MCAutoStringRef t_subscriptionDurationUnit;
    MCAutoStringRef t_subscriptionDurationMultiplier;
    
    MCStoreGetPurchaseProperty(ctxt, m_product_id, MCSTR("productId"), &t_product_id);
    MCStoreGetPurchaseProperty(ctxt, m_product_id, MCSTR("description"), &t_description);
    MCStoreGetPurchaseProperty(ctxt, m_product_id, MCSTR("title"), &t_title);
    MCStoreGetPurchaseProperty(ctxt, m_product_id, MCSTR("itemType"), &t_itemType);
    MCStoreGetPurchaseProperty(ctxt, m_product_id, MCSTR("price"), &t_price);
    MCStoreGetPurchaseProperty(ctxt, m_product_id, MCSTR("itemImageUrl"), &t_itemImageUrl);
    MCStoreGetPurchaseProperty(ctxt, m_product_id, MCSTR("itemDownloadUrl"), &t_itemDownloadUrl);
    MCStoreGetPurchaseProperty(ctxt, m_product_id, MCSTR("subscriptionDurationUnit"), &t_subscriptionDurationUnit);
    MCStoreGetPurchaseProperty(ctxt, m_product_id, MCSTR("subscriptionDurationMultiplier"), &t_subscriptionDurationMultiplier);
    
    
    MCAutoArrayRef t_array;
    MCArrayCreateMutable(&t_array);
    
    MCArrayStoreValue(*t_array, false, MCNAME("productId"), *t_product_id);
    MCArrayStoreValue(*t_array, false, MCNAME("description"), *t_description);
    MCArrayStoreValue(*t_array, false, MCNAME("title"), *t_title);
    MCArrayStoreValue(*t_array, false, MCNAME("itemType"), *t_itemType);
    MCArrayStoreValue(*t_array, false, MCNAME("price"), *t_price);
    MCArrayStoreValue(*t_array, false, MCNAME("itemImageUrl"), *t_itemImageUrl);
    MCArrayStoreValue(*t_array, false, MCNAME("itemDownloadUrl"), *t_itemDownloadUrl);
    MCArrayStoreValue(*t_array, false, MCNAME("subscriptionDurationUnit"), *t_subscriptionDurationUnit);
    MCArrayStoreValue(*t_array, false, MCNAME("subscriptionDurationMultiplier"), *t_subscriptionDurationMultiplier);
    
    MCParameter p1, p2;
    p1.setvalueref_argument(m_product_id);
    p1.setnext(&p2);
    p2.setvalueref_argument(*t_array);
    
    MCdefaultstackptr->getcurcard()->message(MCM_product_details_received, &p1);
}

bool MCStorePostProductRequestResponse(MCStringRef p_product_id)
{
    bool t_success;
    MCCustomEvent *t_event = nil;
    t_event = new MCStoreProductRequestResponseEvent(p_product_id);
    t_success = t_event != nil;
    
    if (t_success)
        MCEventQueuePostCustom(t_event);
    
    return t_success;
}

////////

class MCStoreProductRequestErrorEvent : public MCCustomEvent
{
public:
    MCStoreProductRequestErrorEvent(MCStringRef p_product, MCStringRef p_error);
    
    void Destroy();
    void Dispatch();
    
private:
    MCStringRef m_product;
    MCStringRef m_error;
};

MCStoreProductRequestErrorEvent::MCStoreProductRequestErrorEvent(MCStringRef p_product_id, MCStringRef p_error)
{
    m_product = m_error = nil;
    m_product = MCValueRetain(p_product_id);
    m_error = MCValueRetain(p_error);
}

void MCStoreProductRequestErrorEvent::Destroy()
{
    MCValueRelease(m_product);
    MCValueRelease(m_error);
    delete this;
}

void MCStoreProductRequestErrorEvent::Dispatch()
{
    MCdefaultstackptr->getcurcard()->message_with_valueref_args(MCM_product_request_error, m_product, m_error);
}

bool MCStorePostProductRequestError(MCStringRef p_product, MCStringRef p_error)
{
    bool t_success;
    MCCustomEvent *t_event = nil;
    t_event = new MCStoreProductRequestErrorEvent(p_product, p_error);
    t_success = t_event != nil;
    
    if (t_success)
        MCEventQueuePostCustom(t_event);
    
    return t_success;
}
<|MERGE_RESOLUTION|>--- conflicted
+++ resolved
@@ -141,7 +141,6 @@
     return t_result;
 }
 
-<<<<<<< HEAD
 bool MCStoreMakePurchase(MCStringRef p_product_id, MCStringRef p_quantity, MCStringRef p_payload)
 {    
     bool t_success = false;
@@ -178,73 +177,6 @@
     return t_result;
 }
 
-
-=======
-bool MCStoreProductSetType(const char *p_product_id, const char *p_product_type)
-{
-    
-    bool t_result;
-    
-    MCAndroidEngineRemoteCall("storeProductSetType", "bss", &t_result, p_product_id, p_product_type);
-    
-    return t_result;
-    
-}
-
-bool MCStoreSetPurchaseProperty(const char *p_product_id, const char *p_property_name, const char *p_property_value)
-{
-    
-    bool t_result;
-    
-    MCAndroidEngineRemoteCall("storeSetPurchaseProperty", "bsss", &t_result, p_product_id, p_property_name, p_property_value);
-    
-    return t_result;
-    
-}
-
-char* MCStoreGetPurchaseProperty(const char *p_product_id, const char *p_property_name)
-{
-    char* t_result;
-    
-    MCAndroidEngineRemoteCall("storeGetPurchaseProperty", "sss", &t_result, p_product_id, p_property_name);
-    
-    return t_result;
-    
-}
-
-char* MCStoreGetPurchaseList()
-{
-    char* t_result;
-    
-    MCAndroidEngineRemoteCall("storeGetPurchaseList", "s", &t_result);
-    
-    return t_result;
-    
-}
-
-bool MCStoreConsumePurchase(const char *p_purchase_id)
-{
-    
-    bool t_result;
-    
-    MCAndroidEngineRemoteCall("storeConsumePurchase", "bs", &t_result, p_purchase_id);
-    
-    return t_result;
-    
-}
- 
-bool MCStoreMakePurchase(const char *p_prod_id, const char *p_quantity, const char *p_payload)
-{
-    
-    bool t_result;
-    
-    MCAndroidEngineRemoteCall("storeMakePurchase", "bsss", &t_result, p_prod_id, p_quantity, p_payload);
-    
-    return t_result;
-  
-}
-  
->>>>>>> 0b7da72a
 ////////////////////////////////////////////////////////////////////////////////
 
 bool MCPurchaseFindByProductId(MCStringRef p_product_id, MCPurchase *&r_purchase) 
