/* Copyright (C) 2003-2013 Runtime Revolution Ltd.

This file is part of LiveCode.

LiveCode is free software; you can redistribute it and/or modify it under
the terms of the GNU General Public License v3 as published by the Free
Software Foundation.

LiveCode is distributed in the hope that it will be useful, but WITHOUT ANY
WARRANTY; without even the implied warranty of MERCHANTABILITY or
FITNESS FOR A PARTICULAR PURPOSE.  See the GNU General Public License
for more details.

You should have received a copy of the GNU General Public License
along with LiveCode.  If not see <http://www.gnu.org/licenses/>.  */

#include "prefix.h"

#include "filedefs.h"
#include "objdefs.h"
#include "parsedef.h"

#include "mcerror.h"
#include "execpt.h"
#include "globals.h"
#include "stack.h"
#include "card.h"
#include "eventqueue.h"
#include "util.h"

#include "mblandroidutil.h"
<<<<<<< HEAD

=======
>>>>>>> ec3a4280
#include "mblstore.h"

#include <jni.h>

typedef enum
{
    RESULT_OK,
    RESULT_USER_CANCELED,
    RESULT_SERVICE_UNAVAILABLE,
    RESULT_BILLING_UNAVAILABLE,
    RESULT_ITEM_UNAVAILABLE,
    RESULT_DEVELOPER_ERROR,
    RESULT_ERROR,
} MCAndroidResponseCode;

typedef enum
{
    PURCHASED,
    CANCELED,
    REFUNDED,
} MCAndroidPurchaseState;

typedef struct
{
    char *product_id;
    char *developer_payload;
    
    char *signed_data;
    char *signature;
    
    char *notification_id;
    char *order_id;
    int64_t purchase_time;
    int32_t purchase_state;
    
    char *error;
} MCAndroidPurchase;

static bool s_can_make_purchase_returned = false;
static bool s_can_make_purchase = false;

bool MCStoreCanMakePurchase()
{
    bool t_result = false;
    
    s_can_make_purchase_returned = false;
    s_can_make_purchase = false;
    
    MCAndroidEngineRemoteCall("storeCanMakePurchase", "b", &t_result);
    
    while (!s_can_make_purchase_returned)
        MCscreen->wait(60, True, True);
    
    return s_can_make_purchase;
}

bool MCStoreEnablePurchaseUpdates()
{
    bool t_enable = true;
    
    MCAndroidEngineRemoteCall("storeSetUpdates", "vb", NULL, t_enable);
    
    return true;
}

bool MCStoreDisablePurchaseUpdates()
{
    bool t_enable = false;
    
    MCAndroidEngineRemoteCall("storeSetUpdates", "vb", NULL, t_enable);
    
    return true;
}

bool MCStoreRestorePurchases()
{
    bool t_result = false;
    
    MCAndroidEngineRemoteCall("storeRestorePurchases", "b", &t_result);
    
    return t_result;
}

////////////////////////////////////////////////////////////////////////////////

bool MCPurchaseFindByProductId(const char *p_product_id, MCPurchase *&r_purchase)
{
    for (MCPurchase *t_purchase = MCStoreGetPurchases(); t_purchase != nil; t_purchase = t_purchase->next)
    {
        MCAndroidPurchase *t_android_data = (MCAndroidPurchase*)t_purchase->platform_data;
        if (MCCStringEqual(p_product_id, t_android_data->product_id))
        {
            r_purchase = t_purchase;
            return true;
        }
    }
    
    return false;
}

////////////////////////////////////////////////////////////////////////////////

bool MCPurchaseInit(MCPurchase *p_purchase, const char *p_product_id, void *p_context)
{
    bool t_success = true;
    
    if (p_context != nil)
        p_purchase->platform_data = p_context;
    else
    {
        MCAndroidPurchase *t_android_data = nil;
        
        t_success = p_product_id != nil;
        
        if (t_success)
            t_success = MCMemoryNew(t_android_data);
        if (t_success)
            t_success = MCCStringClone(p_product_id, t_android_data->product_id);
        if (t_success)
            p_purchase->platform_data = t_android_data;
        else
            MCMemoryDelete(t_android_data);
    }
    
    return t_success;
}

void MCPurchaseFinalize(MCPurchase *p_purchase)
{
    if (p_purchase == nil)
        return;
    
    MCAndroidPurchase *t_android_data = (MCAndroidPurchase*)p_purchase->platform_data;
    
    if (t_android_data == nil)
        return;
    
    MCCStringFree(t_android_data->product_id);
    MCCStringFree(t_android_data->developer_payload);
    MCCStringFree(t_android_data->signed_data);
    MCCStringFree(t_android_data->signature);
    MCCStringFree(t_android_data->notification_id);
    MCCStringFree(t_android_data->order_id);
    MCCStringFree(t_android_data->error);
    
    MCMemoryDelete(t_android_data);
}

Exec_stat MCPurchaseSet(MCPurchase *p_purchase, MCPurchaseProperty p_property, MCExecPoint &ep)
{
    if (p_purchase->state != kMCPurchaseStateInitialized)
        return ES_NOT_HANDLED;
    
    MCAndroidPurchase *t_android_data = (MCAndroidPurchase*)p_purchase->platform_data;
    switch (p_property)
    {
        case kMCPurchasePropertyDeveloperPayload:
        {
            if (ep.getsvalue().getlength() >= 256)
            {
                MCeerror->add(EE_UNDEFINED, 0, 0, ep.getsvalue());
                return ES_ERROR;
            }
            if (t_android_data->developer_payload != nil)
                MCCStringFree(t_android_data->developer_payload);
            MCCStringCloneSubstring(ep.getsvalue().getstring(), ep.getsvalue().getlength(), t_android_data->developer_payload);
            return ES_NORMAL;
        }
        default:
            break;
    }
    
    return ES_NOT_HANDLED;
}

Exec_stat MCPurchaseGet(MCPurchase *p_purchase, MCPurchaseProperty p_property, MCExecPoint &ep)
{
    //MCLog("MCPurchaseGet(%p, %d, ...)", p_purchase, p_property);
    MCAndroidPurchase *t_android_data = (MCAndroidPurchase*)p_purchase->platform_data;
    
    switch (p_property) {
        case kMCPurchasePropertyProductIdentifier:
            ep.copysvalue(t_android_data->product_id);
            return ES_NORMAL;
            
        case kMCPurchasePropertyDeveloperPayload:
            if (t_android_data->developer_payload == nil)
                ep.clear();
            else
                ep.copysvalue(t_android_data->developer_payload);
            return ES_NORMAL;
            
        case kMCPurchasePropertySignedData:
            if (t_android_data->signed_data == nil)
                ep.clear();
            else
                ep.copysvalue(t_android_data->signed_data);
            return ES_NORMAL;
            
        case kMCPurchasePropertySignature:
            if (t_android_data->signature == nil)
                ep.clear();
            else
                ep.copysvalue(t_android_data->signature);
            return ES_NORMAL;
            
        case kMCPurchasePropertyTransactionIdentifier:
            if (t_android_data->order_id == nil)
                ep.clear();
            else
                ep.copysvalue(t_android_data->order_id);
            return ES_NORMAL;
            
        case kMCPurchasePropertyPurchaseDate:
            ep.setint64(t_android_data->purchase_time);
            return ES_NORMAL;
            
        default:
            break;
    }
    
    return ES_NOT_HANDLED;
}


bool MCPurchaseGetError(MCPurchase *p_purchase, char *&r_error)
{
    if (p_purchase == nil || p_purchase->state != kMCPurchaseStateError)
        return false;
    
    MCAndroidPurchase *t_android_data = (MCAndroidPurchase*)p_purchase->platform_data;
    
    if (t_android_data == nil)
        return false;
    
    return MCCStringClone(t_android_data->error, r_error);
}

////////////////////////////////////////////////////////////////////////////////

bool MCPurchaseSendRequest(MCPurchase *p_purchase)
{
    if (p_purchase->state != kMCPurchaseStateInitialized)
        return false;
    
    MCAndroidPurchase *t_android_data = (MCAndroidPurchase*)p_purchase->platform_data;
    
    bool t_success = false;
    
    MCAndroidEngineRemoteCall("purchaseSendRequest", "biss", &t_success, p_purchase->id, t_android_data->product_id, t_android_data->developer_payload);
    
    return t_success;
}

static bool purchase_confirm(MCPurchase *p_purchase)
{
    MCAndroidPurchase *t_android_data = (MCAndroidPurchase*)p_purchase->platform_data;
    
    bool t_result = false;
    
    MCLog("confirming notification: purchaseId=%d, notificationId=%s", p_purchase->id, t_android_data->notification_id);
    MCAndroidEngineRemoteCall("purchaseConfirmDelivery", "bis", &t_result, p_purchase->id, t_android_data->notification_id);
    
    return t_result;
}

bool MCPurchaseConfirmDelivery(MCPurchase *p_purchase)
{
    MCLog("MCPurchaseConfirmDelivery(%p)", p_purchase);
    if (!(p_purchase->state == kMCPurchaseStatePaymentReceived || p_purchase->state == kMCPurchaseStateRefunded || p_purchase->state == kMCPurchaseStateRestored))
        return false;
    
    purchase_confirm(p_purchase);
}

////////////////////////////////////////////////////////////////////////////////

void MCPurchaseVerify(MCPurchase *p_purchase, bool p_verified)
{
    MCAndroidPurchase *t_android_data = (MCAndroidPurchase*)p_purchase->platform_data;
    if (p_purchase->state == kMCPurchaseStateUnverified)
    {
        if (p_verified)
        {
            switch (t_android_data->purchase_state) {
                case PURCHASED:
                    p_purchase->state = kMCPurchaseStatePaymentReceived;
                    break;
                    
                case CANCELED:
                {
                    //MCLog("verified canceled purchase", nil);
                    p_purchase->state = kMCPurchaseStateCancelled;
                    purchase_confirm(p_purchase);
                    break;
                }
                case REFUNDED:
                    //MCLog("verified refunded purchase", nil);
                    p_purchase->state = kMCPurchaseStateRefunded;
                    break;
                    
                default:
                    break;
            }
            MCPurchaseNotifyUpdate(p_purchase);
        }
        else
        {
            p_purchase->state = kMCPurchaseStateError;
            MCCStringClone("unable to verify message from billing service", t_android_data->error);
            MCPurchaseNotifyUpdate(p_purchase);
            MCPurchaseRelease(p_purchase);
        }
    }
}

////////////////////////////////////////////////////////////////////////////////

void update_purchase_state(MCPurchase *p_purchase, int32_t p_state, bool p_verified)
{
    if (!p_verified)
        p_purchase->state = kMCPurchaseStateUnverified;
    else if (p_state == PURCHASED)
        p_purchase->state = kMCPurchaseStatePaymentReceived;
    else if (p_state == REFUNDED)
        p_purchase->state = kMCPurchaseStateRefunded;
    else
        p_purchase->state = kMCPurchaseStateCancelled;
}

bool MCCStringFromJava(JNIEnv *env, jstring p_jstring, char *&r_cstring)
{
    bool t_success = true;
    
    if (p_jstring == NULL)
    {
        r_cstring = NULL;
        return true;
    }
    
    const char *t_chars = nil;
    
    t_chars = env->GetStringUTFChars(p_jstring, NULL);
    t_success = t_chars != NULL;
    
    if (t_success)
        t_success = MCCStringClone(t_chars, r_cstring);
    
    if (t_chars != NULL)
        env->ReleaseStringUTFChars(p_jstring, t_chars);
    
    return t_success;
}

void MCCStringReplace(char *&src, char *&dest)
{
    if (dest != NULL)
        MCCStringFree(dest);
    dest = src;
    src = NULL;
}

extern "C" JNIEXPORT void JNICALL Java_com_runrev_android_Engine_doBillingSupported(JNIEnv *env, jobject object, jboolean supported) __attribute__((visibility("default")));
JNIEXPORT void JNICALL Java_com_runrev_android_Engine_doBillingSupported(JNIEnv *env, jobject object, jboolean supported)
{
    s_can_make_purchase_returned = true;
	s_can_make_purchase = supported;
}


extern "C" JNIEXPORT void JNICALL Java_com_runrev_android_Engine_doRestoreTransactionsResponse(JNIEnv *env, jobject object, jint responseCode) __attribute__((visibility("default")));
JNIEXPORT void JNICALL Java_com_runrev_android_Engine_doRestoreTransactionsResponse(JNIEnv *env, jobject object, jint responseCode)
{
    // TODO - handle errors
}

extern "C" JNIEXPORT void JNICALL Java_com_runrev_android_Engine_doPurchaseStateChanged(JNIEnv *env, jobject object,
                                                                                        jboolean verified, jint purchaseState,
                                                                                        jstring notificationId,
                                                                                        jstring productId, jstring orderid,
                                                                                        jlong purchaseTime, jstring developerPayload,
                                                                                        jstring signedData, jstring signature) __attribute__((visibility("default")));
JNIEXPORT void JNICALL Java_com_runrev_android_Engine_doPurchaseStateChanged(JNIEnv *env, jobject object,
                                                                             jboolean verified, jint purchaseState,
                                                                             jstring notificationId,
                                                                             jstring productId, jstring orderId,
                                                                             jlong purchaseTime, jstring developerPayload,
                                                                             jstring signedData, jstring signature)
{
    bool t_success;
    MCPurchase *t_purchase;
    
    char *t_notification_id = nil;
    char *t_product_id = nil;
    char *t_order_id = nil;
    char *t_developer_payload = nil;
    char *t_signed_data = nil;
    char *t_signature = nil;
    
    t_success = MCCStringFromJava(env, notificationId, t_notification_id) && \
    MCCStringFromJava(env, productId, t_product_id) && \
    MCCStringFromJava(env, orderId, t_order_id) && \
    MCCStringFromJava(env, developerPayload, t_developer_payload) && \
    MCCStringFromJava(env, signedData, t_signed_data) && \
    MCCStringFromJava(env, signature, t_signature);
    
    MCLog("doPurchaseStateChanged(verified=%s, purchaseState=%d, productId=%s, ...)", verified?"TRUE":"FALSE", purchaseState, t_product_id);
    
    if (t_success)
    {
        if (!MCPurchaseFindByProductId(t_product_id, t_purchase))
        {
            MCLog("unrecognized purchase for %s", t_product_id);
            bool t_success = true;
            MCAndroidPurchase *t_android_data = nil;
            
            t_success = MCMemoryNew(t_android_data);
            
            if (t_success)
                t_success = MCPurchaseCreate(nil, t_android_data, t_purchase);
            
            if (!t_success)
                MCMemoryDelete(t_android_data);
        }

        if (t_purchase != NULL)
        {
            MCLog("found purchase for %s", t_product_id);
            MCAndroidPurchase *t_android_data = (MCAndroidPurchase*)t_purchase->platform_data;
            
            MCCStringReplace(t_product_id, t_android_data->product_id);
            MCCStringReplace(t_notification_id, t_android_data->notification_id);
            MCCStringReplace(t_order_id, t_android_data->order_id);
            MCCStringReplace(t_developer_payload, t_android_data->developer_payload);
            MCCStringReplace(t_signed_data, t_android_data->signed_data);
            MCCStringReplace(t_signature, t_android_data->signature);
            
            t_android_data->purchase_time = purchaseTime;
            t_android_data->purchase_state = purchaseState;
            
            update_purchase_state(t_purchase, purchaseState, verified);
            MCPurchaseNotifyUpdate(t_purchase);
            
            // now, if the purchase is cancelled, confirm the notification
            if (t_purchase->state == kMCPurchaseStateCancelled)
            {
                MCLog("purchase canceled, confirming notification", nil);
                purchase_confirm(t_purchase);
            }
        }
    }
    
    if (!t_success);
    {
        MCCStringFree(t_notification_id);
        MCCStringFree(t_product_id);
        MCCStringFree(t_order_id);
        MCCStringFree(t_developer_payload);
        MCCStringFree(t_signed_data);
        MCCStringFree(t_signature);
    }
}

extern "C" JNIEXPORT void JNICALL Java_com_runrev_android_Engine_doConfirmNotificationResponse(JNIEnv *env, jobject object,
                                                                                               jint purchaseId, jint responseCode) __attribute__((visibility("default")));
JNIEXPORT void JNICALL Java_com_runrev_android_Engine_doConfirmNotificationResponse(JNIEnv *env, jobject object,
                                                                                    jint purchaseId, jint responseCode)
{
    MCLog("doConfirmNotificationResponse(purchaseId=%d, responseCode=%d", purchaseId, responseCode);
    MCPurchase *t_purchase = NULL;
    
    if (MCPurchaseFindById(purchaseId, t_purchase))
    {
        if (responseCode == RESULT_OK)
        {
            switch (t_purchase->state)
            {
                case kMCPurchaseStatePaymentReceived:
                case kMCPurchaseStateRefunded:
                case kMCPurchaseStateRestored:
                    t_purchase->state = kMCPurchaseStateComplete;
                    MCPurchaseNotifyUpdate(t_purchase);
                    break;
                case kMCPurchaseStateCancelled:
                    break;
            }
            MCPurchaseRelease(t_purchase);
        }
        else
        {
            // TODO - handle errors
        }
    }
}

extern "C" JNIEXPORT void JNICALL Java_com_runrev_android_Engine_doRequestPurchaseResponse(JNIEnv *env, jobject object,
                                                                                           jint purchaseId, jint responseCode) __attribute__((visibility("default")));
JNIEXPORT void JNICALL Java_com_runrev_android_Engine_doRequestPurchaseResponse(JNIEnv *env, jobject object,
                                                                                jint purchaseId, jint responseCode)
{
    MCLog("doRequestPurchaseResponse(purchaseId=%d, responseCode=%d", purchaseId, responseCode);
    
    MCPurchase *t_purchase = NULL;
    
    if (MCPurchaseFindById(purchaseId, t_purchase))
    {
        MCAndroidPurchase *t_android_data = (MCAndroidPurchase*)t_purchase->platform_data;
        if (responseCode == RESULT_OK)
        {
            // seems to be sent after purchase updates.
        }
        else if (responseCode == RESULT_USER_CANCELED)
        {
            t_purchase->state = kMCPurchaseStateCancelled;
            MCPurchaseNotifyUpdate(t_purchase);
            MCPurchaseRelease(t_purchase);
        }
        else if (responseCode == RESULT_ITEM_UNAVAILABLE)
        {
            t_purchase->state = kMCPurchaseStateError;
            MCCStringClone("requested item unavailable", t_android_data->error);
            MCPurchaseNotifyUpdate(t_purchase);
            MCPurchaseRelease(t_purchase);            
        }
        else if (responseCode == RESULT_DEVELOPER_ERROR)
        {
            t_purchase->state = kMCPurchaseStateError;
            MCCStringClone("developer error", t_android_data->error);
            MCPurchaseNotifyUpdate(t_purchase);
            MCPurchaseRelease(t_purchase);            
        }
        else if (responseCode == RESULT_ERROR)
        {
            t_purchase->state = kMCPurchaseStateError;
            MCCStringClone("sending purchase request failed", t_android_data->error);
            MCPurchaseNotifyUpdate(t_purchase);
            MCPurchaseRelease(t_purchase);
        }
    }
}

////////////////////////////////////////////////////////////////////////////////

//// MOVED TO mblhandlers.cpp
//bool MCParseParameters(MCParameter*& p_parameters, const char *p_format, ...);
//
//Exec_stat MCHandlePurchaseVerify(void *context, MCParameter *p_parameters)
//{
//    bool t_success = true;
//    
//    bool t_verified = true;
//    uint32_t t_id;
//    MCPurchase *t_purchase = nil;
//    
//    if (t_success)
//        t_success = MCParseParameters(p_parameters, "ub", &t_id, &t_verified);
//    
//    if (t_success)
//        t_success = MCPurchaseFindById(t_id, t_purchase);
//    
//    if (t_success)
//        MCPurchaseVerify(t_purchase, t_verified);
//    
//    return ES_NORMAL;
//}

////////////////////////////////////////////////////////////////////////////////

bool MCStoreRequestProductDetails(MCStringRef p_product_id)
{
    // Not implemented
}<|MERGE_RESOLUTION|>--- conflicted
+++ resolved
@@ -29,10 +29,6 @@
 #include "util.h"
 
 #include "mblandroidutil.h"
-<<<<<<< HEAD
-
-=======
->>>>>>> ec3a4280
 #include "mblstore.h"
 
 #include <jni.h>
