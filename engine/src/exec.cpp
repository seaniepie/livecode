--- conflicted
+++ resolved
@@ -2205,11 +2205,6 @@
             ctxt . Unimplemented();
             break;
     }
-}
-
-void MCExecResolveCharsOfField(MCField *p_field, uint32_t p_part, int32_t& x_start, int32_t& x_finish, uint32_t p_start, uint32_t p_count)
-{
-    p_field -> resolvechars(p_part, x_start, x_finish, p_start, p_count);
 }
 
 ////////////////////////////////////////////////////////////////////////////////
@@ -3027,12 +3022,8 @@
                 ((void(*)(MCExecContext&, void *, integer_t))prop -> setter)(ctxt, mark, t_value);
         }
             break;
-<<<<<<< HEAD
-            
-=======
          
         case kMCPropertyTypeMixedUInt16:
->>>>>>> b2198e28
         case kMCPropertyTypeUInt16:
         {
             uinteger_t t_value;
@@ -3479,8 +3470,6 @@
             ctxt . Unimplemented();
             break;
     }
-<<<<<<< HEAD
-=======
 }
 
 void MCExecResolveCharsOfField(MCField *p_field, uint32_t p_part, int32_t& x_start, int32_t& x_finish, uint32_t p_start, uint32_t p_count)
@@ -3490,5 +3479,4 @@
     p_field -> resolvechars(p_part, t_start, t_finish, p_start, p_count);
     x_start = t_start;
     x_finish = t_finish;
->>>>>>> b2198e28
-}+}
