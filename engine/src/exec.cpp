/* Copyright (C) 2003-2013 Runtime Revolution Ltd.

This file is part of LiveCode.

LiveCode is free software; you can redistribute it and/or modify it under
the terms of the GNU General Public License v3 as published by the Free
Software Foundation.

LiveCode is distributed in the hope that it will be useful, but WITHOUT ANY
WARRANTY; without even the implied warranty of MERCHANTABILITY or
FITNESS FOR A PARTICULAR PURPOSE.  See the GNU General Public License
for more details.

You should have received a copy of the GNU General Public License
along with LiveCode.  If not see <http://www.gnu.org/licenses/>.  */

#include "prefix.h"

#include "globdefs.h"
#include "filedefs.h"
#include "objdefs.h"
#include "parsedef.h"
#include "mcio.h"

#include "mcerror.h"
#include "globals.h"
#include "util.h"
#include "uidc.h"
#include "securemode.h"
#include "exec.h"
#include "field.h"
#include "variable.h"

#include "osspec.h"

#include "osspec.h"

////////////////////////////////////////////////////////////////////////////////

bool MCExecContext::ForceToString(MCValueRef p_value, MCStringRef& r_string)
{
	return m_ep . convertvaluereftostring(p_value, r_string);
}

bool MCExecContext::ForceToBoolean(MCValueRef p_value, MCBooleanRef& r_boolean)
{
	return m_ep . convertvaluereftoboolean(p_value, r_boolean);
}

////////////////////////////////////////////////////////////////////////////////

bool MCExecContext::ConvertToString(MCValueRef p_value, MCStringRef& r_string)
{
	return m_ep . convertvaluereftostring(p_value, r_string);
}

bool MCExecContext::ConvertToNumber(MCValueRef p_value, MCNumberRef& r_number)
{
	return m_ep . convertvaluereftonumber(p_value, r_number);
}

bool MCExecContext::ConvertToReal(MCValueRef p_value, real64_t& r_double)
{
	MCAutoNumberRef t_number;
	if (!m_ep . convertvaluereftonumber(p_value, &t_number))
		return false;
	r_double = MCNumberFetchAsReal(*t_number);
	return true;
}

bool MCExecContext::ConvertToArray(MCValueRef p_value, MCArrayRef &r_array)
{
	if (MCValueGetTypeCode(p_value) == kMCValueTypeCodeArray)
		r_array = MCValueRetain((MCArrayRef)p_value);
	else
		r_array = MCValueRetain(kMCEmptyArray);
	
	return true;
}

bool MCExecContext::ConvertToInteger(MCValueRef p_value, integer_t& r_integer)
{
	MCAutoNumberRef t_number;
	if (!m_ep . convertvaluereftonumber(p_value, &t_number))
		return false;
	r_integer = MCNumberFetchAsInteger(*t_number);
	return true;
}

bool MCExecContext::ConvertToUnsignedInteger(MCValueRef p_value, uinteger_t& r_integer)
{
	MCAutoNumberRef t_number;
	if (!m_ep . convertvaluereftonumber(p_value, &t_number))
		return false;
	r_integer = MCNumberFetchAsUnsignedInteger(*t_number);
	return true;
}

bool MCExecContext::ConvertToBoolean(MCValueRef p_value, MCBooleanRef &r_boolean)
{
	return m_ep . convertvaluereftoboolean(p_value, r_boolean);
}

bool MCExecContext::ConvertToMutableString(MCValueRef p_value, MCStringRef& r_string)
{
    MCAutoStringRef t_string;
    if (!ConvertToString(p_value, &t_string))
        return false;
    
    return MCStringMutableCopy(*t_string, r_string);
}

bool MCExecContext::ConvertToData(MCValueRef p_value, MCDataRef& r_data)
{
    MCAutoStringRef t_string;
    if (!ConvertToString(p_value, &t_string))
        return false;
    
	return MCDataCreateWithBytes((const byte_t *)MCStringGetNativeCharPtr(*t_string), MCStringGetLength(*t_string), r_data);
}

bool MCExecContext::ConvertToName(MCValueRef p_value, MCNameRef& r_name)
{
    MCAutoStringRef t_string;
    if (!ConvertToString(p_value, &t_string))
        return false;
    
    return MCNameCreate(*t_string, r_name);
}

bool MCExecContext::ConvertToChar(MCValueRef p_value, char_t& r_char)
{
    MCAutoStringRef t_string;
    if (!ConvertToString(p_value, &t_string) || MCStringGetLength(*t_string) > 1)
        return false;
    
    r_char = MCStringGetNativeCharAtIndex(*t_string, 0);
    return true;
}

bool MCExecContext::ConvertToLegacyColor(MCValueRef p_value, MCColor& r_color)
{
    MCAutoStringRef t_string;
	return ConvertToString(p_value, &t_string) && MCscreen -> parsecolor(*t_string, r_color);
}

bool MCExecContext::ConvertToBool(MCValueRef p_value, bool& r_bool)
{
    return m_ep . convertvaluereftobool(p_value, r_bool);
}

bool MCExecContext::ConvertToLegacyPoint(MCValueRef p_value, MCPoint& r_point)
{
    MCAutoStringRef t_string;
	return ConvertToString(p_value, &t_string) && MCU_stoi2x2(MCStringGetOldString(*t_string), r_point . x, r_point . y);
}

bool MCExecContext::ConvertToLegacyRectangle(MCValueRef p_value, MCRectangle& r_rect)
{
    MCAutoStringRef t_string;
	int16_t t_left, t_top, t_right, t_bottom;
	if (ConvertToString(p_value, &t_string) &&
		MCU_stoi2x4(MCStringGetOldString(*t_string), t_left, t_top, t_right, t_bottom))
	{
		r_rect . x = t_left;
		r_rect . y = t_top;
		r_rect . width = t_right - t_left;
		r_rect . height = t_bottom - t_top;
    
		return true;
	}
    
	return false;
}

////////////////////////////////////////////////////////////////////////////////

bool MCExecContext::FormatReal(real64_t p_real, MCStringRef& r_value)
{
	return MCU_r8tos(p_real, GetNumberFormatWidth(), GetNumberFormatTrailing(), GetNumberFormatForce(), r_value);
}

bool MCExecContext::FormatUnsignedInteger(uinteger_t p_integer, MCStringRef& r_value)
{
	return MCStringFormat(r_value, "%u", p_integer);
}

bool MCExecContext::FormatLegacyColor(MCColor p_color, MCStringRef& r_value)
{
	return MCStringFormat(r_value, "%d,%d,%d", p_color . red >> 8, p_color . green >> 8, p_color . blue >> 8);
}

////////////////////////////////////////////////////////////////////////////////

bool MCExecContext::TryToConvertToUnsignedInteger(MCValueRef p_value, bool& r_converted, uinteger_t &r_integer)
{
	r_converted = m_ep . convertvaluereftouint(p_value, r_integer);
	return true;
}

bool MCExecContext::TryToConvertToReal(MCValueRef p_value, bool& r_converted, real64_t& r_real)
{
	r_converted = m_ep . convertvaluereftoreal(p_value, r_real);
	return true;
}

bool MCExecContext::TryToConvertToLegacyColor(MCValueRef p_value, bool& r_converted, MCColor& r_color)
{
	MCAutoStringRef t_string;
	if (m_ep . convertvaluereftostring(p_value, &t_string) &&
		MCscreen -> parsecolor(*t_string, r_color))
	{
		r_converted = true;
		return true;
	}
	else
		r_converted = false;
		
	return true;
}

bool MCExecContext::TryToConvertToLegacyPoint(MCValueRef p_value, bool& r_converted, MCPoint& r_point)
{
	MCAutoStringRef t_string;
	if (m_ep . convertvaluereftostring(p_value, &t_string) &&
		MCU_stoi2x2(MCStringGetOldString(*t_string), r_point . x, r_point . y))
	{
		r_converted = true;
		return true;
	}
	else
		r_converted = false;
		
	return true;
}

bool MCExecContext::TryToConvertToLegacyRectangle(MCValueRef p_value, bool& r_converted, MCRectangle& r_rect)
{
	MCAutoStringRef t_string;
	int16_t t_left, t_top, t_right, t_bottom;
	if (m_ep . convertvaluereftostring(p_value, &t_string) &&
		MCU_stoi2x4(MCStringGetOldString(*t_string), t_left, t_top, t_right, t_bottom))
	{
		r_rect . x = t_left;
		r_rect . y = t_top;
		r_rect . width = t_right - t_left;
		r_rect . height = t_bottom - t_top;
		
		r_converted = true;
		
		return true;
	}
	else
		r_converted = false;
		
	return true;
}

///////////////////////////////////////////////////////////////////////////////

bool MCExecContext::CopyElementAsBoolean(MCArrayRef p_array, MCNameRef p_key, bool p_case_sensitive, MCBooleanRef &r_boolean)
{
	MCValueRef t_val = nil;
	if (!MCArrayFetchValue(p_array, p_case_sensitive, p_key, t_val))
		return false;
	return (ConvertToBoolean(t_val, r_boolean));
}

bool MCExecContext::CopyElementAsString(MCArrayRef p_array, MCNameRef p_key, bool p_case_sensitive, MCStringRef &r_string)
{
	MCValueRef t_val = nil;
	if (!MCArrayFetchValue(p_array, p_case_sensitive, p_key, t_val))
		return false;
	return (ConvertToString(t_val, r_string));
}

bool MCExecContext::CopyElementAsNumber(MCArrayRef p_array, MCNameRef p_key, bool p_case_sensitive, MCNumberRef &r_number)
{
	MCValueRef t_val = nil;
	if (!MCArrayFetchValue(p_array, p_case_sensitive, p_key, t_val))
		return false;
	return (ConvertToNumber(t_val, r_number));
}

bool MCExecContext::CopyElementAsInteger(MCArrayRef p_array, MCNameRef p_key, bool p_case_sensitive, integer_t &r_integer)
{
	MCValueRef t_val = nil;
	if (!MCArrayFetchValue(p_array, p_case_sensitive, p_key, t_val))
		return false;
	return (ConvertToInteger(t_val, r_integer));
}

bool MCExecContext::CopyElementAsUnsignedInteger(MCArrayRef p_array, MCNameRef p_key, bool p_case_sensitive, uinteger_t &r_integer)
{
	MCValueRef t_val = nil;
	if (!MCArrayFetchValue(p_array, p_case_sensitive, p_key, t_val))
		return false;
	return (ConvertToUnsignedInteger(t_val, r_integer));
}

bool MCExecContext::CopyElementAsReal(MCArrayRef p_array, MCNameRef p_key, bool p_case_sensitive, real64_t &r_real)
{
	MCValueRef t_val = nil;
	if (!MCArrayFetchValue(p_array, p_case_sensitive, p_key, t_val))
		return false;
	return (ConvertToReal(t_val, r_real));
}

bool MCExecContext::CopyElementAsArray(MCArrayRef p_array, MCNameRef p_key, bool p_case_sensitive, MCArrayRef &r_array)
{
	MCValueRef t_val = nil;
	if (!MCArrayFetchValue(p_array, p_case_sensitive, p_key, t_val))
		return false;
	return (ConvertToArray(t_val, r_array));
}

bool MCExecContext::CopyElementAsStringArray(MCArrayRef p_array, MCNameRef p_key, bool p_case_sensitive, MCArrayRef &r_string_array)
{
	MCAutoStringRef t_string;
	if (!CopyElementAsString(p_array, p_key, p_case_sensitive, &t_string))
		return false;
	
	MCAutoArrayRef t_string_array;
	if (!MCStringSplit(*t_string, MCSTR("\n"), nil, kMCStringOptionCompareExact, &t_string_array))
		return false;
		
	r_string_array = MCValueRetain(*t_string_array);
	return true;
}

bool MCExecContext::CopyElementAsFilepath(MCArrayRef p_array, MCNameRef p_key, bool p_case_sensitive, MCStringRef &r_path)
{
	MCAutoStringRef t_string, t_path;
	if (!CopyElementAsString(p_array, p_key, p_case_sensitive, &t_string))
		return false;
	
	if (!MCS_resolvepath(*t_string, &t_path))
		return false;
	
	r_path = MCValueRetain(*t_path);
	return true;
}

bool MCExecContext::CopyElementAsFilepathArray(MCArrayRef p_array, MCNameRef p_key, bool p_case_sensitive, MCArrayRef &r_path_array)
{
	MCAutoArrayRef t_array;
	if (!CopyElementAsStringArray(p_array, p_key, p_case_sensitive, &t_array))
		return false;
	
	MCAutoArrayRef t_path_array;
	if (!MCArrayCreateMutable(&t_path_array))
		return false;
	
	for (uindex_t i = 0; i < MCArrayGetCount(*t_array); i++)
	{
		MCValueRef t_val;
		if (!MCArrayFetchValueAtIndex(*t_array, i, t_val))
			return false;
		
		MCAutoStringRef t_path;
		if (!MCS_resolvepath((MCStringRef)t_val, &t_path))
			return false;
		
		if (!MCArrayStoreValueAtIndex(*t_path_array, i, *t_path))
			return false;
	}
	
	r_path_array = MCValueRetain(*t_path_array);
	return true;
}

////////////////////////////////////////////////////////////////////////////////

bool MCExecContext::CopyOptElementAsBoolean(MCArrayRef p_array, MCNameRef p_name, bool p_case_sensitive, MCBooleanRef &r_boolean)
{
	MCValueRef t_val;
	if (!MCArrayFetchValue(p_array, p_case_sensitive, p_name, t_val))
	{
		r_boolean = MCValueRetain(kMCFalse);
		return true;
	}
	
	return CopyElementAsBoolean(p_array, p_name, p_case_sensitive, r_boolean);
}

bool MCExecContext::CopyOptElementAsString(MCArrayRef p_array, MCNameRef p_name, bool p_case_sensitive, MCStringRef &r_string)
{
	MCValueRef t_val;
	if (!MCArrayFetchValue(p_array, p_case_sensitive, p_name, t_val))
	{
		r_string = MCValueRetain(kMCEmptyString);
		return true;
	}
	
	return CopyElementAsString(p_array, p_name, p_case_sensitive, r_string);
}

bool MCExecContext::CopyOptElementAsStringArray(MCArrayRef p_array, MCNameRef p_name, bool p_case_sensitive, MCArrayRef &r_string_array)
{
	MCValueRef t_val;
	if (!MCArrayFetchValue(p_array, p_case_sensitive, p_name, t_val))
	{
		r_string_array = MCValueRetain(kMCEmptyArray);
		return true;
	}
	
	return CopyElementAsStringArray(p_array, p_name, p_case_sensitive, r_string_array);
}

bool MCExecContext::CopyOptElementAsFilepath(MCArrayRef p_array, MCNameRef p_name, bool p_case_sensitive, MCStringRef &r_path)
{
	MCValueRef t_val;
	if (!MCArrayFetchValue(p_array, p_case_sensitive, p_name, t_val))
	{
		r_path = MCValueRetain(kMCEmptyString);
		return true;
	}
	
	return CopyElementAsFilepath(p_array, p_name, p_case_sensitive, r_path);
}

bool MCExecContext::CopyOptElementAsFilepathArray(MCArrayRef p_array, MCNameRef p_name, bool p_case_sensitive, MCArrayRef &r_path_array)
{
	MCValueRef t_val;
	if (!MCArrayFetchValue(p_array, p_case_sensitive, p_name, t_val))
	{
		r_path_array = MCValueRetain(kMCEmptyArray);
		return true;
	}
	
	return CopyElementAsFilepathArray(p_array, p_name, p_case_sensitive, r_path_array); 
}

////////////////////////////////////////////////////////////////////////////////

bool FormatUnsignedInteger(uinteger_t p_integer, MCStringRef& r_output)
{
	return MCStringFormat(r_output, "%d", p_integer);
}


////////////////////////////////////////////////////////////////////////////////

bool MCExecContext::EvaluateExpression(MCExpression *p_expr, MCValueRef& r_result)
{
	if (p_expr -> eval(m_ep) != ES_NORMAL)
	{
		LegacyThrow(EE_EXPR_EVALERROR);
		return false;
	}

	if (!m_ep . copyasvalueref(r_result))
	{
		Throw();
		return false;
	}

	return true;
}

//////////

bool MCExecContext::EvalExprAsStringRef(MCExpression *p_expr, Exec_errors p_error, MCStringRef& r_value)
{
	MCAssert(p_expr != nil);
	
	p_expr -> eval_stringref(*this, r_value);
	
	if (!HasError())
		return true;
	
	LegacyThrow(p_error);
	
	return false;
}

bool MCExecContext::EvalOptionalExprAsStringRef(MCExpression *p_expr, MCStringRef p_default, Exec_errors p_error, MCStringRef& r_value)
{
	if (p_expr == nil)
	{
		r_value = MCValueRetain(p_default);
		return true;
	}
	
	return EvalExprAsStringRef(p_expr, p_error, r_value);
}

bool MCExecContext::EvalExprAsBooleanRef(MCExpression *p_expr, Exec_errors p_error, MCBooleanRef& r_value)
{
	MCAssert(p_expr != nil);
	
	p_expr -> eval_booleanref(*this, r_value);
	
	if (!HasError())
		return true;
	
	LegacyThrow(p_error);
	
	return false;
}

bool MCExecContext::EvalOptionalExprAsBooleanRef(MCExpression *p_expr, MCBooleanRef p_default, Exec_errors p_error, MCBooleanRef& r_value)
{
	if (p_expr == nil)
	{
		r_value = MCValueRetain(p_default);
		return true;
	}
	
	return EvalExprAsBooleanRef(p_expr, p_error, r_value);
}

bool MCExecContext::EvalExprAsDataRef(MCExpression *p_expr, Exec_errors p_error, MCDataRef& r_value)
{
	MCAssert(p_expr != nil);
	
	p_expr -> eval_dataref(*this, r_value);
	
	if (!HasError())
		return true;
	
	LegacyThrow(p_error);
	
	return false;
}

bool MCExecContext::EvalOptionalExprAsDataRef(MCExpression *p_expr, MCDataRef p_default, Exec_errors p_error, MCDataRef& r_value)
{
	if (p_expr == nil)
	{
		r_value = MCValueRetain(p_default);
		return true;
	}
	
	return EvalExprAsDataRef(p_expr, p_error, r_value);
}

bool MCExecContext::EvalExprAsNameRef(MCExpression *p_expr, Exec_errors p_error, MCNameRef& r_value)
{
	MCAssert(p_expr != nil);
	
	p_expr -> eval_nameref(*this, r_value);
	
	if (!HasError())
		return true;
	
	LegacyThrow(p_error);
	
	return false;
}

bool MCExecContext::EvalOptionalExprAsNameRef(MCExpression *p_expr, MCNameRef p_default, Exec_errors p_error, MCNameRef& r_value)
{
	if (p_expr == nil)
	{
		r_value = MCValueRetain(p_default);
		return true;
	}
	
	return EvalExprAsNameRef(p_expr, p_error, r_value);
}

bool MCExecContext::EvalExprAsArrayRef(MCExpression *p_expr, Exec_errors p_error, MCArrayRef& r_value)
{
	MCAssert(p_expr != nil);
	
	p_expr -> eval_arrayref(*this, r_value);
	
	if (!HasError())
		return true;
	
	LegacyThrow(p_error);
	
	return false;
}

bool MCExecContext::EvalOptionalExprAsArrayRef(MCExpression *p_expr, MCArrayRef p_default, Exec_errors p_error, MCArrayRef& r_value)
{
	if (p_expr == nil)
	{
		r_value = MCValueRetain(p_default);
		return true;
	}
	
	return EvalExprAsArrayRef(p_expr, p_error, r_value);
}

bool MCExecContext::EvalExprAsNumberRef(MCExpression *p_expr, Exec_errors p_error, MCNumberRef& r_value)
{
	MCAssert(p_expr != nil);
	
	p_expr -> eval_numberref(*this, r_value);
	
	if (!HasError())
		return true;
	
	LegacyThrow(p_error);
	
	return false;
}

bool MCExecContext::EvalOptionalExprAsNumberRef(MCExpression *p_expr, MCNumberRef p_default, Exec_errors p_error, MCNumberRef& r_value)
{
	if (p_expr == nil)
	{
		r_value = MCValueRetain(p_default);
		return true;
	}
	
	return EvalExprAsNumberRef(p_expr, p_error, r_value);
}

bool MCExecContext::EvalExprAsValueRef(MCExpression *p_expr, Exec_errors p_error, MCValueRef& r_value)
{
	MCAssert(p_expr != nil);
	
	p_expr -> eval_valueref(*this, r_value);
	
	if (!HasError())
		return true;
	
	LegacyThrow(p_error);
	
	return false;
}

bool MCExecContext::EvalOptionalExprAsValueRef(MCExpression *p_expr, MCValueRef p_default, Exec_errors p_error, MCValueRef& r_value)
{
	if (p_expr == nil)
	{
		r_value = MCValueRetain(p_default);
		return true;
	}
	
	return EvalExprAsValueRef(p_expr, p_error, r_value);
}

bool MCExecContext::EvalExprAsUInt(MCExpression *p_expr, Exec_errors p_error, uinteger_t& r_value)
{
	MCAssert(p_expr != nil);
	
	p_expr -> eval_uint(*this, r_value);
	
	if (!HasError())
		return true;
	
	LegacyThrow(p_error);
	
	return false;
}

bool MCExecContext::EvalOptionalExprAsUInt(MCExpression *p_expr, uinteger_t p_default, Exec_errors p_error, uinteger_t& r_value)
{
	if (p_expr == nil)
	{
		r_value = p_default;
		return true;
	}
	
	return EvalExprAsUInt(p_expr, p_error, r_value);
}

bool MCExecContext::EvalExprAsInt(MCExpression *p_expr, Exec_errors p_error, integer_t& r_value)
{
	MCAssert(p_expr != nil);
	
	p_expr -> eval_int(*this, r_value);
	
	if (!HasError())
		return true;
	
	LegacyThrow(p_error);
	
	return false;
}

bool MCExecContext::EvalOptionalExprAsInt(MCExpression *p_expr, integer_t p_default, Exec_errors p_error, integer_t& r_value)
{
	if (p_expr == nil)
	{
		r_value = p_default;
		return true;
	}
	
	return EvalExprAsInt(p_expr, p_error, r_value);
}

bool MCExecContext::EvalExprAsBool(MCExpression *p_expr, Exec_errors p_error, bool& r_value)
{
	MCAssert(p_expr != nil);
	
	p_expr -> eval_bool(*this, r_value);
	
	if (!HasError())
		return true;
	
	LegacyThrow(p_error);
	
	return false;
}

bool MCExecContext::EvalOptionalExprAsBool(MCExpression *p_expr, bool p_default, Exec_errors p_error, bool& r_value)
{
	if (p_expr == nil)
	{
		r_value = p_default;
		return true;
	}
	
	return EvalExprAsBool(p_expr, p_error, r_value);
}

bool MCExecContext::EvalExprAsDouble(MCExpression *p_expr, Exec_errors p_error, double& r_value)
{
	MCAssert(p_expr != nil);
	
	p_expr -> eval_double(*this, r_value);
	
	if (!HasError())
		return true;
	
	LegacyThrow(p_error);
	
	return false;
}

bool MCExecContext::EvalOptionalExprAsDouble(MCExpression *p_expr, double p_default, Exec_errors p_error, double& r_value)
{
	if (p_expr == nil)
	{
		r_value = p_default;
		return true;
	}
	
	return EvalExprAsDouble(p_expr, p_error, r_value);
}

bool MCExecContext::EvalExprAsChar(MCExpression *p_expr, Exec_errors p_error, char_t& r_value)
{
	MCAssert(p_expr != nil);
	
	p_expr -> eval_char(*this, r_value);
	
	if (!HasError())
		return true;
	
	LegacyThrow(p_error);
	
	return false;
<<<<<<< HEAD
}

bool MCExecContext::EvalOptionalExprAsChar(MCExpression *p_expr, char_t p_default, Exec_errors p_error, char_t& r_value)
=======
}

bool MCExecContext::EvalOptionalExprAsChar(MCExpression *p_expr, char_t p_default, Exec_errors p_error, char_t& r_value)
{
	if (p_expr == nil)
	{
		r_value = p_default;
		return true;
	}
	
	return EvalExprAsChar(p_expr, p_error, r_value);
}

bool MCExecContext::EvalExprAsPoint(MCExpression *p_expr, Exec_errors p_error, MCPoint& r_value)
{
	MCAssert(p_expr != nil);
	
	p_expr -> eval_point(*this, r_value);
	
	if (!HasError())
		return true;
	
	LegacyThrow(p_error);
	
	return false;
}

bool MCExecContext::EvalOptionalExprAsPoint(MCExpression *p_expr, MCPoint* p_default, Exec_errors p_error, MCPoint*& r_value)
{
	if (p_expr == nil)
	{
		r_value = p_default;
		return true;
	}

    // Makes sure the return parameter isn't a nil pointer
    MCAssert(r_value != nil);

    return EvalExprAsPoint(p_expr, p_error, *r_value);
}

bool MCExecContext::EvalExprAsColor(MCExpression *p_expr, Exec_errors p_error, MCColor& r_value)
{
	MCAssert(p_expr != nil);
	
	p_expr -> eval_color(*this, r_value);
	
	if (!HasError())
		return true;
	
	LegacyThrow(p_error);
	
	return false;
}

bool MCExecContext::EvalOptionalExprAsColor(MCExpression *p_expr, MCColor *p_default, Exec_errors p_error, MCColor *&r_value)
>>>>>>> c4cb5b7a
{
	if (p_expr == nil)
	{
		r_value = p_default;
		return true;
<<<<<<< HEAD
	}
	
	return EvalExprAsChar(p_expr, p_error, r_value);
}

bool MCExecContext::EvalExprAsPoint(MCExpression *p_expr, Exec_errors p_error, MCPoint& r_value)
{
	MCAssert(p_expr != nil);
	
	p_expr -> eval_point(*this, r_value);
	
	if (!HasError())
		return true;
	
	LegacyThrow(p_error);
	
	return false;
}

bool MCExecContext::EvalOptionalExprAsPoint(MCExpression *p_expr, MCPoint p_default, Exec_errors p_error, MCPoint& r_value)
{
	if (p_expr == nil)
	{
		r_value = p_default;
		return true;
	}
	
	return EvalExprAsPoint(p_expr, p_error, r_value);
}

bool MCExecContext::EvalExprAsColor(MCExpression *p_expr, Exec_errors p_error, MCColor& r_value)
{
	MCAssert(p_expr != nil);
	
	p_expr -> eval_color(*this, r_value);
	
	if (!HasError())
		return true;
	
	LegacyThrow(p_error);
	
	return false;
}

bool MCExecContext::EvalOptionalExprAsColor(MCExpression *p_expr, MCColor p_default, Exec_errors p_error, MCColor& r_value)
{
	if (p_expr == nil)
	{
		r_value = p_default;
		return true;
	}
	
	return EvalExprAsColor(p_expr, p_error, r_value);
=======
    }

    // Makes sure the return parameter isn't a nil pointer
    MCAssert(r_value != nil);

    return EvalExprAsColor(p_expr, p_error, *r_value);
>>>>>>> c4cb5b7a
}

bool MCExecContext::EvalExprAsRectangle(MCExpression *p_expr, Exec_errors p_error, MCRectangle& r_value)
{
	MCAssert(p_expr != nil);
	
	p_expr -> eval_rectangle(*this, r_value);
	
	if (!HasError())
		return true;
	
	LegacyThrow(p_error);
	
	return false;
}

<<<<<<< HEAD
bool MCExecContext::EvalOptionalExprAsRectangle(MCExpression *p_expr, MCRectangle p_default, Exec_errors p_error, MCRectangle& r_value)
=======
bool MCExecContext::EvalOptionalExprAsRectangle(MCExpression *p_expr, MCRectangle* p_default, Exec_errors p_error, MCRectangle*& r_value)
>>>>>>> c4cb5b7a
{
	if (p_expr == nil)
	{
		r_value = p_default;
		return true;
<<<<<<< HEAD
	}
	
	return EvalExprAsRectangle(p_expr, p_error, r_value);
=======
    }

    // Makes sure the return parameter isn't a nil pointer
    MCAssert(r_value != nil);

    return EvalExprAsRectangle(p_expr, p_error, *r_value);
>>>>>>> c4cb5b7a
}



////////////////////////////////////////////////////////////////////////////////

bool MCExecContext::EnsurePrintingIsAllowed(void)
{
	if (MCSecureModeCheckPrinter(0, 0))
		return true;
		
	Throw();
	
	return false;
}

bool MCExecContext::EnsureDiskAccessIsAllowed(void)
{
	if (MCSecureModeCheckDisk(0, 0))
		return true;
		
	Throw();
	
	return false;
}

bool MCExecContext::EnsureProcessIsAllowed(void)
{
	if (MCSecureModeCheckProcess(0, 0))
		return true;

	Throw();

	return false;
}

bool MCExecContext::EnsureNetworkAccessIsAllowed(void)
{
	if (MCSecureModeCheckNetwork(0, 0))
		return true;

	Throw();

	return false;
}

bool MCExecContext::EnsurePrivacyIsAllowed(void)
{
	if (MCSecureModeCheckPrivacy(0, 0))
		return true;

	Throw();

	return false;
}

////////////////////////////////////////////////////////////////////////////////

void MCExecContext::SetItToValue(MCValueRef p_value)
{
	assert(m_it != nil);
	
	MCVariable *t_var;
	t_var = m_it -> evalvar(m_ep);
	
	// MW-2013-10-11: [[ Bug ]] Make sure UQLness of the it var is cleared.
	t_var -> clearuql();
	
	t_var -> setvalueref(p_value);
}

void MCExecContext::SetItToEmpty(void)
{
	SetItToValue(kMCEmptyString);
}

////////////////////////////////////////////////////////////////////////////////

void MCExecContext::LegacyThrow(Exec_errors p_error, MCValueRef p_hint)
{
	MCeerror -> add(p_error, 0, 0, p_hint);
	m_stat = ES_ERROR;
}

void MCExecContext::LegacyThrow(Exec_errors p_error, uint32_t p_hint)
{
	MCeerror -> add(p_error, 0, 0, p_hint);
	m_stat = ES_ERROR;
}

MCObjectHandle *MCExecContext::GetObjectHandle(void)
{
    extern MCExecContext *MCECptr;
	return MCECptr->GetObject()->gethandle();
}

Exec_stat MCExecContext::Catch(uint2 p_line, uint2 p_pos)
{
	return ES_ERROR;
}

void MCExecContext::SetTheResultToEmpty(void)
{
	MCresult -> clear();
}

void MCExecContext::SetTheResultToValue(MCValueRef p_value)
{
	MCresult -> setvalueref(p_value);
}

void MCExecContext::SetTheResultToStaticCString(const char *p_cstring)
{
	MCresult -> sets(p_cstring);
}

void MCExecContext::SetTheResultToNumber(real64_t p_value)
{
    MCresult -> setnvalue(p_value);
}

void MCExecContext::GiveCStringToResult(char *p_cstring)
{
    MCresult -> grab(p_cstring, MCCStringLength(p_cstring));
}

void MCExecContext::SetTheResultToCString(const char *p_string)
{
    MCresult -> copysvalue(p_string);
}

////////////////////////////////////////////////////////////////////////////////

static bool MCPropertyFormatUIntList(uinteger_t *p_list, uindex_t p_count, char_t p_delimiter, MCStringRef& r_string)
{
    if (p_count == 0)
    {
        r_string = MCValueRetain(kMCEmptyString);
        return true;
    }
    
	MCAutoStringRef t_list;
	bool t_success;
	t_success = MCStringCreateMutable(0, &t_list);
	
	for (uindex_t i = 0; i < p_count && t_success; i++)
	{
		if (t_success && i != 0)
			t_success = MCStringAppendNativeChar(*t_list, p_delimiter);
        
		t_success = MCStringAppendFormat(*t_list, "%d", p_list[i]);
	}
	
	if (t_success)
		return MCStringCopy(*t_list, r_string);
	
	return false;
}

static bool MCPropertyFormatStringList(MCStringRef *p_list, uindex_t p_count, char_t p_delimiter, MCStringRef& r_string)
{
    if (p_count == 0)
    {
        r_string = MCValueRetain(kMCEmptyString);
        return true;
    }
    
	MCAutoStringRef t_list;
	bool t_success;
	t_success = MCStringCreateMutable(0, &t_list);
	
	for (uindex_t i = 0; i < p_count && t_success; i++)
	{
        if (t_success && i != 0)
			t_success = MCStringAppendNativeChar(*t_list, p_delimiter);
        
		t_success = MCStringAppend(*t_list, p_list[i]);
	}
	
	if (t_success)
		return MCStringCopy(*t_list, r_string);
	
	return false;
}

static bool MCPropertyFormatPointList(MCPoint *p_list, uindex_t p_count, char_t p_delimiter, MCStringRef& r_string)
{
    if (p_count == 0)
    {
        r_string = MCValueRetain(kMCEmptyString);
        return true;
    }
    
	MCAutoStringRef t_list;
	bool t_success;
	t_success = MCStringCreateMutable(0, &t_list);
	
	for (uindex_t i = 0; i < p_count && t_success; i++)
	{
        if (t_success && i != 0)
			t_success = MCStringAppendNativeChar(*t_list, p_delimiter);
        
		t_success = MCStringAppendFormat(*t_list, "%d,%d", p_list[i].x, p_list[i].y);
	}
	
	if (t_success)
		return MCStringCopy(*t_list, r_string);
	
	return false;
}

static bool MCPropertyParseUIntList(MCStringRef p_input, char_t p_delimiter, uindex_t& r_count, uinteger_t*& r_list)
{
    uindex_t t_length;
	t_length = MCStringGetLength(p_input);
    
    if (t_length == 0)
    {
        r_count = 0;
        return true;
    }
    
	MCAutoArray<uinteger_t> t_list;
	
    bool t_success;
    t_success = true;
    
	uindex_t t_old_offset;
	t_old_offset = 0;
	uindex_t t_new_offset;
	t_new_offset = 0;
	
	while (t_success && t_old_offset <= t_length)
	{
		MCAutoStringRef t_uint_string;
		uinteger_t t_d;
		
		if (!MCStringFirstIndexOfChar(p_input, p_delimiter, t_old_offset, kMCCompareCaseless, t_new_offset))
			t_new_offset = t_length;
		
        if (t_new_offset <= t_old_offset)
            break;
        
		if (t_success)
            t_success = MCStringCopySubstring(p_input, MCRangeMake(t_old_offset, t_new_offset - t_old_offset), &t_uint_string);
		
		if (t_success)
			t_success = MCU_stoui4(*t_uint_string, t_d);
		
		if (t_success)
			t_success = t_list . Push(t_d);
		
		t_old_offset = t_new_offset + 1;
	}
	
	if (t_success)
		t_list . Take(r_list, r_count);
	
	return t_success;
}

static bool MCPropertyParseStringList(MCStringRef p_input, char_t p_delimiter, uindex_t& r_count, MCStringRef*& r_list)
{
    uindex_t t_length;
	t_length = MCStringGetLength(p_input);
    
    if (t_length == 0)
    {
        r_count = 0;
        return true;
    }
    
	MCAutoArray<MCStringRef> t_list;
    
    bool t_success;
    t_success = true;
    
	uindex_t t_old_offset;
	t_old_offset = 0;
	uindex_t t_new_offset;
	t_new_offset = 0;
	
	while (t_success && t_old_offset <= t_length)
	{
		MCStringRef t_string;
		
		if (!MCStringFirstIndexOfChar(p_input, p_delimiter, t_old_offset, kMCCompareCaseless, t_new_offset))
			t_new_offset = t_length;
		
        if (t_new_offset <= t_old_offset)
            break;
        
		if (t_success)
            t_success = MCStringCopySubstring(p_input, MCRangeMake(t_old_offset, t_new_offset - t_old_offset), t_string);
		
		if (t_success)
			t_success = t_list . Push(t_string);
		
		t_old_offset = t_new_offset + 1;
	}
	
	if (t_success)
		t_list . Take(r_list, r_count);
	
	return t_success;
}

static bool MCPropertyParsePointList(MCStringRef p_input, char_t p_delimiter, uindex_t& r_count, MCPoint*& r_list)
{
    uindex_t t_length;
	t_length = MCStringGetLength(p_input);
    
    if (t_length == 0)
    {
        r_count = 0;
        return true;
    }
    
	MCAutoArray<MCPoint> t_list;
    
    bool t_success;
    t_success = true;
    
	uindex_t t_old_offset;
	t_old_offset = 0;
	uindex_t t_new_offset;
	t_new_offset = 0;
	
	while (t_success && t_old_offset <= t_length)
	{
		MCAutoStringRef t_point_string;
        MCPoint t_point;
		
		if (!MCStringFirstIndexOfChar(p_input, p_delimiter, t_old_offset, kMCCompareCaseless, t_new_offset))
			t_new_offset = t_length;
		
        if (t_new_offset <= t_old_offset)
            break;
        
		if (t_success)
            t_success = MCStringCopySubstring(p_input, MCRangeMake(t_old_offset, t_new_offset - t_old_offset), &t_point_string);
        
        if (t_success)
            MCU_stoi2x2(*t_point_string, t_point . x, t_point . y);
        
		if (t_success)
			t_success = t_list . Push(t_point);
		
		t_old_offset = t_new_offset + 1;
	}
	
	if (t_success)
		t_list . Take(r_list, r_count);
	
	return t_success;
}

void MCExecFetchProperty(MCExecContext& ctxt, const MCPropertyInfo *prop, void *mark, MCValueRef& r_value)
{
    MCExecPoint ep(nil,nil,nil);
    switch(prop -> type)
    {
        case kMCPropertyTypeAny:
        {
            MCAutoValueRef t_any;
            ((void(*)(MCExecContext&, void *, MCValueRef&))prop -> getter)(ctxt, mark, &t_any);
            if (!ctxt . HasError())
            {
                ep . setvalueref(*t_any);
            }
        }
            break;
            
        case kMCPropertyTypeBool:
        {
            bool t_value;
            ((void(*)(MCExecContext&, void *, bool&))prop -> getter)(ctxt, mark, t_value);
            if (!ctxt . HasError())
            {
                ep . setboolean(t_value ? True : False);
            }
        }
            break;
            
        case kMCPropertyTypeInt16:
        case kMCPropertyTypeInt32:
        {
            integer_t t_value;
            ((void(*)(MCExecContext&, void *, integer_t&))prop -> getter)(ctxt, mark, t_value);
            if (!ctxt . HasError())
            {
                ep . setint(t_value);
            }
        }
            break;
            
        case kMCPropertyTypeUInt16:
        case kMCPropertyTypeUInt32:
        {
            uinteger_t t_value;
            ((void(*)(MCExecContext&, void *, uinteger_t&))prop -> getter)(ctxt, mark, t_value);
            if (!ctxt . HasError())
            {
                ep . setuint(t_value);
            }
        }
            break;
            
        case kMCPropertyTypeDouble:
        {
            double t_value;
            ((void(*)(MCExecContext&, void *, double&))prop -> getter)(ctxt, mark, t_value);
            if (!ctxt . HasError())
            {
                ep . setnvalue(t_value);
            }
        }
            break;
            
        case kMCPropertyTypeChar:
        {
            char_t t_value;
            ((void(*)(MCExecContext&, void *, char_t&))prop -> getter)(ctxt, mark, t_value);
            if (!ctxt . HasError())
            {
                ep . setchar((char)t_value);
            }
        }
            break;
            
        case kMCPropertyTypeString:
        case kMCPropertyTypeBinaryString:
        {
            MCAutoStringRef t_value;
            ((void(*)(MCExecContext&, void *, MCStringRef&))prop -> getter)(ctxt, mark, &t_value);
            if (!ctxt . HasError())
            {
                ep . setvalueref(*t_value);
            }
        }
            break;
            
        case kMCPropertyTypeName:
        {
            MCNewAutoNameRef t_value;
            ((void(*)(MCExecContext&, void *, MCNameRef&))prop->getter)(ctxt, mark, &t_value);
            if (!ctxt.HasError())
            {
                ep.setvalueref(*t_value);
            }
        }
            break;
            
        case kMCPropertyTypeColor:
        {
            MCColor t_value;
            ((void(*)(MCExecContext&, void *, MCColor&))prop -> getter)(ctxt, mark, t_value);
            if (!ctxt . HasError())
            {
                ep . setcolor(t_value);
            }
        }
            break;
            
        case kMCPropertyTypeRectangle:
        {
            MCRectangle t_value;
            ((void(*)(MCExecContext&, void *, MCRectangle&))prop -> getter)(ctxt, mark, t_value);
            if (!ctxt . HasError())
            {
                ep . setrectangle(t_value);
            }
        }
            break;
            
        case kMCPropertyTypePoint:
        {
            MCPoint t_value;
            ((void(*)(MCExecContext&, void *, MCPoint&))prop -> getter)(ctxt, mark, t_value);
            if (!ctxt . HasError())
            {
                ep . setpoint(t_value);
            }
        }
            break;
            
        case kMCPropertyTypeInt16X2:
        {
            integer_t t_value[2];
            ((void(*)(MCExecContext&, void *, integer_t[2]))prop -> getter)(ctxt, mark, t_value);
            if (!ctxt . HasError())
            {
                ep . setstringf("%d,%d", t_value[0], t_value[1]);
            }
        }
            break;
            
        case kMCPropertyTypeInt16X4:
        {
            integer_t t_value[4];
            ((void(*)(MCExecContext&, void *, integer_t[4]))prop -> getter)(ctxt, mark, t_value);
            if (!ctxt . HasError())
            {
                ep . setstringf("%d,%d,%d,%d", t_value[0], t_value[1], t_value[2], t_value[3]);
            }
        }
            break;
            
        case kMCPropertyTypeArray:
        {
            MCAutoArrayRef t_value;
            ((void(*)(MCExecContext&, void *, MCArrayRef&))prop -> getter)(ctxt, mark, &t_value);
            if (!ctxt . HasError())
            {
                if (*t_value != nil)
                    ep . setvalueref(*t_value);
                else
                    ep . clear();
            }
        }
            break;
            
        case kMCPropertyTypeEnum:
        {
            int t_value;
            ((void(*)(MCExecContext&, void *, int&))prop -> getter)(ctxt, mark, t_value);
            if (!ctxt . HasError())
            {
                bool t_found = false;
                MCExecEnumTypeInfo *t_enum_info;
                t_enum_info = (MCExecEnumTypeInfo *)(prop -> type_info);
                for(uindex_t i = 0; i < t_enum_info -> count; i++)
                    if (t_enum_info -> elements[i] . value == t_value)
                    {
                        ep . setcstring(t_enum_info -> elements[i] . tag);
                        t_found = true;
                        break;
                    }
                
                if (!t_found)
                {
                    // THIS MEANS A METHOD HAS RETURNED AN ILLEGAL VALUE
                    MCAssert(false);
                    return;
                }
            }
        }
            break;
            
        case kMCPropertyTypeOptionalEnum:
        {
            int t_value;
            int *t_value_ptr;
            t_value_ptr = &t_value;
            ((void(*)(MCExecContext&, void *, int*&))prop -> getter)(ctxt, mark, t_value_ptr);
            if (!ctxt . HasError())
            {
                if (t_value_ptr == nil)
                    ep . clear();
                else
                {
                    bool t_found = false;
                    MCExecEnumTypeInfo *t_enum_info;
                    t_enum_info = (MCExecEnumTypeInfo *)(prop -> type_info);
                    for(uindex_t i = 0; i < t_enum_info -> count; i++)
                        if (t_enum_info -> elements[i] . value == t_value)
                        {
                            ep . setcstring(t_enum_info -> elements[i] . tag);
                            t_found = true;
                            break;
                        }
                    
                    if (!t_found)
                    {
                        // THIS MEANS A METHOD HAS RETURNED AN ILLEGAL VALUE
                        MCAssert(false);
                        return;
                    }
                }
            }
        }
            break;
            
        case kMCPropertyTypeSet:
        {
            unsigned int t_value;
            ((void(*)(MCExecContext&, void *, unsigned int&))prop -> getter)(ctxt, mark, t_value);
            if (!ctxt . HasError())
            {
                MCExecSetTypeInfo *t_seprop;
                t_seprop = (MCExecSetTypeInfo *)(prop -> type_info);
                
                bool t_first;
                t_first = true;
                
                ep . clear();
                for(uindex_t i = 0; i < t_seprop -> count; i++)
                    if (((1 << t_seprop -> elements[i] . bit) & t_value) != 0)
                    {
                        ep . concatcstring(t_seprop -> elements[i] . tag, EC_COMMA, t_first);
                        t_first = false;
                    }
                
            }
        }
            break;
            
        case kMCPropertyTypeCustom:
        {
            MCExecCustomTypeInfo *t_custom_info;
            t_custom_info = (MCExecCustomTypeInfo *)(prop -> type_info);
            
            MCAssert(t_custom_info -> size <= 64);
            
            char t_value[64];
            ((void(*)(MCExecContext&, void *, void *))prop -> getter)(ctxt, mark, t_value);
            if (!ctxt . HasError())
            {
                MCAutoStringRef t_value_ref;
                ((MCExecCustomTypeFormatProc)t_custom_info -> format)(ctxt, t_value, &t_value_ref);
                ((MCExecCustomTypeFreeProc)t_custom_info -> free)(ctxt, t_value);
                if (!ctxt . HasError())
                {
                    ep . setvalueref(*t_value_ref);
                }
            }
            
        }
            break;
            
        case kMCPropertyTypeOptionalInt16:
        {
            integer_t t_value;
            integer_t *t_value_ptr;
            t_value_ptr = &t_value;
            ((void(*)(MCExecContext&, void *, integer_t*&))prop -> getter)(ctxt, mark, t_value_ptr);
            if (!ctxt . HasError())
            {
                if (t_value_ptr == nil)
                    ep . clear();
                else
                    ep . setint(t_value);
            }
        }
            break;
            
        case kMCPropertyTypeOptionalUInt16:
        case kMCPropertyTypeOptionalUInt32:
        {
            uinteger_t t_value;
            uinteger_t *t_value_ptr;
            t_value_ptr = &t_value;
            ((void(*)(MCExecContext&, void *, uinteger_t*&))prop -> getter)(ctxt, mark, t_value_ptr);
            if (!ctxt . HasError())
            {
                if (t_value_ptr == nil)
                    ep . clear();
                else
                    ep . setint(t_value);
            }
        }
            break;
            
        case kMCPropertyTypeOptionalString:
        {
            MCAutoStringRef t_value;
            ((void(*)(MCExecContext&, void *, MCStringRef&))prop -> getter)(ctxt, mark, &t_value);
            if (!ctxt . HasError())
            {
                if (*t_value == nil)
                    ep . clear();
                else
                    ep . setvalueref(*t_value);
            }
            
        }
            break;
            
        case kMCPropertyTypeOptionalPoint:
        {
            MCPoint t_value;
            MCPoint *t_value_ptr;
            t_value_ptr = &t_value;
            ((void(*)(MCExecContext&, void *, MCPoint*&))prop -> getter)(ctxt, mark, t_value_ptr);
            if (!ctxt . HasError())
            {
                if (t_value_ptr == nil)
                    ep . clear();
                else
                    ep . setpoint(t_value);
            }
        }
            break;
            
        case kMCPropertyTypeOptionalRectangle:
        {
            MCRectangle t_value;
            MCRectangle *t_value_ptr;
            t_value_ptr = &t_value;
            ((void(*)(MCExecContext&, void *, MCRectangle*&))prop -> getter)(ctxt, mark, t_value_ptr);
            if (!ctxt . HasError())
            {
                if (t_value_ptr == nil)
                    ep . clear();
                else
                    ep . setrectangle(t_value);
            }
        }
            break;
            
        case kMCPropertyTypeLinesOfString:
        {
            MCStringRef* t_value;
            uindex_t t_count;
            ((void(*)(MCExecContext&, void *, uindex_t&, MCStringRef*&))prop -> getter)(ctxt, mark, t_count, t_value);
            if (!ctxt . HasError())
            {
                MCAutoStringRef t_output;
                if (MCPropertyFormatStringList(t_value, t_count, '\n', &t_output))
                {
                    ep . setvalueref(*t_output);
                }
            }
        }
            break;
            
        case kMCPropertyTypeLinesOfUInt:
        case kMCPropertyTypeItemsOfUInt:
        {
            uinteger_t* t_value;
            uindex_t t_count;
            ((void(*)(MCExecContext&, void *, uindex_t&, uinteger_t*&))prop -> getter)(ctxt, mark, t_count, t_value);
            if (!ctxt . HasError())
            {
                MCAutoStringRef t_output;
                char_t t_delimiter;
                t_delimiter = prop -> type == kMCPropertyTypeLinesOfUInt ? '\n' : ',';
                if (MCPropertyFormatUIntList(t_value, t_count, t_delimiter, &t_output))
                {
                    ep . setvalueref(*t_output);
                }
            }
        }
            break;
            
        case kMCPropertyTypeLinesOfPoint:
        {
            MCPoint* t_value;
            uindex_t t_count;
            ((void(*)(MCExecContext&, void *, uindex_t&, MCPoint*&))prop -> getter)(ctxt, mark, t_count, t_value);
            if (!ctxt . HasError())
            {
                MCAutoStringRef t_output;
                if (MCPropertyFormatPointList(t_value, t_count, '\n', &t_output))
                {
                    ep . setvalueref(*t_output);
                }
            }
        }
            break;
            
        case kMCPropertyTypeMixedBool:
        {
            bool t_mixed;
            bool t_value;
            bool *t_value_ptr;
            t_value_ptr = &t_value;
            ((void(*)(MCExecContext&, void *, bool&, bool*&))prop -> getter)(ctxt, mark, t_mixed, t_value_ptr);
            if (!ctxt . HasError())
            {
                if (t_mixed)
                    ep . setcstring(MCmixedstring);
                else
                    ep . setboolean(t_value ? True : False);
            }
        }
            break;
            
        case kMCPropertyTypeMixedUInt16:
        case kMCPropertyTypeMixedUInt32:
        {
            bool t_mixed;
            uinteger_t t_value;
            uinteger_t *t_value_ptr;
            t_value_ptr = &t_value;
            ((void(*)(MCExecContext&, void *, bool&, uinteger_t*&))prop -> getter)(ctxt, mark, t_mixed, t_value_ptr);
            if (!ctxt . HasError())
            {
                if (t_mixed)
                    ep . setcstring(MCmixedstring);
                else
                    ep . setuint(t_value);
            }
        }
            break;
    }
    
    ep . copyasvalueref(r_value);
}

void MCExecStoreProperty(MCExecContext& ctxt, const MCPropertyInfo *prop, void *mark, MCValueRef p_value)
{
    MCExecPoint ep(nil, nil, nil);
    if (p_value != nil)
        ep . setvalueref(p_value);
    else
        ep . clear();
    
    switch(prop -> type)
    {
        case kMCPropertyTypeAny:
        {
            MCAutoValueRef t_value;
            if (!ep . copyasvalueref(&t_value))
                return;
            ((void(*)(MCExecContext&, void *, MCValueRef))prop -> setter)(ctxt, mark, *t_value);
        }
            break;
            
        case kMCPropertyTypeBool:
        {
            bool t_value;
            if (!ep . copyasbool(t_value))
                ctxt . LegacyThrow(EE_PROPERTY_NAB);
            if (!ctxt . HasError())
                ((void(*)(MCExecContext&, void *, bool))prop -> setter)(ctxt, mark, t_value);
        }
            break;
            
        case kMCPropertyTypeInt16:
        {
            integer_t t_value;
            if (!ep . copyasint(t_value) ||
                t_value < -32768 || t_value > 32767)
                ctxt . LegacyThrow(EE_PROPERTY_NAN);
            if (!ctxt . HasError())
                ((void(*)(MCExecContext&, void *, integer_t))prop -> setter)(ctxt, mark, t_value);
        }
            break;
            
        case kMCPropertyTypeInt32:
        {
            integer_t t_value;
            if (!ep . copyasint(t_value))
                ctxt . LegacyThrow(EE_PROPERTY_NAN);
            if (!ctxt . HasError())
                ((void(*)(MCExecContext&, void *, integer_t))prop -> setter)(ctxt, mark, t_value);
        }
            break;
         
        case kMCPropertyTypeUInt16:
        {
            uinteger_t t_value;
            if (!ep . copyasuint(t_value) ||
                t_value < 0 || t_value > 65535)
                ctxt . LegacyThrow(EE_PROPERTY_NAN);
            if (!ctxt . HasError())
                ((void(*)(MCExecContext&, void *, uinteger_t))prop -> setter)(ctxt, mark, t_value);
        }
            break;
            
        case kMCPropertyTypeUInt32:
        {
            uinteger_t t_value;
            if (!ep . copyasuint(t_value))
                ctxt . LegacyThrow(EE_PROPERTY_NAN);
            if (!ctxt . HasError())
                ((void(*)(MCExecContext&, void *, uinteger_t))prop -> setter)(ctxt, mark, t_value);
        }
            break;
            
        case kMCPropertyTypeDouble:
        {
            double t_value;
            if (!ep . copyasdouble(t_value))
                ctxt . LegacyThrow(EE_PROPERTY_NAN);
            if (!ctxt . HasError())
                ((void(*)(MCExecContext&, void *, double))prop -> setter)(ctxt, mark, t_value);
        }
            break;
            
        case kMCPropertyTypeChar:
        {
            char_t t_value;
            if (!ep . copyaschar(t_value))
                ctxt . LegacyThrow(EE_PROPERTY_NAC);
            if (!ctxt . HasError())
                ((void(*)(MCExecContext&, void *, char_t))prop -> setter)(ctxt, mark, t_value);
        }
            break;
            
        case kMCPropertyTypeString:
        case kMCPropertyTypeBinaryString:
        {
            MCAutoStringRef t_value;
            if (!ep . copyasstringref(&t_value))
                ctxt . LegacyThrow(EE_PROPERTY_NAC);
            if (!ctxt . HasError())
                ((void(*)(MCExecContext&, void *, MCStringRef))prop -> setter)(ctxt, mark, *t_value);
        }
            break;
            
        case kMCPropertyTypeName:
        {
            MCNewAutoNameRef t_value;
            if (!ep.copyasnameref(&t_value))
                ctxt.LegacyThrow(EE_PROPERTY_NAC);
            if (!ctxt.HasError())
                ((void(*)(MCExecContext&, void *, MCNameRef))prop->setter)(ctxt, mark, *t_value);
        }
            break;
            
        case kMCPropertyTypeColor:
        {
            MCColor t_value;
            if (!ep . copyaslegacycolor(t_value))
                ctxt . LegacyThrow(EE_PROPERTY_NOTACOLOR);
            if (!ctxt . HasError())
                ((void(*)(MCExecContext&, void *, MCColor))prop -> setter)(ctxt, mark, t_value);
        }
            break;
            
        case kMCPropertyTypeRectangle:
        {
            MCRectangle t_value;
            if (!ep . copyaslegacyrectangle(t_value))
                ctxt . LegacyThrow(EE_PROPERTY_NOTARECT);
            if (!ctxt . HasError())
                ((void(*)(MCExecContext&, void *, MCRectangle))prop -> setter)(ctxt, mark, t_value);
        }
            break;
            
        case kMCPropertyTypePoint:
        {
            MCPoint t_value;
            if (!ep . copyaslegacypoint(t_value))
                ctxt . LegacyThrow(EE_PROPERTY_NOTAPOINT);
            if (!ctxt . HasError())
                ((void(*)(MCExecContext&, void *, MCPoint))prop -> setter)(ctxt, mark, t_value);
        }
            break;
            
        case kMCPropertyTypeInt16X2:
        {
            int2 a, b;
            if (!MCU_stoi2x2(ep . getsvalue(), a, b))
                ctxt . LegacyThrow(EE_PROPERTY_NOTAINTPAIR);
            if (!ctxt . HasError())
            {
                integer_t t_value[2];
                t_value[0] = a;
                t_value[1] = b;
                ((void(*)(MCExecContext&, void *, integer_t[2]))prop -> setter)(ctxt, mark, t_value);
            }
        }
            break;
            
        case kMCPropertyTypeInt16X4:
        {
            int2 a, b, c, d;
            if (!MCU_stoi2x4(ep . getsvalue(), a, b, c, d))
                ctxt . LegacyThrow(EE_PROPERTY_NOTAINTQUAD);
            if (!ctxt . HasError())
            {
                integer_t t_value[4];
                t_value[0] = a;
                t_value[1] = b;
                t_value[2] = c;
                t_value[3] = d;
                ((void(*)(MCExecContext&, void *, integer_t[4]))prop -> setter)(ctxt, mark, t_value);
            }
        }
            break;
            
        case kMCPropertyTypeInt32X2:
        {
            int4 a, b;
            if (!MCU_stoi4x2(ep . getsvalue(), a, b))
                ctxt . LegacyThrow(EE_PROPERTY_NOTAINTPAIR);
            if (!ctxt . HasError())
            {
                integer_t t_value[2];
                t_value[0] = a;
                t_value[1] = b;
                ((void(*)(MCExecContext&, void *, integer_t[2]))prop -> setter)(ctxt, mark, t_value);
            }
        }
            break;
            
        case kMCPropertyTypeInt32X4:
        {
            int4 a, b, c, d;
            if (!MCU_stoi4x4(ep . getsvalue(), a, b, c, d))
                ctxt . LegacyThrow(EE_PROPERTY_NOTAINTQUAD);
            if (!ctxt . HasError())
            {
                integer_t t_value[4];
                t_value[0] = a;
                t_value[1] = b;
                t_value[2] = c;
                t_value[3] = d;
                ((void(*)(MCExecContext&, void *, integer_t[4]))prop -> setter)(ctxt, mark, t_value);
            }
        }
            break;
            
        case kMCPropertyTypeArray:
        {
            MCAutoArrayRef t_value;
            if (!ep . copyasarrayref(&t_value))
                ctxt . LegacyThrow(EE_PROPERTY_NOTANARRAY);
            if (!ctxt . HasError())
                ((void(*)(MCExecContext&, void *, MCArrayRef))prop -> setter)(ctxt, mark, *t_value);
        }
            break;
            
        case kMCPropertyTypeEnum:
        {
            MCExecEnumTypeInfo *t_enum_info;
            t_enum_info = (MCExecEnumTypeInfo *)prop -> type_info;
            
            bool t_found;
            t_found = false;
            intenum_t t_value;
            for(uindex_t i = 0; i < t_enum_info -> count; i++)
                if (!t_enum_info -> elements[i] . read_only &&
                    MCU_strcasecmp(ep . getcstring(), t_enum_info -> elements[i] . tag) == 0)
                {
                    t_found = true;
                    t_value = t_enum_info -> elements[i] . value;
                }
            
            if (!t_found)
                ctxt . LegacyThrow(EE_PROPERTY_BADENUMVALUE);
            if (!ctxt . HasError())
                ((void(*)(MCExecContext&, void *, int))prop -> setter)(ctxt, mark, t_value);
        }
            break;
            
        case kMCPropertyTypeOptionalEnum:
        {
            MCExecEnumTypeInfo *t_enum_info;
            t_enum_info = (MCExecEnumTypeInfo *)prop -> type_info;
            
            intenum_t t_value;
            intenum_t* t_value_ptr;
            if (ep . isempty())
                t_value_ptr = nil;
            else
            {
                t_value_ptr = &t_value;
                bool t_found;
                t_found = false;
                for(uindex_t i = 0; i < t_enum_info -> count; i++)
                    if (!t_enum_info -> elements[i] . read_only &&
                        MCU_strcasecmp(ep . getcstring(), t_enum_info -> elements[i] . tag) == 0)
                    {
                        t_found = true;
                        t_value = t_enum_info -> elements[i] . value;
                    }
				
                if (!t_found)
                    ctxt . LegacyThrow(EE_PROPERTY_BADENUMVALUE);
            }
            if (!ctxt . HasError())
                ((void(*)(MCExecContext&, void *, int*))prop -> setter)(ctxt, mark, t_value_ptr);
        }
            break;
            
        case kMCPropertyTypeSet:
        {
            MCExecSetTypeInfo *t_seprop;
            t_seprop = (MCExecSetTypeInfo *)(prop -> type_info);
            
            intset_t t_value = 0;
            char **t_elements;
            uindex_t t_element_count;
            MCCStringSplit(ep . getcstring(), ',', t_elements, t_element_count);
            
            for (uindex_t i = 0; i < t_element_count; i++)
            {
                for (uindex_t j = 0; j < t_seprop -> count; j++)
                {
                    if (MCU_strcasecmp(t_elements[i], t_seprop -> elements[j] . tag) == 0)
                    {
                        t_value |= 1 << t_seprop -> elements[j] . bit;
                        break;
                    }
                }
            }
            
            MCCStringArrayFree(t_elements, t_element_count);
            ((void(*)(MCExecContext&, void *, unsigned int))prop -> setter)(ctxt, mark, t_value);
        }
            break;
            
        case kMCPropertyTypeCustom:
        {
            MCExecCustomTypeInfo *t_custom_info;
            t_custom_info = (MCExecCustomTypeInfo *)(prop -> type_info);
            
            MCAssert(t_custom_info -> size <= 64);
            
            MCAutoStringRef t_input_value;
            /* UNCHECKED */ ep . copyasstringref(&t_input_value);
            
            char t_value[64];
            ((MCExecCustomTypeParseProc)t_custom_info -> parse)(ctxt, *t_input_value, t_value);
            if (!ctxt . HasError())
            {
                ((void(*)(MCExecContext&, void *, void *))prop -> setter)(ctxt, mark, t_value);
                ((MCExecCustomTypeFreeProc)t_custom_info -> free)(ctxt, t_value);
            }
        }
            break;
            
        case kMCPropertyTypeOptionalInt16:
        {
            integer_t t_value;
            integer_t *t_value_ptr;
            if (ep . isempty())
                t_value_ptr = nil;
            else
            {
                t_value_ptr = &t_value;
                if (!ep . copyasint(t_value) ||
                    t_value < -32768 || t_value > 32767)
                    ctxt . LegacyThrow(EE_PROPERTY_NAN);
            }
            
            if (!ctxt . HasError())
                ((void(*)(MCExecContext&, void *, integer_t*))prop -> setter)(ctxt, mark, t_value_ptr);
        }
            break;
            
        case kMCPropertyTypeMixedUInt16:
        case kMCPropertyTypeOptionalUInt16:
        {
            uinteger_t t_value;
            uinteger_t *t_value_ptr;
            if (ep . isempty())
                t_value_ptr = nil;
            else
            {
                t_value_ptr = &t_value;
                if (!ep . copyasuint(t_value) ||
                    t_value < 0 || t_value > 65535)
                    ctxt . LegacyThrow(EE_PROPERTY_NAN);
            }
            
            if (!ctxt . HasError())
                ((void(*)(MCExecContext&, void *, uinteger_t*))prop -> setter)(ctxt, mark, t_value_ptr);
        }
            break;
            
        case kMCPropertyTypeOptionalUInt32:
        {
            uinteger_t t_value;
            uinteger_t *t_value_ptr;
            if (ep . isempty())
                t_value_ptr = nil;
            else
            {
                t_value_ptr = &t_value;
                if (!ep . copyasuint(t_value))
                    ctxt . LegacyThrow(EE_PROPERTY_NAN);
            }
            
            if (!ctxt . HasError())
                ((void(*)(MCExecContext&, void *, uinteger_t*))prop -> setter)(ctxt, mark, t_value_ptr);
        }
            break;
            
        case kMCPropertyTypeOptionalString:
        {
            MCAutoStringRef t_value;
            if (!ep . isempty())
            {
                if (!ep . copyasstringref(&t_value))
                    ctxt . LegacyThrow(EE_PROPERTY_NAS);
            }
            
            if (!ctxt . HasError())
                ((void(*)(MCExecContext&, void *, MCStringRef))prop -> setter)(ctxt, mark, *t_value);
        }
            break;
            
        case kMCPropertyTypeOptionalPoint:
        {
            MCPoint t_value;
            MCPoint *t_value_ptr;
            if (ep . isempty())
                t_value_ptr = nil;
            else
            {
                t_value_ptr = &t_value;
                if (!ep . copyaslegacypoint(t_value))
                    ctxt . LegacyThrow(EE_PROPERTY_NOTARECT);
            }
            if (!ctxt . HasError())
                ((void(*)(MCExecContext&, void *, MCPoint*))prop -> setter)(ctxt, mark, t_value_ptr);
        }
            break;
            
        case kMCPropertyTypeOptionalRectangle:
        {
            MCRectangle t_value;
            MCRectangle *t_value_ptr;
            if (ep . isempty())
                t_value_ptr = nil;
            else
            {
                t_value_ptr = &t_value;
                if (!ep . copyaslegacyrectangle(t_value))
                    ctxt . LegacyThrow(EE_PROPERTY_NOTARECT);
            }
            if (!ctxt . HasError())
                ((void(*)(MCExecContext&, void *, MCRectangle*))prop -> setter)(ctxt, mark, t_value_ptr);
        }
            break;
            
        case kMCPropertyTypeLinesOfString:
        {
            MCAutoStringRef t_input;
            MCStringRef *t_value;
            uindex_t t_count;
            
            if (!ep . copyasstringref(&t_input) || !MCPropertyParseStringList(*t_input, '\n', t_count, t_value))
                ctxt . LegacyThrow(EE_PROPERTY_NAS);
            
            if (!ctxt . HasError())
                ((void(*)(MCExecContext&, void *, uindex_t, MCStringRef*))prop -> setter)(ctxt, mark, t_count, t_value);
        }
            break;
            
        case kMCPropertyTypeLinesOfUInt:
        case kMCPropertyTypeItemsOfUInt:
        {
            MCAutoStringRef t_input;
            uinteger_t* t_value;
            uindex_t t_count;
            
            char_t t_delimiter;
            t_delimiter = prop -> type == kMCPropertyTypeLinesOfUInt ? '\n' : ',';
            
            if (!ep . copyasstringref(&t_input) || !MCPropertyParseUIntList(*t_input, t_delimiter, t_count, t_value))
                ctxt . LegacyThrow(EE_PROPERTY_NAN);
            
            if (!ctxt . HasError())
                ((void(*)(MCExecContext&, void *, uindex_t, uinteger_t*))prop -> setter)(ctxt, mark, t_count, t_value);
        }
            break;
            
        case kMCPropertyTypeLinesOfPoint:
        {
            MCAutoStringRef t_input;
            MCPoint *t_value;
            uindex_t t_count;
            
            if (!ep . copyasstringref(&t_input) || !MCPropertyParsePointList(*t_input, '\n', t_count, t_value))
                ctxt . LegacyThrow(EE_PROPERTY_NAS);
            
            if (!ctxt . HasError())
                ((void(*)(MCExecContext&, void *, uindex_t, MCPoint*))prop -> setter)(ctxt, mark, t_count, t_value);
        }
            break;
            
        default:
            ctxt . Unimplemented();
            break;
    }
}

void MCExecResolveCharsOfField(MCField *p_field, uint32_t p_part, int32_t& x_start, int32_t& x_finish, uint32_t p_start, uint32_t p_count)
{
    p_field -> resolvechars(p_part, x_start, x_finish, p_start, p_count);
}<|MERGE_RESOLUTION|>--- conflicted
+++ resolved
@@ -747,11 +747,6 @@
 	LegacyThrow(p_error);
 	
 	return false;
-<<<<<<< HEAD
-}
-
-bool MCExecContext::EvalOptionalExprAsChar(MCExpression *p_expr, char_t p_default, Exec_errors p_error, char_t& r_value)
-=======
 }
 
 bool MCExecContext::EvalOptionalExprAsChar(MCExpression *p_expr, char_t p_default, Exec_errors p_error, char_t& r_value)
@@ -808,74 +803,17 @@
 }
 
 bool MCExecContext::EvalOptionalExprAsColor(MCExpression *p_expr, MCColor *p_default, Exec_errors p_error, MCColor *&r_value)
->>>>>>> c4cb5b7a
 {
 	if (p_expr == nil)
 	{
 		r_value = p_default;
 		return true;
-<<<<<<< HEAD
-	}
-	
-	return EvalExprAsChar(p_expr, p_error, r_value);
-}
-
-bool MCExecContext::EvalExprAsPoint(MCExpression *p_expr, Exec_errors p_error, MCPoint& r_value)
-{
-	MCAssert(p_expr != nil);
-	
-	p_expr -> eval_point(*this, r_value);
-	
-	if (!HasError())
-		return true;
-	
-	LegacyThrow(p_error);
-	
-	return false;
-}
-
-bool MCExecContext::EvalOptionalExprAsPoint(MCExpression *p_expr, MCPoint p_default, Exec_errors p_error, MCPoint& r_value)
-{
-	if (p_expr == nil)
-	{
-		r_value = p_default;
-		return true;
-	}
-	
-	return EvalExprAsPoint(p_expr, p_error, r_value);
-}
-
-bool MCExecContext::EvalExprAsColor(MCExpression *p_expr, Exec_errors p_error, MCColor& r_value)
-{
-	MCAssert(p_expr != nil);
-	
-	p_expr -> eval_color(*this, r_value);
-	
-	if (!HasError())
-		return true;
-	
-	LegacyThrow(p_error);
-	
-	return false;
-}
-
-bool MCExecContext::EvalOptionalExprAsColor(MCExpression *p_expr, MCColor p_default, Exec_errors p_error, MCColor& r_value)
-{
-	if (p_expr == nil)
-	{
-		r_value = p_default;
-		return true;
-	}
-	
-	return EvalExprAsColor(p_expr, p_error, r_value);
-=======
     }
 
     // Makes sure the return parameter isn't a nil pointer
     MCAssert(r_value != nil);
 
     return EvalExprAsColor(p_expr, p_error, *r_value);
->>>>>>> c4cb5b7a
 }
 
 bool MCExecContext::EvalExprAsRectangle(MCExpression *p_expr, Exec_errors p_error, MCRectangle& r_value)
@@ -892,28 +830,18 @@
 	return false;
 }
 
-<<<<<<< HEAD
-bool MCExecContext::EvalOptionalExprAsRectangle(MCExpression *p_expr, MCRectangle p_default, Exec_errors p_error, MCRectangle& r_value)
-=======
 bool MCExecContext::EvalOptionalExprAsRectangle(MCExpression *p_expr, MCRectangle* p_default, Exec_errors p_error, MCRectangle*& r_value)
->>>>>>> c4cb5b7a
 {
 	if (p_expr == nil)
 	{
 		r_value = p_default;
 		return true;
-<<<<<<< HEAD
-	}
-	
-	return EvalExprAsRectangle(p_expr, p_error, r_value);
-=======
     }
 
     // Makes sure the return parameter isn't a nil pointer
     MCAssert(r_value != nil);
 
     return EvalExprAsRectangle(p_expr, p_error, *r_value);
->>>>>>> c4cb5b7a
 }
 
 
