/* Copyright (C) 2003-2013 Runtime Revolution Ltd.

This file is part of LiveCode.

LiveCode is free software; you can redistribute it and/or modify it under
the terms of the GNU General Public License v3 as published by the Free
Software Foundation.

LiveCode is distributed in the hope that it will be useful, but WITHOUT ANY
WARRANTY; without even the implied warranty of MERCHANTABILITY or
FITNESS FOR A PARTICULAR PURPOSE.  See the GNU General Public License
for more details.

You should have received a copy of the GNU General Public License
along with LiveCode.  If not see <http://www.gnu.org/licenses/>.  */

#include "prefix.h"

#include "globdefs.h"
#include "filedefs.h"
#include "objdefs.h"
#include "parsedef.h"
#include "mcio.h"

#include "mcerror.h"
#include "globals.h"
#include "util.h"
#include "uidc.h"
#include "securemode.h"
#include "exec.h"
#include "field.h"
#include "variable.h"
#include "handler.h"
#include "hndlrlst.h"

#include "osspec.h"

#include "debug.h"
#include "param.h"

////////////////////////////////////////////////////////////////////////////////

bool MCExecContext::ForceToString(MCValueRef p_value, MCStringRef& r_string)
{
    return ConvertToString(p_value, r_string);
}

bool MCExecContext::ForceToBoolean(MCValueRef p_value, MCBooleanRef& r_boolean)
{
    return ConvertToBoolean(p_value, r_boolean);
}

////////////////////////////////////////////////////////////////////////////////

bool MCExecContext::ConvertToString(MCValueRef p_value, MCStringRef& r_string)
{
    switch(MCValueGetTypeCode(p_value))
    {
    case kMCValueTypeCodeNull:
    case kMCValueTypeCodeArray:
        r_string = MCValueRetain(kMCEmptyString);
        return true;
    case kMCValueTypeCodeBoolean:
        r_string = MCValueRetain(p_value == kMCTrue ? kMCTrueString : kMCFalseString);
        return true;
    case kMCValueTypeCodeName:
        r_string = MCValueRetain(MCNameGetString((MCNameRef)p_value));
        return true;
    case kMCValueTypeCodeString:
        return MCStringCopy((MCStringRef)p_value, r_string);
    case kMCValueTypeCodeData:
        return MCStringCreateWithNativeChars((const char_t *)MCDataGetBytePtr((MCDataRef)p_value), MCDataGetLength((MCDataRef)p_value), r_string);
    case kMCValueTypeCodeList:
        return MCListCopyAsString((MCListRef)p_value, r_string);
    case kMCValueTypeCodeNumber:
    {
        if (MCNumberIsInteger((MCNumberRef)p_value))
            // SN-2014-04-28 [[ StonCache ]]
            // Stores the numeric value in the string
            return MCStringFormat(r_string, "%d", MCNumberFetchAsInteger((MCNumberRef)p_value)) && MCStringSetNumericValue(r_string, MCNumberFetchAsReal((MCNumberRef)p_value));

        char *t_buffer;
        uint32_t t_buffer_size;
        t_buffer = nil;
        t_buffer_size = 0;

        uint32_t t_length;
        t_length = MCU_r8tos(t_buffer, t_buffer_size, MCNumberFetchAsReal((MCNumberRef)p_value), m_nffw, m_nftrailing, m_nfforce);

        bool t_success;
        t_success = MCStringCreateWithNativeCharsAndRelease((char_t *)t_buffer, t_length, r_string) &&
                MCStringSetNumericValue(r_string, MCNumberFetchAsReal((MCNumberRef)p_value));

        return t_success;
    }
    break;
    default:
        break;
    }
    return false;
}

bool MCExecContext::ConvertToNumber(MCValueRef p_value, MCNumberRef& r_number)
{
    switch(MCValueGetTypeCode(p_value))
    {
    case kMCValueTypeCodeNull:
        return MCNumberCreateWithInteger(0, r_number);
    case kMCValueTypeCodeBoolean:
    case kMCValueTypeCodeArray:
    case kMCValueTypeCodeList:
        break;
    case kMCValueTypeCodeNumber:
        return MCValueCopy(p_value, (MCValueRef&)r_number);
    case kMCValueTypeCodeName:
        {
            double t_number;
            t_number = 0.0;
            // SN-2014-04-28 [[ StonCache ]]
            // Fetches the numeric value in case it exists, or stores the one therefore computed otherwise
            if (MCStringGetLength(MCNameGetString((MCNameRef)p_value)) != 0 &&
                    !MCStringGetNumericValue(MCNameGetString((MCNameRef)p_value), t_number))
            {
                if (!MCU_stor8(MCNameGetString((MCNameRef)p_value), t_number, m_convertoctals))
                    break;

                // Converting to octals doesn't generate the 10-based number stored in the string
                if (!m_convertoctals)
                    MCStringSetNumericValue(MCNameGetString((MCNameRef)p_value), t_number);
            }

            return MCNumberCreateWithReal(t_number, r_number);
        }
    case kMCValueTypeCodeString:
        {
            double t_number;
            t_number = 0.0;
            // SN-2014-04-28 [[ StonCache ]]
            // Fetches the numeric value in case it exists, or stores the one therefore computed otherwise
            if (MCStringGetLength((MCStringRef)p_value) != 0 && !MCStringGetNumericValue((MCStringRef)p_value, t_number))
            {
                if (!MCU_stor8((MCStringRef)p_value, t_number, m_convertoctals))
                    break;

                // Converting to octals doesn't generate the 10-based number stored in the string
                if (!m_convertoctals)
                    MCStringSetNumericValue((MCStringRef)p_value, t_number);
            }

            return MCNumberCreateWithReal(t_number, r_number);
        }
    case kMCValueTypeCodeData:
        {
            MCAutoStringRef t_string;
            if (MCStringDecode((MCDataRef)p_value, kMCStringEncodingNative, false, &t_string))
                return ConvertToNumber((MCValueRef)*t_string, r_number);
            else
                break;
        }
    default:
        break;
    }

    return false;
}

bool MCExecContext::ConvertToReal(MCValueRef p_value, real64_t& r_double)
{
	MCAutoNumberRef t_number;
    if (!ConvertToNumber(p_value, &t_number))
		return false;
	r_double = MCNumberFetchAsReal(*t_number);
	return true;
}

bool MCExecContext::ConvertToArray(MCValueRef p_value, MCArrayRef &r_array)
{
    if (MCValueIsEmpty(p_value))
    {
        r_array = MCValueRetain(kMCEmptyArray);
        return true;
    }
    
	if (MCValueGetTypeCode(p_value) != kMCValueTypeCodeArray)
        return false;
    
    r_array = MCValueRetain((MCArrayRef)p_value);
	return true;
}

bool MCExecContext::ConvertToInteger(MCValueRef p_value, integer_t& r_integer)
{
	MCAutoNumberRef t_number;
    if (!ConvertToNumber(p_value, &t_number))
		return false;
	r_integer = MCNumberFetchAsInteger(*t_number);
	return true;
}

bool MCExecContext::ConvertToUnsignedInteger(MCValueRef p_value, uinteger_t& r_integer)
{
	MCAutoNumberRef t_number;
    if (!ConvertToNumber(p_value, &t_number))
		return false;
	r_integer = MCNumberFetchAsUnsignedInteger(*t_number);
	return true;
}

bool MCExecContext::ConvertToBoolean(MCValueRef p_value, MCBooleanRef &r_boolean)
{
    switch(MCValueGetTypeCode(p_value))
    {
    case kMCValueTypeCodeBoolean:
        r_boolean = MCValueRetain((MCBooleanRef)p_value);
        return true;
    case kMCValueTypeCodeNull:
    case kMCValueTypeCodeArray:
    case kMCValueTypeCodeNumber:
    case kMCValueTypeCodeList:
        break;
    case kMCValueTypeCodeName:
        if (MCStringIsEqualTo(MCNameGetString((MCNameRef)p_value), kMCTrueString, kMCStringOptionCompareCaseless))
        {
            r_boolean = MCValueRetain(kMCTrue);
            return true;
        }

        if (MCStringIsEqualTo(MCNameGetString((MCNameRef)p_value), kMCFalseString, kMCStringOptionCompareCaseless))
        {
            r_boolean = MCValueRetain(kMCFalse);
            return true;
        }
        break;
    case kMCValueTypeCodeString:
        if (MCStringIsEqualTo((MCStringRef)p_value, kMCTrueString, kMCStringOptionCompareCaseless))
        {
            r_boolean = MCValueRetain(kMCTrue);
            return true;
        }

        if (MCStringIsEqualTo((MCStringRef)p_value, kMCFalseString, kMCStringOptionCompareCaseless))
        {
            r_boolean = MCValueRetain(kMCFalse);
            return true;
        }
        break;
    case kMCValueTypeCodeData:
        {
            MCAutoStringRef t_string;
            if (MCStringDecode((MCDataRef)p_value, kMCStringEncodingNative, false, &t_string))
                return ConvertToBoolean(*t_string, r_boolean);
            else
                break;
        }
    }

    return false;
}

bool MCExecContext::ConvertToMutableString(MCValueRef p_value, MCStringRef& r_string)
{
    MCAutoStringRef t_string;
    if (!ConvertToString(p_value, &t_string))
        return false;
    
    return MCStringMutableCopy(*t_string, r_string);
}

bool MCExecContext::ConvertToNumberOrArray(MCExecValue& x_value)
{
    switch(x_value . type)
    {
    case kMCExecValueTypeNone:
        // Returns 0 - since we are trying to get a number from something non-assigned
        MCExecTypeRelease(x_value);
        x_value . double_value = 0.0;
        x_value . type = kMCExecValueTypeDouble;
        return true;

    case kMCExecValueTypeValueRef:
    case kMCExecValueTypeBooleanRef:
    case kMCExecValueTypeStringRef:
    case kMCExecValueTypeNameRef:
    case kMCExecValueTypeDataRef:
    case kMCExecValueTypeNumberRef:
    {
        double t_real;
        if (!ConvertToReal(x_value . valueref_value, t_real))
        {
            MCArrayRef t_array;
            if (!ConvertToArray(x_value . valueref_value, t_array))
                return false;
            
            MCValueRelease(x_value . valueref_value);
            MCExecValueTraits<MCArrayRef>::set(x_value, t_array);
            return true;
        }

        MCValueRelease(x_value . valueref_value);
        MCExecValueTraits<double>::set(x_value, t_real);
        return true;
    }

    case kMCExecValueTypeUInt:
        MCExecValueTraits<double>::set(x_value, (double)x_value . uint_value);
        return true;

    case kMCExecValueTypeInt:
        MCExecValueTraits<double>::set(x_value, (double)x_value . int_value);
        return true;

    case kMCExecValueTypeFloat:
        MCExecValueTraits<double>::set(x_value, (double)x_value . float_value);
        return true;

    case kMCExecValueTypeArrayRef:
    case kMCExecValueTypeDouble:
        return true;

    case kMCExecValueTypeBool:
    case kMCExecValueTypeChar:
    case kMCExecValueTypePoint:
    case kMCExecValueTypeColor:
    case kMCExecValueTypeRectangle:
	default:
        return false;
    }
}

bool MCExecContext::ConvertToData(MCValueRef p_value, MCDataRef& r_data)
{
    if (MCValueGetTypeCode(p_value) == kMCValueTypeCodeData)
    {
        r_data = MCValueRetain((MCDataRef)p_value);
        return true;
    }
    
    MCAutoStringRef t_string;
    if (!ConvertToString(p_value, &t_string))
        return false;
    
    // Strings always convert to data as native characters
    uindex_t t_native_length;
    if (MCStringIsNative(*t_string))
    {
        const byte_t *t_data = (const byte_t *)MCStringGetNativeCharPtrAndLength(*t_string, t_native_length);
        return MCDataCreateWithBytes(t_data, t_native_length, r_data);
    }
    
    char_t *t_native_chars;
    MCMemoryNewArray(MCStringGetLength(*t_string), t_native_chars);
    t_native_length = MCStringGetNativeChars(*t_string, MCRangeMake(0, UINDEX_MAX), t_native_chars);
    return MCDataCreateWithBytesAndRelease((byte_t *)t_native_chars, t_native_length, r_data);
}

bool MCExecContext::ConvertToName(MCValueRef p_value, MCNameRef& r_name)
{
    if (MCValueGetTypeCode(p_value) == kMCValueTypeCodeName)
    {
        r_name = MCValueRetain((MCNameRef)p_value);
        return true;
    }
    
    MCAutoStringRef t_string;
    if (!ConvertToString(p_value, &t_string))
        return false;
    
    return MCNameCreate(*t_string, r_name);
}

bool MCExecContext::ConvertToChar(MCValueRef p_value, char_t& r_char)
{
    MCAutoStringRef t_string;
    if (!ConvertToString(p_value, &t_string) || MCStringGetLength(*t_string) > 1)
        return false;
    
    r_char = MCStringGetNativeCharAtIndex(*t_string, 0);
    return true;
}

bool MCExecContext::ConvertToLegacyColor(MCValueRef p_value, MCColor& r_color)
{
    MCAutoStringRef t_string;
	return ConvertToString(p_value, &t_string) && MCscreen -> parsecolor(*t_string, r_color);
}

bool MCExecContext::ConvertToBool(MCValueRef p_value, bool& r_bool)
{
    if ((MCBooleanRef)p_value == kMCTrue)
    {
        r_bool = true;
        return true;
    }

    MCAutoBooleanRef t_boolean;
    if (ConvertToBoolean(p_value, &t_boolean))
    {
        r_bool = *t_boolean == kMCTrue;
        return true;
    }

    return false;
}

bool MCExecContext::ConvertToLegacyPoint(MCValueRef p_value, MCPoint& r_point)
{
    MCAutoStringRef t_string;
	return ConvertToString(p_value, &t_string) && MCU_stoi2x2(*t_string, r_point . x, r_point . y);
}

bool MCExecContext::ConvertToLegacyRectangle(MCValueRef p_value, MCRectangle& r_rect)
{
    MCAutoStringRef t_string;
	int16_t t_left, t_top, t_right, t_bottom;
	if (ConvertToString(p_value, &t_string) &&
		MCU_stoi2x4(*t_string, t_left, t_top, t_right, t_bottom))
	{
		r_rect . x = t_left;
		r_rect . y = t_top;
        // AL-2014-05-13: [[ Bug 12288 ]] Ensure width and height don't underflow.
		r_rect . width = MCU_max(1, t_right - t_left);
		r_rect . height = MCU_max(1, t_bottom - t_top);
    
		return true;
	}
    
	return false;
}

////////////////////////////////////////////////////////////////////////////////

bool MCExecContext::FormatReal(real64_t p_real, MCStringRef& r_value)
{
	return MCU_r8tos(p_real, GetNumberFormatWidth(), GetNumberFormatTrailing(), GetNumberFormatForce(), r_value);
}

bool MCExecContext::FormatUnsignedInteger(uinteger_t p_integer, MCStringRef& r_value)
{
	return MCStringFormat(r_value, "%u", p_integer);
}

bool MCExecContext::FormatLegacyColor(MCColor p_color, MCStringRef& r_value)
{
	return MCStringFormat(r_value, "%d,%d,%d", p_color . red >> 8, p_color . green >> 8, p_color . blue >> 8);
}

////////////////////////////////////////////////////////////////////////////////

bool MCExecContext::TryToConvertToUnsignedInteger(MCValueRef p_value, bool& r_converted, uinteger_t &r_integer)
{
    r_converted = ConvertToUnsignedInteger(p_value, r_integer);
	return true;
}

bool MCExecContext::TryToConvertToReal(MCValueRef p_value, bool& r_converted, real64_t& r_real)
{
    r_converted = ConvertToReal(p_value, r_real);
	return true;
}

bool MCExecContext::TryToConvertToLegacyColor(MCValueRef p_value, bool& r_converted, MCColor& r_color)
{
	MCAutoStringRef t_string;
    if (ConvertToString(p_value, &t_string) &&
		MCscreen -> parsecolor(*t_string, r_color))
	{
		r_converted = true;
		return true;
	}
	else
		r_converted = false;
		
	return true;
}

bool MCExecContext::TryToConvertToLegacyPoint(MCValueRef p_value, bool& r_converted, MCPoint& r_point)
{
	MCAutoStringRef t_string;
    if (ConvertToString(p_value, &t_string) &&
		MCU_stoi2x2(*t_string, r_point . x, r_point . y))
	{
		r_converted = true;
		return true;
	}
	else
		r_converted = false;
		
	return true;
}

bool MCExecContext::TryToConvertToLegacyRectangle(MCValueRef p_value, bool& r_converted, MCRectangle& r_rect)
{
	MCAutoStringRef t_string;
	int16_t t_left, t_top, t_right, t_bottom;
    if (ConvertToString(p_value, &t_string) &&
		MCU_stoi2x4(*t_string, t_left, t_top, t_right, t_bottom))
	{
		r_rect . x = t_left;
		r_rect . y = t_top;
		r_rect . width = t_right - t_left;
		r_rect . height = t_bottom - t_top;
		
		r_converted = true;
		
		return true;
	}
	else
		r_converted = false;
		
	return true;
}

///////////////////////////////////////////////////////////////////////////////

bool MCExecContext::CopyElementAsBoolean(MCArrayRef p_array, MCNameRef p_key, bool p_case_sensitive, MCBooleanRef &r_boolean)
{
	MCValueRef t_val = nil;
	if (!MCArrayFetchValue(p_array, p_case_sensitive, p_key, t_val))
		return false;
	return (ConvertToBoolean(t_val, r_boolean));
}

bool MCExecContext::CopyElementAsString(MCArrayRef p_array, MCNameRef p_key, bool p_case_sensitive, MCStringRef &r_string)
{
	MCValueRef t_val = nil;
	if (!MCArrayFetchValue(p_array, p_case_sensitive, p_key, t_val))
		return false;
	return (ConvertToString(t_val, r_string));
}

bool MCExecContext::CopyElementAsNumber(MCArrayRef p_array, MCNameRef p_key, bool p_case_sensitive, MCNumberRef &r_number)
{
	MCValueRef t_val = nil;
	if (!MCArrayFetchValue(p_array, p_case_sensitive, p_key, t_val))
		return false;
	return (ConvertToNumber(t_val, r_number));
}

bool MCExecContext::CopyElementAsInteger(MCArrayRef p_array, MCNameRef p_key, bool p_case_sensitive, integer_t &r_integer)
{
	MCValueRef t_val = nil;
	if (!MCArrayFetchValue(p_array, p_case_sensitive, p_key, t_val))
		return false;
	return (ConvertToInteger(t_val, r_integer));
}

bool MCExecContext::CopyElementAsUnsignedInteger(MCArrayRef p_array, MCNameRef p_key, bool p_case_sensitive, uinteger_t &r_integer)
{
	MCValueRef t_val = nil;
	if (!MCArrayFetchValue(p_array, p_case_sensitive, p_key, t_val))
		return false;
	return (ConvertToUnsignedInteger(t_val, r_integer));
}

bool MCExecContext::CopyElementAsReal(MCArrayRef p_array, MCNameRef p_key, bool p_case_sensitive, real64_t &r_real)
{
	MCValueRef t_val = nil;
	if (!MCArrayFetchValue(p_array, p_case_sensitive, p_key, t_val))
		return false;
	return (ConvertToReal(t_val, r_real));
}

bool MCExecContext::CopyElementAsArray(MCArrayRef p_array, MCNameRef p_key, bool p_case_sensitive, MCArrayRef &r_array)
{
	MCValueRef t_val = nil;
	if (!MCArrayFetchValue(p_array, p_case_sensitive, p_key, t_val))
		return false;
	return (ConvertToArray(t_val, r_array));
}

bool MCExecContext::CopyElementAsStringArray(MCArrayRef p_array, MCNameRef p_key, bool p_case_sensitive, MCArrayRef &r_string_array)
{
	MCAutoStringRef t_string;
	if (!CopyElementAsString(p_array, p_key, p_case_sensitive, &t_string))
		return false;
	
	MCAutoArrayRef t_string_array;
	if (!MCStringSplit(*t_string, MCSTR("\n"), nil, kMCStringOptionCompareExact, &t_string_array))
		return false;
		
	r_string_array = MCValueRetain(*t_string_array);
	return true;
}

bool MCExecContext::CopyElementAsFilepath(MCArrayRef p_array, MCNameRef p_key, bool p_case_sensitive, MCStringRef &r_path)
{
	MCAutoStringRef t_string, t_path;
	if (!CopyElementAsString(p_array, p_key, p_case_sensitive, &t_string))
		return false;
	
	if (!MCS_resolvepath(*t_string, &t_path))
		return false;
	
	r_path = MCValueRetain(*t_path);
	return true;
}

bool MCExecContext::CopyElementAsFilepathArray(MCArrayRef p_array, MCNameRef p_key, bool p_case_sensitive, MCArrayRef &r_path_array)
{
	MCAutoArrayRef t_array;
	if (!CopyElementAsStringArray(p_array, p_key, p_case_sensitive, &t_array))
		return false;
	
	MCAutoArrayRef t_path_array;
	if (!MCArrayCreateMutable(&t_path_array))
		return false;
	
	for (uindex_t i = 0; i < MCArrayGetCount(*t_array); i++)
	{
		MCValueRef t_val;
        if (!MCArrayFetchValueAtIndex(*t_array, i + 1, t_val))
			return false;
		
		MCAutoStringRef t_path;
		if (!MCS_resolvepath((MCStringRef)t_val, &t_path))
			return false;
		
        if (!MCArrayStoreValueAtIndex(*t_path_array, i + 1, *t_path))
			return false;
	}
	
	r_path_array = MCValueRetain(*t_path_array);
	return true;
}

////////////////////////////////////////////////////////////////////////////////

bool MCExecContext::CopyOptElementAsBoolean(MCArrayRef p_array, MCNameRef p_name, bool p_case_sensitive, MCBooleanRef &r_boolean)
{
	MCValueRef t_val;
	if (!MCArrayFetchValue(p_array, p_case_sensitive, p_name, t_val))
	{
		r_boolean = MCValueRetain(kMCFalse);
		return true;
	}
	
	return CopyElementAsBoolean(p_array, p_name, p_case_sensitive, r_boolean);
}

bool MCExecContext::CopyOptElementAsString(MCArrayRef p_array, MCNameRef p_name, bool p_case_sensitive, MCStringRef &r_string)
{
	MCValueRef t_val;
	if (!MCArrayFetchValue(p_array, p_case_sensitive, p_name, t_val))
	{
		r_string = MCValueRetain(kMCEmptyString);
		return true;
	}
	
	return CopyElementAsString(p_array, p_name, p_case_sensitive, r_string);
}

bool MCExecContext::CopyOptElementAsStringArray(MCArrayRef p_array, MCNameRef p_name, bool p_case_sensitive, MCArrayRef &r_string_array)
{
	MCValueRef t_val;
	if (!MCArrayFetchValue(p_array, p_case_sensitive, p_name, t_val))
	{
		r_string_array = MCValueRetain(kMCEmptyArray);
		return true;
	}
	
	return CopyElementAsStringArray(p_array, p_name, p_case_sensitive, r_string_array);
}

bool MCExecContext::CopyOptElementAsFilepath(MCArrayRef p_array, MCNameRef p_name, bool p_case_sensitive, MCStringRef &r_path)
{
	MCValueRef t_val;
	if (!MCArrayFetchValue(p_array, p_case_sensitive, p_name, t_val))
	{
		r_path = MCValueRetain(kMCEmptyString);
		return true;
	}
	
	return CopyElementAsFilepath(p_array, p_name, p_case_sensitive, r_path);
}

bool MCExecContext::CopyOptElementAsFilepathArray(MCArrayRef p_array, MCNameRef p_name, bool p_case_sensitive, MCArrayRef &r_path_array)
{
	MCValueRef t_val;
	if (!MCArrayFetchValue(p_array, p_case_sensitive, p_name, t_val))
	{
		r_path_array = MCValueRetain(kMCEmptyArray);
		return true;
	}
	
	return CopyElementAsFilepathArray(p_array, p_name, p_case_sensitive, r_path_array); 
}

bool MCExecContext::CopyOptElementAsArray(MCArrayRef p_array, MCNameRef p_key, bool p_case_sensitive, MCArrayRef &r_array)
{
	MCValueRef t_val = nil;
	if (!MCArrayFetchValue(p_array, p_case_sensitive, p_key, t_val))
    {
        r_array = MCValueRetain(kMCEmptyArray);
        return true;
    }
	return (ConvertToArray(t_val, r_array));
}

////////////////////////////////////////////////////////////////////////////////

bool FormatUnsignedInteger(uinteger_t p_integer, MCStringRef& r_output)
{
	return MCStringFormat(r_output, "%d", p_integer);
}


////////////////////////////////////////////////////////////////////////////////
bool MCExecContext::EvaluateExpression(MCExpression *p_expr, Exec_errors p_error, MCExecValue& r_result)
{
	MCAssert(p_expr != nil);
	
	p_expr -> eval_ctxt(*this, r_result);
	
	if (!HasError())
		return true;
	
	LegacyThrow(p_error);
	
	return false;
}

#ifdef LEGACY_EXEC
bool MCExecContext::EvaluateExpression(MCExpression *p_expr, MCValueRef& r_result)
{
	if (p_expr -> eval(m_ep) != ES_NORMAL)
	{
		LegacyThrow(EE_EXPR_EVALERROR);
		return false;
	}

	if (!m_ep . copyasvalueref(r_result))
	{
		Throw();
		return false;
	}

	return true;
}
#endif

bool MCExecContext::TryToEvaluateExpression(MCExpression *p_expr, uint2 line, uint2 pos, Exec_errors p_error, MCValueRef& r_result)
{
    MCAssert(p_expr != nil);
	
    bool t_success, t_can_debug;
    t_success = false;
    
    do
    {
        p_expr -> eval(*this, r_result);
        if (!HasError())
            t_success = true;
        else
            t_can_debug = MCB_error(*this, line, pos, p_error);
        IgnoreLastError();
    }
	while (!t_success && t_can_debug && (MCtrace || MCnbreakpoints) && !MCtrylock && !MClockerrors);
    
	if (t_success)
		return true;
	
	LegacyThrow(p_error);
	return false;
}

bool MCExecContext::TryToEvaluateExpressionAsDouble(MCExpression *p_expr, uint2 line, uint2 pos, Exec_errors p_error, double& r_result)
{
    MCAssert(p_expr != nil);
	
    bool t_success, t_can_debug;
    t_success = false;
    
    // SN-2014-04-08 [[ NumberExpectation ]] Ensure we get a number when it's possible instead of a ValueRef
    Boolean t_old_expectation = m_numberexpected;
    m_numberexpected = True;
    do
    {
        MCExecValue t_value;        
        p_expr -> eval_ctxt(*this, t_value);
        
        if (!MCExecTypeIsNumber(t_value . type))
            MCExecTypeConvertAndReleaseAlways(*this, t_value . type, &t_value, kMCExecValueTypeDouble, &r_result);
        else if (t_value . type == kMCExecValueTypeInt)
            r_result = t_value . int_value;
        else if (t_value . type == kMCExecValueTypeUInt)
            r_result = t_value . uint_value;
        else if (t_value . type == kMCExecValueTypeFloat)
            r_result = t_value . float_value;
        else
            r_result = t_value . double_value;
        
        if (!HasError())
            t_success = true;
        else
            t_can_debug = MCB_error(*this, line, pos, p_error);
        IgnoreLastError();
    }
	while (!t_success && t_can_debug && (MCtrace || MCnbreakpoints) && !MCtrylock && !MClockerrors);
    
    m_numberexpected = t_old_expectation;
	if (t_success)
		return true;
	
	LegacyThrow(p_error);
	return false;
}

bool MCExecContext::TryToEvaluateParameter(MCParameter *p_param, uint2 line, uint2 pos, Exec_errors p_error, MCExecValue& r_result)
{
    MCAssert(p_param != nil);
	
    bool t_success, t_can_debug;
    t_success = false;
    
    do
    {
        if (p_param -> eval_ctxt(*this, r_result))
            t_success = true;
        else
            t_can_debug = MCB_error(*this, line, pos, p_error);
        IgnoreLastError();
    }
	while (!t_success && t_can_debug && (MCtrace || MCnbreakpoints) && !MCtrylock && !MClockerrors);
    
	if (t_success)
		return true;
	
	LegacyThrow(p_error);
	return false;
}

bool MCExecContext::TryToEvaluateExpressionAsNonStrictBool(MCExpression * p_expr, uint2 line, uint2 pos, Exec_errors p_error, bool& r_value)
{
    MCAssert(p_expr != nil);
    MCExecValue t_value;
    
    bool t_success, t_can_debug;
    t_success = false;
    t_can_debug = true;
    
    t_success = EvalExprAsNonStrictBool(p_expr, p_error, r_value);
    while (!t_success && t_can_debug && (MCtrace || MCnbreakpoints) && !MCtrylock && !MClockerrors)
    {
        t_can_debug = MCB_error(*this, line, pos, p_error);
        IgnoreLastError();
    }
    
    if (t_success)
		return true;
	
	LegacyThrow(p_error);
	return false;
}

bool MCExecContext::TryToSetVariable(MCVarref *p_var, uint2 line, uint2 pos, Exec_errors p_error, MCExecValue p_value)
{
    bool t_success, t_can_debug;
    t_success = false;
    
    do
    {
        p_var -> give_value(*this, p_value);
        if (!HasError())
            t_success = true;
        else
            t_can_debug = MCB_error(*this, line, pos, p_error);
        IgnoreLastError();
    }
	while (!t_success && t_can_debug && (MCtrace || MCnbreakpoints) && !MCtrylock && !MClockerrors);
    
	if (t_success)
		return true;
	
	LegacyThrow(p_error);
	return false;
}
//////////

template <typename T>
static bool EvalExprAs(MCExecContext* self, MCExpression *p_expr, Exec_errors p_error, T& r_value)
{
	MCAssert(p_expr != nil);
	
	p_expr -> eval(*self, r_value);
	
	if (!self->HasError())
		return true;
	
	self->LegacyThrow(p_error);
	
	return false;
}

bool MCExecContext::EvalExprAsValueRef(MCExpression *p_expr, Exec_errors p_error, MCValueRef& r_value)     { return EvalExprAs(this, p_expr, p_error, r_value); }
bool MCExecContext::EvalExprAsBooleanRef(MCExpression *p_expr, Exec_errors p_error, MCBooleanRef& r_value) { return EvalExprAs(this, p_expr, p_error, r_value); }
bool MCExecContext::EvalExprAsStringRef(MCExpression *p_expr, Exec_errors p_error, MCStringRef& r_value)   { return EvalExprAs(this, p_expr, p_error, r_value); }
bool MCExecContext::EvalExprAsNameRef(MCExpression *p_expr, Exec_errors p_error, MCNameRef& r_value)       { return EvalExprAs(this, p_expr, p_error, r_value); }
bool MCExecContext::EvalExprAsDataRef(MCExpression *p_expr, Exec_errors p_error, MCDataRef& r_value)       { return EvalExprAs(this, p_expr, p_error, r_value); }
bool MCExecContext::EvalExprAsArrayRef(MCExpression *p_expr, Exec_errors p_error, MCArrayRef& r_value)     { return EvalExprAs(this, p_expr, p_error, r_value); }
bool MCExecContext::EvalExprAsNumberRef(MCExpression *p_expr, Exec_errors p_error, MCNumberRef& r_value)   { return EvalExprAs(this, p_expr, p_error, r_value); }
bool MCExecContext::EvalExprAsUInt(MCExpression *p_expr, Exec_errors p_error, uinteger_t& r_value)         { return EvalExprAs(this, p_expr, p_error, r_value); }
bool MCExecContext::EvalExprAsInt(MCExpression *p_expr, Exec_errors p_error, integer_t& r_value)           { return EvalExprAs(this, p_expr, p_error, r_value); }
bool MCExecContext::EvalExprAsBool(MCExpression *p_expr, Exec_errors p_error, bool& r_value)               { return EvalExprAs(this, p_expr, p_error, r_value); }
bool MCExecContext::EvalExprAsDouble(MCExpression *p_expr, Exec_errors p_error, double& r_value)           { return EvalExprAs(this, p_expr, p_error, r_value); }
bool MCExecContext::EvalExprAsChar(MCExpression *p_expr, Exec_errors p_error, char_t& r_value)             { return EvalExprAs(this, p_expr, p_error, r_value); }
bool MCExecContext::EvalExprAsPoint(MCExpression *p_expr, Exec_errors p_error, MCPoint& r_value)           { return EvalExprAs(this, p_expr, p_error, r_value); }
bool MCExecContext::EvalExprAsColor(MCExpression *p_expr, Exec_errors p_error, MCColor& r_value)           { return EvalExprAs(this, p_expr, p_error, r_value); }
bool MCExecContext::EvalExprAsRectangle(MCExpression *p_expr, Exec_errors p_error, MCRectangle& r_value)   { return EvalExprAs(this, p_expr, p_error, r_value); }


template <typename T>
static bool EvalOptionalExprAs(MCExecContext* self, MCExpression *p_expr, T p_default, Exec_errors p_error, T& r_value)
{
	if (p_expr == nil)
	{
		r_value = MCExecValueTraits<T>::retain(p_default);
		return true;
	}

    return EvalExprAs(self, p_expr, p_error, r_value);
}

bool MCExecContext::EvalOptionalExprAsValueRef(MCExpression *p_expr, MCValueRef p_default, Exec_errors p_error, MCValueRef& r_value)       { return EvalOptionalExprAs(this, p_expr, p_default, p_error, r_value); }
bool MCExecContext::EvalOptionalExprAsBooleanRef(MCExpression *p_expr, MCBooleanRef p_default, Exec_errors p_error, MCBooleanRef& r_value) { return EvalOptionalExprAs(this, p_expr, p_default, p_error, r_value); }
bool MCExecContext::EvalOptionalExprAsStringRef(MCExpression *p_expr, MCStringRef p_default, Exec_errors p_error, MCStringRef& r_value)    { return EvalOptionalExprAs(this, p_expr, p_default, p_error, r_value); }
bool MCExecContext::EvalOptionalExprAsNameRef(MCExpression *p_expr, MCNameRef p_default, Exec_errors p_error, MCNameRef& r_value)          { return EvalOptionalExprAs(this, p_expr, p_default, p_error, r_value); }
bool MCExecContext::EvalOptionalExprAsDataRef(MCExpression *p_expr, MCDataRef p_default, Exec_errors p_error, MCDataRef& r_value)          { return EvalOptionalExprAs(this, p_expr, p_default, p_error, r_value); }
bool MCExecContext::EvalOptionalExprAsArrayRef(MCExpression *p_expr, MCArrayRef p_default, Exec_errors p_error, MCArrayRef& r_value)       { return EvalOptionalExprAs(this, p_expr, p_default, p_error, r_value); }
bool MCExecContext::EvalOptionalExprAsNumberRef(MCExpression *p_expr, MCNumberRef p_default, Exec_errors p_error, MCNumberRef& r_value)    { return EvalOptionalExprAs(this, p_expr, p_default, p_error, r_value); }
bool MCExecContext::EvalOptionalExprAsUInt(MCExpression *p_expr, uinteger_t p_default, Exec_errors p_error, uinteger_t& r_value)           { return EvalOptionalExprAs(this, p_expr, p_default, p_error, r_value); }
bool MCExecContext::EvalOptionalExprAsInt(MCExpression *p_expr, integer_t p_default, Exec_errors p_error, integer_t& r_value)              { return EvalOptionalExprAs(this, p_expr, p_default, p_error, r_value); }
bool MCExecContext::EvalOptionalExprAsBool(MCExpression *p_expr, bool p_default, Exec_errors p_error, bool& r_value)                       { return EvalOptionalExprAs(this, p_expr, p_default, p_error, r_value); }
bool MCExecContext::EvalOptionalExprAsDouble(MCExpression *p_expr, double p_default, Exec_errors p_error, double& r_value)                 { return EvalOptionalExprAs(this, p_expr, p_default, p_error, r_value); }
bool MCExecContext::EvalOptionalExprAsChar(MCExpression *p_expr, char_t p_default, Exec_errors p_error, char_t& r_value)                   { return EvalOptionalExprAs(this, p_expr, p_default, p_error, r_value); }

template <typename T>
static bool EvalOptionalExprAsPtr(MCExecContext* self, MCExpression *p_expr, T* p_default, Exec_errors p_error, T*& r_value)
{
	if (p_expr == nil)
	{
		r_value = p_default;
		return true;
	}

	// Makes sure the return parameter isn't a nil pointer
    MCAssert(r_value != nil);

    return EvalExprAs(self, p_expr, p_error, *r_value);
}

bool MCExecContext::EvalOptionalExprAsPoint(MCExpression *p_expr, MCPoint *p_default, Exec_errors p_error, MCPoint*& r_value)              { return EvalOptionalExprAsPtr(this, p_expr, p_default, p_error, r_value); }
bool MCExecContext::EvalOptionalExprAsColor(MCExpression *p_expr, MCColor *p_default, Exec_errors p_error, MCColor*& r_value)              { return EvalOptionalExprAsPtr(this, p_expr, p_default, p_error, r_value); }
bool MCExecContext::EvalOptionalExprAsRectangle(MCExpression *p_expr, MCRectangle* p_default, Exec_errors p_error, MCRectangle*& r_value)  { return EvalOptionalExprAsPtr(this, p_expr, p_default, p_error, r_value); }


template <typename T>
static bool EvalOptionalExprAsNullable(MCExecContext* self, MCExpression *p_expr, Exec_errors p_error, T& r_value)
{
    if (p_expr == nil)
    {
        r_value = nil;
        return true;
    }

    return EvalExprAs(self, p_expr, p_error, r_value);
}

bool MCExecContext::EvalOptionalExprAsNullableStringRef(MCExpression *p_expr, Exec_errors p_error, MCStringRef &r_value) { return EvalOptionalExprAsNullable(this, p_expr, p_error, r_value); }
bool MCExecContext::EvalOptionalExprAsNullableDataRef(MCExpression *p_expr, Exec_errors p_error, MCDataRef &r_value)     { return EvalOptionalExprAsNullable(this, p_expr, p_error, r_value); }
bool MCExecContext::EvalOptionalExprAsNullableNameRef(MCExpression *p_expr, Exec_errors p_error, MCNameRef &r_value)     { return EvalOptionalExprAsNullable(this, p_expr, p_error, r_value); }
bool MCExecContext::EvalOptionalExprAsNullableArrayRef(MCExpression *p_expr, Exec_errors p_error, MCArrayRef &r_value)   { return EvalOptionalExprAsNullable(this, p_expr, p_error, r_value); }


void MCExecContext::TryToEvalExprAsArrayRef(MCExpression *p_expr, Exec_errors p_error, MCArrayRef& r_value)
{
	MCAssert(p_expr != nil);
	
	p_expr -> eval(*this, r_value);
	
	if (!HasError())
		return;
	
	IgnoreLastError();
	r_value = MCValueRetain(kMCEmptyArray);
}

<<<<<<< HEAD
bool MCExecContext::EvalOptionalExprAsArrayRef(MCExpression *p_expr, MCArrayRef p_default, Exec_errors p_error, MCArrayRef& r_value)
{
	if (p_expr == nil)
	{
		r_value = MCValueRetain(p_default);
		return true;
	}

    return EvalExprAsArrayRef(p_expr, p_error, r_value);
}

bool MCExecContext::EvalOptionalExprAsNullableArrayRef(MCExpression *p_expr, Exec_errors p_error, MCArrayRef &r_value)
{
    if (p_expr == nil)
    {
        r_value = nil;
        return true;
    }

    return EvalExprAsArrayRef(p_expr, p_error, r_value);
}

bool MCExecContext::EvalExprAsNumberRef(MCExpression *p_expr, Exec_errors p_error, MCNumberRef& r_value)
{
	MCAssert(p_expr != nil);
	
	p_expr -> eval_numberref(*this, r_value);
	
	if (!HasError())
		return true;
	
	LegacyThrow(p_error);
	
	return false;
}

bool MCExecContext::EvalOptionalExprAsNumberRef(MCExpression *p_expr, MCNumberRef p_default, Exec_errors p_error, MCNumberRef& r_value)
{
	if (p_expr == nil)
	{
		r_value = MCValueRetain(p_default);
		return true;
	}
	
	return EvalExprAsNumberRef(p_expr, p_error, r_value);
}

bool MCExecContext::EvalExprAsValueRef(MCExpression *p_expr, Exec_errors p_error, MCValueRef& r_value)
{
	MCAssert(p_expr != nil);
	
	p_expr -> eval_valueref(*this, r_value);
	
	if (!HasError())
		return true;
	
	LegacyThrow(p_error);
	
	return false;
}

bool MCExecContext::EvalOptionalExprAsValueRef(MCExpression *p_expr, MCValueRef p_default, Exec_errors p_error, MCValueRef& r_value)
{
	if (p_expr == nil)
	{
		r_value = MCValueRetain(p_default);
		return true;
	}
	
	return EvalExprAsValueRef(p_expr, p_error, r_value);
}

bool MCExecContext::EvalExprAsUInt(MCExpression *p_expr, Exec_errors p_error, uinteger_t& r_value)
{
	MCAssert(p_expr != nil);
	
    // SN-2014-04-08 [[ NumberExpectation ]] Ensure we get a number when it's possible instead of a ValueRef
    MCExecValue t_value;
    Boolean t_number_expected = m_numberexpected;
    m_numberexpected = True;
    
	p_expr -> eval_ctxt(*this, t_value);
    
    m_numberexpected = t_number_expected;
    
    if (!HasError())
        MCExecTypeConvertAndReleaseAlways(*this, t_value . type, &t_value, kMCExecValueTypeUInt, &r_value);
	
	if (!HasError())
		return true;
	
	LegacyThrow(p_error);
	
	return false;
}

bool MCExecContext::EvalOptionalExprAsUInt(MCExpression *p_expr, uinteger_t p_default, Exec_errors p_error, uinteger_t& r_value)
{
	if (p_expr == nil)
	{
		r_value = p_default;
		return true;
	}
	
	return EvalExprAsUInt(p_expr, p_error, r_value);
}

bool MCExecContext::EvalExprAsInt(MCExpression *p_expr, Exec_errors p_error, integer_t& r_value)
{
	MCAssert(p_expr != nil);
	
    // SN-2014-04-08 [[ NumberExpectation ]] Ensure we get a number when it's possible instead of a ValueRef
    MCExecValue t_value;
    Boolean t_number_expected = m_numberexpected;
    m_numberexpected = True;
	
	p_expr -> eval_ctxt(*this, t_value);
    
    m_numberexpected = t_number_expected;
    
    if (!HasError())
        MCExecTypeConvertAndReleaseAlways(*this, t_value . type, &t_value, kMCExecValueTypeInt, &r_value);
	
	if (!HasError())
		return true;
	
	LegacyThrow(p_error);
	
	return false;
}

bool MCExecContext::EvalOptionalExprAsInt(MCExpression *p_expr, integer_t p_default, Exec_errors p_error, integer_t& r_value)
{
	if (p_expr == nil)
	{
        r_value = p_default;
		return true;
	}
	
	return EvalExprAsInt(p_expr, p_error, r_value);
}

bool MCExecContext::EvalExprAsBool(MCExpression *p_expr, Exec_errors p_error, bool& r_value)
{
	MCAssert(p_expr != nil);
	
	p_expr -> eval_bool(*this, r_value);
	
	if (!HasError())
		return true;
	
	LegacyThrow(p_error);
	
	return false;
}

=======
>>>>>>> e676a605
bool MCExecContext::EvalExprAsNonStrictBool(MCExpression *p_expr, Exec_errors p_error, bool& r_value)
{
    MCAssert(p_expr != nil);
	
	MCAutoStringRef t_value;
    p_expr -> eval(*this, &t_value);

    if (!HasError())
	{
		r_value = MCStringIsEqualTo(*t_value, kMCTrueString, kMCStringOptionCompareCaseless);
		return true;
	}
	
	LegacyThrow(p_error);

	return false;
}

<<<<<<< HEAD
bool MCExecContext::EvalOptionalExprAsBool(MCExpression *p_expr, bool p_default, Exec_errors p_error, bool& r_value)
{
	if (p_expr == nil)
	{
		r_value = p_default;
		return true;
	}
	
	return EvalExprAsBool(p_expr, p_error, r_value);
}

bool MCExecContext::EvalExprAsDouble(MCExpression *p_expr, Exec_errors p_error, double& r_value)
{
	MCAssert(p_expr != nil);
	
    // SN-2014-04-08 [[ NumberExpectation ]] Ensure we get a number when it's possible instead of a ValueRef
    Boolean t_number_expected = m_numberexpected;
    MCExecValue t_value;
    m_numberexpected = True;
	
	p_expr -> eval_ctxt(*this, t_value);
    
    m_numberexpected = t_number_expected;
    
    if (!HasError())
        MCExecTypeConvertAndReleaseAlways(*this, t_value . type, &t_value, kMCExecValueTypeDouble, &r_value);
	
	if (!HasError())
		return true;
	
	LegacyThrow(p_error);
	
	return false;
}

bool MCExecContext::EvalOptionalExprAsDouble(MCExpression *p_expr, double p_default, Exec_errors p_error, double& r_value)
{
	if (p_expr == nil)
	{
		r_value = p_default;
		return true;
	}
	
	return EvalExprAsDouble(p_expr, p_error, r_value);
}

bool MCExecContext::EvalExprAsChar(MCExpression *p_expr, Exec_errors p_error, char_t& r_value)
{
	MCAssert(p_expr != nil);
	
	p_expr -> eval_char(*this, r_value);
	
	if (!HasError())
		return true;
	
	LegacyThrow(p_error);
	
	return false;
}

bool MCExecContext::EvalOptionalExprAsChar(MCExpression *p_expr, char_t p_default, Exec_errors p_error, char_t& r_value)
{
	if (p_expr == nil)
	{
		r_value = p_default;
		return true;
	}
	
	return EvalExprAsChar(p_expr, p_error, r_value);
}

bool MCExecContext::EvalExprAsPoint(MCExpression *p_expr, Exec_errors p_error, MCPoint& r_value)
{
	MCAssert(p_expr != nil);
	
	p_expr -> eval_point(*this, r_value);
	
	if (!HasError())
		return true;
	
	LegacyThrow(p_error);
	
	return false;
}

bool MCExecContext::EvalOptionalExprAsPoint(MCExpression *p_expr, MCPoint* p_default, Exec_errors p_error, MCPoint*& r_value)
{
	if (p_expr == nil)
	{
        r_value = p_default;
		return true;
	}

    // Makes sure the return parameter isn't a nil pointer
    MCAssert(r_value != nil);

    return EvalExprAsPoint(p_expr, p_error, *r_value);
}

bool MCExecContext::EvalExprAsColor(MCExpression *p_expr, Exec_errors p_error, MCColor& r_value)
{
	MCAssert(p_expr != nil);
	
	p_expr -> eval_color(*this, r_value);
	
	if (!HasError())
		return true;
	
	LegacyThrow(p_error);
	
	return false;
}


bool MCExecContext::EvalOptionalExprAsColor(MCExpression *p_expr, MCColor *p_default, Exec_errors p_error, MCColor *&r_value)
{
	if (p_expr == nil)
	{
		r_value = p_default;
		return true;
    }

    // Makes sure the return parameter isn't a nil pointer
    MCAssert(r_value != nil);

    return EvalExprAsColor(p_expr, p_error, *r_value);
}

=======
>>>>>>> e676a605
// AL-2014-04-01: [[ Bug 12071 ]] Need to be able to fail to eval color without throwing an error.
void MCExecContext::TryToEvalOptionalExprAsColor(MCExpression *p_expr, MCColor *p_default, Exec_errors p_error, MCColor *&r_value)
{
	if (p_expr == nil)
	{
		r_value = p_default;
		return;
    }
    
    // Makes sure the return parameter isn't a nil pointer
    MCAssert(r_value != nil);
    
    if (EvalExprAs(this, p_expr, p_error, *r_value))
        return;
    
    IgnoreLastError();
    r_value = nil;
}


bool MCExecContext::EvalExprAsMutableStringRef(MCExpression *p_expr, Exec_errors p_error, MCStringRef& r_mutable_string)
{
    MCAutoStringRef t_string;
    if (!EvalExprAs(this, p_expr, p_error, &t_string))
        return false;
    
    return MCStringMutableCopy(*t_string, r_mutable_string);
}

////////////////////////////////////////////////////////////////////////////////

template<bool (&check)(uint2, uint2)>
static bool EnsureIsAllowed(MCExecContext* self)
{
	if (check(0, 0))
		return true;
		
	self -> Throw();
	
	return false;
}

bool MCExecContext::EnsurePrintingIsAllowed(void)      { EnsureIsAllowed<MCSecureModeCheckPrinter>(this); }
bool MCExecContext::EnsureDiskAccessIsAllowed(void)    { EnsureIsAllowed<MCSecureModeCheckDisk>(this); }
bool MCExecContext::EnsureProcessIsAllowed(void)       { EnsureIsAllowed<MCSecureModeCheckProcess>(this); }
bool MCExecContext::EnsureNetworkAccessIsAllowed(void) { EnsureIsAllowed<MCSecureModeCheckNetwork>(this); }
bool MCExecContext::EnsurePrivacyIsAllowed(void)       { EnsureIsAllowed<MCSecureModeCheckPrivacy>(this); }

////////////////////////////////////////////////////////////////////////////////

// MW-2013-11-08: [[ RefactorIt ]] Returns the it var for the current context.
MCVarref* MCExecContext::GetIt() const
{
    // If we have a handler, then get it from there.
    if (m_curhandler != nil)
        return m_curhandler -> getit();

#ifdef MODE_SERVER
    // If we are here it means we must be in global scope, executing in a
    // MCServerScript object.
    return static_cast<MCServerScript *>(m_curobj) -> getit();
#else
    // We should never get here as execution only occurs within handlers unless
    // in server mode.
    assert(false);
    return nil;
#endif
}

void MCExecContext::SetItToValue(MCValueRef p_value)
{
    MCVariable *t_var;
    t_var = GetIt() -> evalvar(*this);
	t_var -> setvalueref(p_value);
}

void MCExecContext::SetItToEmpty(void)
{
	SetItToValue(kMCEmptyString);
}

////////////////////////////////////////////////////////////////////////////////

// MW-2011-06-22: [[ SERVER ]] Provides augmented functionality for finding
//   variables if there is no handler (i.e. global server scope).
Parse_stat MCExecContext::FindVar(MCNameRef p_name, MCVarref **r_var)
{
    Parse_stat t_stat;
    t_stat = PS_ERROR;

    if (m_curhandler != NULL)
        t_stat = m_curhandler -> findvar(p_name, r_var);
    else if (m_hlist != NULL)
    {
        // MW-2011-08-23: [[ UQL ]] We are searching in global context, so do include UQLs.
        t_stat = m_hlist -> findvar(p_name, false, r_var);
    }

    return t_stat;
}

////////////////////////////////////////////////////////////////////////////////

void MCExecContext::LegacyThrow(Exec_errors p_error, MCValueRef p_hint)
{
	MCeerror -> add(p_error, m_line, m_pos, p_hint);
	m_stat = ES_ERROR;
}

void MCExecContext::LegacyThrow(Exec_errors p_error, uint32_t p_hint)
{
	MCeerror -> add(p_error, m_line, m_pos, p_hint);
	m_stat = ES_ERROR;
}

void MCExecContext::UserThrow(MCStringRef p_error)
{
	MCeerror -> copystringref(p_error, True);
	m_stat = ES_ERROR;
}

MCObjectHandle *MCExecContext::GetObjectHandle(void) const
{
    extern MCExecContext *MCECptr;
	return MCECptr->GetObject()->gethandle();
}

Exec_stat MCExecContext::Catch(uint2 p_line, uint2 p_pos)
{
	return ES_ERROR;
}

void MCExecContext::SetTheResultToEmpty(void)
{
	MCresult -> clear();
}

void MCExecContext::SetTheResultToValue(MCValueRef p_value)
{
	MCresult -> setvalueref(p_value);
}

void MCExecContext::SetTheResultToStaticCString(const char *p_cstring)
{
	MCresult -> sets(p_cstring);
}

void MCExecContext::SetTheResultToNumber(real64_t p_value)
{
    MCresult -> setnvalue(p_value);
}

void MCExecContext::GiveCStringToResult(char *p_cstring)
{
    MCresult -> grab(p_cstring, MCCStringLength(p_cstring));
}

void MCExecContext::SetTheResultToCString(const char *p_string)
{
    MCresult -> copysvalue(p_string);
}

void MCExecContext::SetTheResultToBool(bool p_bool)
{
    MCresult -> sets(MCU_btos(p_bool));
}

////////////////////////////////////////////////////////////////////////////////

static bool MCPropertyFormatUIntList(uinteger_t *p_list, uindex_t p_count, char_t p_delimiter, MCStringRef& r_string)
{
    if (p_count == 0)
    {
        r_string = MCValueRetain(kMCEmptyString);
        return true;
    }
    
	MCAutoStringRef t_list;
	bool t_success;
	t_success = MCStringCreateMutable(0, &t_list);
	
	for (uindex_t i = 0; i < p_count && t_success; i++)
	{
		if (t_success && i != 0)
			t_success = MCStringAppendNativeChar(*t_list, p_delimiter);
        
		t_success = MCStringAppendFormat(*t_list, "%d", p_list[i]);
	}
	
	if (t_success)
		return MCStringCopy(*t_list, r_string);
	
	return false;
}

static bool MCPropertyFormatDoubleList(double *p_list, uindex_t p_count, char_t p_delimiter, MCStringRef& r_string)
{
    if (p_count == 0)
    {
        r_string = MCValueRetain(kMCEmptyString);
        return true;
    }
    
	MCAutoStringRef t_list;
	bool t_success;
	t_success = MCStringCreateMutable(0, &t_list);
	
	for (uindex_t i = 0; i < p_count && t_success; i++)
	{
		if (t_success && i != 0)
			t_success = MCStringAppendNativeChar(*t_list, p_delimiter);
        
		t_success = MCStringAppendFormat(*t_list, "%f", p_list[i]);
	}
	
	if (t_success)
		return MCStringCopy(*t_list, r_string);
	
	return false;
}

static bool MCPropertyFormatStringList(MCStringRef *p_list, uindex_t p_count, char_t p_delimiter, MCStringRef& r_string)
{
    if (p_count == 0)
    {
        r_string = MCValueRetain(kMCEmptyString);
        return true;
    }
    
	MCAutoStringRef t_list;
	bool t_success;
	t_success = MCStringCreateMutable(0, &t_list);
	
	for (uindex_t i = 0; i < p_count && t_success; i++)
	{
        if (t_success && i != 0)
			t_success = MCStringAppendNativeChar(*t_list, p_delimiter);
        
		t_success = MCStringAppend(*t_list, p_list[i]);
	}
	
	if (t_success)
		return MCStringCopy(*t_list, r_string);
	
	return false;
}

static bool MCPropertyFormatPointList(MCPoint *p_list, uindex_t p_count, char_t p_delimiter, MCStringRef& r_string)
{
    if (p_count == 0)
    {
        r_string = MCValueRetain(kMCEmptyString);
        return true;
    }
    
	MCAutoStringRef t_list;
	bool t_success;
	t_success = MCStringCreateMutable(0, &t_list);
	
	for (uindex_t i = 0; i < p_count && t_success; i++)
	{
        if (t_success && i != 0)
			t_success = MCStringAppendNativeChar(*t_list, p_delimiter);
        
        // Special case when two points in the vertex aren't linked
        if (p_list[i].x == MININT2 && p_list[i].y == MININT2)
            t_success = MCStringAppendNativeChar(*t_list, p_delimiter);
        else
            t_success = MCStringAppendFormat(*t_list, "%d,%d", p_list[i].x, p_list[i].y);
	}
	
	if (t_success)
		return MCStringCopy(*t_list, r_string);
	
	return false;
}

static bool MCPropertyParseUIntList(MCStringRef p_input, char_t p_delimiter, uindex_t& r_count, uinteger_t*& r_list)
{
    uindex_t t_length;
	t_length = MCStringGetLength(p_input);
    
    if (t_length == 0)
    {
        r_count = 0;
        r_list = nil;
        return true;
    }
    
	MCAutoArray<uinteger_t> t_list;
	
    bool t_success;
    t_success = true;
    
	uindex_t t_old_offset;
	t_old_offset = 0;
	uindex_t t_new_offset;
	t_new_offset = 0;
	
	while (t_success && t_old_offset <= t_length)
	{
		MCAutoStringRef t_uint_string;
		uinteger_t t_d;
		
		if (!MCStringFirstIndexOfChar(p_input, p_delimiter, t_old_offset, kMCCompareExact, t_new_offset))
			t_new_offset = t_length;
		
        if (t_new_offset <= t_old_offset)
            break;
        
		if (t_success)
            t_success = MCStringCopySubstring(p_input, MCRangeMake(t_old_offset, t_new_offset - t_old_offset), &t_uint_string);
		
		if (t_success)
			t_success = MCU_stoui4(*t_uint_string, t_d);
		
		if (t_success)
			t_success = t_list . Push(t_d);
		
		t_old_offset = t_new_offset + 1;
	}
	
	if (t_success)
		t_list . Take(r_list, r_count);
	
	return t_success;
}

static bool MCPropertyParseDoubleList(MCStringRef p_input, char_t p_delimiter, uindex_t& r_count, double*& r_list)
{
    uindex_t t_length;
	t_length = MCStringGetLength(p_input);
    
    if (t_length == 0)
    {
        r_count = 0;
        r_list = nil;
        return true;
    }
    
	MCAutoArray<double> t_list;
	
    bool t_success;
    t_success = true;
    
	uindex_t t_old_offset;
	t_old_offset = 0;
	uindex_t t_new_offset;
	t_new_offset = 0;
	
	while (t_success && t_old_offset <= t_length)
	{
		MCAutoStringRef t_double_string;
		double t_d;
		
		if (!MCStringFirstIndexOfChar(p_input, p_delimiter, t_old_offset, kMCCompareExact, t_new_offset))
			t_new_offset = t_length;
		
        if (t_new_offset <= t_old_offset)
            break;
        
		if (t_success)
            t_success = MCStringCopySubstring(p_input, MCRangeMake(t_old_offset, t_new_offset - t_old_offset), &t_double_string);
		
		if (t_success)
			t_success = MCU_stor8(*t_double_string, t_d);
		
		if (t_success)
			t_success = t_list . Push(t_d);
		
		t_old_offset = t_new_offset + 1;
	}
	
	if (t_success)
		t_list . Take(r_list, r_count);
	
	return t_success;
}

static bool MCPropertyParseStringList(MCStringRef p_input, char_t p_delimiter, uindex_t& r_count, MCStringRef*& r_list)
{
    uindex_t t_length;
	t_length = MCStringGetLength(p_input);
    
    if (t_length == 0)
    {
        r_count = 0;
        r_list = nil;
        return true;
    }
    
	MCAutoArray<MCStringRef> t_list;
    
    bool t_success;
    t_success = true;
    
	uindex_t t_old_offset;
	t_old_offset = 0;
	uindex_t t_new_offset;
	t_new_offset = 0;
	
	while (t_success && t_old_offset <= t_length)
	{
		MCStringRef t_string;
		
		if (!MCStringFirstIndexOfChar(p_input, p_delimiter, t_old_offset, kMCCompareExact, t_new_offset))
			t_new_offset = t_length;
		
        if (t_new_offset <= t_old_offset)
            break;
        
		if (t_success)
            t_success = MCStringCopySubstring(p_input, MCRangeMake(t_old_offset, t_new_offset - t_old_offset), t_string);
		
		if (t_success)
			t_success = t_list . Push(t_string);
		
		t_old_offset = t_new_offset + 1;
	}
	
	if (t_success)
		t_list . Take(r_list, r_count);
	
	return t_success;
}

static bool MCPropertyParsePointList(MCStringRef p_input, char_t p_delimiter, uindex_t& r_count, MCPoint*& r_list)
{
    uindex_t t_length;
	t_length = MCStringGetLength(p_input);
    
    if (t_length == 0)
    {
        r_count = 0;
        r_list = nil;
        return true;
    }
    
	MCAutoArray<MCPoint> t_list;
    
    bool t_success;
    t_success = true;
    
	uindex_t t_old_offset;
	t_old_offset = 0;
	uindex_t t_new_offset;
	t_new_offset = 0;
	
	while (t_success && t_old_offset <= t_length)
	{
		MCAutoStringRef t_point_string;
        MCPoint t_point;
		
		if (!MCStringFirstIndexOfChar(p_input, p_delimiter, t_old_offset, kMCCompareExact, t_new_offset))
			t_new_offset = t_length;
		
        if (t_new_offset < t_old_offset)
            break;
        
        if (t_new_offset == t_old_offset)
        {
            // Special case: we have 2 times in a row the delimiter,
            // the next point is not link to the previous one - we add a
            // {MIN,MIN} point to ensure this information is passed to the property setter
            t_point.x = MININT2;
            t_point.y = MININT2;
        }
        else
        {
            if (t_success)
                t_success = MCStringCopySubstring(p_input, MCRangeMake(t_old_offset, t_new_offset - t_old_offset), &t_point_string);
            
            if (t_success)
                MCU_stoi2x2(*t_point_string, t_point . x, t_point . y);
        }
        
		if (t_success)
			t_success = t_list . Push(t_point);
		
		t_old_offset = t_new_offset + 1;
	}
	
	if (t_success)
		t_list . Take(r_list, r_count);
	
	return t_success;
}

void MCExecFetchProperty(MCExecContext& ctxt, const MCPropertyInfo *prop, void *mark, MCExecValue& r_value)
{
    switch(prop -> type)
    {
        case kMCPropertyTypeAny:
        {
            ((void(*)(MCExecContext&, void *, MCValueRef&))prop -> getter)(ctxt, mark, r_value . valueref_value);
            if (!ctxt . HasError())
            {
                r_value . type = kMCExecValueTypeValueRef;
            }
        }
            break;
            
        case kMCPropertyTypeBool:
        {
            ((void(*)(MCExecContext&, void *, bool&))prop -> getter)(ctxt, mark, r_value . bool_value);
            if (!ctxt . HasError())
            {
                r_value . type = kMCExecValueTypeBool;
            }
        }
            break;
            
        case kMCPropertyTypeInt16:
        case kMCPropertyTypeInt32:
        {
            integer_t t_value;
            ((void(*)(MCExecContext&, void *, integer_t&))prop -> getter)(ctxt, mark, r_value . int_value);
            if (!ctxt . HasError())
            {
                r_value . type = kMCExecValueTypeInt;
            }
        }
            break;
            
        case kMCPropertyTypeUInt8:
        case kMCPropertyTypeUInt16:
        case kMCPropertyTypeUInt32:
        {
            uinteger_t t_value;
            ((void(*)(MCExecContext&, void *, uinteger_t&))prop -> getter)(ctxt, mark, r_value . uint_value);
            if (!ctxt . HasError())
            {
                r_value . type = kMCExecValueTypeUInt;
            }
        }
            break;
            
        case kMCPropertyTypeDouble:
        {
            double t_value;
            ((void(*)(MCExecContext&, void *, double&))prop -> getter)(ctxt, mark, r_value . double_value);
            if (!ctxt . HasError())
            {
                r_value . type = kMCExecValueTypeDouble;
            }
        }
            break;
            
        case kMCPropertyTypeChar:
        {
            char_t t_value;
            ((void(*)(MCExecContext&, void *, char_t&))prop -> getter)(ctxt, mark, r_value . char_value);
            if (!ctxt . HasError())
            {
                r_value . type = kMCExecValueTypeChar;
            }
        }
            break;
            
        case kMCPropertyTypeString:
        {
            ((void(*)(MCExecContext&, void *, MCStringRef&))prop -> getter)(ctxt, mark, r_value . stringref_value);
            if (!ctxt . HasError())
            {
                r_value . type = kMCExecValueTypeStringRef;
                if (r_value . stringref_value == nil)
                    r_value . stringref_value = MCValueRetain(kMCEmptyString);
            }
        }
            break;
            
        case kMCPropertyTypeBinaryString:
        {
            ((void(*)(MCExecContext&, void *, MCDataRef&))prop -> getter)(ctxt, mark, r_value . dataref_value);
            if (!ctxt . HasError())
            {
                r_value . type = kMCExecValueTypeDataRef;
            }
        }
            break;
            
        case kMCPropertyTypeName:
        {
            MCNewAutoNameRef t_value;
            ((void(*)(MCExecContext&, void *, MCNameRef&))prop->getter)(ctxt, mark, r_value . nameref_value);
            if (!ctxt.HasError())
            {
                r_value . type = kMCExecValueTypeNameRef;
            }
        }
            break;
            
        case kMCPropertyTypeColor:
        {
            MCColor t_value;
            ((void(*)(MCExecContext&, void *, MCColor&))prop -> getter)(ctxt, mark, r_value . color_value);
            if (!ctxt . HasError())
            {
                r_value . type = kMCExecValueTypeColor;
            }
        }
            break;
            
        case kMCPropertyTypeRectangle:
        {
            MCRectangle t_value;
            ((void(*)(MCExecContext&, void *, MCRectangle&))prop -> getter)(ctxt, mark, r_value . rectangle_value);
            if (!ctxt . HasError())
            {
                r_value . type = kMCExecValueTypeRectangle;
            }
        }
            break;
            
        case kMCPropertyTypePoint:
        {
            MCPoint t_value;
            ((void(*)(MCExecContext&, void *, MCPoint&))prop -> getter)(ctxt, mark, r_value . point_value);
            if (!ctxt . HasError())
            {
                r_value . type = kMCExecValueTypePoint;
            }
        }
            break;
            
        case kMCPropertyTypeInt16X2:
        {
            integer_t t_value[2];
            ((void(*)(MCExecContext&, void *, integer_t[2]))prop -> getter)(ctxt, mark, t_value);
            
            MCAutoStringRef t_string;
            if (!ctxt . HasError())
            {
                MCStringFormat(&t_string, "%d,%d", t_value[0], t_value[1]);
                r_value . stringref_value = MCValueRetain(*t_string);
                r_value . type = kMCExecValueTypeStringRef;
            }
        }
            break;
            
        case kMCPropertyTypeInt16X4:
        case kMCPropertyTypeInt32X4:
        {
            integer_t t_value[4];
            ((void(*)(MCExecContext&, void *, integer_t[4]))prop -> getter)(ctxt, mark, t_value);
            
            MCAutoStringRef t_string;
            if (!ctxt . HasError())
            {
                MCStringFormat(&t_string, "%d,%d,%d,%d", t_value[0], t_value[1], t_value[2], t_value[3]);
                r_value . stringref_value = MCValueRetain(*t_string);
                r_value . type = kMCExecValueTypeStringRef;
            }
        }
            break;
            
        case kMCPropertyTypeArray:
        {
            MCAutoArrayRef t_value;
            ((void(*)(MCExecContext&, void *, MCArrayRef&))prop -> getter)(ctxt, mark, &t_value);
            if (!ctxt . HasError())
            {
                if (*t_value != nil)
                {
                    r_value . arrayref_value = MCValueRetain(*t_value);
                    r_value . type = kMCExecValueTypeArrayRef;
                }
                else
                {
                    r_value . stringref_value = MCValueRetain(kMCEmptyString);
                    r_value . type = kMCExecValueTypeStringRef;
                }
            }
        }
            break;
            
        case kMCPropertyTypeEnum:
        {
            int t_value;
            ((void(*)(MCExecContext&, void *, int&))prop -> getter)(ctxt, mark, t_value);
            if (!ctxt . HasError())
            {
                MCExecEnumTypeInfo *t_enum_info;
                t_enum_info = (MCExecEnumTypeInfo *)(prop -> type_info);
                MCExecFormatEnum(ctxt, t_enum_info, t_value, r_value);
            }
        }
            break;
            
        case kMCPropertyTypeOptionalEnum:
        {
            int t_value;
            int *t_value_ptr;
            t_value_ptr = &t_value;
            ((void(*)(MCExecContext&, void *, int*&))prop -> getter)(ctxt, mark, t_value_ptr);
            if (!ctxt . HasError())
            {
                if (t_value_ptr == nil)
                {
                    r_value . stringref_value = MCValueRetain(kMCEmptyString);
                    r_value . type = kMCExecValueTypeStringRef;
                }
                else
                {
                    MCExecEnumTypeInfo *t_enum_info;
                    t_enum_info = (MCExecEnumTypeInfo *)(prop -> type_info);
                    MCExecFormatEnum(ctxt, t_enum_info, t_value, r_value);
                }
            }
        }
            break;
            
        case kMCPropertyTypeSet:
        {
            unsigned int t_value;
            ((void(*)(MCExecContext&, void *, unsigned int&))prop -> getter)(ctxt, mark, t_value);
            if (!ctxt . HasError())
            {
                MCExecSetTypeInfo *t_seprop;
                t_seprop = (MCExecSetTypeInfo *)(prop -> type_info);
                MCExecFormatSet(ctxt, t_seprop, t_value, r_value);
            }
        }
            break;
            
        case kMCPropertyTypeCustom:
        {
            MCExecCustomTypeInfo *t_custom_info;
            t_custom_info = (MCExecCustomTypeInfo *)(prop -> type_info);
            
            MCAssert(t_custom_info -> size <= 64);
            
            char t_value[64];
            ((void(*)(MCExecContext&, void *, void *))prop -> getter)(ctxt, mark, t_value);
            if (!ctxt . HasError())
            {
                ((MCExecCustomTypeFormatProc)t_custom_info -> format)(ctxt, t_value, r_value . stringref_value);
                ((MCExecCustomTypeFreeProc)t_custom_info -> free)(ctxt, t_value);
                if (!ctxt . HasError())
                {
                    r_value . type = kMCExecValueTypeStringRef;
                }
            }
            
        }
            break;
            
        case kMCPropertyTypeOptionalBool:
        {
            bool t_value;
            bool *t_value_ptr;
            t_value_ptr = &t_value;
            ((void(*)(MCExecContext&, void *, bool*&))prop -> getter)(ctxt, mark, t_value_ptr);
            if (!ctxt . HasError())
            {
                if (t_value_ptr != nil)
                {
                    r_value . bool_value = t_value;
                    r_value . type = kMCExecValueTypeBool;
                }
                else
                {
                    r_value . stringref_value = MCValueRetain(kMCEmptyString);
                    r_value . type = kMCExecValueTypeStringRef;
                }
            }
        }
            break;
            
        case kMCPropertyTypeOptionalInt16:
        {
            integer_t t_value;
            integer_t *t_value_ptr;
            t_value_ptr = &t_value;
            ((void(*)(MCExecContext&, void *, integer_t*&))prop -> getter)(ctxt, mark, t_value_ptr);
            if (!ctxt . HasError())
            {
                if (t_value_ptr != nil)
                {
                    r_value . int_value = t_value;
                    r_value . type = kMCExecValueTypeInt;
                }
                else
                {
                    r_value . stringref_value = MCValueRetain(kMCEmptyString);
                    r_value . type = kMCExecValueTypeStringRef;
                }
            }
        }
            break;
            
        case kMCPropertyTypeOptionalUInt8:           
        case kMCPropertyTypeOptionalUInt16:
        case kMCPropertyTypeOptionalUInt32:
        {
            uinteger_t t_value;
            uinteger_t *t_value_ptr;
            t_value_ptr = &t_value;
            ((void(*)(MCExecContext&, void *, uinteger_t*&))prop -> getter)(ctxt, mark, t_value_ptr);
            if (!ctxt . HasError())
            {
                if (t_value_ptr != nil)
                {
                    r_value . uint_value = t_value;
                    r_value . type = kMCExecValueTypeUInt;
                }
                else
                {
                    r_value . stringref_value = MCValueRetain(kMCEmptyString);
                    r_value . type = kMCExecValueTypeStringRef;
                }
            }
        }
            break;
            
        case kMCPropertyTypeOptionalString:
        {
            MCAutoStringRef t_value;
            ((void(*)(MCExecContext&, void *, MCStringRef&))prop -> getter)(ctxt, mark, &t_value);
            if (!ctxt . HasError())
            {
                if (*t_value != nil)
                    r_value . stringref_value = MCValueRetain(*t_value);
                else
                    r_value . stringref_value = MCValueRetain(kMCEmptyString);
                
                r_value . type = kMCExecValueTypeStringRef;
            }
        }
            break;
            
        case kMCPropertyTypeOptionalPoint:
        {
            MCPoint t_value;
            MCPoint *t_value_ptr;
            t_value_ptr = &t_value;
            ((void(*)(MCExecContext&, void *, MCPoint*&))prop -> getter)(ctxt, mark, t_value_ptr);
            if (!ctxt . HasError())
            {
                if (t_value_ptr != nil)
                {
                    r_value . point_value = t_value;
                    r_value . type = kMCExecValueTypePoint;
                }
                else
                {
                    r_value . stringref_value = MCValueRetain(kMCEmptyString);
                    r_value . type = kMCExecValueTypeStringRef;
                }
            }
        }
            break;
            
        case kMCPropertyTypeOptionalRectangle:
        {
            MCRectangle t_value;
            MCRectangle *t_value_ptr;
            t_value_ptr = &t_value;
            ((void(*)(MCExecContext&, void *, MCRectangle*&))prop -> getter)(ctxt, mark, t_value_ptr);
            if (!ctxt . HasError())
            {
                if (t_value_ptr != nil)
                {
                    r_value . rectangle_value = t_value;
                    r_value . type = kMCExecValueTypeRectangle;
                }
                else
                {
                    r_value . stringref_value = MCValueRetain(kMCEmptyString);
                    r_value . type = kMCExecValueTypeStringRef;
                }
            }
        }
            break;
            
        case kMCPropertyTypeOptionalColor:
        {
            MCColor t_value;
            MCColor *t_value_ptr;
            t_value_ptr = &t_value;
            ((void(*)(MCExecContext&, void *, MCColor*&))prop -> getter)(ctxt, mark, t_value_ptr);
            if (!ctxt . HasError())
            {
                if (t_value_ptr != nil)
                {
                    r_value . color_value = t_value;
                    r_value . type = kMCExecValueTypeColor;
                }
                else
                {
                    r_value . stringref_value = MCValueRetain(kMCEmptyString);
                    r_value . type = kMCExecValueTypeStringRef;
                }
            }
        }
            break;
            
        case kMCPropertyTypeLinesOfString:
        case kMCPropertyTypeItemsOfString:
        {
            MCStringRef* t_value = nil;
            uindex_t t_count = 0;
            ((void(*)(MCExecContext&, void *, uindex_t&, MCStringRef*&))prop -> getter)(ctxt, mark, t_count, t_value);
            if (!ctxt . HasError())
            {
                char_t t_delimiter;
                t_delimiter = prop -> type == kMCPropertyTypeLinesOfString ? '\n' : ',';
                if (MCPropertyFormatStringList(t_value, t_count, '\n', r_value . stringref_value))
                {
                    r_value . type = kMCExecValueTypeStringRef;
                }
                for (int i = 0; i < t_count; ++i)
                    MCValueRelease(t_value[i]);
                if (t_count > 0)
                    MCMemoryDeleteArray(t_value);
            }
        }
            break;
            
        case kMCPropertyTypeLinesOfUInt:
        case kMCPropertyTypeItemsOfUInt:
        {
            uinteger_t* t_value;
            uindex_t t_count;
            ((void(*)(MCExecContext&, void *, uindex_t&, uinteger_t*&))prop -> getter)(ctxt, mark, t_count, t_value);
            if (!ctxt . HasError())
            {
                char_t t_delimiter;
                t_delimiter = prop -> type == kMCPropertyTypeLinesOfUInt ? '\n' : ',';
                if (MCPropertyFormatUIntList(t_value, t_count, t_delimiter, r_value . stringref_value))
                {
                    r_value . type = kMCExecValueTypeStringRef;
                }
            }
        }
            break;
            
        case kMCPropertyTypeLinesOfDouble:
        {
            double* t_value;
            uindex_t t_count;
            ((void(*)(MCExecContext&, void *, uindex_t&, double*&))prop -> getter)(ctxt, mark, t_count, t_value);
            if (!ctxt . HasError())
            {
                char_t t_delimiter;
                t_delimiter = prop -> type == kMCPropertyTypeLinesOfDouble ? '\n' : ',';
                if (MCPropertyFormatDoubleList(t_value, t_count, t_delimiter, r_value . stringref_value))
                {
                    r_value . type = kMCExecValueTypeStringRef;
                }
            }
        }
            break;
            
        case kMCPropertyTypeLinesOfPoint:
        {
            MCPoint* t_value;
            uindex_t t_count;
            ((void(*)(MCExecContext&, void *, uindex_t&, MCPoint*&))prop -> getter)(ctxt, mark, t_count, t_value);
            if (!ctxt . HasError())
            {
                if (MCPropertyFormatPointList(t_value, t_count, '\n', r_value . stringref_value))
                {
                    r_value . type = kMCExecValueTypeStringRef;
                }
            }
        }
            break;
            
        case kMCPropertyTypeMixedBool:
        {
            bool t_mixed;
            bool t_value;
            ((void(*)(MCExecContext&, void *, bool&, bool&))prop -> getter)(ctxt, mark, t_mixed, t_value);
            if (!ctxt . HasError())
            {
                if (t_mixed)
                {
                    r_value . stringref_value = MCSTR(MCmixedstring);
                    r_value . type = kMCExecValueTypeStringRef;
                }
                else
                {
                    r_value . bool_value = t_value;
                    r_value . type = kMCExecValueTypeBool;
                }
            }
        }
            break;
            
        case kMCPropertyTypeMixedUInt8:            
        case kMCPropertyTypeMixedUInt16:
        case kMCPropertyTypeMixedUInt32:
        {
            bool t_mixed;
            uinteger_t t_value;
            ((void(*)(MCExecContext&, void *, bool&, uinteger_t&))prop -> getter)(ctxt, mark, t_mixed, t_value);
            if (!ctxt . HasError())
            {
                if (t_mixed)
                {
                    r_value . stringref_value = MCSTR(MCmixedstring);
                    r_value . type = kMCExecValueTypeStringRef;
                }
                else
                {
                    r_value . uint_value = t_value;
                    r_value . type = kMCExecValueTypeUInt;
                }
            }
        }
            break;
        
        case kMCPropertyTypeMixedOptionalBool:
        {
            bool t_mixed;
            bool t_value;
            bool *t_value_ptr;
            t_value_ptr = &t_value;
            ((void(*)(MCExecContext&, void *, bool&, bool*&))prop -> getter)(ctxt, mark, t_mixed, t_value_ptr);
            if (!ctxt . HasError())
            {
                if (t_mixed)
                {
                    r_value . stringref_value = MCSTR(MCmixedstring);
                    r_value . type = kMCExecValueTypeStringRef;
                }
                else if (t_value_ptr != nil)
                {
                    r_value . bool_value = t_value;
                    r_value . type = kMCExecValueTypeBool;
                }
                else
                {
                    r_value . stringref_value = MCValueRetain(kMCEmptyString);
                    r_value . type = kMCExecValueTypeStringRef;
                }
            }
        }
            break;
            
        case kMCPropertyTypeMixedOptionalInt16:
        case kMCPropertyTypeMixedOptionalInt32:
        {
            bool t_mixed;
            integer_t t_value;
            integer_t *t_value_ptr;
            t_value_ptr = &t_value;
            ((void(*)(MCExecContext&, void *, bool&, integer_t*&))prop -> getter)(ctxt, mark, t_mixed, t_value_ptr);
            if (!ctxt . HasError())
            {
                if (t_mixed)
                {
                    r_value . stringref_value = MCSTR(MCmixedstring);
                    r_value . type = kMCExecValueTypeStringRef;
                }
                else if (t_value_ptr != nil)
                {
                    r_value . int_value = t_value;
                    r_value . type = kMCExecValueTypeInt;
                }
                else
                {
                    r_value . stringref_value = MCValueRetain(kMCEmptyString);
                    r_value . type = kMCExecValueTypeStringRef;
                }
            }
        }
            break;
            
        case kMCPropertyTypeMixedOptionalUInt8:
        case kMCPropertyTypeMixedOptionalUInt16:
        case kMCPropertyTypeMixedOptionalUInt32:
        {
            bool t_mixed;
            uinteger_t t_value;
            uinteger_t *t_value_ptr;
            t_value_ptr = &t_value;
            ((void(*)(MCExecContext&, void *, bool&, uinteger_t*&))prop -> getter)(ctxt, mark, t_mixed, t_value_ptr);
            if (!ctxt . HasError())
            {
                if (t_mixed)
                {
                    r_value . stringref_value = MCSTR(MCmixedstring);
                    r_value . type = kMCExecValueTypeStringRef;
                }
                else if (t_value_ptr != nil)
                {
                    r_value . uint_value = t_value;
                    r_value . type = kMCExecValueTypeUInt;
                }
                else
                {
                    r_value . stringref_value = MCValueRetain(kMCEmptyString);
                    r_value . type = kMCExecValueTypeStringRef;
                }
            }
        }
            break;
            
        case kMCPropertyTypeMixedOptionalString:
        {
            MCAutoStringRef t_value;
            bool t_mixed;
            ((void(*)(MCExecContext&, void *, bool&, MCStringRef&))prop -> getter)(ctxt, mark, t_mixed, &t_value);
            if (!ctxt . HasError())
            {
                r_value . type = kMCExecValueTypeStringRef;
                if (t_mixed)
                    r_value . stringref_value = MCSTR(MCmixedstring);
                else if (*t_value != nil)
                    r_value . stringref_value = MCValueRetain(*t_value);
                else
                    r_value . stringref_value = MCValueRetain(kMCEmptyString);
            }
            
        }
            break;
            
        case kMCPropertyTypeMixedCustom:
        {
            MCExecCustomTypeInfo *t_custom_info;
            t_custom_info = (MCExecCustomTypeInfo *)(prop -> type_info);
            
            MCAssert(t_custom_info -> size <= 64);
            
            char t_value[64];
            bool t_mixed;
            ((void(*)(MCExecContext&, void*, bool&, void*))prop -> getter)(ctxt, mark, t_mixed, t_value);
            
            if (!ctxt . HasError())
            {
                if (t_mixed)
                {
                    r_value . type = kMCExecValueTypeStringRef;
                    r_value . stringref_value = MCSTR(MCmixedstring);
                }
                else
                {
                    MCAutoStringRef t_value_ref;
                    ((MCExecCustomTypeFormatProc)t_custom_info -> format)(ctxt, t_value, &t_value_ref);
                    ((MCExecCustomTypeFreeProc)t_custom_info -> free)(ctxt, t_value);
                    if (!ctxt . HasError())
                    {
                        r_value . stringref_value = MCValueRetain(*t_value_ref);
                        r_value . type = kMCExecValueTypeStringRef;
                    }
                }
            }
        }
            break;
            
        case kMCPropertyTypeMixedEnum:
        {
            int t_value;
            bool t_mixed;
            ((void(*)(MCExecContext&, void *, bool&, int&))prop -> getter)(ctxt, mark, t_mixed, t_value);
            if (!ctxt . HasError())
            {
                if (t_mixed)
                {
                    r_value . type = kMCExecValueTypeStringRef;
                    r_value . stringref_value = MCSTR(MCmixedstring);
                }
                else
                {
                    MCExecEnumTypeInfo *t_enum_info;
                    t_enum_info = (MCExecEnumTypeInfo *)(prop -> type_info);
                    MCExecFormatEnum(ctxt, t_enum_info, t_value, r_value);
                }
            }
            
            break;
        }
            
        case kMCPropertyTypeMixedOptionalEnum:
        {
            int t_value;
            int *t_value_ptr;
            bool t_mixed;
            t_value_ptr = &t_value;
            ((void(*)(MCExecContext&, void *, bool&, int*&))prop -> getter)(ctxt, mark, t_mixed, t_value_ptr);
            if (!ctxt . HasError())
            {
                r_value . type = kMCExecValueTypeStringRef;
                if (t_mixed)
                    r_value . stringref_value = MCSTR(MCmixedstring);
                else if (t_value_ptr == nil)
                    r_value . stringref_value = MCValueRetain(kMCEmptyString);
                else
                {
                    MCExecEnumTypeInfo *t_enum_info;
                    t_enum_info = (MCExecEnumTypeInfo *)(prop -> type_info);
                    MCExecFormatEnum(ctxt, t_enum_info, t_value, r_value);
                }
            }
        }
            break;
           
        case kMCPropertyTypeMixedItemsOfString:
        {
            bool t_mixed;
            MCStringRef* t_value;
            uindex_t t_count;
            ((void(*)(MCExecContext&, void *, bool&, uindex_t&, MCStringRef*&))prop -> getter)(ctxt, mark, t_mixed, t_count, t_value);
            if (!ctxt . HasError())
            {
                if (t_mixed)
                {
                    r_value . type = kMCExecValueTypeStringRef;
                    r_value . stringref_value = MCSTR(MCmixedstring);
                }
                else
                {
                    char_t t_delimiter;
                    t_delimiter = prop -> type == kMCPropertyTypeLinesOfString ? '\n' : ',';
                    if (MCPropertyFormatStringList(t_value, t_count, t_delimiter, r_value . stringref_value))
                    {
                        r_value . type = kMCExecValueTypeStringRef;
                    }
                }
                MCMemoryDeleteArray(t_value);
            }
        }
            break;
            
        case kMCPropertyTypeMixedLinesOfUInt:
        case kMCPropertyTypeMixedItemsOfUInt:
        {
            bool t_mixed;
            uinteger_t* t_value;
            uindex_t t_count;
            ((void(*)(MCExecContext&, void *, bool&, uindex_t&, uinteger_t*&))prop -> getter)(ctxt, mark, t_mixed, t_count, t_value);
            if (!ctxt . HasError())
            {
                if (t_mixed)
                {
                    r_value . type = kMCExecValueTypeStringRef;
                    r_value . stringref_value = MCSTR(MCmixedstring);
                }
                else
                {
                    char_t t_delimiter;
                    t_delimiter = prop -> type == kMCPropertyTypeLinesOfUInt ? '\n' : ',';
                    if (MCPropertyFormatUIntList(t_value, t_count, t_delimiter, r_value . stringref_value))
                    {
                        r_value . type = kMCExecValueTypeStringRef;
                    }
                }
                MCMemoryDeleteArray(t_value);
            }
        }
            break;    
        
        case kMCPropertyTypeRecord:
        {
            ((void(*)(MCExecContext&, void *, MCExecValue&))prop -> getter)(ctxt, mark, r_value);
        }
            break;
            
        default:
            ctxt . Unimplemented();
            break;
    }
}

void MCExecStoreProperty(MCExecContext& ctxt, const MCPropertyInfo *prop, void *mark, MCExecValue p_value)
{
    switch(prop -> type)
    {
        case kMCPropertyTypeAny:
        {
            MCAutoValueRef t_value;
            MCExecTypeConvertAndReleaseAlways(ctxt, p_value . type, &p_value, kMCExecValueTypeValueRef, &(&t_value));
            ((void(*)(MCExecContext&, void *, MCValueRef))prop -> setter)(ctxt, mark, *t_value);
        }
            break;
            
        case kMCPropertyTypeMixedBool:
        case kMCPropertyTypeBool:
        {
            bool t_value;
            MCExecTypeConvertAndReleaseAlways(ctxt, p_value . type, &p_value, kMCExecValueTypeBool, &t_value);
            if (!ctxt . HasError())
                ((void(*)(MCExecContext&, void *, bool))prop -> setter)(ctxt, mark, t_value);
        }
            break;
            
        case kMCPropertyTypeMixedInt16:
        case kMCPropertyTypeInt16:
        {
            integer_t t_value;
            MCExecTypeConvertAndReleaseAlways(ctxt, p_value . type, &p_value, kMCExecValueTypeInt, &t_value);
            if (t_value < -32768 || t_value > 32767)
                ctxt . LegacyThrow(EE_PROPERTY_NAN);
            if (!ctxt . HasError())
                ((void(*)(MCExecContext&, void *, integer_t))prop -> setter)(ctxt, mark, t_value);
        }
            break;
            
        case kMCPropertyTypeInt32:
        {
            integer_t t_value;
            MCExecTypeConvertAndReleaseAlways(ctxt, p_value . type, &p_value, kMCExecValueTypeInt, &t_value);
            if (!ctxt . HasError())
                ((void(*)(MCExecContext&, void *, integer_t))prop -> setter)(ctxt, mark, t_value);
        }
            break;
         
        case kMCPropertyTypeMixedUInt16:
        case kMCPropertyTypeUInt16:
        {
            uinteger_t t_value;
            MCExecTypeConvertAndReleaseAlways(ctxt, p_value . type, &p_value, kMCExecValueTypeUInt, &t_value);
            if (t_value < 0 || t_value > 65535)
                ctxt . LegacyThrow(EE_PROPERTY_NAN);
            if (!ctxt . HasError())
                ((void(*)(MCExecContext&, void *, uinteger_t))prop -> setter)(ctxt, mark, t_value);
        }
            break;
            
        case kMCPropertyTypeUInt32:
        {
            uinteger_t t_value;
            MCExecTypeConvertAndReleaseAlways(ctxt, p_value . type, &p_value, kMCExecValueTypeUInt, &t_value);
            if (!ctxt . HasError())
                ((void(*)(MCExecContext&, void *, uinteger_t))prop -> setter)(ctxt, mark, t_value);
        }
            break;
            
        case kMCPropertyTypeDouble:
        {
            double t_value;
            MCExecTypeConvertAndReleaseAlways(ctxt, p_value . type, &p_value, kMCExecValueTypeDouble, &t_value);
            if (!ctxt . HasError())
                ((void(*)(MCExecContext&, void *, double))prop -> setter)(ctxt, mark, t_value);
        }
            break;
            
        case kMCPropertyTypeChar:
        {
            char_t t_value;
            MCExecTypeConvertAndReleaseAlways(ctxt, p_value . type, &p_value, kMCExecValueTypeChar, &t_value);
            if (!ctxt . HasError())
                ((void(*)(MCExecContext&, void *, char_t))prop -> setter)(ctxt, mark, t_value);
        }
            break;
            
        case kMCPropertyTypeString:
        {
            MCAutoStringRef t_value;
            MCExecTypeConvertAndReleaseAlways(ctxt, p_value . type, &p_value, kMCExecValueTypeStringRef, &(&t_value));
            if (!ctxt . HasError())
                ((void(*)(MCExecContext&, void *, MCStringRef))prop -> setter)(ctxt, mark, *t_value);
        }
            break;
            
        case kMCPropertyTypeBinaryString:
        {
            MCAutoDataRef t_value;
            MCExecTypeConvertAndReleaseAlways(ctxt, p_value . type, &p_value, kMCExecValueTypeDataRef, &(&t_value));
            if (!ctxt . HasError())
                ((void(*)(MCExecContext&, void *, MCDataRef))prop -> setter)(ctxt, mark, *t_value);
        }
            break;
            
        case kMCPropertyTypeName:
        {
            MCNewAutoNameRef t_value;
            MCExecTypeConvertAndReleaseAlways(ctxt, p_value . type, &p_value, kMCExecValueTypeNameRef, &(&t_value));
            if (!ctxt.HasError())
                ((void(*)(MCExecContext&, void *, MCNameRef))prop->setter)(ctxt, mark, *t_value);
        }
            break;
            
        case kMCPropertyTypeColor:
        {
            MCColor t_value;
            MCExecTypeConvertAndReleaseAlways(ctxt, p_value . type, &p_value, kMCExecValueTypeColor, &t_value);
            if (!ctxt . HasError())
                ((void(*)(MCExecContext&, void *, MCColor))prop -> setter)(ctxt, mark, t_value);
        }
            break;
            
        case kMCPropertyTypeRectangle:
        {
            MCRectangle t_value;
            MCExecTypeConvertAndReleaseAlways(ctxt, p_value . type, &p_value, kMCExecValueTypeRectangle, &t_value);
            if (!ctxt . HasError())
                ((void(*)(MCExecContext&, void *, MCRectangle))prop -> setter)(ctxt, mark, t_value);
        }
            break;
            
        case kMCPropertyTypePoint:
        {
            MCPoint t_value;
            MCExecTypeConvertAndReleaseAlways(ctxt, p_value . type, &p_value, kMCExecValueTypePoint, &t_value);
            if (!ctxt . HasError())
                ((void(*)(MCExecContext&, void *, MCPoint))prop -> setter)(ctxt, mark, t_value);
        }
            break;
            
        case kMCPropertyTypeInt16X2:
        {
            int2 a, b;
            MCAutoStringRef t_value;
            MCExecTypeConvertAndReleaseAlways(ctxt, p_value . type, &p_value, kMCExecValueTypeStringRef, &(&t_value));
            if (!MCU_stoi2x2(*t_value, a, b))
                ctxt . LegacyThrow(EE_PROPERTY_NOTAINTPAIR);
            if (!ctxt . HasError())
            {
                integer_t t_value[2];
                t_value[0] = a;
                t_value[1] = b;
                ((void(*)(MCExecContext&, void *, integer_t[2]))prop -> setter)(ctxt, mark, t_value);
            }
        }
            break;
            
        case kMCPropertyTypeInt16X4:
        {
            int2 a, b, c, d;
            MCAutoStringRef t_value;
            MCExecTypeConvertAndReleaseAlways(ctxt, p_value . type, &p_value, kMCExecValueTypeStringRef, &(&t_value));
            if (!MCU_stoi2x4(*t_value, a, b, c, d))
                ctxt . LegacyThrow(EE_PROPERTY_NOTAINTQUAD);
            if (!ctxt . HasError())
            {
                integer_t t_value[4];
                t_value[0] = a;
                t_value[1] = b;
                t_value[2] = c;
                t_value[3] = d;
                ((void(*)(MCExecContext&, void *, integer_t[4]))prop -> setter)(ctxt, mark, t_value);
            }
        }
            break;
            
        case kMCPropertyTypeInt32X4:
        {
            int4 a, b, c, d;
            MCAutoStringRef t_value;
            MCExecTypeConvertAndReleaseAlways(ctxt, p_value . type, &p_value, kMCExecValueTypeStringRef, &(&t_value));
            if (!MCU_stoi4x4(*t_value, a, b, c, d))
                ctxt . LegacyThrow(EE_PROPERTY_NOTAINTQUAD);
            if (!ctxt . HasError())
            {
                integer_t t_value[4];
                t_value[0] = a;
                t_value[1] = b;
                t_value[2] = c;
                t_value[3] = d;
                ((void(*)(MCExecContext&, void *, integer_t[4]))prop -> setter)(ctxt, mark, t_value);
            }
        }
            break;
            
        case kMCPropertyTypeArray:
        {
            MCAutoArrayRef t_value;
            MCExecTypeConvertAndReleaseAlways(ctxt, p_value . type, &p_value, kMCExecValueTypeArrayRef, &(&t_value));
            if (!ctxt . HasError())
                ((void(*)(MCExecContext&, void *, MCArrayRef))prop -> setter)(ctxt, mark, *t_value);
        }
            break;
            
        case kMCPropertyTypeMixedEnum:
        case kMCPropertyTypeEnum:
        {
            MCExecEnumTypeInfo *t_enum_info;
            t_enum_info = (MCExecEnumTypeInfo *)prop -> type_info;
            
            intenum_t t_value;
            MCExecParseEnum(ctxt, t_enum_info, p_value, t_value);
            
            if (!ctxt . HasError())
                ((void(*)(MCExecContext&, void *, int))prop -> setter)(ctxt, mark, t_value);
        }
            break;
            
        case kMCPropertyTypeMixedOptionalEnum:
        case kMCPropertyTypeOptionalEnum:
        {
            MCExecEnumTypeInfo *t_enum_info;
            t_enum_info = (MCExecEnumTypeInfo *)prop -> type_info;

            intenum_t t_value;
            intenum_t* t_value_ptr;
            if (p_value . type == kMCExecValueTypeValueRef && MCValueIsEmpty(p_value . valueref_value))
                t_value_ptr = nil;
            else
            {
                t_value_ptr = &t_value;
                MCExecParseEnum(ctxt, t_enum_info, p_value, t_value);
            }
            
            if (!ctxt . HasError())
                ((void(*)(MCExecContext&, void *, int*))prop -> setter)(ctxt, mark, t_value_ptr);
        }
            break;
            
        case kMCPropertyTypeSet:
        {
            MCExecSetTypeInfo *t_seprop;
            t_seprop = (MCExecSetTypeInfo *)(prop -> type_info);
            intset_t t_value;
            MCExecParseSet(ctxt, t_seprop, p_value, t_value);
            ((void(*)(MCExecContext&, void *, unsigned int))prop -> setter)(ctxt, mark, t_value);
        }
            break;
            
        case kMCPropertyTypeMixedCustom:
        case kMCPropertyTypeCustom:
        {
            MCExecCustomTypeInfo *t_custom_info;
            t_custom_info = (MCExecCustomTypeInfo *)(prop -> type_info);
            
            MCAssert(t_custom_info -> size <= 64);
            
            MCAutoStringRef t_input_value;
            MCExecTypeConvertAndReleaseAlways(ctxt, p_value . type, &p_value, kMCExecValueTypeStringRef, &(&t_input_value));
            
            char t_value[64];
            ((MCExecCustomTypeParseProc)t_custom_info -> parse)(ctxt, *t_input_value, t_value);
            if (!ctxt . HasError())
            {
                ((void(*)(MCExecContext&, void *, void *))prop -> setter)(ctxt, mark, t_value);
                ((MCExecCustomTypeFreeProc)t_custom_info -> free)(ctxt, t_value);
            }
        }
            break;
            
        case kMCPropertyTypeMixedOptionalBool:
        case kMCPropertyTypeOptionalBool:
        {
            bool t_value;
            bool *t_value_ptr;
            if (p_value . type == kMCExecValueTypeValueRef && MCValueIsEmpty(p_value . valueref_value))
                t_value_ptr = nil;
            else
            {
                t_value_ptr = &t_value;
                MCExecTypeConvertAndReleaseAlways(ctxt, p_value . type, &p_value, kMCExecValueTypeBool, &t_value);
            }
            
            if (!ctxt . HasError())
                ((void(*)(MCExecContext&, void *, bool*))prop -> setter)(ctxt, mark, t_value_ptr);
        }
            break;
            
        case kMCPropertyTypeMixedOptionalUInt8:
        case kMCPropertyTypeOptionalUInt8:
        {
            uinteger_t t_value;
            uinteger_t *t_value_ptr;
            if (p_value . type == kMCExecValueTypeValueRef && MCValueIsEmpty(p_value . valueref_value))
                t_value_ptr = nil;
            else
            {
                t_value_ptr = &t_value;
                MCExecTypeConvertAndReleaseAlways(ctxt, p_value . type, &p_value, kMCExecValueTypeUInt, &t_value);
                if (t_value < 0 || t_value > 255)
                    ctxt . LegacyThrow(EE_PROPERTY_NAN);
            }
            
            if (!ctxt . HasError())
                ((void(*)(MCExecContext&, void *, uinteger_t*))prop -> setter)(ctxt, mark, t_value_ptr);
        }
            break;
            
        case kMCPropertyTypeMixedOptionalInt16:
        case kMCPropertyTypeOptionalInt16:
        {
            integer_t t_value;
            integer_t *t_value_ptr;
            if (p_value . type == kMCExecValueTypeValueRef && MCValueIsEmpty(p_value . valueref_value))
                t_value_ptr = nil;
            else
            {
                t_value_ptr = &t_value;
                MCExecTypeConvertAndReleaseAlways(ctxt, p_value . type, &p_value, kMCExecValueTypeInt, &t_value);
                if (t_value < -32768 || t_value > 32767)
                    ctxt . LegacyThrow(EE_PROPERTY_NAN);
            }
            
            if (!ctxt . HasError())
                ((void(*)(MCExecContext&, void *, integer_t*))prop -> setter)(ctxt, mark, t_value_ptr);
        }
            break;
            
        case kMCPropertyTypeMixedOptionalUInt16:
        case kMCPropertyTypeOptionalUInt16:
        {
            uinteger_t t_value;
            uinteger_t *t_value_ptr;
            if (p_value . type == kMCExecValueTypeValueRef && MCValueIsEmpty(p_value . valueref_value))
                t_value_ptr = nil;
            else
            {
                t_value_ptr = &t_value;
                MCExecTypeConvertAndReleaseAlways(ctxt, p_value . type, &p_value, kMCExecValueTypeUInt, &t_value);
                if (t_value < 0 || t_value > 65535)
                    ctxt . LegacyThrow(EE_PROPERTY_NAN);
            }
            
            if (!ctxt . HasError())
                ((void(*)(MCExecContext&, void *, uinteger_t*))prop -> setter)(ctxt, mark, t_value_ptr);
        }
            break;
            
        case kMCPropertyTypeMixedOptionalUInt32:
        case kMCPropertyTypeOptionalUInt32:
        {
            uinteger_t t_value;
            uinteger_t *t_value_ptr;
            if (p_value . type == kMCExecValueTypeValueRef && MCValueIsEmpty(p_value . valueref_value))
                t_value_ptr = nil;
            else
            {
                t_value_ptr = &t_value;
                MCExecTypeConvertAndReleaseAlways(ctxt, p_value . type, &p_value, kMCExecValueTypeUInt, &t_value);
            }
            
            if (!ctxt . HasError())
                ((void(*)(MCExecContext&, void *, uinteger_t*))prop -> setter)(ctxt, mark, t_value_ptr);
        }
            break;
            
        case kMCPropertyTypeMixedOptionalString:
        case kMCPropertyTypeOptionalString:
        {
            MCAutoStringRef t_value;
            MCExecTypeConvertAndReleaseAlways(ctxt, p_value . type, &p_value, kMCExecValueTypeStringRef, &(&t_value));
            
            if (!ctxt . HasError())
                ((void(*)(MCExecContext&, void *, MCStringRef))prop -> setter)(ctxt, mark, *t_value);
        }
            break;
            
        case kMCPropertyTypeOptionalPoint:
        {
            MCPoint t_value;
            MCPoint *t_value_ptr;
            if (p_value . type == kMCExecValueTypeValueRef && MCValueIsEmpty(p_value . valueref_value))
                t_value_ptr = nil;
            else
            {
                t_value_ptr = &t_value;
                MCExecTypeConvertAndReleaseAlways(ctxt, p_value . type, &p_value, kMCExecValueTypePoint, &t_value);
            }
            if (!ctxt . HasError())
                ((void(*)(MCExecContext&, void *, MCPoint*))prop -> setter)(ctxt, mark, t_value_ptr);
        }
            break;
            
        case kMCPropertyTypeOptionalRectangle:
        {
            MCRectangle t_value;
            MCRectangle *t_value_ptr;
            if (p_value . type == kMCExecValueTypeValueRef && MCValueIsEmpty(p_value . valueref_value))
                t_value_ptr = nil;
            else
            {
                t_value_ptr = &t_value;
                MCExecTypeConvertAndReleaseAlways(ctxt, p_value . type, &p_value, kMCExecValueTypeRectangle, &t_value);
            }
            if (!ctxt . HasError())
                ((void(*)(MCExecContext&, void *, MCRectangle*))prop -> setter)(ctxt, mark, t_value_ptr);
        }
            break;
            
        case kMCPropertyTypeOptionalColor:
        {
            MCColor t_value;
            MCColor *t_value_ptr;
            if (p_value . type == kMCExecValueTypeValueRef && MCValueIsEmpty(p_value . valueref_value))
                t_value_ptr = nil;
            else
            {
                t_value_ptr = &t_value;
                MCExecTypeConvertAndReleaseAlways(ctxt, p_value . type, &p_value, kMCExecValueTypeColor, &t_value);
            }
            if (!ctxt . HasError())
                ((void(*)(MCExecContext&, void *, MCColor*))prop -> setter)(ctxt, mark, t_value_ptr);
        }
            break;
            
        case kMCPropertyTypeMixedItemsOfString:
        case kMCPropertyTypeLinesOfString:
        case kMCPropertyTypeItemsOfString:
        {
            MCAutoStringRef t_input;
            MCStringRef *t_value;
            uindex_t t_count;
            
            char_t t_delimiter;
            t_delimiter = prop -> type == kMCPropertyTypeLinesOfString ? '\n' : ',';
            
            MCExecTypeConvertAndReleaseAlways(ctxt, p_value . type, &p_value, kMCExecValueTypeStringRef, &(&t_input));
            
            if (!MCPropertyParseStringList(*t_input, t_delimiter, t_count, t_value))
                ctxt . LegacyThrow(EE_PROPERTY_NAS);
            
            if (!ctxt . HasError())
                ((void(*)(MCExecContext&, void *, uindex_t, MCStringRef*))prop -> setter)(ctxt, mark, t_count, t_value);
            
            for(uindex_t i = 0; i < t_count; i++)
                MCValueRelease(t_value[i]);
            MCMemoryDeleteArray(t_value);
        }
            break;
            
        case kMCPropertyTypeMixedItemsOfUInt:            
        case kMCPropertyTypeLinesOfUInt:
        case kMCPropertyTypeItemsOfUInt:
        {
            MCAutoStringRef t_input;
            uinteger_t* t_value;
            uindex_t t_count;
            
            char_t t_delimiter;
            t_delimiter = prop -> type == kMCPropertyTypeLinesOfUInt ? '\n' : ',';
            
            MCExecTypeConvertAndReleaseAlways(ctxt, p_value . type, &p_value, kMCExecValueTypeStringRef, &(&t_input));
            if (!MCPropertyParseUIntList(*t_input, t_delimiter, t_count, t_value))
                ctxt . LegacyThrow(EE_PROPERTY_NAN);
            
            if (!ctxt . HasError())
                ((void(*)(MCExecContext&, void *, uindex_t, uinteger_t*))prop -> setter)(ctxt, mark, t_count, t_value);
            
            MCMemoryDeleteArray(t_value);
        }
            break;
            
        case kMCPropertyTypeLinesOfDouble:
        {
            MCAutoStringRef t_input;
            double* t_value;
            uindex_t t_count;
            
            char_t t_delimiter;
            t_delimiter = prop -> type == kMCPropertyTypeLinesOfDouble ? '\n' : ',';
            
            MCExecTypeConvertAndReleaseAlways(ctxt, p_value . type, &p_value, kMCExecValueTypeStringRef, &(&t_input));
            if (!MCPropertyParseDoubleList(*t_input, t_delimiter, t_count, t_value))
                ctxt . LegacyThrow(EE_PROPERTY_NAN);
            
            if (!ctxt . HasError())
                ((void(*)(MCExecContext&, void *, uindex_t, double*))prop -> setter)(ctxt, mark, t_count, t_value);
            
            MCMemoryDeleteArray(t_value);
        }
            break;
            
        case kMCPropertyTypeLinesOfPoint:
        {
            MCAutoStringRef t_input;
            MCPoint *t_value;
            uindex_t t_count;
        
            MCExecTypeConvertAndReleaseAlways(ctxt, p_value . type, &p_value, kMCExecValueTypeStringRef, &(&t_input));
            
            if (!MCPropertyParsePointList(*t_input, '\n', t_count, t_value))
                ctxt . LegacyThrow(EE_PROPERTY_NAS);
            
            if (!ctxt . HasError())
                ((void(*)(MCExecContext&, void *, uindex_t, MCPoint*))prop -> setter)(ctxt, mark, t_count, t_value);
            
            MCMemoryDeleteArray(t_value);
        }
            break;
            
        case kMCPropertyTypeRecord:
        {
            ((void(*)(MCExecContext&, void *, MCExecValue))prop -> setter)(ctxt, mark, p_value);
        }
            break;
            
        default:
            ctxt . Unimplemented();
            break;
    }
}

////////////////////////////////////////////////////////////////////////////////

void MCExecTypeConvertToValueRefAndReleaseAlways(MCExecContext& ctxt, MCExecValueType p_from_type, void *p_from_value, MCValueRef& r_value)
{
	switch(p_from_type)
	{
		case kMCExecValueTypeValueRef:
        case kMCExecValueTypeArrayRef:
        case kMCExecValueTypeDataRef:
        case kMCExecValueTypeStringRef:
        case kMCExecValueTypeNameRef:
        case kMCExecValueTypeBooleanRef:
        case kMCExecValueTypeNumberRef:
			r_value = *(MCValueRef *)p_from_value;
			break;
			
        case kMCExecValueTypeUInt:
			if (!MCNumberCreateWithUnsignedInteger(*(uinteger_t *)p_from_value, (MCNumberRef&)r_value))
				ctxt . Throw();
			break;
			
		case kMCExecValueTypeInt:
			if (!MCNumberCreateWithInteger(*(integer_t *)p_from_value, (MCNumberRef&)r_value))
					ctxt . Throw();
			break;
            
        case kMCExecValueTypeDouble:
			if (!MCNumberCreateWithReal(*(double *)p_from_value, (MCNumberRef&)r_value))
				ctxt . Throw();
			break;
            
        case kMCExecValueTypeColor:
            if(!MCStringFormat((MCStringRef&)r_value, "%u,%u,%u", (((MCColor *)p_from_value) -> red >> 8) & 0xff, (((MCColor *)p_from_value) -> green >> 8) & 0xff, (((MCColor *)p_from_value) -> blue >> 8) & 0xff))
                ctxt . Throw();
			break;
			
        case kMCExecValueTypePoint:
            if(!MCStringFormat((MCStringRef&)r_value, "%d,%d", ((MCPoint *)p_from_value) -> x, ((MCPoint *)p_from_value) -> y))
                ctxt . Throw();
            break;
            
        case kMCExecValueTypeRectangle:
            if(!MCStringFormat((MCStringRef&)r_value, "%d,%d,%d,%d", ((MCRectangle*)p_from_value) -> x, ((MCRectangle *)p_from_value) -> y, ((MCRectangle*)p_from_value) -> x + ((MCRectangle*)p_from_value) -> width, ((MCRectangle *)p_from_value) -> y + ((MCRectangle *)p_from_value) -> height))
                ctxt . Throw();
            break;
        
        case kMCExecValueTypeBool:
            r_value = MCValueRetain(*(bool *)p_from_value ? kMCTrue : kMCFalse);
            break;
            
        case kMCExecValueTypeChar:
            if (!MCStringCreateWithNativeChars((const char_t *)p_from_value, 1, (MCStringRef&)r_value))
                ctxt . Throw();
            break;
        case kMCExecValueTypeNone:
            r_value = MCValueRetain(kMCNull);
            break;
		default:
			ctxt . Unimplemented();
			break;
	}
}

void MCExecTypeConvertFromValueRefAndReleaseAlways(MCExecContext& ctxt, MCValueRef p_from_value, MCExecValueType p_to_type, void *p_to_value)
{
    bool t_success = true;

	switch(p_to_type)
	{
		case kMCExecValueTypeValueRef:
			*(MCValueRef *)p_to_value = p_from_value;
			return;
		case kMCExecValueTypeArrayRef:
            t_success = ctxt . ConvertToArray(p_from_value, *(MCArrayRef *)p_to_value);
			break;
		case kMCExecValueTypeDataRef:
            t_success = ctxt . ConvertToData(p_from_value, *(MCDataRef *)p_to_value);
			break;
		case kMCExecValueTypeStringRef:
            t_success = ctxt . ConvertToString(p_from_value, *(MCStringRef *)p_to_value);
			break;
		case kMCExecValueTypeNameRef:
            t_success = ctxt . ConvertToName(p_from_value, *(MCNameRef *)p_to_value);
			break;
		case kMCExecValueTypeNumberRef:
            t_success = ctxt . ConvertToNumber(p_from_value, *(MCNumberRef *)p_to_value);
			break;
		case kMCExecValueTypeBooleanRef:
            t_success = ctxt . ConvertToBoolean(p_from_value, *(MCBooleanRef *)p_to_value);
			break;
		case kMCExecValueTypeUInt:
            t_success = ctxt . ConvertToUnsignedInteger(p_from_value, *(uinteger_t *)p_to_value);
			break;
		case kMCExecValueTypeInt:
            t_success = ctxt . ConvertToInteger(p_from_value, *(integer_t *)p_to_value);
			break;
		case kMCExecValueTypeBool:
            t_success = ctxt . ConvertToBool(p_from_value, *(bool *)p_to_value);
			break;
		case kMCExecValueTypeDouble:
            t_success = ctxt . ConvertToReal(p_from_value, *(double *)p_to_value);
			break;
		case kMCExecValueTypePoint:
            t_success = ctxt . ConvertToLegacyPoint(p_from_value, *(MCPoint *)p_to_value);
			break;
		case kMCExecValueTypeRectangle:
            t_success = ctxt . ConvertToLegacyRectangle(p_from_value, *(MCRectangle *)p_to_value);
			break;
		case kMCExecValueTypeChar:
            t_success = ctxt . ConvertToChar(p_from_value, *(char_t *)p_to_value);
			break;
        case kMCExecValueTypeColor:
            t_success = ctxt . ConvertToLegacyColor(p_from_value, *(MCColor *)p_to_value);
			break;
		default:
			ctxt . Unimplemented();
			break;
	}
	
	MCValueRelease(p_from_value);
    if (!t_success)
        ctxt . Throw();
}

static void MCExecTypeAssign(MCExecContext& ctxt, MCExecValueType p_from_type, void *p_from_value, void *p_to_value)
{
    switch (p_from_type)
    {
        case kMCExecValueTypeNone:
            *(MCNullRef *)p_to_value = kMCNull;
            break;
        case kMCExecValueTypeValueRef:
            *(MCValueRef *)p_to_value = *(MCValueRef *)p_from_value;
            break;
        case kMCExecValueTypeBooleanRef:
            *(MCBooleanRef *)p_to_value = *(MCBooleanRef *)p_from_value;
            break;
        case kMCExecValueTypeStringRef:
            *(MCStringRef *)p_to_value = *(MCStringRef *)p_from_value;
            break;
        case kMCExecValueTypeNameRef:
            *(MCNameRef *)p_to_value = *(MCNameRef *)p_from_value;
            break;
        case kMCExecValueTypeDataRef:
            *(MCDataRef *)p_to_value = *(MCDataRef *)p_from_value;
            break;
        case kMCExecValueTypeArrayRef:
            *(MCArrayRef *)p_to_value = *(MCArrayRef *)p_from_value;
            break;
        case kMCExecValueTypeNumberRef:
            *(MCNumberRef *)p_to_value = *(MCNumberRef *)p_from_value;
            break;
        case kMCExecValueTypeUInt:
            *(uinteger_t *)p_to_value =  *(uinteger_t *)p_from_value;
            break;
        case kMCExecValueTypeInt:
            *(integer_t *)p_to_value =  *(integer_t *)p_from_value;
            break;
        case kMCExecValueTypeBool:
            *(bool *)p_to_value =  *(bool *)p_from_value;
            break;
        case kMCExecValueTypeDouble:
            *(double *)p_to_value =  *(double *)p_from_value;
            break;
        case kMCExecValueTypeFloat:
            *(float *)p_to_value =  *(float *)p_from_value;
            break;
        case kMCExecValueTypeChar:
            *(char *)p_to_value =  *(char *)p_from_value;
            break;
        case kMCExecValueTypePoint:
            *(MCPoint *)p_to_value =  *(MCPoint *)p_from_value;
            break;
        case kMCExecValueTypeColor:
            *(MCColor *)p_to_value =  *(MCColor *)p_from_value;
            break;
        case kMCExecValueTypeRectangle:
            *(MCRectangle *)p_to_value =  *(MCRectangle *)p_from_value;
            break;
    }
}

void MCExecTypeConvertNumbers(MCExecContext& ctxt, MCExecValueType p_from_type, void *p_from_value, MCExecValueType p_to_type, void *p_to_value)
{
    if (p_from_type == kMCExecValueTypeDouble)
    {
        double t_from = *(double*)p_from_value;
        
        if (p_to_type == kMCExecValueTypeInt)
            *(integer_t*)p_to_value = (integer_t)t_from;
        else if (p_to_type == kMCExecValueTypeUInt)
            *(uinteger_t*)p_to_value = (uinteger_t)t_from;
        else if (p_to_type == kMCExecValueTypeFloat)
            *(float*)p_to_value = (float)t_from;
        else
            ctxt . Throw();
    }
    else if (p_from_type == kMCExecValueTypeUInt)
    {
        uinteger_t t_from = *(uinteger_t*)p_from_value;
        
        if (p_to_type == kMCExecValueTypeDouble)
            *(double*)p_to_value = (double)t_from;
        else if (p_to_type == kMCExecValueTypeInt)
            *(integer_t*)p_to_value = (integer_t)t_from;
        else if (p_to_type == kMCExecValueTypeFloat)
            *(float*)p_to_value = (float)t_from;
        else
            ctxt . Throw();
    }
    else if (p_from_type == kMCExecValueTypeInt)
    {
        integer_t t_from = *(integer_t*)p_from_value;
        
        if (p_to_type == kMCExecValueTypeDouble)
            *(double*)p_to_value = (double)t_from;
        else if (p_to_type == kMCExecValueTypeUInt)
            *(uinteger_t*)p_to_value = (uinteger_t)t_from;
        else if (p_to_type == kMCExecValueTypeFloat)
            *(float*)p_to_value = (float)t_from;
        else
            ctxt . Throw();
    }
    else if (p_from_type == kMCExecValueTypeFloat)
    {
        integer_t t_from = *(integer_t*)p_from_value;
        
        if (p_to_type == kMCExecValueTypeDouble)
            *(double*)p_to_value = (double)t_from;
        else if (p_to_type == kMCExecValueTypeInt)
            *(integer_t*)p_to_value = (integer_t)t_from;
        else if (p_to_type == kMCExecValueTypeUInt)
            *(uinteger_t*)p_to_value = (uinteger_t)t_from;
        else
            ctxt . Throw();
    }
    else
        ctxt . Throw();
}

void MCExecTypeConvertStringToNumber(MCExecContext &ctxt, MCStringRef p_from, MCExecValueType p_to_type, void* r_to_value)
{
    bool t_success;
    double t_real_value;
    if (MCStringGetNumericValue(p_from, t_real_value))
    {
        t_success = true;
        switch (p_to_type)
        {
        case kMCExecValueTypeDouble:
            *(double*) r_to_value = t_real_value;
            break;
        case kMCExecValueTypeInt:
            *(integer_t*) r_to_value = (integer_t)t_real_value;
            break;
        case kMCExecValueTypeUInt:
            *(uinteger_t*) r_to_value = (uinteger_t)t_real_value;
            break;
        case kMCExecValueTypeFloat:
            *(float*) r_to_value = (float)t_real_value;
            break;
        default:
            t_success = false;
        }
    }
    else
    {
        switch (p_to_type)
        {
        case kMCExecValueTypeInt:
        {
            integer_t t_value;
            t_success = ctxt . ConvertToInteger((MCValueRef)p_from, t_value);
            if (t_success)
            {
                MCStringSetNumericValue(p_from, (double)t_value);
                *(integer_t*)r_to_value = t_value;
            }
            break;
        }
        case kMCExecValueTypeUInt:
        {
            uinteger_t t_value;
            t_success =  ctxt . ConvertToUnsignedInteger((MCValueRef)p_from, t_value);
            if (t_success)
            {
                MCStringSetNumericValue(p_from, (double)t_value);
                *(uinteger_t*)r_to_value = t_value;
            }
            break;
        }
        case kMCExecValueTypeFloat:
        {
            double t_value;
            t_success = ctxt . ConvertToReal((MCValueRef)p_from, t_value);
            if (t_success)
            {
                MCStringSetNumericValue(p_from, (double)t_value);
                *(float*) r_to_value = (float)t_value;
            }
            break;
        }
        case kMCExecValueTypeDouble:
        {
            double t_value;
            t_success = ctxt . ConvertToReal((MCValueRef)p_from, t_value);
            if (t_success)
            {
                MCStringSetNumericValue(p_from, t_value);
                *(double*)r_to_value = t_value;
            }
            break;
        }
        default:
            t_success = false;
        }
    }

    if (!t_success)
        ctxt . Throw();
}

void MCExecTypeConvertAndReleaseAlways(MCExecContext& ctxt, MCExecValueType p_from_type, void *p_from_value, MCExecValueType p_to_type, void *p_to_value)
{
    if (p_from_type == p_to_type)
    {
        MCExecTypeAssign(ctxt, p_from_type, p_from_value, p_to_value);
        return;
    }
    else if(MCExecTypeIsNumber(p_to_type))
    {
        if (MCExecTypeIsNumber(p_from_type))
        {
            MCExecTypeConvertNumbers(ctxt, p_from_type, p_from_value, p_to_type, p_to_value);
            return;
        }
        else if (p_from_type == kMCExecTypeString)
        {
            MCExecTypeConvertStringToNumber(ctxt, *(MCStringRef*)p_from_value, p_to_type, p_to_value);
            return;
        }
        else if (p_from_type == kMCExecTypeName)
        {
            MCExecTypeConvertStringToNumber(ctxt, MCNameGetString(*(MCNameRef*)p_from_value), p_to_type, p_to_value);
            return;
        }
    }

	MCValueRef t_pivot;
	MCExecTypeConvertToValueRefAndReleaseAlways(ctxt, p_from_type, p_from_value, t_pivot);
	if (ctxt . HasError())
		return;
	MCExecTypeConvertFromValueRefAndReleaseAlways(ctxt, t_pivot, p_to_type, p_to_value);
}

void MCExecTypeRelease(MCExecValue &self)
{
    switch (self . type)
    {
    case kMCExecValueTypeNone:
    case kMCExecValueTypeValueRef:
    case kMCExecValueTypeBooleanRef:
    case kMCExecValueTypeStringRef:
    case kMCExecValueTypeNameRef:
    case kMCExecValueTypeDataRef:
    case kMCExecValueTypeArrayRef:
    case kMCExecValueTypeNumberRef:
        MCValueRelease(self . valueref_value);
        break;
    case kMCExecValueTypeUInt:
    case kMCExecValueTypeInt:
    case kMCExecValueTypeBool:
    case kMCExecValueTypeDouble:
    case kMCExecValueTypeFloat:
    case kMCExecValueTypeChar:
    case kMCExecValueTypePoint:
    case kMCExecValueTypeColor:
    case kMCExecValueTypeRectangle:
        break;
    }
    self . type = kMCExecValueTypeNone;
    self . valueref_value = nil;
}

void MCExecTypeCopy(const MCExecValue &self, MCExecValue &r_dest)
{
    // Retain the value if one is stored
    if (MCExecTypeIsValueRef(self . type)
            || (self . type == kMCExecValueTypeNone && self . valueref_value != nil))
        MCValueCopy(self . valueref_value, r_dest . valueref_value);
    else
        r_dest = self;
    
    r_dest . type = self . type;
}

// Set a valueref in the exec value, taking in account its type
void MCExecTypeSetValueRef(MCExecValue &self, MCValueRef p_value)
{
    MCExecValueType t_type;
    switch(MCValueGetTypeCode(p_value))
    {
        case kMCValueTypeCodeArray:
            t_type = kMCExecValueTypeArrayRef;
            break;
        case kMCValueTypeCodeData:
            t_type = kMCExecValueTypeDataRef;
            break;
        case kMCValueTypeCodeString:
            t_type = kMCExecValueTypeStringRef;
            break;
        case kMCValueTypeCodeBoolean:
            t_type = kMCExecValueTypeBooleanRef;
            break;
        case kMCValueTypeCodeNumber:
            t_type = kMCExecValueTypeNumberRef;
            break;
        case kMCValueTypeCodeName:
            t_type = kMCExecValueTypeNameRef;
            break;
        case kMCValueTypeCodeList:
        case kMCValueTypeCodeSet:
            t_type = kMCExecValueTypeValueRef;
            break;
        case kMCValueTypeCodeNull:
            t_type = kMCExecValueTypeNone;
            break;
        default:
            t_type = kMCExecValueTypeValueRef;
            break;
            
    }
    self . type = t_type;
    self . valueref_value = p_value;
}

bool MCExecTypeIsValueRef(MCExecValueType p_type)
{
    return p_type > kMCExecValueTypeNone && p_type < kMCExecValueTypeUInt;
}

bool MCExecTypeIsNumber(MCExecValueType p_type)
{
    return p_type > kMCExecValueTypeNumberRef && p_type < kMCExecValueTypeChar && p_type != kMCExecValueTypeBool;
}

void MCExecResolveCharsOfField(MCField *p_field, uint32_t p_part, int32_t& x_start, int32_t& x_finish, uint32_t p_start, uint32_t p_count)
{
    x_start = p_start;
    x_finish = p_start + p_count;
    /*
    findex_t t_start = x_start;
    findex_t t_finish = x_finish;
    p_field -> resolvechars(p_part, t_start, t_finish, p_start, p_count);
    x_start = t_start;
    x_finish = t_finish; */
}

void MCExecParseSet(MCExecContext& ctxt, MCExecSetTypeInfo *p_info, MCExecValue p_value, intset_t& r_value)
{
    // AL-2014-04-02: [[ Bug 12097 ]] No need to use c-string array (and indeed delete an unallocated one)
    MCAutoStringRef t_string;
    MCExecTypeConvertAndReleaseAlways(ctxt, p_value . type, &p_value, kMCExecValueTypeStringRef, &(&t_string));
    
    intset_t t_value = 0;
    MCAutoArrayRef t_split_strings;
    
    MCStringSplit(*t_string, MCSTR(","), nil, kMCStringOptionCompareExact, &t_split_strings);
    
    for (uindex_t i = 0; i < MCArrayGetCount(*t_split_strings); i++)
    {
        for (uindex_t j = 0; j < p_info -> count; j++)
        {
            MCValueRef t_current_string;
            /* UNCHECKED */ MCArrayFetchValueAtIndex(*t_split_strings, i + 1, t_current_string);
            if (MCStringIsEqualToCString((MCStringRef)t_current_string, p_info -> elements[j] . tag, kMCCompareExact))
            {
                t_value |= 1 << p_info -> elements[j] . bit;
                break;
            }
        }
    }
    
    r_value = t_value;
}

void MCExecParseEnum(MCExecContext& ctxt, MCExecEnumTypeInfo *p_info, MCExecValue p_value, intenum_t& r_value)
{
    MCAutoStringRef t_string;
    MCExecTypeConvertAndReleaseAlways(ctxt, p_value . type, &p_value, kMCExecValueTypeStringRef, &(&t_string));
    if (!ctxt . HasError())
    {    
        for(uindex_t i = 0; i < p_info -> count; i++)
            if (!p_info -> elements[i] . read_only &&
                MCStringIsEqualTo(*t_string, MCSTR(p_info -> elements[i] . tag), kMCStringOptionCompareCaseless))
            {
                r_value = p_info -> elements[i] . value;
                return;
            }
        
        ctxt . LegacyThrow(EE_PROPERTY_BADENUMVALUE);
    }
}

void MCExecFormatSet(MCExecContext& ctxt, MCExecSetTypeInfo *p_info, intset_t t_value, MCExecValue& r_value)
{
    MCAutoListRef t_list;
    MCListCreateMutable(',', &t_list);
    for(uindex_t i = 0; i < p_info -> count; i++)
        if (((1 << p_info -> elements[i] . bit) & t_value) != 0)
            MCListAppendCString(*t_list, p_info -> elements[i] . tag);
    if (MCListCopyAsString(*t_list, r_value . stringref_value))
        r_value . type = kMCExecValueTypeStringRef;
    else
        ctxt . Throw();
}

void MCExecFormatEnum(MCExecContext& ctxt, MCExecEnumTypeInfo *p_info, intenum_t p_value, MCExecValue& r_value)
{
    for(uindex_t i = 0; i < p_info -> count; i++)
        if (p_info -> elements[i] . value == p_value)
        {
            MCStringCreateWithCString(p_info -> elements[i] . tag, r_value . stringref_value);
            r_value . type = kMCExecValueTypeStringRef;
            return;
        }

    // GETTING HERE MEANS A METHOD HAS RETURNED AN ILLEGAL VALUE
    MCAssert(false);
    return;
}

////////////////////////////////////////////////////////////////////////////////
<|MERGE_RESOLUTION|>--- conflicted
+++ resolved
@@ -891,6 +891,31 @@
 	return false;
 }
 
+template <typename T>
+static bool EvalExprAsNumber(MCExecContext* self, MCExpression *p_expr, Exec_errors p_error, MCExecValueType p_type, T& r_value)
+{
+	MCAssert(p_expr != nil);
+	
+    // SN-2014-04-08 [[ NumberExpectation ]] Ensure we get a number when it's possible instead of a ValueRef
+    MCExecValue t_value;
+    Boolean t_number_expected = self -> GetNumberExpected();
+    self -> SetNumberExpected(True);
+    
+	p_expr -> eval_ctxt(*self, t_value);
+    
+    self -> SetNumberExpected(t_number_expected);
+    
+    if (!self -> HasError())
+        MCExecTypeConvertAndReleaseAlways(*self, t_value . type, &t_value, p_type, &r_value);
+	
+	if (!self -> HasError())
+		return true;
+	
+	self -> LegacyThrow(p_error);
+	
+	return false;
+}
+
 bool MCExecContext::EvalExprAsValueRef(MCExpression *p_expr, Exec_errors p_error, MCValueRef& r_value)     { return EvalExprAs(this, p_expr, p_error, r_value); }
 bool MCExecContext::EvalExprAsBooleanRef(MCExpression *p_expr, Exec_errors p_error, MCBooleanRef& r_value) { return EvalExprAs(this, p_expr, p_error, r_value); }
 bool MCExecContext::EvalExprAsStringRef(MCExpression *p_expr, Exec_errors p_error, MCStringRef& r_value)   { return EvalExprAs(this, p_expr, p_error, r_value); }
@@ -898,10 +923,7 @@
 bool MCExecContext::EvalExprAsDataRef(MCExpression *p_expr, Exec_errors p_error, MCDataRef& r_value)       { return EvalExprAs(this, p_expr, p_error, r_value); }
 bool MCExecContext::EvalExprAsArrayRef(MCExpression *p_expr, Exec_errors p_error, MCArrayRef& r_value)     { return EvalExprAs(this, p_expr, p_error, r_value); }
 bool MCExecContext::EvalExprAsNumberRef(MCExpression *p_expr, Exec_errors p_error, MCNumberRef& r_value)   { return EvalExprAs(this, p_expr, p_error, r_value); }
-bool MCExecContext::EvalExprAsUInt(MCExpression *p_expr, Exec_errors p_error, uinteger_t& r_value)         { return EvalExprAs(this, p_expr, p_error, r_value); }
-bool MCExecContext::EvalExprAsInt(MCExpression *p_expr, Exec_errors p_error, integer_t& r_value)           { return EvalExprAs(this, p_expr, p_error, r_value); }
 bool MCExecContext::EvalExprAsBool(MCExpression *p_expr, Exec_errors p_error, bool& r_value)               { return EvalExprAs(this, p_expr, p_error, r_value); }
-bool MCExecContext::EvalExprAsDouble(MCExpression *p_expr, Exec_errors p_error, double& r_value)           { return EvalExprAs(this, p_expr, p_error, r_value); }
 bool MCExecContext::EvalExprAsChar(MCExpression *p_expr, Exec_errors p_error, char_t& r_value)             { return EvalExprAs(this, p_expr, p_error, r_value); }
 bool MCExecContext::EvalExprAsPoint(MCExpression *p_expr, Exec_errors p_error, MCPoint& r_value)           { return EvalExprAs(this, p_expr, p_error, r_value); }
 bool MCExecContext::EvalExprAsColor(MCExpression *p_expr, Exec_errors p_error, MCColor& r_value)           { return EvalExprAs(this, p_expr, p_error, r_value); }
@@ -984,165 +1006,10 @@
 	r_value = MCValueRetain(kMCEmptyArray);
 }
 
-<<<<<<< HEAD
-bool MCExecContext::EvalOptionalExprAsArrayRef(MCExpression *p_expr, MCArrayRef p_default, Exec_errors p_error, MCArrayRef& r_value)
-{
-	if (p_expr == nil)
-	{
-		r_value = MCValueRetain(p_default);
-		return true;
-	}
-
-    return EvalExprAsArrayRef(p_expr, p_error, r_value);
-}
-
-bool MCExecContext::EvalOptionalExprAsNullableArrayRef(MCExpression *p_expr, Exec_errors p_error, MCArrayRef &r_value)
-{
-    if (p_expr == nil)
-    {
-        r_value = nil;
-        return true;
-    }
-
-    return EvalExprAsArrayRef(p_expr, p_error, r_value);
-}
-
-bool MCExecContext::EvalExprAsNumberRef(MCExpression *p_expr, Exec_errors p_error, MCNumberRef& r_value)
-{
-	MCAssert(p_expr != nil);
-	
-	p_expr -> eval_numberref(*this, r_value);
-	
-	if (!HasError())
-		return true;
-	
-	LegacyThrow(p_error);
-	
-	return false;
-}
-
-bool MCExecContext::EvalOptionalExprAsNumberRef(MCExpression *p_expr, MCNumberRef p_default, Exec_errors p_error, MCNumberRef& r_value)
-{
-	if (p_expr == nil)
-	{
-		r_value = MCValueRetain(p_default);
-		return true;
-	}
-	
-	return EvalExprAsNumberRef(p_expr, p_error, r_value);
-}
-
-bool MCExecContext::EvalExprAsValueRef(MCExpression *p_expr, Exec_errors p_error, MCValueRef& r_value)
-{
-	MCAssert(p_expr != nil);
-	
-	p_expr -> eval_valueref(*this, r_value);
-	
-	if (!HasError())
-		return true;
-	
-	LegacyThrow(p_error);
-	
-	return false;
-}
-
-bool MCExecContext::EvalOptionalExprAsValueRef(MCExpression *p_expr, MCValueRef p_default, Exec_errors p_error, MCValueRef& r_value)
-{
-	if (p_expr == nil)
-	{
-		r_value = MCValueRetain(p_default);
-		return true;
-	}
-	
-	return EvalExprAsValueRef(p_expr, p_error, r_value);
-}
-
-bool MCExecContext::EvalExprAsUInt(MCExpression *p_expr, Exec_errors p_error, uinteger_t& r_value)
-{
-	MCAssert(p_expr != nil);
-	
-    // SN-2014-04-08 [[ NumberExpectation ]] Ensure we get a number when it's possible instead of a ValueRef
-    MCExecValue t_value;
-    Boolean t_number_expected = m_numberexpected;
-    m_numberexpected = True;
-    
-	p_expr -> eval_ctxt(*this, t_value);
-    
-    m_numberexpected = t_number_expected;
-    
-    if (!HasError())
-        MCExecTypeConvertAndReleaseAlways(*this, t_value . type, &t_value, kMCExecValueTypeUInt, &r_value);
-	
-	if (!HasError())
-		return true;
-	
-	LegacyThrow(p_error);
-	
-	return false;
-}
-
-bool MCExecContext::EvalOptionalExprAsUInt(MCExpression *p_expr, uinteger_t p_default, Exec_errors p_error, uinteger_t& r_value)
-{
-	if (p_expr == nil)
-	{
-		r_value = p_default;
-		return true;
-	}
-	
-	return EvalExprAsUInt(p_expr, p_error, r_value);
-}
-
-bool MCExecContext::EvalExprAsInt(MCExpression *p_expr, Exec_errors p_error, integer_t& r_value)
-{
-	MCAssert(p_expr != nil);
-	
-    // SN-2014-04-08 [[ NumberExpectation ]] Ensure we get a number when it's possible instead of a ValueRef
-    MCExecValue t_value;
-    Boolean t_number_expected = m_numberexpected;
-    m_numberexpected = True;
-	
-	p_expr -> eval_ctxt(*this, t_value);
-    
-    m_numberexpected = t_number_expected;
-    
-    if (!HasError())
-        MCExecTypeConvertAndReleaseAlways(*this, t_value . type, &t_value, kMCExecValueTypeInt, &r_value);
-	
-	if (!HasError())
-		return true;
-	
-	LegacyThrow(p_error);
-	
-	return false;
-}
-
-bool MCExecContext::EvalOptionalExprAsInt(MCExpression *p_expr, integer_t p_default, Exec_errors p_error, integer_t& r_value)
-{
-	if (p_expr == nil)
-	{
-        r_value = p_default;
-		return true;
-	}
-	
-	return EvalExprAsInt(p_expr, p_error, r_value);
-}
-
-bool MCExecContext::EvalExprAsBool(MCExpression *p_expr, Exec_errors p_error, bool& r_value)
-{
-	MCAssert(p_expr != nil);
-	
-	p_expr -> eval_bool(*this, r_value);
-	
-	if (!HasError())
-		return true;
-	
-	LegacyThrow(p_error);
-	
-	return false;
-}
-
-=======
->>>>>>> e676a605
+bool MCExecContext::EvalExprAsUInt(MCExpression *p_expr, Exec_errors p_error, uinteger_t& r_value) { return EvalExprAsNumber(this, p_expr, p_error, kMCExecValueTypeUInt, r_value); }
+bool MCExecContext::EvalExprAsInt(MCExpression *p_expr, Exec_errors p_error, integer_t& r_value) { return EvalExprAsNumber(this, p_expr, p_error, kMCExecValueTypeInt, r_value); }
+bool MCExecContext::EvalExprAsDouble(MCExpression *p_expr, Exec_errors p_error, double& r_value) { return EvalExprAsNumber(this, p_expr, p_error, kMCExecValueTypeDouble, r_value); }
+
 bool MCExecContext::EvalExprAsNonStrictBool(MCExpression *p_expr, Exec_errors p_error, bool& r_value)
 {
     MCAssert(p_expr != nil);
@@ -1161,137 +1028,6 @@
 	return false;
 }
 
-<<<<<<< HEAD
-bool MCExecContext::EvalOptionalExprAsBool(MCExpression *p_expr, bool p_default, Exec_errors p_error, bool& r_value)
-{
-	if (p_expr == nil)
-	{
-		r_value = p_default;
-		return true;
-	}
-	
-	return EvalExprAsBool(p_expr, p_error, r_value);
-}
-
-bool MCExecContext::EvalExprAsDouble(MCExpression *p_expr, Exec_errors p_error, double& r_value)
-{
-	MCAssert(p_expr != nil);
-	
-    // SN-2014-04-08 [[ NumberExpectation ]] Ensure we get a number when it's possible instead of a ValueRef
-    Boolean t_number_expected = m_numberexpected;
-    MCExecValue t_value;
-    m_numberexpected = True;
-	
-	p_expr -> eval_ctxt(*this, t_value);
-    
-    m_numberexpected = t_number_expected;
-    
-    if (!HasError())
-        MCExecTypeConvertAndReleaseAlways(*this, t_value . type, &t_value, kMCExecValueTypeDouble, &r_value);
-	
-	if (!HasError())
-		return true;
-	
-	LegacyThrow(p_error);
-	
-	return false;
-}
-
-bool MCExecContext::EvalOptionalExprAsDouble(MCExpression *p_expr, double p_default, Exec_errors p_error, double& r_value)
-{
-	if (p_expr == nil)
-	{
-		r_value = p_default;
-		return true;
-	}
-	
-	return EvalExprAsDouble(p_expr, p_error, r_value);
-}
-
-bool MCExecContext::EvalExprAsChar(MCExpression *p_expr, Exec_errors p_error, char_t& r_value)
-{
-	MCAssert(p_expr != nil);
-	
-	p_expr -> eval_char(*this, r_value);
-	
-	if (!HasError())
-		return true;
-	
-	LegacyThrow(p_error);
-	
-	return false;
-}
-
-bool MCExecContext::EvalOptionalExprAsChar(MCExpression *p_expr, char_t p_default, Exec_errors p_error, char_t& r_value)
-{
-	if (p_expr == nil)
-	{
-		r_value = p_default;
-		return true;
-	}
-	
-	return EvalExprAsChar(p_expr, p_error, r_value);
-}
-
-bool MCExecContext::EvalExprAsPoint(MCExpression *p_expr, Exec_errors p_error, MCPoint& r_value)
-{
-	MCAssert(p_expr != nil);
-	
-	p_expr -> eval_point(*this, r_value);
-	
-	if (!HasError())
-		return true;
-	
-	LegacyThrow(p_error);
-	
-	return false;
-}
-
-bool MCExecContext::EvalOptionalExprAsPoint(MCExpression *p_expr, MCPoint* p_default, Exec_errors p_error, MCPoint*& r_value)
-{
-	if (p_expr == nil)
-	{
-        r_value = p_default;
-		return true;
-	}
-
-    // Makes sure the return parameter isn't a nil pointer
-    MCAssert(r_value != nil);
-
-    return EvalExprAsPoint(p_expr, p_error, *r_value);
-}
-
-bool MCExecContext::EvalExprAsColor(MCExpression *p_expr, Exec_errors p_error, MCColor& r_value)
-{
-	MCAssert(p_expr != nil);
-	
-	p_expr -> eval_color(*this, r_value);
-	
-	if (!HasError())
-		return true;
-	
-	LegacyThrow(p_error);
-	
-	return false;
-}
-
-
-bool MCExecContext::EvalOptionalExprAsColor(MCExpression *p_expr, MCColor *p_default, Exec_errors p_error, MCColor *&r_value)
-{
-	if (p_expr == nil)
-	{
-		r_value = p_default;
-		return true;
-    }
-
-    // Makes sure the return parameter isn't a nil pointer
-    MCAssert(r_value != nil);
-
-    return EvalExprAsColor(p_expr, p_error, *r_value);
-}
-
-=======
->>>>>>> e676a605
 // AL-2014-04-01: [[ Bug 12071 ]] Need to be able to fail to eval color without throwing an error.
 void MCExecContext::TryToEvalOptionalExprAsColor(MCExpression *p_expr, MCColor *p_default, Exec_errors p_error, MCColor *&r_value)
 {
@@ -1334,11 +1070,11 @@
 	return false;
 }
 
-bool MCExecContext::EnsurePrintingIsAllowed(void)      { EnsureIsAllowed<MCSecureModeCheckPrinter>(this); }
-bool MCExecContext::EnsureDiskAccessIsAllowed(void)    { EnsureIsAllowed<MCSecureModeCheckDisk>(this); }
-bool MCExecContext::EnsureProcessIsAllowed(void)       { EnsureIsAllowed<MCSecureModeCheckProcess>(this); }
-bool MCExecContext::EnsureNetworkAccessIsAllowed(void) { EnsureIsAllowed<MCSecureModeCheckNetwork>(this); }
-bool MCExecContext::EnsurePrivacyIsAllowed(void)       { EnsureIsAllowed<MCSecureModeCheckPrivacy>(this); }
+bool MCExecContext::EnsurePrintingIsAllowed(void)      { return EnsureIsAllowed<MCSecureModeCheckPrinter>(this); }
+bool MCExecContext::EnsureDiskAccessIsAllowed(void)    { return EnsureIsAllowed<MCSecureModeCheckDisk>(this); }
+bool MCExecContext::EnsureProcessIsAllowed(void)       { return EnsureIsAllowed<MCSecureModeCheckProcess>(this); }
+bool MCExecContext::EnsureNetworkAccessIsAllowed(void) { return EnsureIsAllowed<MCSecureModeCheckNetwork>(this); }
+bool MCExecContext::EnsurePrivacyIsAllowed(void)       { return EnsureIsAllowed<MCSecureModeCheckPrivacy>(this); }
 
 ////////////////////////////////////////////////////////////////////////////////
 
