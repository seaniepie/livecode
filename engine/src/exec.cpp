--- conflicted
+++ resolved
@@ -1656,20 +1656,7 @@
 			break;
 			t_new_offset = t_length;
 		}
-		
-<<<<<<< HEAD
-        if (t_new_offset <= t_old_offset)
-            break;
-        
-		if (t_success)
-            t_success = MCStringCopySubstring(p_input, MCRangeMake(t_old_offset, t_new_offset - t_old_offset), &t_double_string);
-		
-		if (t_success)
-			t_success = MCTypeConvertStringToReal(*t_double_string, t_d);
-		
-		if (t_success)
-			t_success = t_list . Push(t_d);
-=======
+
 		if (t_new_offset == t_old_offset)
 			t_success = t_list . Push(0.0);
 		else
@@ -1677,16 +1664,15 @@
 			MCAutoStringRef t_double_string;
 			double t_d;
 			
-			if (t_success)
-				t_success = MCStringCopySubstring(p_input, MCRangeMake(t_old_offset, t_new_offset - t_old_offset), &t_double_string);
-			
-			if (t_success)
-				t_success = MCU_stor8(*t_double_string, t_d);
-			
-			if (t_success)
-				t_success = t_list . Push(t_d);
+            if (t_success)
+                t_success = MCStringCopySubstring(p_input, MCRangeMake(t_old_offset, t_new_offset - t_old_offset), &t_double_string);
+            
+            if (t_success)
+                t_success = MCTypeConvertStringToReal(*t_double_string, t_d);
+            
+            if (t_success)
+                t_success = t_list . Push(t_d);
 		}
->>>>>>> c8c5be75
 		
 		t_old_offset = t_new_offset + 1;
 	}
