--- conflicted
+++ resolved
@@ -25,138 +25,7 @@
 #include "mac-internal.h"
 #define FAST_RATE 10
 
-<<<<<<< HEAD
-////////////////////////////////////////////////////////////////////////////////
-
-class MCPlatformPlayer
-{
-public:
-	MCPlatformPlayer(void);
-	virtual ~MCPlatformPlayer(void);
-	
-	void Retain(void);
-	void Release(void);
-	
-	void Attach(MCPlatformWindowRef window);
-	void Detach(void);
-	
-	virtual bool IsPlaying(void) = 0;
-	virtual void Start(void) = 0;
-    virtual void Fast(Boolean forward) = 0;
-    //virtual void FastForward(void) = 0;
-    //virtual void FastBack(void) = 0;
-	virtual void Stop(void) = 0;
-	virtual void Step(int amount) = 0;
-	
-	virtual void LockBitmap(MCImageBitmap*& r_bitmap) = 0;
-	virtual void UnlockBitmap(MCImageBitmap *bitmap) = 0;
-	
-	virtual void SetProperty(MCPlatformPlayerProperty property, MCPlatformPropertyType type, void *value) = 0;
-	virtual void GetProperty(MCPlatformPlayerProperty property, MCPlatformPropertyType type, void *value) = 0;
-	
-	virtual void CountTracks(uindex_t& r_count) = 0;
-	virtual bool FindTrackWithId(uint32_t id, uindex_t& r_index) = 0;
-	virtual void SetTrackProperty(uindex_t index, MCPlatformPlayerTrackProperty property, MCPlatformPropertyType type, void *value) = 0;
-	virtual void GetTrackProperty(uindex_t index, MCPlatformPlayerTrackProperty property, MCPlatformPropertyType type, void *value) = 0;
-
-protected:
-	virtual void Realize(void) = 0;
-	virtual void Unrealize(void) = 0;
-	
-	static void DoWindowStateChanged(void *object, bool realized);
-	
-protected:
-	uint32_t m_references;
-
-	MCPlatformWindowRef m_window;
-};
-
-////////////////////////////////////////////////////////////////////////////////
-
-class MCQTKitPlayer;
-
-@interface com_runrev_livecode_MCQTKitPlayerObserver: NSObject
-{
-    MCQTKitPlayer *m_player;
-}
-
-- (id)initWithPlayer: (MCQTKitPlayer *)player;
-
-- (void)movieFinished: (id)object;
-- (void)currentTimeChanged: (id)object;
-- (void)rateChanged: (id)object;
-- (void)selectionChanged: (id)object;
-
-@end
-
-class MCQTKitPlayer: public MCPlatformPlayer
-{
-public:
-	MCQTKitPlayer(void);
-	virtual ~MCQTKitPlayer(void);
-	
-	virtual bool IsPlaying(void);
-	virtual void Start(void);
-    virtual void Fast(Boolean forward);
-    //virtual void FastForward(void);
-    //virtual void FastBack(void);
-	virtual void Stop(void);
-	virtual void Step(int amount);
-	
-	virtual void LockBitmap(MCImageBitmap*& r_bitmap);
-	virtual void UnlockBitmap(MCImageBitmap *bitmap);
-	
-	virtual void SetProperty(MCPlatformPlayerProperty property, MCPlatformPropertyType type, void *value);
-	virtual void GetProperty(MCPlatformPlayerProperty property, MCPlatformPropertyType type, void *value);
-	
-	virtual void CountTracks(uindex_t& r_count);
-	virtual bool FindTrackWithId(uint32_t id, uindex_t& r_index);
-	virtual void SetTrackProperty(uindex_t index, MCPlatformPlayerTrackProperty property, MCPlatformPropertyType type, void *value);
-	virtual void GetTrackProperty(uindex_t index, MCPlatformPlayerTrackProperty property, MCPlatformPropertyType type, void *value);
-	
-    void MovieFinished(void);
-    void SelectionChanged(void);
-    void CurrentTimeChanged(void);
-    void RateChanged(void);
-    
-protected:
-	virtual void Realize(void);
-	virtual void Unrealize(void);
-	
-private:
-	void Load(const char *filename, bool is_url);
-	void Synchronize(void);
-	void Switch(bool new_offscreen);
-	
-    void CacheCurrentFrame(void);
-    
-	static void DoSwitch(void *context);
-	static OSErr MovieDrawingComplete(Movie movie, long ref);
-    static Boolean MovieActionFilter(MovieController mc, short action, void *params, long refcon);
-	
-	QTMovie *m_movie;
-	QTMovieView *m_view;
-	CVImageBufferRef m_current_frame;
-
-    com_runrev_livecode_MCQTKitPlayerObserver *m_observer;
-    
-    uint32_t *m_markers;
-    uindex_t m_marker_count;
-    uint32_t m_last_marker;
-    
-	MCRectangle m_rect;
-	bool m_visible : 1;
-	bool m_offscreen : 1;
-	bool m_show_controller : 1;
-	//bool m_show_selection : 1;
-	bool m_pending_offscreen : 1;
-	bool m_switch_scheduled : 1;
-    bool m_playing : 1;
-    bool m_synchronizing : 1;
-};
-=======
 #include "mac-player.h"
->>>>>>> ddc838f4
 
 ////////////////////////////////////////////////////////////////////////////////
 
@@ -220,792 +89,10 @@
 		t_player -> Unrealize();
 }
 
-<<<<<<< HEAD
-////////////////////////////////////////////////////////////////////////////////
-
-@implementation com_runrev_livecode_MCQTKitPlayerObserver
-
-- (id)initWithPlayer: (MCQTKitPlayer *)player
-{
-    self = [super init];
-    if (self == nil)
-        return nil;
-    
-    m_player = player;
-    
-    return self;
-}
-
-- (void)movieFinished: (id)object
-{
-    m_player -> MovieFinished();
-}
-
-- (void)currentTimeChanged: (id)object
-{
-    m_player -> CurrentTimeChanged();
-}
-
-- (void)rateChanged: (id)object
-{
-    m_player -> RateChanged();
-}
-
-- (void)selectionChanged: (id)object
-{
-    m_player -> SelectionChanged();
-}
-
-@end
-
-////////////////////////////////////////////////////////////////////////////////
-
-MCQTKitPlayer::MCQTKitPlayer(void)
-{
-	m_movie = [[NSClassFromString(@"QTMovie") movie] retain];
-	m_view = [[NSClassFromString(@"QTMovieView") alloc] initWithFrame: NSZeroRect];
-	m_observer = [[com_runrev_livecode_MCQTKitPlayerObserver alloc] initWithPlayer: this];
-    
-	m_current_frame = nil;
-	
-    m_markers = nil;
-    m_marker_count = 0;
-    
-	m_rect = MCRectangleMake(0, 0, 0, 0);
-	m_visible = true;
-	m_offscreen = false;
-	m_pending_offscreen = false;
-	m_show_controller = false;
-	m_switch_scheduled = false;
-    
-    m_playing = false;
-    
-    m_synchronizing = false;
-}
-
-MCQTKitPlayer::~MCQTKitPlayer(void)
-{
-	if (m_current_frame != nil)
-		CFRelease(m_current_frame);
-	
-    [[NSNotificationCenter defaultCenter] removeObserver: m_observer];
-    [m_observer release];
-	[m_view release];
-	[m_movie release];
-    
-    MCMemoryDeleteArray(m_markers);
-}
-
-void MCQTKitPlayer::MovieFinished(void)
-{
-    m_playing = false;
-    MCPlatformCallbackSendPlayerStopped(this);
-}
-
-inline NSComparisonResult do_QTTimeCompare (QTTime time, QTTime otherTime)
-{
-    typedef NSComparisonResult (*QTTimeComparePtr)(QTTime time, QTTime otherTime);
-    extern QTTimeComparePtr QTTimeCompare_ptr;
-    return QTTimeCompare_ptr(time, otherTime);
-}
-
-void MCQTKitPlayer::RateChanged(void)
-{
-    if (m_playing && [m_movie rate] == 0.0 && do_QTTimeCompare([m_movie currentTime], [m_movie duration]) != 0)
-    {
-        m_playing = false;
-        MCPlatformCallbackSendPlayerPaused(this);
-    }
-    else if (!m_playing && [m_movie rate] != 0.0)
-    {
-        m_playing = true;
-        MCPlatformCallbackSendPlayerStarted(this);
-    }
-}
-
-void MCQTKitPlayer::SelectionChanged(void)
-{
-    if (!m_synchronizing)
-        MCPlatformCallbackSendPlayerSelectionChanged(this);
-}
-
-void MCQTKitPlayer::CurrentTimeChanged(void)
-{
-    if (!m_synchronizing)
-        MCPlatformCallbackSendPlayerCurrentTimeChanged(this);
-}
-
-void MCQTKitPlayer::CacheCurrentFrame(void)
-{
-    QTVisualContextRef t_context;
-	t_context = nil;
-	GetMovieVisualContext([m_movie quickTimeMovie], &t_context);
-	
-	CVImageBufferRef t_image;
-	t_image = nil;
-	if (t_context != nil)
-		QTVisualContextCopyImageForTime(t_context, kCFAllocatorDefault, NULL, &t_image);
-	
-	if (t_image != nil)
-	{
-		if (m_current_frame != nil)
-			CFRelease(m_current_frame);
-		m_current_frame = t_image;
-	}
-}
-
-OSErr MCQTKitPlayer::MovieDrawingComplete(Movie p_movie, long p_ref)
-{
-	MCQTKitPlayer *t_self;
-	t_self = (MCQTKitPlayer *)p_ref;
-
-    t_self -> CacheCurrentFrame();
-	
-	MCPlatformCallbackSendPlayerFrameChanged(t_self);
-	
-	return noErr;
-}
-
-void MCQTKitPlayer::Switch(bool p_new_offscreen)
-{
-	// If the new setting is the same as the pending setting, do nothing.
-	if (p_new_offscreen == m_pending_offscreen)
-		return;
-	
-	// Update the pending offscreen setting and schedule a switch.
-	m_pending_offscreen = p_new_offscreen;
-
-	if (m_switch_scheduled)
-		return;
-	
-	Retain();
-	MCMacPlatformScheduleCallback(DoSwitch, this);
-	
-	m_switch_scheduled = true;
-}
-
-void MCQTKitPlayer::DoSwitch(void *ctxt)
-{
-	MCQTKitPlayer *t_player;
-	t_player = (MCQTKitPlayer *)ctxt;
-
-	t_player -> m_switch_scheduled = false;
-	
-	if (t_player -> m_pending_offscreen == t_player -> m_offscreen)
-	{
-		// Do nothing if there is no state change.
-	}
-	else if (t_player -> m_pending_offscreen)
-	{
-        t_player -> CacheCurrentFrame();
-        
-		if (t_player -> m_view != nil)
-			t_player -> Unrealize();
-        
-		SetMovieDrawingCompleteProc([t_player -> m_movie quickTimeMovie], movieDrawingCallWhenChanged, MCQTKitPlayer::MovieDrawingComplete, (long int)t_player);
-        
-		t_player -> m_offscreen = t_player -> m_pending_offscreen;
-	}
-	else
-	{
-		if (t_player -> m_current_frame != nil)
-		{
-			CFRelease(t_player -> m_current_frame);
-			t_player -> m_current_frame = nil;
-		}
-		SetMovieDrawingCompleteProc([t_player -> m_movie quickTimeMovie], movieDrawingCallWhenChanged, nil, nil);
-		
-		// Switching to non-offscreen
-		t_player -> m_offscreen = t_player -> m_pending_offscreen;
-		t_player -> Realize();
-	}
-	
-	t_player -> Release();
-}
-
-void MCQTKitPlayer::Realize(void)
-{
-	if (m_window == nil)
-		return;
-	
-	MCMacPlatformWindow *t_window;
-	t_window = (MCMacPlatformWindow *)m_window;
-	
-	if (!m_offscreen)
-	{
-		MCWindowView *t_parent_view;
-		t_parent_view = t_window -> GetView();
-		[t_parent_view addSubview: m_view];
-	}
-	
-	Synchronize();
-}
-
-void MCQTKitPlayer::Unrealize(void)
-{
-	if (m_offscreen || m_window == nil)
-		return;
-
-	if (!m_offscreen)
-	{
-		MCMacPlatformWindow *t_window;
-		t_window = (MCMacPlatformWindow *)m_window;
-	
-		MCWindowView *t_parent_view;
-		t_parent_view = t_window -> GetView();
-	
-		[m_view removeFromSuperview];
-	}
-}
-
-Boolean MCQTKitPlayer::MovieActionFilter(MovieController mc, short action, void *params, long refcon)
-{
-    switch(action)
-    {
-        case mcActionIdle:
-        {
-            MCQTKitPlayer *self;
-            self = (MCQTKitPlayer *)refcon;
-            
-            if (self -> m_marker_count > 0)
-            {
-                QTTime t_current_time;
-                t_current_time = [self -> m_movie currentTime];
-                
-                // We search for the marker time immediately before the
-                // current time and if last marker is not that time,
-                // dispatch it.
-                uindex_t t_index;
-                for(t_index = 0; t_index < self -> m_marker_count; t_index++)
-                    if (self -> m_markers[t_index] > t_current_time . timeValue)
-                        break;
-                
-                // t_index is now the first marker greater than the current time.
-                if (t_index > 0)
-                {
-                    if (self -> m_markers[t_index - 1] != self -> m_last_marker)
-                    {
-                        self -> m_last_marker = self -> m_markers[t_index - 1];
-                        MCPlatformCallbackSendPlayerMarkerChanged(self, self -> m_last_marker);
-                    }
-                }
-            }
-        }
-        break;
-    
-        default:
-            break;
-    }
-    
-    return False;
-}
-
-void MCQTKitPlayer::Load(const char *p_filename, bool p_is_url)
-{
-	NSError *t_error;
-	t_error = nil;
-	
-    id t_filename_or_url;
-    if (!p_is_url)
-        t_filename_or_url = [NSString stringWithCString: p_filename encoding: NSMacOSRomanStringEncoding];
-    else
-        t_filename_or_url = [NSURL URLWithString: [NSString stringWithCString: p_filename encoding: NSMacOSRomanStringEncoding]];
-    
-	NSDictionary *t_attrs;
-    extern NSString **QTMovieFileNameAttribute_ptr;
-    extern NSString **QTMovieOpenAsyncOKAttribute_ptr;
-    extern NSString **QTMovieOpenAsyncRequiredAttribute_ptr;
-    extern NSString **QTMovieURLAttribute_ptr;
-    
-	t_attrs = [NSDictionary dictionaryWithObjectsAndKeys:
-			   t_filename_or_url, p_is_url ? *QTMovieURLAttribute_ptr : *QTMovieFileNameAttribute_ptr,
-			   /* [NSNumber numberWithBool: YES], QTMovieOpenForPlaybackAttribute, */
-			   [NSNumber numberWithBool: NO], *QTMovieOpenAsyncOKAttribute_ptr,
-			   [NSNumber numberWithBool: NO], *QTMovieOpenAsyncRequiredAttribute_ptr,
-			   nil];
-	
-	QTMovie *t_new_movie;
-	t_new_movie = [[NSClassFromString(@"QTMovie") alloc] initWithAttributes: t_attrs
-												error: &t_error];
-	
-	if (t_error != nil)
-	{
-		[t_new_movie release];
-		return;
-	}
-	
-	[m_movie release];
-    
-	m_movie = t_new_movie;
-    
-    [[NSNotificationCenter defaultCenter] removeObserver: m_observer];
-    extern NSString **QTMovieDidEndNotification_ptr;
-    [[NSNotificationCenter defaultCenter] addObserver: m_observer selector:@selector(movieFinished:) name: *QTMovieDidEndNotification_ptr object: m_movie];
-    
-    extern NSString **QTMovieTimeDidChangeNotification_ptr;
-    [[NSNotificationCenter defaultCenter] addObserver: m_observer selector:@selector(currentTimeChanged:) name: *QTMovieTimeDidChangeNotification_ptr object: m_movie];
-    
-    extern NSString **QTMovieRateDidChangeNotification_ptr;
-    [[NSNotificationCenter defaultCenter] addObserver: m_observer selector:@selector(rateChanged:) name: *QTMovieRateDidChangeNotification_ptr object: m_movie];
-    
-    extern NSString **QTMovieSelectionDidChangeNotification_ptr;
-    [[NSNotificationCenter defaultCenter] addObserver: m_observer selector:@selector(selectionChanged:) name: *QTMovieSelectionDidChangeNotification_ptr object: m_movie];
-    
-	// This method seems to be there - but isn't 'public'. Given QTKit is now deprecated as long
-	// as it works on the platforms we support, it should be fine.
-	[m_movie setDraggable: NO];
-	
-	[m_view setMovie: m_movie];
-    
-    // Set the last marker to very large so that any marker will trigger.
-    m_last_marker = UINT32_MAX;
-    
-    MCSetActionFilterWithRefCon([m_movie quickTimeMovieController], MovieActionFilter, (long)this);
-}
-
-void MCQTKitPlayer::Synchronize(void)
-{
-	if (m_window == nil)
-		return;
-	
-	MCMacPlatformWindow *t_window;
-	t_window = (MCMacPlatformWindow *)m_window;
-	
-	NSRect t_frame;
-	t_window -> MapMCRectangleToNSRect(m_rect, t_frame);
-
-    m_synchronizing = true;
-    
-	[m_view setFrame: t_frame];
-	
-	[m_view setHidden: !m_visible];
-	[m_view setControllerVisible: m_show_controller];
-
-	MCMovieChanged([m_movie quickTimeMovieController], [m_movie quickTimeMovie]);
-    
-    m_synchronizing = false;
-}
-
-bool MCQTKitPlayer::IsPlaying(void)
-{
-	return [m_movie rate] != 0;
-}
-
-void MCQTKitPlayer::Start(void)
-{
-	[m_movie setRate: 1.0];
-}
-
-void MCQTKitPlayer::Fast(Boolean forward)
-{
-    float t_rate;
-    if (forward)
-        t_rate = FAST_RATE;
-    else
-        t_rate = -FAST_RATE;
-    
-	[m_movie setRate: t_rate];
-}
-
-/*
-void MCQTKitPlayer::FastForward(void)
-{
-	[m_movie setRate: 50.0];
-}
-
-void MCQTKitPlayer::FastBack(void)
-{
-	[m_movie setRate: -50.0];
-}
-*/
-
-void MCQTKitPlayer::Stop(void)
-{
-	[m_movie setRate: 0.0];
-}
-
-void MCQTKitPlayer::Step(int amount)
-{
-	if (amount > 0)
-		[m_movie stepForward];
-	else if (amount < 0)
-		[m_movie stepBackward];
-}
-
-void MCQTKitPlayer::LockBitmap(MCImageBitmap*& r_bitmap)
-{	
-	// First get the image from the view - this will have black where the movie
-	// should be.
-	
-	NSRect t_rect;
-	if (m_offscreen)
-		t_rect = NSMakeRect(0, 0, m_rect . width, m_rect . height);
-	else
-		t_rect = [m_view frame];
-	
-	NSRect t_movie_rect;
-	t_movie_rect = [m_view movieBounds];
-	
-	/*NSBitmapImageRep *t_rep;
-	t_rep = [m_view bitmapImageRepForCachingDisplayInRect: t_rect];
-	[m_view cacheDisplayInRect: t_rect toBitmapImageRep: t_rep];
-	
-	MCImageBitmap *t_bitmap;
-	t_bitmap = new MCImageBitmap;
-	t_bitmap -> width = [t_rep pixelsWide];
-	t_bitmap -> height = [t_rep pixelsHigh];
-	t_bitmap -> stride = [t_rep bytesPerRow];
-	t_bitmap -> data = (uint32_t *)[t_rep bitmapData];
-	t_bitmap -> has_alpha = t_bitmap -> has_transparency = true;*/
-    
-    MCImageBitmap *t_bitmap;
-    t_bitmap = new MCImageBitmap;
-    t_bitmap -> width = t_rect . size . width;
-    t_bitmap -> height = t_rect . size . height;
-    t_bitmap -> stride = sizeof(uint32_t) * t_rect . size . width;
-    t_bitmap -> data = (uint32_t *)malloc(t_bitmap -> height * t_bitmap -> stride);
-    t_bitmap -> has_alpha = t_bitmap -> has_transparency = false;
-	
-	// Now if we have a current frame, then composite at the appropriate size into
-	// the movie portion of the buffer.
-	if (m_current_frame != nil)
-	{
-		extern CGBitmapInfo MCGPixelFormatToCGBitmapInfo(uint32_t p_pixel_format, bool p_alpha);
-		
-        NSAutoreleasePool *t_pool;
-        t_pool = [[NSAutoreleasePool alloc] init];
-        
-		CGColorSpaceRef t_colorspace;
-		t_colorspace = CGColorSpaceCreateDeviceRGB();
-		
-		CGContextRef t_cg_context;
-		t_cg_context = CGBitmapContextCreate(t_bitmap -> data, t_bitmap -> width, t_bitmap -> height, 8, t_bitmap -> stride, t_colorspace, MCGPixelFormatToCGBitmapInfo(kMCGPixelFormatNative, true));
-		
-		CIContext *t_ci_context;
-		t_ci_context = [CIContext contextWithCGContext: t_cg_context options: nil];
-		
-		CIImage *t_ci_image;
-		t_ci_image = [[CIImage alloc] initWithCVImageBuffer: m_current_frame];
-		
-		[t_ci_context drawImage: t_ci_image inRect: CGRectMake(0, t_rect . size . height - t_movie_rect . size . height, t_movie_rect . size . width, t_movie_rect . size . height) fromRect: [t_ci_image extent]];
-		
-		[t_ci_image release];
-		
-		CGContextRelease(t_cg_context);
-		CGColorSpaceRelease(t_colorspace);
-        
-        [t_pool release];
-	}
-	
-	r_bitmap = t_bitmap;
-}
-
-void MCQTKitPlayer::UnlockBitmap(MCImageBitmap *bitmap)
-{
-    delete bitmap -> data;
-	delete bitmap;
-}
-
-inline QTTime do_QTMakeTime(long long timeValue, long timeScale)
-{
-    typedef QTTime (*QTMakeTimePtr)(long long timeValue, long timescale);
-    extern QTMakeTimePtr QTMakeTime_ptr;
-    return QTMakeTime_ptr(timeValue, timeScale);
-}
-
-extern NSString **QTMovieLoopsAttribute_ptr;
-extern NSString **QTMoviePlaysSelectionOnlyAttribute_ptr;
-
-void MCQTKitPlayer::SetProperty(MCPlatformPlayerProperty p_property, MCPlatformPropertyType p_type, void *p_value)
-{
-    m_synchronizing = true;
-    
-	switch(p_property)
-	{
-		case kMCPlatformPlayerPropertyURL:
-			Load(*(const char **)p_value, true);
-			Synchronize();
-			break;
-		case kMCPlatformPlayerPropertyFilename:
-			Load(*(const char **)p_value, false);
-			Synchronize();
-			break;
-		case kMCPlatformPlayerPropertyOffscreen:
-			Switch(*(bool *)p_value);
-			break;
-		case kMCPlatformPlayerPropertyRect:
-			m_rect = *(MCRectangle *)p_value;
-			Synchronize();
-			break;
-		case kMCPlatformPlayerPropertyVisible:
-			m_visible = *(bool *)p_value;
-			Synchronize();
-			break;
-		case kMCPlatformPlayerPropertyCurrentTime:
-			[m_movie setCurrentTime: do_QTMakeTime(*(uint32_t *)p_value, [m_movie duration] . timeScale)];
-			break;
-		case kMCPlatformPlayerPropertyStartTime:
-		{
-			QTTime t_selection_start, t_selection_end;
-			t_selection_start = [m_movie selectionStart];
-			t_selection_end = [m_movie selectionEnd];
-			
-			uint32_t t_start_time, t_end_time;
-			t_start_time = *(uint32_t *)p_value;
-			t_end_time = t_selection_end . timeValue;
-			
-			if (t_start_time > t_end_time)
-				t_end_time = t_start_time;
-			
-			QTTimeRange t_selection;
-			t_selection . time . timeValue = t_start_time;
-			t_selection . time . timeScale = t_selection_start . timeScale;
-			t_selection . duration . timeValue = t_end_time - t_start_time;
-			t_selection . duration . timeScale = t_selection_start . timeScale;			
-			[m_movie setSelection: t_selection];
-		}
-		break;
-		case kMCPlatformPlayerPropertyFinishTime:
-		{
-			QTTime t_selection_start, t_selection_end;
-			t_selection_start = [m_movie selectionStart];
-			t_selection_end = [m_movie selectionEnd];
-			
-			uint32_t t_start_time, t_end_time;
-			t_start_time = t_selection_start . timeValue;
-			t_end_time = *(uint32_t *)p_value;
-			
-			if (t_start_time > t_end_time)
-				t_start_time = t_end_time;
-			
-			QTTimeRange t_selection;
-			t_selection . time . timeValue = t_start_time;
-			t_selection . time . timeScale = t_selection_start . timeScale;
-			t_selection . duration . timeValue = t_end_time - t_start_time;
-			t_selection . duration . timeScale = t_selection_start . timeScale;
-			[m_movie setSelection: t_selection];
-		}
-		break;
-		case kMCPlatformPlayerPropertyPlayRate:
-			[m_movie setRate: *(double *)p_value];
-			break;
-		case kMCPlatformPlayerPropertyVolume:
-			[m_movie setVolume: *(uint16_t *)p_value / 100.0f];
-			break;
-        case kMCPlatformPlayerPropertyShowController:
-            m_show_controller = *(bool *)p_value;
-            Synchronize();
-            break;
-
-        case kMCPlatformPlayerPropertyOnlyPlaySelection:
-			[m_movie setAttribute: [NSNumber numberWithBool: *(bool *)p_value] forKey: *QTMoviePlaysSelectionOnlyAttribute_ptr];
-			break;
-		case kMCPlatformPlayerPropertyLoop:
-			[m_movie setAttribute: [NSNumber numberWithBool: *(bool *)p_value] forKey: *QTMovieLoopsAttribute_ptr];
-			break;
-        case kMCPlatformPlayerPropertyMarkers:
-        {
-            array_t<uint32_t> *t_markers;
-            t_markers = (array_t<uint32_t> *)p_value;
-            
-            m_last_marker = UINT32_MAX;
-            MCMemoryDeleteArray(m_markers);
-            m_markers = nil;
-            
-            /* UNCHECKED */ MCMemoryResizeArray(t_markers -> count, m_markers, m_marker_count);
-            MCMemoryCopy(m_markers, t_markers -> ptr, m_marker_count * sizeof(uint32_t));
-        }
-        break;
-	}
-    
-    m_synchronizing = false;
-}
-
-static Boolean IsQTVRMovie(Movie theMovie)
-{
-	Boolean IsQTVR = False;
-	OSType evaltype,targettype =  kQTVRUnknownType;
-	UserData myUserData;
-	if (theMovie == NULL)
-		return False;
-	myUserData = GetMovieUserData(theMovie);
-	if (myUserData != NULL)
-	{
-		GetUserDataItem(myUserData, &targettype, sizeof(targettype),
-		                kUserDataMovieControllerType, 0);
-		evaltype = EndianU32_BtoN(targettype);
-		if (evaltype == kQTVRQTVRType || evaltype == kQTVROldPanoType
-			|| evaltype == kQTVROldObjectType)
-			IsQTVR = true;
-	}
-	return(IsQTVR);
-}
-
-static Boolean QTMovieHasType(Movie tmovie, OSType movtype)
-{
-	switch (movtype)
-	{
-		case VisualMediaCharacteristic:
-		case AudioMediaCharacteristic:
-			return (GetMovieIndTrackType(tmovie, 1, movtype,
-										 movieTrackCharacteristic) != NULL);
-		case kQTVRQTVRType:
-			return IsQTVRMovie(tmovie);
-		default:
-			return (GetMovieIndTrackType(tmovie, 1, movtype,
-										 movieTrackMediaType) != NULL);
-	}
-}
-
-void MCQTKitPlayer::GetProperty(MCPlatformPlayerProperty p_property, MCPlatformPropertyType p_type, void *r_value)
-{
-	switch(p_property)
-	{
-		case kMCPlatformPlayerPropertyOffscreen:
-			*(bool *)r_value = m_offscreen;
-			break;
-		case kMCPlatformPlayerPropertyRect:
-			*(MCRectangle *)r_value = m_rect;
-			break;
-		case kMCPlatformPlayerPropertyMovieRect:
-		{
-			NSValue *t_value;
-            extern NSString **QTMovieNaturalSizeAttribute_ptr;
-			t_value = [m_movie attributeForKey: *QTMovieNaturalSizeAttribute_ptr];
-			*(MCRectangle *)r_value = MCRectangleMake(0, 0, [t_value sizeValue] . width, [t_value sizeValue] . height);
-		}
-		break;
-		case kMCPlatformPlayerPropertyVisible:
-			*(bool *)r_value = m_visible;
-			break;
-		case kMCPlatformPlayerPropertyMediaTypes:
-		{
-			MCPlatformPlayerMediaTypes t_types;
-			t_types = 0;
-			if (QTMovieHasType([m_movie quickTimeMovie], VisualMediaCharacteristic))
-				t_types |= kMCPlatformPlayerMediaTypeVideo;
-			if (QTMovieHasType([m_movie quickTimeMovie], AudioMediaCharacteristic))
-				t_types |= kMCPlatformPlayerMediaTypeAudio;
-			if (QTMovieHasType([m_movie quickTimeMovie], TextMediaType))
-				t_types |= kMCPlatformPlayerMediaTypeText;
-			if (QTMovieHasType([m_movie quickTimeMovie], kQTVRQTVRType))
-				t_types |= kMCPlatformPlayerMediaTypeQTVR;
-			if (QTMovieHasType([m_movie quickTimeMovie], SpriteMediaType))
-				t_types |= kMCPlatformPlayerMediaTypeSprite;
-			if (QTMovieHasType([m_movie quickTimeMovie], FlashMediaType))
-				t_types |= kMCPlatformPlayerMediaTypeFlash;
-			*(MCPlatformPlayerMediaTypes *)r_value = t_types;
-		}
-		break;
-		case kMCPlatformPlayerPropertyDuration:
-			*(uint32_t *)r_value = [m_movie duration] . timeValue;
-			break;
-		case kMCPlatformPlayerPropertyTimescale:
-			*(uint32_t *)r_value = [m_movie currentTime] . timeScale;
-			break;
-		case kMCPlatformPlayerPropertyCurrentTime:
-			*(uint32_t *)r_value = [m_movie currentTime] . timeValue;
-			break;
-		case kMCPlatformPlayerPropertyStartTime:
-			*(uint32_t *)r_value = [m_movie selectionStart] . timeValue;
-			break;
-		case kMCPlatformPlayerPropertyFinishTime:
-			*(uint32_t *)r_value = [m_movie selectionEnd] . timeValue;
-			break;
-		case kMCPlatformPlayerPropertyPlayRate:
-			*(double *)r_value = [m_movie rate];
-			break;
-		case kMCPlatformPlayerPropertyVolume:
-			*(uint16_t *)r_value = [m_movie volume] * 100.0f;
-			break;
-        case kMCPlatformPlayerPropertyShowController:
-            *(bool *)r_value = m_show_controller;
-            break;
-
-		case kMCPlatformPlayerPropertyOnlyPlaySelection:
-			*(bool *)r_value = [(NSNumber *)[m_movie attributeForKey: *QTMoviePlaysSelectionOnlyAttribute_ptr] boolValue] == YES;
-			break;
-		case kMCPlatformPlayerPropertyLoop:
-			*(bool *)r_value = [(NSNumber *)[m_movie attributeForKey: *QTMovieLoopsAttribute_ptr] boolValue] == YES;
-			break;
-	}
-}
-
-void MCQTKitPlayer::CountTracks(uindex_t& r_count)
-{
-	r_count = GetMovieTrackCount([m_movie quickTimeMovie]);
-}
-
-bool MCQTKitPlayer::FindTrackWithId(uint32_t p_id, uindex_t& r_index)
-{
-	Movie t_movie;
-	t_movie = [m_movie quickTimeMovie];
-	for(uindex_t i = 1; i <= GetMovieTrackCount(t_movie); i++)
-		if (GetTrackID(GetMovieIndTrack(t_movie, i)) == p_id)
-		{
-			r_index = i - 1;
-			return true;
-		}
-	return false;
-}
-
-void MCQTKitPlayer::SetTrackProperty(uindex_t p_index, MCPlatformPlayerTrackProperty p_property, MCPlatformPropertyType p_type, void *p_value)
-{
-	if (p_property != kMCPlatformPlayerTrackPropertyEnabled)
-		return;
-	
-	Movie t_movie;
-	t_movie = [m_movie quickTimeMovie];
-	
-	Track t_track;
-	t_track = GetMovieIndTrack(t_movie, p_index + 1);
-	
-	SetTrackEnabled(t_track, *(bool *)p_value);
-}
-
-void MCQTKitPlayer::GetTrackProperty(uindex_t p_index, MCPlatformPlayerTrackProperty p_property, MCPlatformPropertyType p_type, void *r_value)
-{
-	Movie t_movie;
-	t_movie = [m_movie quickTimeMovie];
-	
-	Track t_track;
-	t_track = GetMovieIndTrack(t_movie, p_index + 1);
-	
-	switch(p_property)
-	{
-		case kMCPlatformPlayerTrackPropertyId:
-			*(uint32_t *)r_value = GetTrackID(t_track);
-			break;
-		case kMCPlatformPlayerTrackPropertyMediaTypeName:
-		{
-			Media t_media;
-			t_media = GetTrackMedia(t_track);
-			MediaHandler t_handler;
-			t_handler = GetMediaHandler(t_media);
-			
-			unsigned char t_name[256];
-			MediaGetName(t_handler, t_name, 0, nil);
-			p2cstr(t_name);
-			*(char **)r_value = strdup((const char *)t_name);
-		}
-		break;
-		case kMCPlatformPlayerTrackPropertyOffset:
-			*(uint32_t *)r_value = GetTrackOffset(t_track);
-			break;
-		case kMCPlatformPlayerTrackPropertyDuration:
-			*(uint32_t *)r_value = GetTrackDuration(t_track);
-			break;
-		case kMCPlatformPlayerTrackPropertyEnabled:
-			*(bool *)r_value = GetTrackEnabled(t_track);
-			break;
-	}
-}
-=======
 ///////////////////////////////////////////////////////////////////////////////
 
 class MCAVFoundationPlayer;
 class MCQTKitPlayer;
->>>>>>> ddc838f4
 
 extern MCAVFoundationPlayer *MCAVFoundationPlayerCreate(void);
 extern MCQTKitPlayer *MCQTKitPlayerCreate(void);
