NAME=libkernel-server
TYPE=archive

include ../rules/environment.linux.makefile

SOURCES=\
	aclip.cpp block.cpp button.cpp buttondraw.cpp card.cpp cardlst.cpp \
	cdata.cpp chunk.cpp cmds.cpp cmdsc.cpp cmdse.cpp cmdsf.cpp \
	cmdsm.cpp cmdsp.cpp cmdss.cpp constant.cpp control.cpp cpalette.cpp \
	date.cpp debug.cpp dispatch.cpp dllst.cpp \
	express.cpp field.cpp fieldf.cpp fieldh.cpp fields.cpp \
	font.cpp funcs.cpp funcsm.cpp globals.cpp graphic.cpp group.cpp \
	handler.cpp hc.cpp hndlrlst.cpp ibmp.cpp idraw.cpp ifile.cpp \
	igif.cpp iimport.cpp ijpg.cpp \
	image.cpp \
	image_rep.cpp \
	image_rep_encoded.cpp \
	image_rep_mutable.cpp \
	image_rep_densitymapped.cpp \
	image_rep_resampled.cpp \
	imagebitmap.cpp \
	imagelist.cpp \
	imageloader.cpp \
	ipng.cpp \
	iquantization.cpp iquantize_new.cpp irle.cpp iutil.cpp \
	itransform.cpp keywords.cpp line.cpp literal.cpp magnify.cpp mcerror.cpp \
	mcio.cpp mcstring.cpp mctheme.cpp newobj.cpp \
	object.cpp objptr.cpp operator.cpp paragraf.cpp param.cpp \
	property.cpp pickle.cpp \
	regex.cpp \
	region.cpp \
	resolution.cpp \
	scriptpt.cpp \
	scrolbar.cpp \
	scrollbardraw.cpp \
	segment.cpp \
	sellst.cpp \
	stack.cpp \
	stack2.cpp \
	stack3.cpp \
	stackcache.cpp \
	stacklst.cpp \
	stackview.cpp \
	stacksecurity.cpp \
	statemnt.cpp styledtext.cpp tooltip.cpp \
	transfer.cpp uidc.cpp gradient.cpp edittool.cpp \
	undolst.cpp util.cpp variable.cpp vclip.cpp visual.cpp \
	eps.cpp mcssl.cpp opensslsocket.cpp socket_resolve.cpp \
	answer.cpp ask.cpp external.cpp player.cpp surface.cpp \
	combiners.cpp path.cpp metacontext.cpp \
	printer.cpp unicode.cpp rtf.cpp rtfsupport.cpp text.cpp pathgray.cpp \
	pathprocess.cpp \
	objectstream.cpp \
	menuparse.cpp parentscript.cpp securemode.cpp \
	bitmapeffect.cpp bitmapeffectblur.cpp md5.cpp sha1.cpp capsule.cpp \
	externalv0.cpp externalv1.cpp lextable.cpp uuid.cpp \
	objectprops.cpp objectpropsets.cpp mcutility.cpp notify.cpp customprinter.cpp \
	sysspec.cpp mode_server.cpp sysunxdate.cpp sysunxnetwork.cpp sysunxrandom.cpp \
	srvmain.cpp dsklnx.cpp srvspec.cpp srvsession.cpp srvstack.cpp srvdebug.cpp \
	srvscript.cpp srvoutput.cpp srvtheme.cpp \
        eventqueue.cpp encodederrors.cpp redraw.cpp tilecache.cpp tilecachesw.cpp \
	fonttable.cpp fieldrtf.cpp fieldhtml.cpp fieldstyledtext.cpp paragrafattr.cpp \
<<<<<<< HEAD
        graphicscontext.cpp lnxflst.cpp lnxflstold.cpp lnxelevate.cpp \
	exec-array.cpp exec-datetime.cpp exec-engine.cpp exec-files.cpp exec-filters.cpp exec-interface.cpp \
	exec-logic exec-math.cpp exec-multimedia.cpp exec-network.cpp exec-pasteboard.cpp exec-scripting \
	exec-strings.cpp exec-strings-chunk.cpp exec-text.cpp exec-graphics.cpp exec-security.cpp exec-printing.cpp exec-debugging.cpp \
	exec-ide.cpp exec-server.cpp exec-interface2.cpp exec.cpp \
	exec-interface-aclip.cpp exec-interface-button.cpp exec-interface-card.cpp exec-interface-control.cpp \
	exec-interface-field.cpp exec-interface-graphic.cpp exec-interface-group.cpp exec-interface-image.cpp \
	exec-interface-object.cpp exec-interface-field-chunk.cpp exec-interface-player.cpp exec-interface-scrollbar.cpp exec-interface-stack.cpp \
	exec-interface-vclip.cpp exec-keywords.cpp exec-legacy.cpp exec-dialog.cpp exec-strings-chunk.cpp \
        syntax.cpp quicktime.cpp \
	foundation-legacy.cpp legacy_spec.cpp \
	srvposix.cpp \
        srvcgi.cpp srvmultipart.cpp

=======
	graphicscontext.cpp lnxflst.cpp lnxflstold.cpp quicktime.cpp \
	sysunxthreads.cpp, stacktile.cpp
	
>>>>>>> b53f1d0b
SOURCE_DIRS=

CUSTOM_OVERRIDE_DEFINES=1

CUSTOM_DEFINES=\
	_SERVER _LINUX_SERVER __LITTLE_ENDIAN__

CUSTOM_INCLUDES=\
	./src

CUSTOM_CCFLAGS=\
	-Wall -Wno-unused-variable -Wno-switch -Wno-non-virtual-dtor -fno-exceptions -fno-rtti -fno-strict-aliasing \
	-fmessage-length=0 -march=i486

include/revbuild.h: include/revbuild.h.in ../version ../util/encode_version.pl
	../util/encode_version.pl

linuxstubs.cpp: src/linux.stubs ../util/weak_stub_maker.pl
#	../prebuilt/bin/Revolution.lnx "../tools/weak_stub_maker.lc" <./src/linux.stubs >./src/linuxstubs.cpp
	../util/weak_stub_maker.pl <./src/linux.stubs >./src/linuxstubs.cpp

encodederrors.cpp: src/executionerrors.h src/parseerrors.h
	../util/encode_errors.pl ./src ./src/encodederrors.cpp

$(CACHE_DIR)/mcstring.o: include/revbuild.h

include ../rules/archive.linux.makefile<|MERGE_RESOLUTION|>--- conflicted
+++ resolved
@@ -58,10 +58,9 @@
 	sysspec.cpp mode_server.cpp sysunxdate.cpp sysunxnetwork.cpp sysunxrandom.cpp \
 	srvmain.cpp dsklnx.cpp srvspec.cpp srvsession.cpp srvstack.cpp srvdebug.cpp \
 	srvscript.cpp srvoutput.cpp srvtheme.cpp \
-        eventqueue.cpp encodederrors.cpp redraw.cpp tilecache.cpp tilecachesw.cpp \
+    eventqueue.cpp encodederrors.cpp redraw.cpp tilecache.cpp tilecachesw.cpp \
 	fonttable.cpp fieldrtf.cpp fieldhtml.cpp fieldstyledtext.cpp paragrafattr.cpp \
-<<<<<<< HEAD
-        graphicscontext.cpp lnxflst.cpp lnxflstold.cpp lnxelevate.cpp \
+    graphicscontext.cpp lnxflst.cpp lnxflstold.cpp lnxelevate.cpp \
 	exec-array.cpp exec-datetime.cpp exec-engine.cpp exec-files.cpp exec-filters.cpp exec-interface.cpp \
 	exec-logic exec-math.cpp exec-multimedia.cpp exec-network.cpp exec-pasteboard.cpp exec-scripting \
 	exec-strings.cpp exec-strings-chunk.cpp exec-text.cpp exec-graphics.cpp exec-security.cpp exec-printing.cpp exec-debugging.cpp \
@@ -70,16 +69,12 @@
 	exec-interface-field.cpp exec-interface-graphic.cpp exec-interface-group.cpp exec-interface-image.cpp \
 	exec-interface-object.cpp exec-interface-field-chunk.cpp exec-interface-player.cpp exec-interface-scrollbar.cpp exec-interface-stack.cpp \
 	exec-interface-vclip.cpp exec-keywords.cpp exec-legacy.cpp exec-dialog.cpp exec-strings-chunk.cpp \
-        syntax.cpp quicktime.cpp \
+    syntax.cpp quicktime.cpp \
 	foundation-legacy.cpp legacy_spec.cpp \
 	srvposix.cpp \
-        srvcgi.cpp srvmultipart.cpp
-
-=======
-	graphicscontext.cpp lnxflst.cpp lnxflstold.cpp quicktime.cpp \
+    srvcgi.cpp srvmultipart.cpp \
 	sysunxthreads.cpp, stacktile.cpp
 	
->>>>>>> b53f1d0b
 SOURCE_DIRS=
 
 CUSTOM_OVERRIDE_DEFINES=1
