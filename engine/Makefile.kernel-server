--- conflicted
+++ resolved
@@ -59,8 +59,7 @@
 	srvmain.cpp dsklnx.cpp srvspec.cpp srvsession.cpp srvstack.cpp srvdebug.cpp \
 	srvscript.cpp srvoutput.cpp srvtheme.cpp \
     eventqueue.cpp encodederrors.cpp redraw.cpp tilecache.cpp tilecachesw.cpp \
-	fonttable.cpp fieldrtf.cpp fieldhtml.cpp fieldstyledtext.cpp paragrafattr.cpp \
-<<<<<<< HEAD
+        fonttable.cpp fieldrtf.cpp fieldhtml.cpp fieldstyledtext.cpp paragrafattr.cpp \
     graphicscontext.cpp lnxflst.cpp lnxflstold.cpp lnxelevate.cpp \
 	exec-array.cpp exec-datetime.cpp exec-engine.cpp exec-files.cpp exec-filters.cpp exec-interface.cpp \
 	exec-logic exec-math.cpp exec-multimedia.cpp exec-network.cpp exec-pasteboard.cpp exec-scripting \
@@ -73,11 +72,7 @@
     syntax.cpp quicktime.cpp \
 	foundation-legacy.cpp legacy_spec.cpp \
 	srvposix.cpp \
-    srvcgi.cpp srvmultipart.cpp \
-	sysunxthreads.cpp, stacktile.cpp
-=======
-	graphicscontext.cpp lnxflst.cpp lnxflstold.cpp quicktime.cpp
->>>>>>> 41fc67b8
+    srvcgi.cpp srvmultipart.cpp
 	
 SOURCE_DIRS=
 
