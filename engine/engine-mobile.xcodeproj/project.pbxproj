// !$*UTF8*$!
{
	archiveVersion = 1;
	classes = {
	};
	objectVersion = 46;
	objects = {

/* Begin PBXAggregateTarget section */
		4D22209F171D78A100E7E557 /* version */ = {
			isa = PBXAggregateTarget;
			buildConfigurationList = 4D2220A2171D78CC00E7E557 /* Build configuration list for PBXAggregateTarget "version" */;
			buildPhases = (
				4D22209E171D78A100E7E557 /* Encode Version */,
			);
			dependencies = (
			);
			name = version;
			productName = version;
		};
/* End PBXAggregateTarget section */

/* Begin PBXBuildFile section */
		3CC6F42812AD0A6100852B3B /* CFNetwork.framework in Frameworks */ = {isa = PBXBuildFile; fileRef = 3CC6F42712AD0A6100852B3B /* CFNetwork.framework */; };
		4C529CBC1973CF16007C5F7C /* sysunxthreads.cpp in Sources */ = {isa = PBXBuildFile; fileRef = 4C529CBB1973CF16007C5F7C /* sysunxthreads.cpp */; };
		4C529CBF1973CF4A007C5F7C /* stacktile.cpp in Sources */ = {isa = PBXBuildFile; fileRef = 4C529CBD1973CF4A007C5F7C /* stacktile.cpp */; };
		4C977245193C986700DB2F4A /* coretextfonts.cpp in Sources */ = {isa = PBXBuildFile; fileRef = 4C977244193C986700DB2F4A /* coretextfonts.cpp */; };
		4CD038F316C8FE1700EBCCBA /* Default-568h@2x.png in Resources */ = {isa = PBXBuildFile; fileRef = 4CD038F216C8FE1700EBCCBA /* Default-568h@2x.png */; };
		4CD7DFE318A140D800CBCB57 /* opensslsocket.cpp in Sources */ = {isa = PBXBuildFile; fileRef = 4DD3DEA61040AD9300CAC7EF /* opensslsocket.cpp */; };
		4D08A0D0138EA51D0081F990 /* libstandalone-mobile-lib-community.a in Frameworks */ = {isa = PBXBuildFile; fileRef = 4D2D91891386E2610057811A /* libstandalone-mobile-lib-community.a */; };
		4D08A113138EA7C60081F990 /* dummy.cpp in Sources */ = {isa = PBXBuildFile; fileRef = 4D08A112138EA7C60081F990 /* dummy.cpp */; };
		4D08A117138EA84C0081F990 /* Foundation.framework in Frameworks */ = {isa = PBXBuildFile; fileRef = 4D08A116138EA84C0081F990 /* Foundation.framework */; };
		4D08A11F138EA85E0081F990 /* UIKit.framework in Frameworks */ = {isa = PBXBuildFile; fileRef = 4D08A11E138EA85E0081F990 /* UIKit.framework */; };
		4D222096171D777400E7E557 /* mbliphoneapp.mm in Sources */ = {isa = PBXBuildFile; fileRef = 4DF9A9AE142FABAB0063E6FF /* mbliphoneapp.mm */; };
		4D222097171D777B00E7E557 /* mbliphonehooks.cpp in Sources */ = {isa = PBXBuildFile; fileRef = 4D9CAF23134365F800231979 /* mbliphonehooks.cpp */; };
		4D222098171D782800E7E557 /* stacksecurity.cpp in Sources */ = {isa = PBXBuildFile; fileRef = 4CE7B26D1704A8810072029F /* stacksecurity.cpp */; };
		4D2220BA171D7A3E00E7E557 /* mbliphonead.mm in Sources */ = {isa = PBXBuildFile; fileRef = 4C34550114F3FEA1008D7E50 /* mbliphonead.mm */; };
		4D222406171D7F9D00E7E557 /* libsecurity-community.a in Frameworks */ = {isa = PBXBuildFile; fileRef = 4D222092171D770900E7E557 /* libsecurity-community.a */; };
		4D232D6018DAF07F00A4FF3E /* quicktime.cpp in Sources */ = {isa = PBXBuildFile; fileRef = 4D232D5F18DAF06800A4FF3E /* quicktime.cpp */; };
		4D7B149717141A5F006782C1 /* libpngmobile.a in Frameworks */ = {isa = PBXBuildFile; fileRef = 4D7B13F41714198F006782C1 /* libpngmobile.a */; };
		4D7B149817141A63006782C1 /* libgifmobile.a in Frameworks */ = {isa = PBXBuildFile; fileRef = 4D7B13AD171418F2006782C1 /* libgifmobile.a */; };
		4D7B149917141A67006782C1 /* libjpegmobile.a in Frameworks */ = {isa = PBXBuildFile; fileRef = 4D7B13B5171418FC006782C1 /* libjpegmobile.a */; };
		4D7B149A17141A6B006782C1 /* libpcremobile.a in Frameworks */ = {isa = PBXBuildFile; fileRef = 4D7B13BD17141906006782C1 /* libpcremobile.a */; };
		4D7E39461281623000E7F80A /* CoreGraphics.framework in Frameworks */ = {isa = PBXBuildFile; fileRef = 4D7E39451281623000E7F80A /* CoreGraphics.framework */; };
		4D7E39481281623000E7F80A /* QuartzCore.framework in Frameworks */ = {isa = PBXBuildFile; fileRef = 4D7E39471281623000E7F80A /* QuartzCore.framework */; };
		4D7E394F1281624400E7F80A /* AVFoundation.framework in Frameworks */ = {isa = PBXBuildFile; fileRef = 4D7E394E1281624400E7F80A /* AVFoundation.framework */; };
		4D7E39541281625500E7F80A /* CoreLocation.framework in Frameworks */ = {isa = PBXBuildFile; fileRef = 4D7E39531281625500E7F80A /* CoreLocation.framework */; };
		4D7E39561281625500E7F80A /* MediaPlayer.framework in Frameworks */ = {isa = PBXBuildFile; fileRef = 4D7E39551281625500E7F80A /* MediaPlayer.framework */; };
		4D7E39581281625500E7F80A /* MessageUI.framework in Frameworks */ = {isa = PBXBuildFile; fileRef = 4D7E39571281625500E7F80A /* MessageUI.framework */; };
		4D7E39601281626600E7F80A /* AudioToolbox.framework in Frameworks */ = {isa = PBXBuildFile; fileRef = 4D7E395F1281626600E7F80A /* AudioToolbox.framework */; };
		4D7E3A591281835D00E7F80A /* Default.png in Resources */ = {isa = PBXBuildFile; fileRef = 4D7E3A581281835D00E7F80A /* Default.png */; };
		4D82FCDB171485DF00C48403 /* Default-568h@2x.png in Copy Files */ = {isa = PBXBuildFile; fileRef = 4CD038F216C8FE1700EBCCBA /* Default-568h@2x.png */; };
		4D82FCDC171485E200C48403 /* mobile-template.plist in Copy Files */ = {isa = PBXBuildFile; fileRef = 4D82FCD8171485CA00C48403 /* mobile-template.plist */; };
		4D82FCDD171485E400C48403 /* mobile-remote-notification-template.plist in Copy Files */ = {isa = PBXBuildFile; fileRef = 4D82FCD9171485D000C48403 /* mobile-remote-notification-template.plist */; };
		4D82FCDE171485E600C48403 /* mobile-url-scheme-template.plist in Copy Files */ = {isa = PBXBuildFile; fileRef = 4D82FCDA171485D600C48403 /* mobile-url-scheme-template.plist */; };
		4D82FCEC1714876C00C48403 /* template-entitlements.xcent in Copy Files */ = {isa = PBXBuildFile; fileRef = 4D82FCE41714862D00C48403 /* template-entitlements.xcent */; };
		4D82FCED1714876C00C48403 /* template-remote-notification-entitlements.xcent in Copy Files */ = {isa = PBXBuildFile; fileRef = 4D82FCE51714863800C48403 /* template-remote-notification-entitlements.xcent */; };
		4D82FCEE1714876C00C48403 /* template-remote-notification-store-entitlements.xcent in Copy Files */ = {isa = PBXBuildFile; fileRef = 4D82FCE61714864100C48403 /* template-remote-notification-store-entitlements.xcent */; };
		4D82FCEF1714876F00C48403 /* template-ResourceRules.plist in Copy Files */ = {isa = PBXBuildFile; fileRef = 4D82FCE71714864F00C48403 /* template-ResourceRules.plist */; };
		4D82FCF01714877A00C48403 /* mobile-device-template.plist in Copy Files */ = {isa = PBXBuildFile; fileRef = 4D82FCE81714866500C48403 /* mobile-device-template.plist */; };
		4D82FD00171487AE00C48403 /* template-store-entitlements.xcent in Copy Files */ = {isa = PBXBuildFile; fileRef = 4D82FCFF171487A400C48403 /* template-store-entitlements.xcent */; };
		4D8C699C167A22B500D3CCE7 /* image_rep_encoded.cpp in Sources */ = {isa = PBXBuildFile; fileRef = 4D8C6999167A22B500D3CCE7 /* image_rep_encoded.cpp */; };
		4D8C699D167A22B500D3CCE7 /* image_rep_mutable.cpp in Sources */ = {isa = PBXBuildFile; fileRef = 4D8C699A167A22B500D3CCE7 /* image_rep_mutable.cpp */; };
		4D8C699E167A22B500D3CCE7 /* imagebitmap.cpp in Sources */ = {isa = PBXBuildFile; fileRef = 4D8C699B167A22B500D3CCE7 /* imagebitmap.cpp */; };
		4D8C69A2167A22DB00D3CCE7 /* ibmp.cpp in Sources */ = {isa = PBXBuildFile; fileRef = 4D8C69A1167A22DB00D3CCE7 /* ibmp.cpp */; };
		4D8C69A6167A22F900D3CCE7 /* irle.cpp in Sources */ = {isa = PBXBuildFile; fileRef = 4D8C69A5167A22F900D3CCE7 /* irle.cpp */; };
		4DA7BB2713251C6E00F9214A /* SystemConfiguration.framework in Frameworks */ = {isa = PBXBuildFile; fileRef = 4DA7BB2613251C6E00F9214A /* SystemConfiguration.framework */; };
		4DABCD9915ECD4700085E214 /* aclip.cpp in Sources */ = {isa = PBXBuildFile; fileRef = 4DD3DDB21040AC1A00CAC7EF /* aclip.cpp */; };
		4DABCD9A15ECD4700085E214 /* answer.cpp in Sources */ = {isa = PBXBuildFile; fileRef = 4DD3DDB81040AC1A00CAC7EF /* answer.cpp */; };
		4DABCD9B15ECD4700085E214 /* ask.cpp in Sources */ = {isa = PBXBuildFile; fileRef = 4DD3DDB31040AC1A00CAC7EF /* ask.cpp */; };
		4DABCD9C15ECD4700085E214 /* bitmapeffect.cpp in Sources */ = {isa = PBXBuildFile; fileRef = 4DD3DDAD1040AC1A00CAC7EF /* bitmapeffect.cpp */; };
		4DABCD9D15ECD4700085E214 /* bitmapeffectblur.cpp in Sources */ = {isa = PBXBuildFile; fileRef = 4DD3DDB61040AC1A00CAC7EF /* bitmapeffectblur.cpp */; };
		4DABCD9E15ECD4700085E214 /* block.cpp in Sources */ = {isa = PBXBuildFile; fileRef = 4DD3DDB01040AC1A00CAC7EF /* block.cpp */; };
		4DABCD9F15ECD4700085E214 /* button.cpp in Sources */ = {isa = PBXBuildFile; fileRef = 4DD3DDDA1040AC5C00CAC7EF /* button.cpp */; };
		4DABCDA015ECD4700085E214 /* buttondraw.cpp in Sources */ = {isa = PBXBuildFile; fileRef = 4DD3DDDE1040AC5C00CAC7EF /* buttondraw.cpp */; };
		4DABCDA115ECD4700085E214 /* capsule.cpp in Sources */ = {isa = PBXBuildFile; fileRef = 4DD3DDDD1040AC5C00CAC7EF /* capsule.cpp */; };
		4DABCDA215ECD4700085E214 /* card.cpp in Sources */ = {isa = PBXBuildFile; fileRef = 4DD3DDDB1040AC5C00CAC7EF /* card.cpp */; };
		4DABCDA315ECD4700085E214 /* cardlst.cpp in Sources */ = {isa = PBXBuildFile; fileRef = 4DD3DDE11040AC5C00CAC7EF /* cardlst.cpp */; };
		4DABCDA415ECD4700085E214 /* cdata.cpp in Sources */ = {isa = PBXBuildFile; fileRef = 4DD3DDD91040AC5C00CAC7EF /* cdata.cpp */; };
		4DABCDA515ECD4700085E214 /* chunk.cpp in Sources */ = {isa = PBXBuildFile; fileRef = 4DD3DDD71040AC5C00CAC7EF /* chunk.cpp */; };
		4DABCDA615ECD4700085E214 /* cmds.cpp in Sources */ = {isa = PBXBuildFile; fileRef = 4DD3DDD51040AC5C00CAC7EF /* cmds.cpp */; };
		4DABCDA715ECD4700085E214 /* cmdsc.cpp in Sources */ = {isa = PBXBuildFile; fileRef = 4DD3DDD31040AC5C00CAC7EF /* cmdsc.cpp */; };
		4DABCDA815ECD4700085E214 /* cmdse.cpp in Sources */ = {isa = PBXBuildFile; fileRef = 4DD3DDD21040AC5C00CAC7EF /* cmdse.cpp */; };
		4DABCDA915ECD4700085E214 /* cmdsf.cpp in Sources */ = {isa = PBXBuildFile; fileRef = 4DD3DDD11040AC5C00CAC7EF /* cmdsf.cpp */; };
		4DABCDAA15ECD4700085E214 /* cmdsm.cpp in Sources */ = {isa = PBXBuildFile; fileRef = 4DD3DDD01040AC5C00CAC7EF /* cmdsm.cpp */; };
		4DABCDAB15ECD4700085E214 /* cmdsp.cpp in Sources */ = {isa = PBXBuildFile; fileRef = 4DD3DDCF1040AC5C00CAC7EF /* cmdsp.cpp */; };
		4DABCDAC15ECD4700085E214 /* cmdss.cpp in Sources */ = {isa = PBXBuildFile; fileRef = 4DD3DDCE1040AC5C00CAC7EF /* cmdss.cpp */; };
		4DABCDAD15ECD4700085E214 /* combiners.cpp in Sources */ = {isa = PBXBuildFile; fileRef = 4DD3DDCD1040AC5C00CAC7EF /* combiners.cpp */; };
		4DABCDAE15ECD4700085E214 /* constant.cpp in Sources */ = {isa = PBXBuildFile; fileRef = 4DD3DDCC1040AC5C00CAC7EF /* constant.cpp */; };
		4DABCDB015ECD4700085E214 /* control.cpp in Sources */ = {isa = PBXBuildFile; fileRef = 4DD3DDC71040AC5C00CAC7EF /* control.cpp */; };
		4DABCDB115ECD4700085E214 /* cpalette.cpp in Sources */ = {isa = PBXBuildFile; fileRef = 4DD3DDC31040AC5C00CAC7EF /* cpalette.cpp */; };
		4DABCDB315ECD4700085E214 /* customprinter.cpp in Sources */ = {isa = PBXBuildFile; fileRef = 4DDD7F52134BA80E009037A0 /* customprinter.cpp */; };
		4DABCDB415ECD4700085E214 /* date.cpp in Sources */ = {isa = PBXBuildFile; fileRef = 4DD3DE091040ACE300CAC7EF /* date.cpp */; };
		4DABCDB515ECD4700085E214 /* debug.cpp in Sources */ = {isa = PBXBuildFile; fileRef = 4DD3DE051040ACE300CAC7EF /* debug.cpp */; };
		4DABCDB615ECD4700085E214 /* dispatch.cpp in Sources */ = {isa = PBXBuildFile; fileRef = 4DD3DE111040ACED00CAC7EF /* dispatch.cpp */; };
		4DABCDB715ECD4700085E214 /* dllst.cpp in Sources */ = {isa = PBXBuildFile; fileRef = 4DD3DE101040ACED00CAC7EF /* dllst.cpp */; };
		4DABCDB815ECD4700085E214 /* edittool.cpp in Sources */ = {isa = PBXBuildFile; fileRef = 4DD3DE0E1040ACED00CAC7EF /* edittool.cpp */; };
		4DABCDB915ECD4700085E214 /* eps.cpp in Sources */ = {isa = PBXBuildFile; fileRef = 4DD3DE361040AD0300CAC7EF /* eps.cpp */; };
		4DABCDBA15ECD4700085E214 /* eventqueue.cpp in Sources */ = {isa = PBXBuildFile; fileRef = 4DA2CA351136D07600B9F27B /* eventqueue.cpp */; };
		4DABCDBC15ECD4700085E214 /* express.cpp in Sources */ = {isa = PBXBuildFile; fileRef = 4DD3DE181040AD0300CAC7EF /* express.cpp */; };
		4DABCDBE15ECD4700085E214 /* external.cpp in Sources */ = {isa = PBXBuildFile; fileRef = 4DD3DE2F1040AD0300CAC7EF /* external.cpp */; };
		4DABCDBF15ECD4700085E214 /* externalv0.cpp in Sources */ = {isa = PBXBuildFile; fileRef = 4DA2CA381136D08700B9F27B /* externalv0.cpp */; };
		4DABCDC015ECD4700085E214 /* externalv1.cpp in Sources */ = {isa = PBXBuildFile; fileRef = 4DA2CA391136D08700B9F27B /* externalv1.cpp */; };
		4DABCDC115ECD4700085E214 /* fiber.cpp in Sources */ = {isa = PBXBuildFile; fileRef = 4D33766B13F926410096DCFE /* fiber.cpp */; };
		4DABCDC315ECD4700085E214 /* field.cpp in Sources */ = {isa = PBXBuildFile; fileRef = 4DD3DE2D1040AD0300CAC7EF /* field.cpp */; };
		4DABCDC415ECD4700085E214 /* fieldf.cpp in Sources */ = {isa = PBXBuildFile; fileRef = 4DD3DE381040AD0300CAC7EF /* fieldf.cpp */; };
		4DABCDC515ECD4700085E214 /* fieldh.cpp in Sources */ = {isa = PBXBuildFile; fileRef = 4DD3DE371040AD0300CAC7EF /* fieldh.cpp */; };
		4DABCDC615ECD4700085E214 /* fieldhtml.cpp in Sources */ = {isa = PBXBuildFile; fileRef = 4CEEB491150A217D00DF095E /* fieldhtml.cpp */; };
		4DABCDC715ECD4700085E214 /* fieldrtf.cpp in Sources */ = {isa = PBXBuildFile; fileRef = 4CEEB492150A217D00DF095E /* fieldrtf.cpp */; };
		4DABCDC815ECD4700085E214 /* fields.cpp in Sources */ = {isa = PBXBuildFile; fileRef = 4DD3DE291040AD0300CAC7EF /* fields.cpp */; };
		4DABCDC915ECD4700085E214 /* fieldstyledtext.cpp in Sources */ = {isa = PBXBuildFile; fileRef = 4CAEA84114E9121C006DFECF /* fieldstyledtext.cpp */; };
		4DABCDCA15ECD4700085E214 /* font.cpp in Sources */ = {isa = PBXBuildFile; fileRef = 4DD3DE271040AD0300CAC7EF /* font.cpp */; };
		4DABCDCB15ECD4700085E214 /* fonttable.cpp in Sources */ = {isa = PBXBuildFile; fileRef = 4CD6214D14F639A00063C1B5 /* fonttable.cpp */; };
		4DABCDCC15ECD4700085E214 /* funcs.cpp in Sources */ = {isa = PBXBuildFile; fileRef = 4DD3DE251040AD0300CAC7EF /* funcs.cpp */; };
		4DABCDCD15ECD4700085E214 /* funcsm.cpp in Sources */ = {isa = PBXBuildFile; fileRef = 4DD3DE1D1040AD0300CAC7EF /* funcsm.cpp */; };
		4DABCDCE15ECD4700085E214 /* globals.cpp in Sources */ = {isa = PBXBuildFile; fileRef = 4DD3DE1C1040AD0300CAC7EF /* globals.cpp */; };
		4DABCDCF15ECD4700085E214 /* gradient.cpp in Sources */ = {isa = PBXBuildFile; fileRef = 4DD3DE231040AD0300CAC7EF /* gradient.cpp */; };
		4DABCDD015ECD4700085E214 /* graphic.cpp in Sources */ = {isa = PBXBuildFile; fileRef = 4DD3DE211040AD0300CAC7EF /* graphic.cpp */; };
		4DABCDD115ECD4700085E214 /* group.cpp in Sources */ = {isa = PBXBuildFile; fileRef = 4DD3DE1F1040AD0300CAC7EF /* group.cpp */; };
		4DABCDD215ECD4700085E214 /* handler.cpp in Sources */ = {isa = PBXBuildFile; fileRef = 4DD3DE321040AD0300CAC7EF /* handler.cpp */; };
		4DABCDD315ECD4700085E214 /* hc.cpp in Sources */ = {isa = PBXBuildFile; fileRef = 4DD3DE301040AD0300CAC7EF /* hc.cpp */; };
		4DABCDD415ECD4700085E214 /* hndlrlst.cpp in Sources */ = {isa = PBXBuildFile; fileRef = 4DD3DE2B1040AD0300CAC7EF /* hndlrlst.cpp */; };
		4DABCDD515ECD4700085E214 /* idraw.cpp in Sources */ = {isa = PBXBuildFile; fileRef = 4DD3DE4F1040AD0F00CAC7EF /* idraw.cpp */; };
		4DABCDD615ECD4700085E214 /* ifile.cpp in Sources */ = {isa = PBXBuildFile; fileRef = 4DD3DE4E1040AD0F00CAC7EF /* ifile.cpp */; };
		4DABCDD715ECD4700085E214 /* igif.cpp in Sources */ = {isa = PBXBuildFile; fileRef = 4DD3DE541040AD0F00CAC7EF /* igif.cpp */; };
		4DABCDD815ECD4700085E214 /* iimport.cpp in Sources */ = {isa = PBXBuildFile; fileRef = 4DD3DE531040AD0F00CAC7EF /* iimport.cpp */; };
		4DABCDD915ECD4700085E214 /* ijpg.cpp in Sources */ = {isa = PBXBuildFile; fileRef = 4DD3DE521040AD0F00CAC7EF /* ijpg.cpp */; };
		4DABCDDA15ECD4700085E214 /* image.cpp in Sources */ = {isa = PBXBuildFile; fileRef = 4DD3DE511040AD0F00CAC7EF /* image.cpp */; };
		4DABCDDB15ECD4700085E214 /* ipng.cpp in Sources */ = {isa = PBXBuildFile; fileRef = 4DD3DE661040AD2800CAC7EF /* ipng.cpp */; };
		4DABCDDC15ECD4700085E214 /* iquantization.cpp in Sources */ = {isa = PBXBuildFile; fileRef = 4DDD7F28134BA5BF009037A0 /* iquantization.cpp */; };
		4DABCDDD15ECD4700085E214 /* iquantize_new.cpp in Sources */ = {isa = PBXBuildFile; fileRef = 4DDD7F29134BA5BF009037A0 /* iquantize_new.cpp */; };
		4DABCDDE15ECD4700085E214 /* itransform.cpp in Sources */ = {isa = PBXBuildFile; fileRef = 4DD3DE651040AD2800CAC7EF /* itransform.cpp */; };
		4DABCDDF15ECD4700085E214 /* iutil.cpp in Sources */ = {isa = PBXBuildFile; fileRef = 4DD3DE641040AD2800CAC7EF /* iutil.cpp */; };
		4DABCDE015ECD4700085E214 /* keywords.cpp in Sources */ = {isa = PBXBuildFile; fileRef = 4DD3DE631040AD2800CAC7EF /* keywords.cpp */; };
		4DABCDE115ECD4700085E214 /* lextable.cpp in Sources */ = {isa = PBXBuildFile; fileRef = 4DD3DE611040AD2800CAC7EF /* lextable.cpp */; };
		4DABCDE315ECD4700085E214 /* line.cpp in Sources */ = {isa = PBXBuildFile; fileRef = 4DD3DE5E1040AD2800CAC7EF /* line.cpp */; };
		4DABCDE415ECD4700085E214 /* literal.cpp in Sources */ = {isa = PBXBuildFile; fileRef = 4DD3DE5C1040AD2800CAC7EF /* literal.cpp */; };
		4DABCDE515ECD4700085E214 /* magnify.cpp in Sources */ = {isa = PBXBuildFile; fileRef = 4DD3DE701040AD3D00CAC7EF /* magnify.cpp */; };
		4DABCDE715ECD4700085E214 /* mblad.cpp in Sources */ = {isa = PBXBuildFile; fileRef = 4C3454FC14F3FE56008D7E50 /* mblad.cpp */; };
		4DABCDEA15ECD4700085E214 /* mblcalendar.cpp in Sources */ = {isa = PBXBuildFile; fileRef = F6DF4C9F1559561D00450B64 /* mblcalendar.cpp */; };
		4DABCDEB15ECD4700085E214 /* mblcamera.cpp in Sources */ = {isa = PBXBuildFile; fileRef = 4C7D1CE5147674C300129F01 /* mblcamera.cpp */; };
		4DABCDEC15ECD4700085E214 /* mblcontact.cpp in Sources */ = {isa = PBXBuildFile; fileRef = F68B5683154195C200097647 /* mblcontact.cpp */; };
		4DABCDED15ECD4700085E214 /* mblcontrol.cpp in Sources */ = {isa = PBXBuildFile; fileRef = E823E62D14D178BE001F73C4 /* mblcontrol.cpp */; };
		4DABCDEE15ECD4700085E214 /* mbldc.cpp in Sources */ = {isa = PBXBuildFile; fileRef = 4D01C31613CE36F60041A281 /* mbldc.cpp */; };
		4DABCDEF15ECD4700085E214 /* mbldialog.cpp in Sources */ = {isa = PBXBuildFile; fileRef = E89112EB148E73EB00B554CF /* mbldialog.cpp */; };
		4DABCDF015ECD4700085E214 /* mblflst.cpp in Sources */ = {isa = PBXBuildFile; fileRef = 4DD3DE761040AD4D00CAC7EF /* mblflst.cpp */; };
		4DABCDF115ECD4700085E214 /* mbliphone.mm in Sources */ = {isa = PBXBuildFile; fileRef = 4DD3E1B11041192800CAC7EF /* mbliphone.mm */; };
		4DABCDF215ECD4700085E214 /* mbliphoneactivityindicator.mm in Sources */ = {isa = PBXBuildFile; fileRef = F6FF08F6148F869A005572E6 /* mbliphoneactivityindicator.mm */; };
		4DABCDF515ECD4970085E214 /* mbliphonebrowser.mm in Sources */ = {isa = PBXBuildFile; fileRef = 4D7E3A2A12817DC700E7F80A /* mbliphonebrowser.mm */; };
		4DABCDF615ECD4970085E214 /* mbliphonebusyindicator.mm in Sources */ = {isa = PBXBuildFile; fileRef = F60A5A4114800404000982BF /* mbliphonebusyindicator.mm */; };
		4DABCDF715ECD4970085E214 /* mbliphonecalendar.mm in Sources */ = {isa = PBXBuildFile; fileRef = F6DF4CA31559638600450B64 /* mbliphonecalendar.mm */; };
		4DABCDF815ECD4970085E214 /* mbliphonecamera.mm in Sources */ = {isa = PBXBuildFile; fileRef = 4C7D1CF714767FD000129F01 /* mbliphonecamera.mm */; };
		4DABCDF915ECD4970085E214 /* mbliphonecontact.mm in Sources */ = {isa = PBXBuildFile; fileRef = F68B56881541960200097647 /* mbliphonecontact.mm */; };
		4DABCDFB15ECD4970085E214 /* mbliphonecontrol.mm in Sources */ = {isa = PBXBuildFile; fileRef = 4D7E389B1281527500E7F80A /* mbliphonecontrol.mm */; };
		4DABCDFC15ECD4970085E214 /* mbliphonedc.mm in Sources */ = {isa = PBXBuildFile; fileRef = 4DD3E1DE10411A0A00CAC7EF /* mbliphonedc.mm */; };
		4DABCDFD15ECD4970085E214 /* mbliphonedialog.mm in Sources */ = {isa = PBXBuildFile; fileRef = 4D6F954B12AC157100026A72 /* mbliphonedialog.mm */; };
		4DABCDFF15ECD4970085E214 /* mbliphoneextra.mm in Sources */ = {isa = PBXBuildFile; fileRef = 4D8F6BBA113D36F90056ED41 /* mbliphoneextra.mm */; };
		4DABCE0015ECD4970085E214 /* mbliphonefs.mm in Sources */ = {isa = PBXBuildFile; fileRef = E8B4FDD8152CAF8300CBAF90 /* mbliphonefs.mm */; };
		4DABCE0115ECD4970085E214 /* mbliphonegfx.mm in Sources */ = {isa = PBXBuildFile; fileRef = 4DC684741348E50D002469A4 /* mbliphonegfx.mm */; };
		4DABCE0215ECD4B50085E214 /* mbliphoneinput.mm in Sources */ = {isa = PBXBuildFile; fileRef = 4DA7BA391324E50300F9214A /* mbliphoneinput.mm */; };
		4DABCE0315ECD4B50085E214 /* mbliphonemail.mm in Sources */ = {isa = PBXBuildFile; fileRef = 4D84DF4F132D13C0004604F7 /* mbliphonemail.mm */; };
		4DABCE0415ECD4B50085E214 /* mbliphonemediapick.mm in Sources */ = {isa = PBXBuildFile; fileRef = F6C6FD3E1456AFB30076C29D /* mbliphonemediapick.mm */; };
		4DABCE0515ECD4B50085E214 /* mbliphonemisc.mm in Sources */ = {isa = PBXBuildFile; fileRef = 4D01C2D413CE33180041A281 /* mbliphonemisc.mm */; };
		4DABCE0615ECD4B50085E214 /* mbliphonenotification.mm in Sources */ = {isa = PBXBuildFile; fileRef = F6D1C29414BDD78A00FDD15A /* mbliphonenotification.mm */; };
		4DABCE0715ECD4B50085E214 /* mbliphonepick.mm in Sources */ = {isa = PBXBuildFile; fileRef = 4DE7B8641330D6F200305469 /* mbliphonepick.mm */; };
		4DABCE0815ECD4B50085E214 /* mbliphonepickdate.mm in Sources */ = {isa = PBXBuildFile; fileRef = F622A6421490E57600383FF2 /* mbliphonepickdate.mm */; };
		4DABCE0915ECD4B50085E214 /* mbliphoneplayer.mm in Sources */ = {isa = PBXBuildFile; fileRef = 4D18948C1323CCFD00488783 /* mbliphoneplayer.mm */; };
		4DABCE0A15ECD4B50085E214 /* mbliphonereachability.mm in Sources */ = {isa = PBXBuildFile; fileRef = 4DA7BB0813251BA400F9214A /* mbliphonereachability.mm */; };
		4DABCE0B15ECD4B50085E214 /* mbliphonescroller.mm in Sources */ = {isa = PBXBuildFile; fileRef = 3C07062E12942ADC0021FFAA /* mbliphonescroller.mm */; };
		4DABCE0C15ECD4B50085E214 /* mbliphonesensor.mm in Sources */ = {isa = PBXBuildFile; fileRef = 4C88A916147E652400A528AB /* mbliphonesensor.mm */; };
		4DABCE0D15ECD4B50085E214 /* mbliphonesound.mm in Sources */ = {isa = PBXBuildFile; fileRef = 4D5435DC129EE62E0086A96E /* mbliphonesound.mm */; };
		4DABCE0E15ECD4B50085E214 /* mbliphonestack.mm in Sources */ = {isa = PBXBuildFile; fileRef = 4D7E38B412815B1900E7F80A /* mbliphonestack.mm */; };
		4DABCE0F15ECD4B50085E214 /* mbliphonestore.mm in Sources */ = {isa = PBXBuildFile; fileRef = E864816F1439BC9400775960 /* mbliphonestore.mm */; };
		4DABCE1015ECD4B50085E214 /* mbliphonetextlayout.mm in Sources */ = {isa = PBXBuildFile; fileRef = 4DDD7F57134BA833009037A0 /* mbliphonetextlayout.mm */; };
		4DABCE1115ECD4B50085E214 /* mbliphonetextmessaging.mm in Sources */ = {isa = PBXBuildFile; fileRef = F62D52A714DC00FB00E7C1CD /* mbliphonetextmessaging.mm */; };
		4DABCE1215ECD4B50085E214 /* mbliphoneurl.mm in Sources */ = {isa = PBXBuildFile; fileRef = 4DDA602A113C7E7000930F4F /* mbliphoneurl.mm */; };
		4DABCE1315ECD4B50085E214 /* mbliphonevideo.mm in Sources */ = {isa = PBXBuildFile; fileRef = 4D5435DD129EE62E0086A96E /* mbliphonevideo.mm */; };
		4DABCE1415ECD4B50085E214 /* mblmain.cpp in Sources */ = {isa = PBXBuildFile; fileRef = 4DD3DE741040AD4D00CAC7EF /* mblmain.cpp */; };
		4DABCE1515ECD4B50085E214 /* mblnotification.cpp in Sources */ = {isa = PBXBuildFile; fileRef = F6D1C29214BDD6C000FDD15A /* mblnotification.cpp */; };
		4DABCE1615ECD4B50085E214 /* mblsensor.cpp in Sources */ = {isa = PBXBuildFile; fileRef = E8C8A774147BC020003780F0 /* mblsensor.cpp */; };
		4DABCE1715ECD4B50085E214 /* mblsound.cpp in Sources */ = {isa = PBXBuildFile; fileRef = 4C9EAA0414E5900A00CCF92C /* mblsound.cpp */; };
		4DABCE1815ECD4B50085E214 /* mblspec.cpp in Sources */ = {isa = PBXBuildFile; fileRef = 4DD3DE791040AD4D00CAC7EF /* mblspec.cpp */; };
		4DABCE1915ECD4B50085E214 /* mblstack.cpp in Sources */ = {isa = PBXBuildFile; fileRef = 4DD3DE781040AD4D00CAC7EF /* mblstack.cpp */; };
		4DABCE1A15ECD4B50085E214 /* mblstore.cpp in Sources */ = {isa = PBXBuildFile; fileRef = E86481701439BC9400775960 /* mblstore.cpp */; };
		4DABCE1C15ECD4B50085E214 /* mcerror.cpp in Sources */ = {isa = PBXBuildFile; fileRef = 4DD3DE811040AD6200CAC7EF /* mcerror.cpp */; };
		4DABCE1D15ECD4B50085E214 /* mcio.cpp in Sources */ = {isa = PBXBuildFile; fileRef = 4DD3DE7F1040AD6200CAC7EF /* mcio.cpp */; };
		4DABCE1F15ECD4B50085E214 /* mcstring.cpp in Sources */ = {isa = PBXBuildFile; fileRef = 4DD3DE841040AD8500CAC7EF /* mcstring.cpp */; };
		4DABCE2015ECD4B50085E214 /* mctheme.cpp in Sources */ = {isa = PBXBuildFile; fileRef = 4DD3DE8F1040AD8500CAC7EF /* mctheme.cpp */; };
		4DABCE2115ECD4B50085E214 /* mcutility.cpp in Sources */ = {isa = PBXBuildFile; fileRef = 4DDD7F35134BA5DA009037A0 /* mcutility.cpp */; };
		4DABCE2215ECD4B50085E214 /* md5.cpp in Sources */ = {isa = PBXBuildFile; fileRef = 4DD3DE8C1040AD8500CAC7EF /* md5.cpp */; };
		4DABCE2315ECD4B50085E214 /* menuparse.cpp in Sources */ = {isa = PBXBuildFile; fileRef = 4DD3DE8A1040AD8500CAC7EF /* menuparse.cpp */; };
		4DABCE2415ECD4B50085E214 /* metacontext.cpp in Sources */ = {isa = PBXBuildFile; fileRef = 4DD3DE871040AD8500CAC7EF /* metacontext.cpp */; };
		4DABCE2515ECD4B50085E214 /* mode_standalone.cpp in Sources */ = {isa = PBXBuildFile; fileRef = 4DD3DEA81040AD9300CAC7EF /* mode_standalone.cpp */; };
		4DABCE2715ECD4B50085E214 /* newobj.cpp in Sources */ = {isa = PBXBuildFile; fileRef = 4DD3DEA01040AD9300CAC7EF /* newobj.cpp */; };
		4DABCE2815ECD4B50085E214 /* notify.cpp in Sources */ = {isa = PBXBuildFile; fileRef = 4DA2CA3D1136D0A800B9F27B /* notify.cpp */; };
		4DABCE2915ECD4B50085E214 /* object.cpp in Sources */ = {isa = PBXBuildFile; fileRef = 4DD3DE9D1040AD9300CAC7EF /* object.cpp */; };
		4DABCE2A15ECD4B50085E214 /* objectprops.cpp in Sources */ = {isa = PBXBuildFile; fileRef = 4DDD7F2A134BA5BF009037A0 /* objectprops.cpp */; };
		4DABCE2B15ECD4B50085E214 /* objectpropsets.cpp in Sources */ = {isa = PBXBuildFile; fileRef = 4DFFC8F213DD90AF006233A4 /* objectpropsets.cpp */; };
		4DABCE2C15ECD4B50085E214 /* objectstream.cpp in Sources */ = {isa = PBXBuildFile; fileRef = 4DD3DE9B1040AD9300CAC7EF /* objectstream.cpp */; };
		4DABCE2D15ECD4B50085E214 /* objptr.cpp in Sources */ = {isa = PBXBuildFile; fileRef = 4DD3DE991040AD9300CAC7EF /* objptr.cpp */; };
		4DABCE2F15ECD4B50085E214 /* operator.cpp in Sources */ = {isa = PBXBuildFile; fileRef = 4DD3DEA51040AD9300CAC7EF /* operator.cpp */; };
		4DABCE3015ECD4B50085E214 /* paragraf.cpp in Sources */ = {isa = PBXBuildFile; fileRef = 4DD3DEB31040ADAF00CAC7EF /* paragraf.cpp */; };
		4DABCE3115ECD4B50085E214 /* paragrafattr.cpp in Sources */ = {isa = PBXBuildFile; fileRef = 4CAEA83F14E911FE006DFECF /* paragrafattr.cpp */; };
		4DABCE3215ECD4B50085E214 /* param.cpp in Sources */ = {isa = PBXBuildFile; fileRef = 4DD3DEC31040ADBC00CAC7EF /* param.cpp */; };
		4DABCE3315ECD4B50085E214 /* parentscript.cpp in Sources */ = {isa = PBXBuildFile; fileRef = 4DD3DEC11040ADBC00CAC7EF /* parentscript.cpp */; };
		4DABCE3415ECD4B50085E214 /* path.cpp in Sources */ = {isa = PBXBuildFile; fileRef = 4DD3DEBE1040ADBC00CAC7EF /* path.cpp */; };
		4DABCE3515ECD4B50085E214 /* pathgray.cpp in Sources */ = {isa = PBXBuildFile; fileRef = 4DD3DEBC1040ADBC00CAC7EF /* pathgray.cpp */; };
		4DABCE3615ECD4B50085E214 /* pathprocess.cpp in Sources */ = {isa = PBXBuildFile; fileRef = 4DD3DEBA1040ADBC00CAC7EF /* pathprocess.cpp */; };
		4DABCE3715ECD4B50085E214 /* pickle.cpp in Sources */ = {isa = PBXBuildFile; fileRef = 4DD3DEB91040ADBC00CAC7EF /* pickle.cpp */; };
		4DABCE3815ECD4B50085E214 /* player.cpp in Sources */ = {isa = PBXBuildFile; fileRef = 4DD3DEB81040ADBC00CAC7EF /* player.cpp */; };
		4DABCE3915ECD4B50085E214 /* printer.cpp in Sources */ = {isa = PBXBuildFile; fileRef = 4DD3DECD1040ADC500CAC7EF /* printer.cpp */; };
		4DABCE3A15ECD4B50085E214 /* property.cpp in Sources */ = {isa = PBXBuildFile; fileRef = 4DD3DED61040ADCE00CAC7EF /* property.cpp */; };
		4DABCE3C15ECD4B50085E214 /* redraw.cpp in Sources */ = {isa = PBXBuildFile; fileRef = 4D6E5952140833FA00EE960D /* redraw.cpp */; };
		4DABCE3D15ECD4B50085E214 /* regex.cpp in Sources */ = {isa = PBXBuildFile; fileRef = 4DD3DED01040ADCE00CAC7EF /* regex.cpp */; };
		4DABCE3E15ECD4B50085E214 /* rtf.cpp in Sources */ = {isa = PBXBuildFile; fileRef = 4DD3DEDF1040ADE500CAC7EF /* rtf.cpp */; };
		4DABCE3F15ECD4B50085E214 /* rtfsupport.cpp in Sources */ = {isa = PBXBuildFile; fileRef = 4DD3DEE01040ADE500CAC7EF /* rtfsupport.cpp */; };
		4DABCE4015ECD4B50085E214 /* scriptpt.cpp in Sources */ = {isa = PBXBuildFile; fileRef = 4DD3DEEA1040ADEF00CAC7EF /* scriptpt.cpp */; };
		4DABCE4115ECD4B50085E214 /* scrolbar.cpp in Sources */ = {isa = PBXBuildFile; fileRef = 4DD3DEF31040ADEF00CAC7EF /* scrolbar.cpp */; };
		4DABCE4215ECD4B50085E214 /* scrollbardraw.cpp in Sources */ = {isa = PBXBuildFile; fileRef = 4DD3DEF11040ADEF00CAC7EF /* scrollbardraw.cpp */; };
		4DABCE4315ECD4B50085E214 /* securemode.cpp in Sources */ = {isa = PBXBuildFile; fileRef = 4DD3DEF01040ADEF00CAC7EF /* securemode.cpp */; };
		4DABCE4415ECD4B50085E214 /* sellst.cpp in Sources */ = {isa = PBXBuildFile; fileRef = 4DD3DEEE1040ADEF00CAC7EF /* sellst.cpp */; };
		4DABCE4515ECD4B50085E214 /* sha1.cpp in Sources */ = {isa = PBXBuildFile; fileRef = 4DDD7F2B134BA5BF009037A0 /* sha1.cpp */; };
		4DABCE4615ECD4B50085E214 /* stack.cpp in Sources */ = {isa = PBXBuildFile; fileRef = 4DD3DEEC1040ADEF00CAC7EF /* stack.cpp */; };
		4DABCE4715ECD4B50085E214 /* stack2.cpp in Sources */ = {isa = PBXBuildFile; fileRef = 4DD3DEE81040ADEF00CAC7EF /* stack2.cpp */; };
		4DABCE4815ECD4B50085E214 /* stack3.cpp in Sources */ = {isa = PBXBuildFile; fileRef = 4DD3DEE71040ADEF00CAC7EF /* stack3.cpp */; };
		4DABCE4915ECD4B50085E214 /* stacklst.cpp in Sources */ = {isa = PBXBuildFile; fileRef = 4DD3DEE51040ADEF00CAC7EF /* stacklst.cpp */; };
		4DABCE4A15ECD4B50085E214 /* statemnt.cpp in Sources */ = {isa = PBXBuildFile; fileRef = 4DD3DF031040ADFC00CAC7EF /* statemnt.cpp */; };
		4DABCE4B15ECD4B50085E214 /* styledtext.cpp in Sources */ = {isa = PBXBuildFile; fileRef = 4DD3DF061040ADFC00CAC7EF /* styledtext.cpp */; };
		4DABCE4C15ECD4B50085E214 /* surface.cpp in Sources */ = {isa = PBXBuildFile; fileRef = 4DD3E18D1040BDF000CAC7EF /* surface.cpp */; };
		4DABCE4D15ECD4B50085E214 /* syscfdate.cpp in Sources */ = {isa = PBXBuildFile; fileRef = 4DFFC8F613DD90CE006233A4 /* syscfdate.cpp */; };
		4DABCE4F15ECD4B50085E214 /* sysspec.cpp in Sources */ = {isa = PBXBuildFile; fileRef = 4DE7ED6413B33CEA002634F5 /* sysspec.cpp */; };
		4DABCE5015ECD4B50085E214 /* sysunxnetwork.cpp in Sources */ = {isa = PBXBuildFile; fileRef = 4C6D0A371407D04D003B1BA3 /* sysunxnetwork.cpp */; };
		4DABCE5115ECD4B50085E214 /* text.cpp in Sources */ = {isa = PBXBuildFile; fileRef = 4DD3DF091040ADFC00CAC7EF /* text.cpp */; };
		4DABCE5215ECD4B50085E214 /* tilecache.cpp in Sources */ = {isa = PBXBuildFile; fileRef = 4D6E58E21407E94200EE960D /* tilecache.cpp */; };
		4DABCE5315ECD4B50085E214 /* tilecachecg.cpp in Sources */ = {isa = PBXBuildFile; fileRef = 4D43319B141A6EAF001164F9 /* tilecachecg.cpp */; };
		4DABCE5415ECD4B50085E214 /* tilecachegl.cpp in Sources */ = {isa = PBXBuildFile; fileRef = 4D433C29141CE557001164F9 /* tilecachegl.cpp */; };
		4DABCE5515ECD4B50085E214 /* tilecachesw.cpp in Sources */ = {isa = PBXBuildFile; fileRef = 4D4330DD141A6115001164F9 /* tilecachesw.cpp */; };
		4DABCE5615ECD4B50085E214 /* tooltip.cpp in Sources */ = {isa = PBXBuildFile; fileRef = 4DD3DF111040ADFC00CAC7EF /* tooltip.cpp */; };
		4DABCE5715ECD4B50085E214 /* transfer.cpp in Sources */ = {isa = PBXBuildFile; fileRef = 4DD3DF021040ADFC00CAC7EF /* transfer.cpp */; };
		4DABCE5815ECD4B50085E214 /* uidc.cpp in Sources */ = {isa = PBXBuildFile; fileRef = 4DD3DEFF1040ADFC00CAC7EF /* uidc.cpp */; };
		4DABCE5915ECD4B50085E214 /* undolst.cpp in Sources */ = {isa = PBXBuildFile; fileRef = 4DD3DF0D1040ADFC00CAC7EF /* undolst.cpp */; };
		4DABCE5A15ECD4B50085E214 /* unicode.cpp in Sources */ = {isa = PBXBuildFile; fileRef = 4DD3DF0B1040ADFC00CAC7EF /* unicode.cpp */; };
		4DABCE5B15ECD4B50085E214 /* util.cpp in Sources */ = {isa = PBXBuildFile; fileRef = 4DD3DF261040AE0700CAC7EF /* util.cpp */; };
		4DABCE5C15ECD4B50085E214 /* variable.cpp in Sources */ = {isa = PBXBuildFile; fileRef = 4DD3DF241040AE0700CAC7EF /* variable.cpp */; };
		4DABCE5F15ECD4B50085E214 /* vclip.cpp in Sources */ = {isa = PBXBuildFile; fileRef = 4DD3DF201040AE0700CAC7EF /* vclip.cpp */; };
		4DABCE6115ECD4B50085E214 /* visual.cpp in Sources */ = {isa = PBXBuildFile; fileRef = 4DD3DF1C1040AE0700CAC7EF /* visual.cpp */; };
		4DABCE6515ECD4FF0085E214 /* libstandalone-mobile-kernel.a in Frameworks */ = {isa = PBXBuildFile; fileRef = 4DABCD8A15ECD40F0085E214 /* libstandalone-mobile-kernel.a */; };
		4DABCE7A15ECD62C0085E214 /* mbliphoneappview.mm in Sources */ = {isa = PBXBuildFile; fileRef = 4D839A0F1430BBE300984D5D /* mbliphoneappview.mm */; };
		4DBF5B111802E327009CAB2E /* libopensslmobile.a in Frameworks */ = {isa = PBXBuildFile; fileRef = 4DBF5B0C1802E2F8009CAB2E /* libopensslmobile.a */; };
		4DBF5B291802E63F009CAB2E /* socket_resolve.cpp in Sources */ = {isa = PBXBuildFile; fileRef = 4DBF5B281802E635009CAB2E /* socket_resolve.cpp */; };
		4DC684BE1348EAD7002469A4 /* OpenGLES.framework in Frameworks */ = {isa = PBXBuildFile; fileRef = 4DC684BD1348EAD7002469A4 /* OpenGLES.framework */; };
		4DD3E17B1040BDAF00CAC7EF /* libz.dylib in Frameworks */ = {isa = PBXBuildFile; fileRef = 4DD3E17A1040BDAF00CAC7EF /* libz.dylib */; };
		4DE5E7EB174BBE89001AB76D /* uuid.cpp in Sources */ = {isa = PBXBuildFile; fileRef = 4DE5E7E6174BBE64001AB76D /* uuid.cpp */; };
		4DE9499E142762490072D9C6 /* CoreText.framework in Frameworks */ = {isa = PBXBuildFile; fileRef = 4DE9499D142762490072D9C6 /* CoreText.framework */; };
		722A7EEF191B8B6B008C7C4A /* segment.cpp in Sources */ = {isa = PBXBuildFile; fileRef = 722A7EED191B8B6B008C7C4A /* segment.cpp */; };
		7231B08718CF3FFF00295AE6 /* graphicscontext.cpp in Sources */ = {isa = PBXBuildFile; fileRef = 7231B08518CF3FFF00295AE6 /* graphicscontext.cpp */; };
		7231B08A18CF40B600295AE6 /* imagelist.cpp in Sources */ = {isa = PBXBuildFile; fileRef = 7231B08818CF40B600295AE6 /* imagelist.cpp */; };
		7268ED8E1848C1F400D10598 /* exec-misc.cpp in Sources */ = {isa = PBXBuildFile; fileRef = BE94594A17621812008408DE /* exec-misc.cpp */; };
		7268ED8F1848C30200D10598 /* exec-ad.cpp in Sources */ = {isa = PBXBuildFile; fileRef = BE940439175F74D2003EAB87 /* exec-ad.cpp */; };
		7268ED901848C30200D10598 /* exec-busyindicator.cpp in Sources */ = {isa = PBXBuildFile; fileRef = BE93A9091760D32200791270 /* exec-busyindicator.cpp */; };
		7268ED911848C30200D10598 /* exec-calendar.cpp in Sources */ = {isa = PBXBuildFile; fileRef = BE94043E175F9D8B003EAB87 /* exec-calendar.cpp */; };
		7268ED921848C30200D10598 /* exec-idletimer.cpp in Sources */ = {isa = PBXBuildFile; fileRef = BE7506E1175DE05E00A339DA /* exec-idletimer.cpp */; };
		7268ED931848C30200D10598 /* exec-notification.cpp in Sources */ = {isa = PBXBuildFile; fileRef = BE93A90517608B4500791270 /* exec-notification.cpp */; };
		7268ED941848C30200D10598 /* exec-sound.cpp in Sources */ = {isa = PBXBuildFile; fileRef = BE9459481761E219008408DE /* exec-sound.cpp */; };
		7268ED951848C30200D10598 /* exec-textmessaging.cpp in Sources */ = {isa = PBXBuildFile; fileRef = BE449997175D02AE00346B49 /* exec-textmessaging.cpp */; };
		7268ED961848C37D00D10598 /* image_rep_densitymapped.cpp in Sources */ = {isa = PBXBuildFile; fileRef = E8AB9052180E9DCD0050A249 /* image_rep_densitymapped.cpp */; };
		72CC34B418A9378800BEC655 /* exec-keywords.cpp in Sources */ = {isa = PBXBuildFile; fileRef = 72FFE3451858840300BA6A23 /* exec-keywords.cpp */; };
		72CC34B518A9379200BEC655 /* image_rep_resampled.cpp in Sources */ = {isa = PBXBuildFile; fileRef = 72FFE3471858845A00BA6A23 /* image_rep_resampled.cpp */; };
		7607CF321768D26700ADB512 /* mbliphoneorientation.mm in Sources */ = {isa = PBXBuildFile; fileRef = BE940436175F659F003EAB87 /* mbliphoneorientation.mm */; };
		7607CF701769BB4D00ADB512 /* exec-interface-aclip.cpp in Sources */ = {isa = PBXBuildFile; fileRef = 7607CF601769BB4C00ADB512 /* exec-interface-aclip.cpp */; };
		7607CF711769BB4D00ADB512 /* exec-interface-button.cpp in Sources */ = {isa = PBXBuildFile; fileRef = 7607CF611769BB4C00ADB512 /* exec-interface-button.cpp */; };
		7607CF721769BB4D00ADB512 /* exec-interface-card.cpp in Sources */ = {isa = PBXBuildFile; fileRef = 7607CF621769BB4C00ADB512 /* exec-interface-card.cpp */; };
		7607CF731769BB4D00ADB512 /* exec-interface-control.cpp in Sources */ = {isa = PBXBuildFile; fileRef = 7607CF631769BB4C00ADB512 /* exec-interface-control.cpp */; };
		7607CF741769BB4D00ADB512 /* exec-interface-field.cpp in Sources */ = {isa = PBXBuildFile; fileRef = 7607CF641769BB4C00ADB512 /* exec-interface-field.cpp */; };
		7607CF751769BB4D00ADB512 /* exec-interface-graphic.cpp in Sources */ = {isa = PBXBuildFile; fileRef = 7607CF651769BB4D00ADB512 /* exec-interface-graphic.cpp */; };
		7607CF761769BB4D00ADB512 /* exec-interface-group.cpp in Sources */ = {isa = PBXBuildFile; fileRef = 7607CF661769BB4D00ADB512 /* exec-interface-group.cpp */; };
		7607CF771769BB4D00ADB512 /* exec-interface-image.cpp in Sources */ = {isa = PBXBuildFile; fileRef = 7607CF671769BB4D00ADB512 /* exec-interface-image.cpp */; };
		7607CF781769BB4D00ADB512 /* exec-interface-object.cpp in Sources */ = {isa = PBXBuildFile; fileRef = 7607CF681769BB4D00ADB512 /* exec-interface-object.cpp */; };
		7607CF791769BB4D00ADB512 /* exec-interface-player.cpp in Sources */ = {isa = PBXBuildFile; fileRef = 7607CF691769BB4D00ADB512 /* exec-interface-player.cpp */; };
		7607CF7A1769BB4D00ADB512 /* exec-interface-scrollbar.cpp in Sources */ = {isa = PBXBuildFile; fileRef = 7607CF6A1769BB4D00ADB512 /* exec-interface-scrollbar.cpp */; };
		7607CF7B1769BB4D00ADB512 /* exec-interface-stack.cpp in Sources */ = {isa = PBXBuildFile; fileRef = 7607CF6B1769BB4D00ADB512 /* exec-interface-stack.cpp */; };
		7607CF7C1769BB4D00ADB512 /* exec-interface-vclip.cpp in Sources */ = {isa = PBXBuildFile; fileRef = 7607CF6C1769BB4D00ADB512 /* exec-interface-vclip.cpp */; };
		7607CF7D1769BB4D00ADB512 /* exec-interface.cpp in Sources */ = {isa = PBXBuildFile; fileRef = 7607CF6D1769BB4D00ADB512 /* exec-interface.cpp */; };
		7607CF7E1769BB4D00ADB512 /* exec-interface2.cpp in Sources */ = {isa = PBXBuildFile; fileRef = 7607CF6F1769BB4D00ADB512 /* exec-interface2.cpp */; };
		762EA68C18CE20370054195F /* mcssl.cpp in Sources */ = {isa = PBXBuildFile; fileRef = 4DD3DE861040AD8500CAC7EF /* mcssl.cpp */; };
		768D66C217622FE200F203A3 /* exec-nativecontrol.cpp in Sources */ = {isa = PBXBuildFile; fileRef = 768D66C117622FE100F203A3 /* exec-nativecontrol.cpp */; };
		768D66C51765E11300F203A3 /* exec-pick.cpp in Sources */ = {isa = PBXBuildFile; fileRef = 768D66C41765E11300F203A3 /* exec-pick.cpp */; };
		7695688A1822771000779255 /* libgraphicsmobile.a in Frameworks */ = {isa = PBXBuildFile; fileRef = 76EF329318217FC600FAC195 /* libgraphicsmobile.a */; };
		769568911822776B00779255 /* libskiamobile.a in Frameworks */ = {isa = PBXBuildFile; fileRef = 769568901822775200779255 /* libskiamobile.a */; };
		76956893182277B200779255 /* cgimageutil.cpp in Sources */ = {isa = PBXBuildFile; fileRef = 76956892182277AE00779255 /* cgimageutil.cpp */; };
		76B298B2180448AF0053EC38 /* exec-interface-field-chunk.cpp in Sources */ = {isa = PBXBuildFile; fileRef = 76B298B1180448AF0053EC38 /* exec-interface-field-chunk.cpp */; };
		76EF32BA182263E000FAC195 /* foundation-legacy.cpp in Sources */ = {isa = PBXBuildFile; fileRef = 76EF32B7182263DB00FAC195 /* foundation-legacy.cpp */; };
		76EF32D918226C7300FAC195 /* sysunxrandom.cpp in Sources */ = {isa = PBXBuildFile; fileRef = 76EF323E182145CA00FAC195 /* sysunxrandom.cpp */; };
		76EF32DF182270E500FAC195 /* mbltheme.cpp in Sources */ = {isa = PBXBuildFile; fileRef = 76EF32DE182270D400FAC195 /* mbltheme.cpp */; };
		76EF32E41822749600FAC195 /* Security.framework in Frameworks */ = {isa = PBXBuildFile; fileRef = 76EF32E31822749500FAC195 /* Security.framework */; };
		76EF32E61822757A00FAC195 /* stackview.cpp in Sources */ = {isa = PBXBuildFile; fileRef = 76EF32E51822756F00FAC195 /* stackview.cpp */; };
		BE02B4FB17FEC652001BAFF0 /* exec-strings-chunk.cpp in Sources */ = {isa = PBXBuildFile; fileRef = BE02B4FA17FEC639001BAFF0 /* exec-strings-chunk.cpp */; };
		BE096E8B175CD7CF00F92F90 /* libfoundationmobile.a in Frameworks */ = {isa = PBXBuildFile; fileRef = BE096E85175CD79D00F92F90 /* libfoundationmobile.a */; };
		BE0A3CD417E1FD2500C2361B /* mblnetwork.cpp in Sources */ = {isa = PBXBuildFile; fileRef = BE0A3CD317E1FC9E00C2361B /* mblnetwork.cpp */; };
		BE4494DD175CDE7400346B49 /* exec-array.cpp in Sources */ = {isa = PBXBuildFile; fileRef = BE4494B7175CDE7400346B49 /* exec-array.cpp */; };
		BE4494DE175CDE7400346B49 /* exec-datetime.cpp in Sources */ = {isa = PBXBuildFile; fileRef = BE4494B8175CDE7400346B49 /* exec-datetime.cpp */; };
		BE4494DF175CDE7400346B49 /* exec-debugging.cpp in Sources */ = {isa = PBXBuildFile; fileRef = BE4494B9175CDE7400346B49 /* exec-debugging.cpp */; };
		BE4494E0175CDE7400346B49 /* exec-dialog.cpp in Sources */ = {isa = PBXBuildFile; fileRef = BE4494BA175CDE7400346B49 /* exec-dialog.cpp */; };
		BE4494E1175CDE7400346B49 /* exec-engine.cpp in Sources */ = {isa = PBXBuildFile; fileRef = BE4494BB175CDE7400346B49 /* exec-engine.cpp */; };
		BE4494E2175CDE7400346B49 /* exec-files.cpp in Sources */ = {isa = PBXBuildFile; fileRef = BE4494BC175CDE7400346B49 /* exec-files.cpp */; };
		BE4494E3175CDE7400346B49 /* exec-filters.cpp in Sources */ = {isa = PBXBuildFile; fileRef = BE4494BD175CDE7400346B49 /* exec-filters.cpp */; };
		BE4494E4175CDE7400346B49 /* exec-graphics.cpp in Sources */ = {isa = PBXBuildFile; fileRef = BE4494BE175CDE7400346B49 /* exec-graphics.cpp */; };
		BE4494E5175CDE7400346B49 /* exec-ide.cpp in Sources */ = {isa = PBXBuildFile; fileRef = BE4494BF175CDE7400346B49 /* exec-ide.cpp */; };
		BE4494F5175CDE7400346B49 /* exec-legacy.cpp in Sources */ = {isa = PBXBuildFile; fileRef = BE4494D0175CDE7400346B49 /* exec-legacy.cpp */; };
		BE4494F6175CDE7400346B49 /* exec-logic.cpp in Sources */ = {isa = PBXBuildFile; fileRef = BE4494D1175CDE7400346B49 /* exec-logic.cpp */; };
		BE4494F7175CDE7400346B49 /* exec-math.cpp in Sources */ = {isa = PBXBuildFile; fileRef = BE4494D2175CDE7400346B49 /* exec-math.cpp */; };
		BE4494F8175CDE7400346B49 /* exec-multimedia.cpp in Sources */ = {isa = PBXBuildFile; fileRef = BE4494D3175CDE7400346B49 /* exec-multimedia.cpp */; };
		BE4494F9175CDE7400346B49 /* exec-network.cpp in Sources */ = {isa = PBXBuildFile; fileRef = BE4494D4175CDE7400346B49 /* exec-network.cpp */; };
		BE4494FA175CDE7400346B49 /* exec-pasteboard.cpp in Sources */ = {isa = PBXBuildFile; fileRef = BE4494D5175CDE7400346B49 /* exec-pasteboard.cpp */; };
		BE4494FB175CDE7400346B49 /* exec-printing.cpp in Sources */ = {isa = PBXBuildFile; fileRef = BE4494D6175CDE7400346B49 /* exec-printing.cpp */; };
		BE4494FC175CDE7400346B49 /* exec-scripting.cpp in Sources */ = {isa = PBXBuildFile; fileRef = BE4494D7175CDE7400346B49 /* exec-scripting.cpp */; };
		BE4494FE175CDE7400346B49 /* exec-server.cpp in Sources */ = {isa = PBXBuildFile; fileRef = BE4494D9175CDE7400346B49 /* exec-server.cpp */; };
		BE4494FF175CDE7400346B49 /* exec-strings.cpp in Sources */ = {isa = PBXBuildFile; fileRef = BE4494DA175CDE7400346B49 /* exec-strings.cpp */; };
		BE449500175CDE7400346B49 /* exec-text.cpp in Sources */ = {isa = PBXBuildFile; fileRef = BE4494DB175CDE7400346B49 /* exec-text.cpp */; };
		BE449501175CDE7400346B49 /* exec.cpp in Sources */ = {isa = PBXBuildFile; fileRef = BE4494DC175CDE7400346B49 /* exec.cpp */; };
		BE449505175CE13900346B49 /* legacy_spec.cpp in Sources */ = {isa = PBXBuildFile; fileRef = BE449504175CE13900346B49 /* legacy_spec.cpp */; };
		BE44950A175CE8AC00346B49 /* syntax.cpp in Sources */ = {isa = PBXBuildFile; fileRef = BE449508175CE8AC00346B49 /* syntax.cpp */; };
		BE44950B175CEEF300346B49 /* exec-security.cpp in Sources */ = {isa = PBXBuildFile; fileRef = BE4494D8175CDE7400346B49 /* exec-security.cpp */; };
		BE7506E3175DE36000A339DA /* mblhandlers.cpp in Sources */ = {isa = PBXBuildFile; fileRef = BE449995175D029600346B49 /* mblhandlers.cpp */; };
		BE7506EC175DEDB400A339DA /* mbliphoneidletimer.mm in Sources */ = {isa = PBXBuildFile; fileRef = BE7506EB175DEDB400A339DA /* mbliphoneidletimer.mm */; };
		BE7506F0175E0BD200A339DA /* exec-store.cpp in Sources */ = {isa = PBXBuildFile; fileRef = BE7506EF175E0BD200A339DA /* exec-store.cpp */; };
		BE94042E175F6308003EAB87 /* exec-addressbook.cpp in Sources */ = {isa = PBXBuildFile; fileRef = BE94042A175F6307003EAB87 /* exec-addressbook.cpp */; };
		BE94042F175F6308003EAB87 /* exec-mail.cpp in Sources */ = {isa = PBXBuildFile; fileRef = BE94042B175F6308003EAB87 /* exec-mail.cpp */; };
		BE940430175F6308003EAB87 /* exec-orientation.cpp in Sources */ = {isa = PBXBuildFile; fileRef = BE94042C175F6308003EAB87 /* exec-orientation.cpp */; };
		BE940431175F6308003EAB87 /* exec-sensor.cpp in Sources */ = {isa = PBXBuildFile; fileRef = BE94042D175F6308003EAB87 /* exec-sensor.cpp */; };
		BEDBBDDB195C505F008A1728 /* region.cpp in Sources */ = {isa = PBXBuildFile; fileRef = BEDBBDDA195C505F008A1728 /* region.cpp */; };
		BEDBBDDC195C52C9008A1728 /* coretextfonts.cpp in Sources */ = {isa = PBXBuildFile; fileRef = 4C977244193C986700DB2F4A /* coretextfonts.cpp */; };
		E8111F8C1541938E00DB16E3 /* CoreMotion.framework in Frameworks */ = {isa = PBXBuildFile; fileRef = E8111F8B1541938E00DB16E3 /* CoreMotion.framework */; };
		E8111F8E154193A500DB16E3 /* AddressBook.framework in Frameworks */ = {isa = PBXBuildFile; fileRef = E8111F8D154193A500DB16E3 /* AddressBook.framework */; };
		E8111F90154193AB00DB16E3 /* AddressBookUI.framework in Frameworks */ = {isa = PBXBuildFile; fileRef = E8111F8F154193AB00DB16E3 /* AddressBookUI.framework */; };
		E84A254E1680BFFD00EA7ACC /* image_rep.cpp in Sources */ = {isa = PBXBuildFile; fileRef = E84A254C1680BFF600EA7ACC /* image_rep.cpp */; };
		E85A91BF16C2B4D300C07FA9 /* stackcache.cpp in Sources */ = {isa = PBXBuildFile; fileRef = E85A91BE16C2B4D300C07FA9 /* stackcache.cpp */; };
		E86481931439BCE100775960 /* StoreKit.framework in Frameworks */ = {isa = PBXBuildFile; fileRef = E86481921439BCE100775960 /* StoreKit.framework */; };
		E877A6181850D85F008FDE2C /* resolution.cpp in Sources */ = {isa = PBXBuildFile; fileRef = E877A6171850D85F008FDE2C /* resolution.cpp */; };
<<<<<<< HEAD
=======
		E89DBC52198A6F410009651B /* imageloader.cpp in Sources */ = {isa = PBXBuildFile; fileRef = E89DBC50198A6F410009651B /* imageloader.cpp */; };
		E8AB9053180E9DCD0050A249 /* image_rep_densitymapped.cpp in Sources */ = {isa = PBXBuildFile; fileRef = E8AB9052180E9DCD0050A249 /* image_rep_densitymapped.cpp */; };
		E8B6EE1417F0A1C900F77E0E /* stackview.cpp in Sources */ = {isa = PBXBuildFile; fileRef = E8B6EE1317F0A1C900F77E0E /* stackview.cpp */; };
		E8BE6E2A182966BA00D7C604 /* image_rep_resampled.cpp in Sources */ = {isa = PBXBuildFile; fileRef = E8BE6E29182966BA00D7C604 /* image_rep_resampled.cpp */; };
		E8C22C46177B1700003785D3 /* cgimageutil.cpp in Sources */ = {isa = PBXBuildFile; fileRef = E8C22C45177B1700003785D3 /* cgimageutil.cpp */; };
		E8C22C53177B1BED003785D3 /* libgraphicsmobile.a in Frameworks */ = {isa = PBXBuildFile; fileRef = E8C22C4C177B1B79003785D3 /* libgraphicsmobile.a */; };
		E8C22C54177B1BED003785D3 /* libskiamobile.a in Frameworks */ = {isa = PBXBuildFile; fileRef = E8C22C52177B1B87003785D3 /* libskiamobile.a */; };
		E8C22E57177B2884003785D3 /* imagelist.cpp in Sources */ = {isa = PBXBuildFile; fileRef = E8C22E55177B2884003785D3 /* imagelist.cpp */; };
		E8C22E73177B2960003785D3 /* graphicscontext.cpp in Sources */ = {isa = PBXBuildFile; fileRef = E8C22E71177B2960003785D3 /* graphicscontext.cpp */; };
		E8C22E75177B2B53003785D3 /* mbltheme.cpp in Sources */ = {isa = PBXBuildFile; fileRef = E8C22E74177B2B53003785D3 /* mbltheme.cpp */; };
		E8F7445A194071C400DCCE28 /* region.cpp in Sources */ = {isa = PBXBuildFile; fileRef = E8F74459194071C400DCCE28 /* region.cpp */; };
>>>>>>> 47a94227
		F670DB6A147D462B008FEA1E /* CoreMedia.framework in Frameworks */ = {isa = PBXBuildFile; fileRef = F62512621455C7F100BDAACF /* CoreMedia.framework */; };
		F6DF4CA615597DD000450B64 /* EventKit.framework in Frameworks */ = {isa = PBXBuildFile; fileRef = F6DF4CA515597DD000450B64 /* EventKit.framework */; };
		F6DF4CA815597DEB00450B64 /* EventKitUI.framework in Frameworks */ = {isa = PBXBuildFile; fileRef = F6DF4CA715597DEA00450B64 /* EventKitUI.framework */; };
/* End PBXBuildFile section */

/* Begin PBXContainerItemProxy section */
		4D08A0D2138EA52B0081F990 /* PBXContainerItemProxy */ = {
			isa = PBXContainerItemProxy;
			containerPortal = 4DD3DD7D1040AA4700CAC7EF /* Project object */;
			proxyType = 1;
			remoteGlobalIDString = 4D2D91881386E2610057811A;
			remoteInfo = "standalone-mobile-lib";
		};
		4D222099171D783800E7E557 /* PBXContainerItemProxy */ = {
			isa = PBXContainerItemProxy;
			containerPortal = 4DD3DD7D1040AA4700CAC7EF /* Project object */;
			proxyType = 1;
			remoteGlobalIDString = 4D222091171D770900E7E557;
			remoteInfo = "security-community";
		};
		4D2220A3171D78EC00E7E557 /* PBXContainerItemProxy */ = {
			isa = PBXContainerItemProxy;
			containerPortal = 4DD3DD7D1040AA4700CAC7EF /* Project object */;
			proxyType = 1;
			remoteGlobalIDString = 4D22209F171D78A100E7E557;
			remoteInfo = version;
		};
		4D2220A5171D78F000E7E557 /* PBXContainerItemProxy */ = {
			isa = PBXContainerItemProxy;
			containerPortal = 4DD3E0E51040BC6F00CAC7EF /* libjpeg-mobile.xcodeproj */;
			proxyType = 1;
			remoteGlobalIDString = 4DD3E06A1040BC4700CAC7EF;
			remoteInfo = jpegmobile;
		};
		4D2220A9171D78F500E7E557 /* PBXContainerItemProxy */ = {
			isa = PBXContainerItemProxy;
			containerPortal = 4DD3E13F1040BD3700CAC7EF /* libpcre-mobile.xcodeproj */;
			proxyType = 1;
			remoteGlobalIDString = 4DD3E0F81040BCE300CAC7EF;
			remoteInfo = pcremobile;
		};
		4D2220AB171D78F800E7E557 /* PBXContainerItemProxy */ = {
			isa = PBXContainerItemProxy;
			containerPortal = 4D88B96415F54C13002CFBD6 /* libgif-mobile.xcodeproj */;
			proxyType = 1;
			remoteGlobalIDString = 4DD3E0171040BB5D00CAC7EF;
			remoteInfo = gifmobile;
		};
		4D2220AD171D78FA00E7E557 /* PBXContainerItemProxy */ = {
			isa = PBXContainerItemProxy;
			containerPortal = 4D7B13EC1714198F006782C1 /* libpng-mobile.xcodeproj */;
			proxyType = 1;
			remoteGlobalIDString = 4DD3E0171040BB5D00CAC7EF;
			remoteInfo = pngmobile;
		};
		4D76D93D1804281D0091FFE7 /* PBXContainerItemProxy */ = {
			isa = PBXContainerItemProxy;
			containerPortal = 4DBF5B061802E2F8009CAB2E /* libopenssl-mobile.xcodeproj */;
			proxyType = 1;
			remoteGlobalIDString = 4DBF5ABE1802C0E7009CAB2E;
			remoteInfo = revsecurity;
		};
		4D7B13AC171418F2006782C1 /* PBXContainerItemProxy */ = {
			isa = PBXContainerItemProxy;
			containerPortal = 4D88B96415F54C13002CFBD6 /* libgif-mobile.xcodeproj */;
			proxyType = 2;
			remoteGlobalIDString = 4DD3E0181040BB5D00CAC7EF;
			remoteInfo = gifmobile;
		};
		4D7B13B4171418FC006782C1 /* PBXContainerItemProxy */ = {
			isa = PBXContainerItemProxy;
			containerPortal = 4DD3E0E51040BC6F00CAC7EF /* libjpeg-mobile.xcodeproj */;
			proxyType = 2;
			remoteGlobalIDString = 4DD3E06B1040BC4700CAC7EF;
			remoteInfo = jpegmobile;
		};
		4D7B13BC17141906006782C1 /* PBXContainerItemProxy */ = {
			isa = PBXContainerItemProxy;
			containerPortal = 4DD3E13F1040BD3700CAC7EF /* libpcre-mobile.xcodeproj */;
			proxyType = 2;
			remoteGlobalIDString = 4DD3E0F91040BCE300CAC7EF;
			remoteInfo = pcremobile;
		};
		4D7B13F31714198F006782C1 /* PBXContainerItemProxy */ = {
			isa = PBXContainerItemProxy;
			containerPortal = 4D7B13EC1714198F006782C1 /* libpng-mobile.xcodeproj */;
			proxyType = 2;
			remoteGlobalIDString = 4DD3E0181040BB5D00CAC7EF;
			remoteInfo = pngmobile;
		};
		4D7B148F17141A3C006782C1 /* PBXContainerItemProxy */ = {
			isa = PBXContainerItemProxy;
			containerPortal = 4DD3E0E51040BC6F00CAC7EF /* libjpeg-mobile.xcodeproj */;
			proxyType = 1;
			remoteGlobalIDString = 4DD3E06A1040BC4700CAC7EF;
			remoteInfo = jpegmobile;
		};
		4D7B149117141A3E006782C1 /* PBXContainerItemProxy */ = {
			isa = PBXContainerItemProxy;
			containerPortal = 4DD3E13F1040BD3700CAC7EF /* libpcre-mobile.xcodeproj */;
			proxyType = 1;
			remoteGlobalIDString = 4DD3E0F81040BCE300CAC7EF;
			remoteInfo = pcremobile;
		};
		4D7B149317141A40006782C1 /* PBXContainerItemProxy */ = {
			isa = PBXContainerItemProxy;
			containerPortal = 4D88B96415F54C13002CFBD6 /* libgif-mobile.xcodeproj */;
			proxyType = 1;
			remoteGlobalIDString = 4DD3E0171040BB5D00CAC7EF;
			remoteInfo = gifmobile;
		};
		4D7B149517141A43006782C1 /* PBXContainerItemProxy */ = {
			isa = PBXContainerItemProxy;
			containerPortal = 4D7B13EC1714198F006782C1 /* libpng-mobile.xcodeproj */;
			proxyType = 1;
			remoteGlobalIDString = 4DD3E0171040BB5D00CAC7EF;
			remoteInfo = pngmobile;
		};
		4DABCE6315ECD4E80085E214 /* PBXContainerItemProxy */ = {
			isa = PBXContainerItemProxy;
			containerPortal = 4DD3DD7D1040AA4700CAC7EF /* Project object */;
			proxyType = 1;
			remoteGlobalIDString = 4DABCD8915ECD40F0085E214;
			remoteInfo = "standalone-mobile-kernel";
		};
		4DBF5B0B1802E2F8009CAB2E /* PBXContainerItemProxy */ = {
			isa = PBXContainerItemProxy;
			containerPortal = 4DBF5B061802E2F8009CAB2E /* libopenssl-mobile.xcodeproj */;
			proxyType = 2;
			remoteGlobalIDString = 4DD3E0181040BB5D00CAC7EF;
			remoteInfo = opensslmobile;
		};
		4DBF5B0D1802E2F8009CAB2E /* PBXContainerItemProxy */ = {
			isa = PBXContainerItemProxy;
			containerPortal = 4DBF5B061802E2F8009CAB2E /* libopenssl-mobile.xcodeproj */;
			proxyType = 2;
			remoteGlobalIDString = 4DBF5ABF1802C0E7009CAB2E;
			remoteInfo = revsecurity;
		};
		4DBF5B0F1802E309009CAB2E /* PBXContainerItemProxy */ = {
			isa = PBXContainerItemProxy;
			containerPortal = 4DBF5B061802E2F8009CAB2E /* libopenssl-mobile.xcodeproj */;
			proxyType = 1;
			remoteGlobalIDString = 4DD3E0171040BB5D00CAC7EF;
			remoteInfo = opensslmobile;
		};
		7238DF4F1848B920007EA049 /* PBXContainerItemProxy */ = {
			isa = PBXContainerItemProxy;
			containerPortal = 7695688B1822775100779255 /* libskia-mobile.xcodeproj */;
			proxyType = 1;
			remoteGlobalIDString = 4DD3E0171040BB5D00CAC7EF;
			remoteInfo = skiamobile;
		};
		7695688F1822775200779255 /* PBXContainerItemProxy */ = {
			isa = PBXContainerItemProxy;
			containerPortal = 7695688B1822775100779255 /* libskia-mobile.xcodeproj */;
			proxyType = 2;
			remoteGlobalIDString = 4DD3E0181040BB5D00CAC7EF;
			remoteInfo = skiamobile;
		};
		76EF329218217FC600FAC195 /* PBXContainerItemProxy */ = {
			isa = PBXContainerItemProxy;
			containerPortal = 76EF328E18217FC600FAC195 /* libgraphics-mobile.xcodeproj */;
			proxyType = 2;
			remoteGlobalIDString = 4DD3E06B1040BC4700CAC7EF;
			remoteInfo = graphicsmobile;
		};
		76EF32E11822743500FAC195 /* PBXContainerItemProxy */ = {
			isa = PBXContainerItemProxy;
			containerPortal = 76EF328E18217FC600FAC195 /* libgraphics-mobile.xcodeproj */;
			proxyType = 1;
			remoteGlobalIDString = 4DD3E06A1040BC4700CAC7EF;
			remoteInfo = graphicsmobile;
		};
		BE096E84175CD79D00F92F90 /* PBXContainerItemProxy */ = {
			isa = PBXContainerItemProxy;
			containerPortal = BE096E7D175CD79D00F92F90 /* libfoundation-mobile.xcodeproj */;
			proxyType = 2;
			remoteGlobalIDString = 4DD3E06B1040BC4700CAC7EF;
			remoteInfo = libfoundationmobile;
		};
		BE096E87175CD7B300F92F90 /* PBXContainerItemProxy */ = {
			isa = PBXContainerItemProxy;
			containerPortal = BE096E7D175CD79D00F92F90 /* libfoundation-mobile.xcodeproj */;
			proxyType = 1;
			remoteGlobalIDString = 4DD3E06A1040BC4700CAC7EF;
			remoteInfo = libfoundationmobile;
		};
		BE096E89175CD7C100F92F90 /* PBXContainerItemProxy */ = {
			isa = PBXContainerItemProxy;
			containerPortal = BE096E7D175CD79D00F92F90 /* libfoundation-mobile.xcodeproj */;
			proxyType = 1;
			remoteGlobalIDString = 4DD3E06A1040BC4700CAC7EF;
			remoteInfo = libfoundationmobile;
		};
/* End PBXContainerItemProxy section */

/* Begin PBXCopyFilesBuildPhase section */
		F670DB65147D45A5008FEA1E /* Copy Files */ = {
			isa = PBXCopyFilesBuildPhase;
			buildActionMask = 2147483647;
			dstPath = "";
			dstSubfolderSpec = 16;
			files = (
				4D82FCDB171485DF00C48403 /* Default-568h@2x.png in Copy Files */,
				4D82FCF01714877A00C48403 /* mobile-device-template.plist in Copy Files */,
				4D82FCDC171485E200C48403 /* mobile-template.plist in Copy Files */,
				4D82FCDD171485E400C48403 /* mobile-remote-notification-template.plist in Copy Files */,
				4D82FCDE171485E600C48403 /* mobile-url-scheme-template.plist in Copy Files */,
				4D82FD00171487AE00C48403 /* template-store-entitlements.xcent in Copy Files */,
				4D82FCEC1714876C00C48403 /* template-entitlements.xcent in Copy Files */,
				4D82FCED1714876C00C48403 /* template-remote-notification-entitlements.xcent in Copy Files */,
				4D82FCEE1714876C00C48403 /* template-remote-notification-store-entitlements.xcent in Copy Files */,
				4D82FCEF1714876F00C48403 /* template-ResourceRules.plist in Copy Files */,
			);
			name = "Copy Files";
			runOnlyForDeploymentPostprocessing = 0;
		};
/* End PBXCopyFilesBuildPhase section */

/* Begin PBXFileReference section */
		3C07062E12942ADC0021FFAA /* mbliphonescroller.mm */ = {isa = PBXFileReference; fileEncoding = 4; lastKnownFileType = sourcecode.cpp.objcpp; name = mbliphonescroller.mm; path = src/mbliphonescroller.mm; sourceTree = "<group>"; };
		3CC6F42712AD0A6100852B3B /* CFNetwork.framework */ = {isa = PBXFileReference; lastKnownFileType = wrapper.framework; name = CFNetwork.framework; path = System/Library/Frameworks/CFNetwork.framework; sourceTree = SDKROOT; };
		4C3454FC14F3FE56008D7E50 /* mblad.cpp */ = {isa = PBXFileReference; fileEncoding = 4; lastKnownFileType = sourcecode.cpp.cpp; name = mblad.cpp; path = src/mblad.cpp; sourceTree = "<group>"; };
		4C3454FD14F3FE56008D7E50 /* mblad.h */ = {isa = PBXFileReference; fileEncoding = 4; lastKnownFileType = sourcecode.c.h; name = mblad.h; path = src/mblad.h; sourceTree = "<group>"; };
		4C34550014F3FE8D008D7E50 /* mblandroidad.cpp */ = {isa = PBXFileReference; lastKnownFileType = sourcecode.cpp.cpp; name = mblandroidad.cpp; path = src/mblandroidad.cpp; sourceTree = "<group>"; };
		4C34550114F3FEA1008D7E50 /* mbliphonead.mm */ = {isa = PBXFileReference; fileEncoding = 4; lastKnownFileType = sourcecode.cpp.objcpp; name = mbliphonead.mm; path = src/mbliphonead.mm; sourceTree = "<group>"; };
		4C34550314F3FF12008D7E50 /* AdModule.java */ = {isa = PBXFileReference; lastKnownFileType = sourcecode.java; path = AdModule.java; sourceTree = "<group>"; };
		4C529CBA1973CF16007C5F7C /* systhreads.h */ = {isa = PBXFileReference; fileEncoding = 4; lastKnownFileType = sourcecode.c.h; name = systhreads.h; path = src/systhreads.h; sourceTree = "<group>"; };
		4C529CBB1973CF16007C5F7C /* sysunxthreads.cpp */ = {isa = PBXFileReference; fileEncoding = 4; lastKnownFileType = sourcecode.cpp.cpp; name = sysunxthreads.cpp; path = src/sysunxthreads.cpp; sourceTree = "<group>"; };
		4C529CBD1973CF4A007C5F7C /* stacktile.cpp */ = {isa = PBXFileReference; fileEncoding = 4; lastKnownFileType = sourcecode.cpp.cpp; name = stacktile.cpp; path = src/stacktile.cpp; sourceTree = "<group>"; };
		4C529CBE1973CF4A007C5F7C /* stacktile.h */ = {isa = PBXFileReference; fileEncoding = 4; lastKnownFileType = sourcecode.c.h; name = stacktile.h; path = src/stacktile.h; sourceTree = "<group>"; };
		4C6D0A371407D04D003B1BA3 /* sysunxnetwork.cpp */ = {isa = PBXFileReference; fileEncoding = 4; lastKnownFileType = sourcecode.cpp.cpp; name = sysunxnetwork.cpp; path = src/sysunxnetwork.cpp; sourceTree = "<group>"; };
		4C7D1CE31476747700129F01 /* exec.h */ = {isa = PBXFileReference; fileEncoding = 4; lastKnownFileType = sourcecode.c.h; lineEnding = 0; name = exec.h; path = src/exec.h; sourceTree = "<group>"; xcLanguageSpecificationIdentifier = xcode.lang.objcpp; };
		4C7D1CE5147674C300129F01 /* mblcamera.cpp */ = {isa = PBXFileReference; fileEncoding = 4; lastKnownFileType = sourcecode.cpp.cpp; name = mblcamera.cpp; path = src/mblcamera.cpp; sourceTree = "<group>"; };
		4C7D1CF714767FD000129F01 /* mbliphonecamera.mm */ = {isa = PBXFileReference; fileEncoding = 4; lastKnownFileType = sourcecode.cpp.objcpp; name = mbliphonecamera.mm; path = src/mbliphonecamera.mm; sourceTree = "<group>"; };
		4C7D1CFA1476863600129F01 /* mblsyntax.h */ = {isa = PBXFileReference; fileEncoding = 4; lastKnownFileType = sourcecode.c.h; name = mblsyntax.h; path = src/mblsyntax.h; sourceTree = "<group>"; };
		4C88A916147E652400A528AB /* mbliphonesensor.mm */ = {isa = PBXFileReference; fileEncoding = 4; lastKnownFileType = sourcecode.cpp.objcpp; name = mbliphonesensor.mm; path = src/mbliphonesensor.mm; sourceTree = "<group>"; };
		4C977244193C986700DB2F4A /* coretextfonts.cpp */ = {isa = PBXFileReference; fileEncoding = 4; lastKnownFileType = sourcecode.cpp.cpp; name = coretextfonts.cpp; path = src/coretextfonts.cpp; sourceTree = "<group>"; };
		4C9EAA0314E58FE100CCF92C /* SoundModule.java */ = {isa = PBXFileReference; lastKnownFileType = sourcecode.java; path = SoundModule.java; sourceTree = "<group>"; };
		4C9EAA0414E5900A00CCF92C /* mblsound.cpp */ = {isa = PBXFileReference; lastKnownFileType = sourcecode.cpp.cpp; name = mblsound.cpp; path = src/mblsound.cpp; sourceTree = "<group>"; };
		4C9EAA0514E5902B00CCF92C /* mblandroidsound.cpp */ = {isa = PBXFileReference; lastKnownFileType = sourcecode.cpp.cpp; name = mblandroidsound.cpp; path = src/mblandroidsound.cpp; sourceTree = "<group>"; };
		4CAEA83F14E911FE006DFECF /* paragrafattr.cpp */ = {isa = PBXFileReference; fileEncoding = 4; lastKnownFileType = sourcecode.cpp.cpp; name = paragrafattr.cpp; path = src/paragrafattr.cpp; sourceTree = "<group>"; };
		4CAEA84114E9121C006DFECF /* fieldstyledtext.cpp */ = {isa = PBXFileReference; fileEncoding = 4; lastKnownFileType = sourcecode.cpp.cpp; name = fieldstyledtext.cpp; path = src/fieldstyledtext.cpp; sourceTree = "<group>"; };
		4CD038F216C8FE1700EBCCBA /* Default-568h@2x.png */ = {isa = PBXFileReference; lastKnownFileType = image.png; name = "Default-568h@2x.png"; path = "rsrc/Default-568h@2x.png"; sourceTree = "<group>"; };
		4CD6214D14F639A00063C1B5 /* fonttable.cpp */ = {isa = PBXFileReference; fileEncoding = 4; lastKnownFileType = sourcecode.cpp.cpp; name = fonttable.cpp; path = src/fonttable.cpp; sourceTree = "<group>"; };
		4CE7B26D1704A8810072029F /* stacksecurity.cpp */ = {isa = PBXFileReference; fileEncoding = 4; lastKnownFileType = sourcecode.cpp.cpp; name = stacksecurity.cpp; path = src/stacksecurity.cpp; sourceTree = "<group>"; };
		4CE7B26E1704A8810072029F /* stacksecurity.h */ = {isa = PBXFileReference; fileEncoding = 4; lastKnownFileType = sourcecode.c.h; name = stacksecurity.h; path = src/stacksecurity.h; sourceTree = "<group>"; };
		4CEEB491150A217D00DF095E /* fieldhtml.cpp */ = {isa = PBXFileReference; fileEncoding = 4; lastKnownFileType = sourcecode.cpp.cpp; name = fieldhtml.cpp; path = src/fieldhtml.cpp; sourceTree = "<group>"; };
		4CEEB492150A217D00DF095E /* fieldrtf.cpp */ = {isa = PBXFileReference; fileEncoding = 4; lastKnownFileType = sourcecode.cpp.cpp; name = fieldrtf.cpp; path = src/fieldrtf.cpp; sourceTree = "<group>"; };
		4CF8A31615067985000745A4 /* mblandroidfont.cpp */ = {isa = PBXFileReference; lastKnownFileType = sourcecode.cpp.cpp; name = mblandroidfont.cpp; path = src/mblandroidfont.cpp; sourceTree = "<group>"; };
		4D01C28F13CE2E5B0041A281 /* flst.h */ = {isa = PBXFileReference; fileEncoding = 4; lastKnownFileType = sourcecode.c.h; name = flst.h; path = src/flst.h; sourceTree = "<group>"; };
		4D01C2D413CE33180041A281 /* mbliphonemisc.mm */ = {isa = PBXFileReference; fileEncoding = 4; lastKnownFileType = sourcecode.cpp.objcpp; name = mbliphonemisc.mm; path = src/mbliphonemisc.mm; sourceTree = "<group>"; };
		4D01C31613CE36F60041A281 /* mbldc.cpp */ = {isa = PBXFileReference; fileEncoding = 4; lastKnownFileType = sourcecode.cpp.cpp; name = mbldc.cpp; path = src/mbldc.cpp; sourceTree = "<group>"; };
		4D01C36F13CE3C810041A281 /* sysdefs.h */ = {isa = PBXFileReference; fileEncoding = 4; lastKnownFileType = sourcecode.c.h; name = sysdefs.h; path = src/sysdefs.h; sourceTree = "<group>"; };
		4D08A112138EA7C60081F990 /* dummy.cpp */ = {isa = PBXFileReference; fileEncoding = 4; lastKnownFileType = sourcecode.cpp.cpp; name = dummy.cpp; path = src/dummy.cpp; sourceTree = "<group>"; };
		4D08A116138EA84C0081F990 /* Foundation.framework */ = {isa = PBXFileReference; lastKnownFileType = wrapper.framework; name = Foundation.framework; path = System/Library/Frameworks/Foundation.framework; sourceTree = SDKROOT; };
		4D08A11E138EA85E0081F990 /* UIKit.framework */ = {isa = PBXFileReference; lastKnownFileType = wrapper.framework; name = UIKit.framework; path = System/Library/Frameworks/UIKit.framework; sourceTree = SDKROOT; };
		4D08A36D138FF3250081F990 /* standalone.ios */ = {isa = PBXFileReference; fileEncoding = 4; lastKnownFileType = text; path = standalone.ios; sourceTree = "<group>"; };
		4D18948C1323CCFD00488783 /* mbliphoneplayer.mm */ = {isa = PBXFileReference; fileEncoding = 4; lastKnownFileType = sourcecode.cpp.objcpp; name = mbliphoneplayer.mm; path = src/mbliphoneplayer.mm; sourceTree = "<group>"; };
		4D1F75B0135CD559005EE740 /* mblandroidtextlayout.cpp */ = {isa = PBXFileReference; fileEncoding = 4; lastKnownFileType = sourcecode.cpp.cpp; name = mblandroidtextlayout.cpp; path = src/mblandroidtextlayout.cpp; sourceTree = "<group>"; };
		4D222092171D770900E7E557 /* libsecurity-community.a */ = {isa = PBXFileReference; explicitFileType = archive.ar; includeInIndex = 0; path = "libsecurity-community.a"; sourceTree = BUILT_PRODUCTS_DIR; };
		4D232D5F18DAF06800A4FF3E /* quicktime.cpp */ = {isa = PBXFileReference; fileEncoding = 4; lastKnownFileType = sourcecode.cpp.cpp; name = quicktime.cpp; path = src/quicktime.cpp; sourceTree = "<group>"; };
		4D2D91891386E2610057811A /* libstandalone-mobile-lib-community.a */ = {isa = PBXFileReference; explicitFileType = archive.ar; includeInIndex = 0; path = "libstandalone-mobile-lib-community.a"; sourceTree = BUILT_PRODUCTS_DIR; };
		4D33766A13F926410096DCFE /* fiber.h */ = {isa = PBXFileReference; fileEncoding = 4; lastKnownFileType = sourcecode.c.h; name = fiber.h; path = src/fiber.h; sourceTree = "<group>"; };
		4D33766B13F926410096DCFE /* fiber.cpp */ = {isa = PBXFileReference; fileEncoding = 4; lastKnownFileType = sourcecode.cpp.cpp; name = fiber.cpp; path = src/fiber.cpp; sourceTree = "<group>"; };
		4D4330DD141A6115001164F9 /* tilecachesw.cpp */ = {isa = PBXFileReference; fileEncoding = 4; lastKnownFileType = sourcecode.cpp.cpp; name = tilecachesw.cpp; path = src/tilecachesw.cpp; sourceTree = "<group>"; };
		4D43319B141A6EAF001164F9 /* tilecachecg.cpp */ = {isa = PBXFileReference; fileEncoding = 4; lastKnownFileType = sourcecode.cpp.cpp; name = tilecachecg.cpp; path = src/tilecachecg.cpp; sourceTree = "<group>"; };
		4D433C29141CE557001164F9 /* tilecachegl.cpp */ = {isa = PBXFileReference; fileEncoding = 4; lastKnownFileType = sourcecode.cpp.cpp; name = tilecachegl.cpp; path = src/tilecachegl.cpp; sourceTree = "<group>"; };
		4D4BA4E412C14F850031AB06 /* mbliphone.h */ = {isa = PBXFileReference; fileEncoding = 4; lastKnownFileType = sourcecode.c.h; name = mbliphone.h; path = src/mbliphone.h; sourceTree = "<group>"; };
		4D5435DC129EE62E0086A96E /* mbliphonesound.mm */ = {isa = PBXFileReference; fileEncoding = 4; lastKnownFileType = sourcecode.cpp.objcpp; name = mbliphonesound.mm; path = src/mbliphonesound.mm; sourceTree = "<group>"; };
		4D5435DD129EE62E0086A96E /* mbliphonevideo.mm */ = {isa = PBXFileReference; fileEncoding = 4; lastKnownFileType = sourcecode.cpp.objcpp; name = mbliphonevideo.mm; path = src/mbliphonevideo.mm; sourceTree = "<group>"; };
		4D5C4DDE15ECE0B600A76456 /* mbliphoneembeddedtest.mm */ = {isa = PBXFileReference; fileEncoding = 4; lastKnownFileType = sourcecode.cpp.objcpp; name = mbliphoneembeddedtest.mm; path = src/mbliphoneembeddedtest.mm; sourceTree = "<group>"; };
		4D6E58E11407E94200EE960D /* tilecache.h */ = {isa = PBXFileReference; fileEncoding = 4; lastKnownFileType = sourcecode.c.h; name = tilecache.h; path = src/tilecache.h; sourceTree = "<group>"; };
		4D6E58E21407E94200EE960D /* tilecache.cpp */ = {isa = PBXFileReference; fileEncoding = 4; lastKnownFileType = sourcecode.cpp.cpp; name = tilecache.cpp; path = src/tilecache.cpp; sourceTree = "<group>"; };
		4D6E5951140833FA00EE960D /* redraw.h */ = {isa = PBXFileReference; fileEncoding = 4; lastKnownFileType = sourcecode.c.h; name = redraw.h; path = src/redraw.h; sourceTree = "<group>"; };
		4D6E5952140833FA00EE960D /* redraw.cpp */ = {isa = PBXFileReference; fileEncoding = 4; lastKnownFileType = sourcecode.cpp.cpp; name = redraw.cpp; path = src/redraw.cpp; sourceTree = "<group>"; };
		4D6E5959140834BD00EE960D /* region.h */ = {isa = PBXFileReference; fileEncoding = 4; lastKnownFileType = sourcecode.c.h; name = region.h; path = src/region.h; sourceTree = "<group>"; };
		4D6F954B12AC157100026A72 /* mbliphonedialog.mm */ = {isa = PBXFileReference; fileEncoding = 4; lastKnownFileType = sourcecode.cpp.objcpp; name = mbliphonedialog.mm; path = src/mbliphonedialog.mm; sourceTree = "<group>"; };
		4D7651611342243D0042EB2D /* mbliphonelocation.mm */ = {isa = PBXFileReference; fileEncoding = 4; lastKnownFileType = sourcecode.cpp.objcpp; name = mbliphonelocation.mm; path = src/mbliphonelocation.mm; sourceTree = "<group>"; };
		4D7B13EC1714198F006782C1 /* libpng-mobile.xcodeproj */ = {isa = PBXFileReference; lastKnownFileType = "wrapper.pb-project"; name = "libpng-mobile.xcodeproj"; path = "../thirdparty/libpng/libpng-mobile.xcodeproj"; sourceTree = SOURCE_ROOT; };
		4D7E389B1281527500E7F80A /* mbliphonecontrol.mm */ = {isa = PBXFileReference; fileEncoding = 4; lastKnownFileType = sourcecode.cpp.objcpp; name = mbliphonecontrol.mm; path = src/mbliphonecontrol.mm; sourceTree = "<group>"; };
		4D7E38A6128152EF00E7F80A /* mbliphonecontrol.h */ = {isa = PBXFileReference; fileEncoding = 4; lastKnownFileType = sourcecode.c.h; name = mbliphonecontrol.h; path = src/mbliphonecontrol.h; sourceTree = "<group>"; };
		4D7E38B412815B1900E7F80A /* mbliphonestack.mm */ = {isa = PBXFileReference; fileEncoding = 4; lastKnownFileType = sourcecode.cpp.objcpp; name = mbliphonestack.mm; path = src/mbliphonestack.mm; sourceTree = "<group>"; };
		4D7E39451281623000E7F80A /* CoreGraphics.framework */ = {isa = PBXFileReference; lastKnownFileType = wrapper.framework; name = CoreGraphics.framework; path = System/Library/Frameworks/CoreGraphics.framework; sourceTree = SDKROOT; };
		4D7E39471281623000E7F80A /* QuartzCore.framework */ = {isa = PBXFileReference; lastKnownFileType = wrapper.framework; name = QuartzCore.framework; path = System/Library/Frameworks/QuartzCore.framework; sourceTree = SDKROOT; };
		4D7E394E1281624400E7F80A /* AVFoundation.framework */ = {isa = PBXFileReference; lastKnownFileType = wrapper.framework; name = AVFoundation.framework; path = System/Library/Frameworks/AVFoundation.framework; sourceTree = SDKROOT; };
		4D7E39531281625500E7F80A /* CoreLocation.framework */ = {isa = PBXFileReference; lastKnownFileType = wrapper.framework; name = CoreLocation.framework; path = System/Library/Frameworks/CoreLocation.framework; sourceTree = SDKROOT; };
		4D7E39551281625500E7F80A /* MediaPlayer.framework */ = {isa = PBXFileReference; lastKnownFileType = wrapper.framework; name = MediaPlayer.framework; path = System/Library/Frameworks/MediaPlayer.framework; sourceTree = SDKROOT; };
		4D7E39571281625500E7F80A /* MessageUI.framework */ = {isa = PBXFileReference; lastKnownFileType = wrapper.framework; name = MessageUI.framework; path = System/Library/Frameworks/MessageUI.framework; sourceTree = SDKROOT; };
		4D7E395F1281626600E7F80A /* AudioToolbox.framework */ = {isa = PBXFileReference; lastKnownFileType = wrapper.framework; name = AudioToolbox.framework; path = System/Library/Frameworks/AudioToolbox.framework; sourceTree = SDKROOT; };
		4D7E3A2A12817DC700E7F80A /* mbliphonebrowser.mm */ = {isa = PBXFileReference; fileEncoding = 4; lastKnownFileType = sourcecode.cpp.objcpp; name = mbliphonebrowser.mm; path = src/mbliphonebrowser.mm; sourceTree = "<group>"; };
		4D7E3A581281835D00E7F80A /* Default.png */ = {isa = PBXFileReference; lastKnownFileType = image.png; name = Default.png; path = rsrc/Default.png; sourceTree = "<group>"; };
		4D82FCD8171485CA00C48403 /* mobile-template.plist */ = {isa = PBXFileReference; fileEncoding = 4; lastKnownFileType = text.plist.xml; name = "mobile-template.plist"; path = "rsrc/mobile-template.plist"; sourceTree = "<group>"; };
		4D82FCD9171485D000C48403 /* mobile-remote-notification-template.plist */ = {isa = PBXFileReference; fileEncoding = 4; lastKnownFileType = text.plist; name = "mobile-remote-notification-template.plist"; path = "rsrc/mobile-remote-notification-template.plist"; sourceTree = "<group>"; };
		4D82FCDA171485D600C48403 /* mobile-url-scheme-template.plist */ = {isa = PBXFileReference; fileEncoding = 4; lastKnownFileType = text.plist; name = "mobile-url-scheme-template.plist"; path = "rsrc/mobile-url-scheme-template.plist"; sourceTree = "<group>"; };
		4D82FCE41714862D00C48403 /* template-entitlements.xcent */ = {isa = PBXFileReference; fileEncoding = 4; lastKnownFileType = text.xml; name = "template-entitlements.xcent"; path = "rsrc/template-entitlements.xcent"; sourceTree = "<group>"; };
		4D82FCE51714863800C48403 /* template-remote-notification-entitlements.xcent */ = {isa = PBXFileReference; fileEncoding = 4; lastKnownFileType = text; name = "template-remote-notification-entitlements.xcent"; path = "rsrc/template-remote-notification-entitlements.xcent"; sourceTree = "<group>"; };
		4D82FCE61714864100C48403 /* template-remote-notification-store-entitlements.xcent */ = {isa = PBXFileReference; fileEncoding = 4; lastKnownFileType = text; name = "template-remote-notification-store-entitlements.xcent"; path = "rsrc/template-remote-notification-store-entitlements.xcent"; sourceTree = "<group>"; };
		4D82FCE71714864F00C48403 /* template-ResourceRules.plist */ = {isa = PBXFileReference; fileEncoding = 4; lastKnownFileType = text.plist.xml; name = "template-ResourceRules.plist"; path = "rsrc/template-ResourceRules.plist"; sourceTree = "<group>"; };
		4D82FCE81714866500C48403 /* mobile-device-template.plist */ = {isa = PBXFileReference; fileEncoding = 4; lastKnownFileType = text.plist.xml; name = "mobile-device-template.plist"; path = "rsrc/mobile-device-template.plist"; sourceTree = "<group>"; };
		4D82FCFF171487A400C48403 /* template-store-entitlements.xcent */ = {isa = PBXFileReference; fileEncoding = 4; lastKnownFileType = text.xml; name = "template-store-entitlements.xcent"; path = "rsrc/template-store-entitlements.xcent"; sourceTree = "<group>"; };
		4D839A0F1430BBE300984D5D /* mbliphoneappview.mm */ = {isa = PBXFileReference; fileEncoding = 4; lastKnownFileType = sourcecode.cpp.objcpp; name = mbliphoneappview.mm; path = src/mbliphoneappview.mm; sourceTree = "<group>"; };
		4D839B351431F52E00984D5D /* mbliphoneapp.h */ = {isa = PBXFileReference; fileEncoding = 4; lastKnownFileType = sourcecode.c.h; name = mbliphoneapp.h; path = src/mbliphoneapp.h; sourceTree = "<group>"; };
		4D84DF4F132D13C0004604F7 /* mbliphonemail.mm */ = {isa = PBXFileReference; fileEncoding = 4; lastKnownFileType = sourcecode.cpp.objcpp; name = mbliphonemail.mm; path = src/mbliphonemail.mm; sourceTree = "<group>"; };
		4D88B96415F54C13002CFBD6 /* libgif-mobile.xcodeproj */ = {isa = PBXFileReference; lastKnownFileType = "wrapper.pb-project"; name = "libgif-mobile.xcodeproj"; path = "../thirdparty/libgif/libgif-mobile.xcodeproj"; sourceTree = SOURCE_ROOT; };
		4D8C6999167A22B500D3CCE7 /* image_rep_encoded.cpp */ = {isa = PBXFileReference; fileEncoding = 4; lastKnownFileType = sourcecode.cpp.cpp; name = image_rep_encoded.cpp; path = src/image_rep_encoded.cpp; sourceTree = "<group>"; };
		4D8C699A167A22B500D3CCE7 /* image_rep_mutable.cpp */ = {isa = PBXFileReference; fileEncoding = 4; lastKnownFileType = sourcecode.cpp.cpp; name = image_rep_mutable.cpp; path = src/image_rep_mutable.cpp; sourceTree = "<group>"; };
		4D8C699B167A22B500D3CCE7 /* imagebitmap.cpp */ = {isa = PBXFileReference; fileEncoding = 4; lastKnownFileType = sourcecode.cpp.cpp; name = imagebitmap.cpp; path = src/imagebitmap.cpp; sourceTree = "<group>"; };
		4D8C69A1167A22DB00D3CCE7 /* ibmp.cpp */ = {isa = PBXFileReference; fileEncoding = 4; lastKnownFileType = sourcecode.cpp.cpp; name = ibmp.cpp; path = src/ibmp.cpp; sourceTree = "<group>"; };
		4D8C69A5167A22F900D3CCE7 /* irle.cpp */ = {isa = PBXFileReference; fileEncoding = 4; lastKnownFileType = sourcecode.cpp.cpp; name = irle.cpp; path = src/irle.cpp; sourceTree = "<group>"; };
		4D8F6BBA113D36F90056ED41 /* mbliphoneextra.mm */ = {isa = PBXFileReference; fileEncoding = 4; lastKnownFileType = sourcecode.cpp.objcpp; name = mbliphoneextra.mm; path = src/mbliphoneextra.mm; sourceTree = "<group>"; };
		4D91B3E5134CB7AE000D7AA5 /* AccelerationChangeListener.java */ = {isa = PBXFileReference; fileEncoding = 4; lastKnownFileType = sourcecode.java; path = AccelerationChangeListener.java; sourceTree = "<group>"; };
		4D91B3E6134CB7AE000D7AA5 /* CameraCompat.java */ = {isa = PBXFileReference; fileEncoding = 4; lastKnownFileType = sourcecode.java; path = CameraCompat.java; sourceTree = "<group>"; };
		4D91B3E7134CB7AE000D7AA5 /* Email.java */ = {isa = PBXFileReference; fileEncoding = 4; lastKnownFileType = sourcecode.java; path = Email.java; sourceTree = "<group>"; };
		4D91B3E8134CB7AE000D7AA5 /* Engine.java */ = {isa = PBXFileReference; fileEncoding = 4; lastKnownFileType = sourcecode.java; path = Engine.java; sourceTree = "<group>"; };
		4D91B3E9134CB7AE000D7AA5 /* LiveCodeActivity.java */ = {isa = PBXFileReference; fileEncoding = 4; lastKnownFileType = sourcecode.java; path = LiveCodeActivity.java; sourceTree = "<group>"; };
		4D91B3EA134CB7AE000D7AA5 /* ShakeEventListener.java */ = {isa = PBXFileReference; fileEncoding = 4; lastKnownFileType = sourcecode.java; path = ShakeEventListener.java; sourceTree = "<group>"; };
		4D91B3EB134CB7AE000D7AA5 /* URLLoader.java */ = {isa = PBXFileReference; fileEncoding = 4; lastKnownFileType = sourcecode.java; path = URLLoader.java; sourceTree = "<group>"; };
		4D91B3EC134CB7AE000D7AA5 /* VideoControl.java */ = {isa = PBXFileReference; fileEncoding = 4; lastKnownFileType = sourcecode.java; path = VideoControl.java; sourceTree = "<group>"; };
		4D91B3ED134CB7AE000D7AA5 /* mblandroid.java */ = {isa = PBXFileReference; fileEncoding = 4; lastKnownFileType = sourcecode.java; name = mblandroid.java; path = src/java/mblandroid.java; sourceTree = "<group>"; };
		4D9CAF23134365F800231979 /* mbliphonehooks.cpp */ = {isa = PBXFileReference; fileEncoding = 4; lastKnownFileType = sourcecode.cpp.cpp; name = mbliphonehooks.cpp; path = src/mbliphonehooks.cpp; sourceTree = "<group>"; };
		4DA2CA351136D07600B9F27B /* eventqueue.cpp */ = {isa = PBXFileReference; fileEncoding = 4; lastKnownFileType = sourcecode.cpp.cpp; name = eventqueue.cpp; path = src/eventqueue.cpp; sourceTree = "<group>"; };
		4DA2CA371136D08700B9F27B /* eventqueue.h */ = {isa = PBXFileReference; fileEncoding = 4; lastKnownFileType = sourcecode.c.h; name = eventqueue.h; path = src/eventqueue.h; sourceTree = "<group>"; };
		4DA2CA381136D08700B9F27B /* externalv0.cpp */ = {isa = PBXFileReference; fileEncoding = 4; lastKnownFileType = sourcecode.cpp.cpp; name = externalv0.cpp; path = src/externalv0.cpp; sourceTree = "<group>"; };
		4DA2CA391136D08700B9F27B /* externalv1.cpp */ = {isa = PBXFileReference; explicitFileType = sourcecode.cpp.objcpp; fileEncoding = 4; name = externalv1.cpp; path = src/externalv1.cpp; sourceTree = "<group>"; };
		4DA2CA3D1136D0A800B9F27B /* notify.cpp */ = {isa = PBXFileReference; fileEncoding = 4; lastKnownFileType = sourcecode.cpp.cpp; name = notify.cpp; path = src/notify.cpp; sourceTree = "<group>"; };
		4DA2CA3E1136D0A800B9F27B /* notify.h */ = {isa = PBXFileReference; fileEncoding = 4; lastKnownFileType = sourcecode.c.h; name = notify.h; path = src/notify.h; sourceTree = "<group>"; };
		4DA7BA391324E50300F9214A /* mbliphoneinput.mm */ = {isa = PBXFileReference; fileEncoding = 4; lastKnownFileType = sourcecode.cpp.objcpp; name = mbliphoneinput.mm; path = src/mbliphoneinput.mm; sourceTree = "<group>"; };
		4DA7BB0813251BA400F9214A /* mbliphonereachability.mm */ = {isa = PBXFileReference; fileEncoding = 4; lastKnownFileType = sourcecode.cpp.objcpp; name = mbliphonereachability.mm; path = src/mbliphonereachability.mm; sourceTree = "<group>"; };
		4DA7BB2613251C6E00F9214A /* SystemConfiguration.framework */ = {isa = PBXFileReference; lastKnownFileType = wrapper.framework; name = SystemConfiguration.framework; path = System/Library/Frameworks/SystemConfiguration.framework; sourceTree = SDKROOT; };
		4DABCD8A15ECD40F0085E214 /* libstandalone-mobile-kernel.a */ = {isa = PBXFileReference; explicitFileType = archive.ar; includeInIndex = 0; path = "libstandalone-mobile-kernel.a"; sourceTree = BUILT_PRODUCTS_DIR; };
		4DABCEC515ECD7840085E214 /* mbliphoneembedded.mm */ = {isa = PBXFileReference; fileEncoding = 4; lastKnownFileType = sourcecode.cpp.objcpp; name = mbliphoneembedded.mm; path = src/mbliphoneembedded.mm; sourceTree = "<group>"; };
		4DB9694A135E3D8300DCAE93 /* mblandroidmail.cpp */ = {isa = PBXFileReference; fileEncoding = 4; lastKnownFileType = sourcecode.cpp.cpp; name = mblandroidmail.cpp; path = src/mblandroidmail.cpp; sourceTree = "<group>"; };
		4DB9694B135E3D8300DCAE93 /* mblandroidorientation.cpp */ = {isa = PBXFileReference; fileEncoding = 4; lastKnownFileType = sourcecode.cpp.cpp; name = mblandroidorientation.cpp; path = src/mblandroidorientation.cpp; sourceTree = "<group>"; };
		4DB983C0130BB1DF008A03DC /* mblandroid.cpp */ = {isa = PBXFileReference; fileEncoding = 4; lastKnownFileType = sourcecode.cpp.cpp; name = mblandroid.cpp; path = src/mblandroid.cpp; sourceTree = "<group>"; };
		4DB983C1130BB1DF008A03DC /* mblandroid.h */ = {isa = PBXFileReference; fileEncoding = 4; lastKnownFileType = sourcecode.c.h; name = mblandroid.h; path = src/mblandroid.h; sourceTree = "<group>"; };
		4DB983C6130BB1DF008A03DC /* mblandroiddc.cpp */ = {isa = PBXFileReference; fileEncoding = 4; lastKnownFileType = sourcecode.cpp.cpp; name = mblandroiddc.cpp; path = src/mblandroiddc.cpp; sourceTree = "<group>"; };
		4DB983C7130BB1DF008A03DC /* mblandroiddialog.cpp */ = {isa = PBXFileReference; fileEncoding = 4; lastKnownFileType = sourcecode.cpp.cpp; name = mblandroiddialog.cpp; path = src/mblandroiddialog.cpp; sourceTree = "<group>"; };
		4DB983C8130BB1DF008A03DC /* mblandroidfs.cpp */ = {isa = PBXFileReference; fileEncoding = 4; lastKnownFileType = sourcecode.cpp.cpp; name = mblandroidfs.cpp; path = src/mblandroidfs.cpp; sourceTree = "<group>"; };
		4DB983C9130BB1DF008A03DC /* mblandroidio.cpp */ = {isa = PBXFileReference; fileEncoding = 4; lastKnownFileType = sourcecode.cpp.cpp; name = mblandroidio.cpp; path = src/mblandroidio.cpp; sourceTree = "<group>"; };
		4DB983CA130BB1DF008A03DC /* mblandroidmisc.cpp */ = {isa = PBXFileReference; fileEncoding = 4; lastKnownFileType = sourcecode.cpp.cpp; name = mblandroidmisc.cpp; path = src/mblandroidmisc.cpp; sourceTree = "<group>"; };
		4DB983CB130BB1DF008A03DC /* mblandroidmm.cpp */ = {isa = PBXFileReference; fileEncoding = 4; lastKnownFileType = sourcecode.cpp.cpp; name = mblandroidmm.cpp; path = src/mblandroidmm.cpp; sourceTree = "<group>"; };
		4DB983CC130BB1DF008A03DC /* mblandroidnetwork.cpp */ = {isa = PBXFileReference; fileEncoding = 4; lastKnownFileType = sourcecode.cpp.cpp; name = mblandroidnetwork.cpp; path = src/mblandroidnetwork.cpp; sourceTree = "<group>"; };
		4DB983CD130BB1DF008A03DC /* mblandroidprocess.cpp */ = {isa = PBXFileReference; fileEncoding = 4; lastKnownFileType = sourcecode.cpp.cpp; name = mblandroidprocess.cpp; path = src/mblandroidprocess.cpp; sourceTree = "<group>"; };
		4DB983CE130BB1DF008A03DC /* mblandroidurl.cpp */ = {isa = PBXFileReference; fileEncoding = 4; lastKnownFileType = sourcecode.cpp.cpp; name = mblandroidurl.cpp; path = src/mblandroidurl.cpp; sourceTree = "<group>"; };
		4DB983CF130BB1DF008A03DC /* mblandroidutil.h */ = {isa = PBXFileReference; fileEncoding = 4; lastKnownFileType = sourcecode.c.h; name = mblandroidutil.h; path = src/mblandroidutil.h; sourceTree = "<group>"; };
		4DBF5B061802E2F8009CAB2E /* libopenssl-mobile.xcodeproj */ = {isa = PBXFileReference; lastKnownFileType = "wrapper.pb-project"; name = "libopenssl-mobile.xcodeproj"; path = "../thirdparty/libopenssl/libopenssl-mobile.xcodeproj"; sourceTree = SOURCE_ROOT; };
		4DBF5B281802E635009CAB2E /* socket_resolve.cpp */ = {isa = PBXFileReference; fileEncoding = 4; lastKnownFileType = sourcecode.cpp.cpp; name = socket_resolve.cpp; path = src/socket_resolve.cpp; sourceTree = "<group>"; };
		4DC684741348E50D002469A4 /* mbliphonegfx.mm */ = {isa = PBXFileReference; fileEncoding = 4; lastKnownFileType = sourcecode.cpp.objcpp; name = mbliphonegfx.mm; path = src/mbliphonegfx.mm; sourceTree = "<group>"; };
		4DC684761348E5AC002469A4 /* mbliphoneview.h */ = {isa = PBXFileReference; fileEncoding = 4; lastKnownFileType = sourcecode.c.h; name = mbliphoneview.h; path = src/mbliphoneview.h; sourceTree = "<group>"; };
		4DC684BD1348EAD7002469A4 /* OpenGLES.framework */ = {isa = PBXFileReference; lastKnownFileType = wrapper.framework; name = OpenGLES.framework; path = System/Library/Frameworks/OpenGLES.framework; sourceTree = SDKROOT; };
		4DD3DD991040AA9A00CAC7EF /* standalone-mobile-community.app */ = {isa = PBXFileReference; explicitFileType = wrapper.application; includeInIndex = 0; path = "standalone-mobile-community.app"; sourceTree = BUILT_PRODUCTS_DIR; };
		4DD3DD9C1040AA9A00CAC7EF /* standalone-mobile-Info.plist */ = {isa = PBXFileReference; lastKnownFileType = text.plist.xml; name = "standalone-mobile-Info.plist"; path = "rsrc/standalone-mobile-Info.plist"; sourceTree = "<group>"; };
		4DD3DDAD1040AC1A00CAC7EF /* bitmapeffect.cpp */ = {isa = PBXFileReference; fileEncoding = 4; lastKnownFileType = sourcecode.cpp.cpp; name = bitmapeffect.cpp; path = src/bitmapeffect.cpp; sourceTree = "<group>"; };
		4DD3DDAE1040AC1A00CAC7EF /* ask.h */ = {isa = PBXFileReference; fileEncoding = 4; lastKnownFileType = sourcecode.c.h; name = ask.h; path = src/ask.h; sourceTree = "<group>"; };
		4DD3DDAF1040AC1A00CAC7EF /* MCBlock.h */ = {isa = PBXFileReference; fileEncoding = 4; lastKnownFileType = sourcecode.c.h; name = MCBlock.h; path = src/MCBlock.h; sourceTree = "<group>"; };
		4DD3DDB01040AC1A00CAC7EF /* block.cpp */ = {isa = PBXFileReference; fileEncoding = 4; lastKnownFileType = sourcecode.cpp.cpp; name = block.cpp; path = src/block.cpp; sourceTree = "<group>"; };
		4DD3DDB11040AC1A00CAC7EF /* aclip.h */ = {isa = PBXFileReference; fileEncoding = 4; lastKnownFileType = sourcecode.c.h; name = aclip.h; path = src/aclip.h; sourceTree = "<group>"; };
		4DD3DDB21040AC1A00CAC7EF /* aclip.cpp */ = {isa = PBXFileReference; fileEncoding = 4; lastKnownFileType = sourcecode.cpp.cpp; name = aclip.cpp; path = src/aclip.cpp; sourceTree = "<group>"; };
		4DD3DDB31040AC1A00CAC7EF /* ask.cpp */ = {isa = PBXFileReference; fileEncoding = 4; lastKnownFileType = sourcecode.cpp.cpp; name = ask.cpp; path = src/ask.cpp; sourceTree = "<group>"; };
		4DD3DDB41040AC1A00CAC7EF /* answer.h */ = {isa = PBXFileReference; fileEncoding = 4; lastKnownFileType = sourcecode.c.h; name = answer.h; path = src/answer.h; sourceTree = "<group>"; };
		4DD3DDB51040AC1A00CAC7EF /* bitmapeffectblur.h */ = {isa = PBXFileReference; fileEncoding = 4; lastKnownFileType = sourcecode.c.h; name = bitmapeffectblur.h; path = src/bitmapeffectblur.h; sourceTree = "<group>"; };
		4DD3DDB61040AC1A00CAC7EF /* bitmapeffectblur.cpp */ = {isa = PBXFileReference; fileEncoding = 4; lastKnownFileType = sourcecode.cpp.cpp; name = bitmapeffectblur.cpp; path = src/bitmapeffectblur.cpp; sourceTree = "<group>"; };
		4DD3DDB71040AC1A00CAC7EF /* bitmapeffect.h */ = {isa = PBXFileReference; fileEncoding = 4; lastKnownFileType = sourcecode.c.h; name = bitmapeffect.h; path = src/bitmapeffect.h; sourceTree = "<group>"; };
		4DD3DDB81040AC1A00CAC7EF /* answer.cpp */ = {isa = PBXFileReference; fileEncoding = 4; lastKnownFileType = sourcecode.cpp.cpp; name = answer.cpp; path = src/answer.cpp; sourceTree = "<group>"; };
		4DD3DDB91040AC1A00CAC7EF /* ans.h */ = {isa = PBXFileReference; fileEncoding = 4; lastKnownFileType = sourcecode.c.h; name = ans.h; path = src/ans.h; sourceTree = "<group>"; };
		4DD3DDC21040AC5C00CAC7EF /* cpalette.h */ = {isa = PBXFileReference; fileEncoding = 4; lastKnownFileType = sourcecode.c.h; name = cpalette.h; path = src/cpalette.h; sourceTree = "<group>"; };
		4DD3DDC31040AC5C00CAC7EF /* cpalette.cpp */ = {isa = PBXFileReference; fileEncoding = 4; lastKnownFileType = sourcecode.cpp.cpp; name = cpalette.cpp; path = src/cpalette.cpp; sourceTree = "<group>"; };
		4DD3DDC61040AC5C00CAC7EF /* control.h */ = {isa = PBXFileReference; fileEncoding = 4; lastKnownFileType = sourcecode.c.h; name = control.h; path = src/control.h; sourceTree = "<group>"; };
		4DD3DDC71040AC5C00CAC7EF /* control.cpp */ = {isa = PBXFileReference; fileEncoding = 4; lastKnownFileType = sourcecode.cpp.cpp; name = control.cpp; path = src/control.cpp; sourceTree = "<group>"; };
		4DD3DDCA1040AC5C00CAC7EF /* context.h */ = {isa = PBXFileReference; fileEncoding = 4; lastKnownFileType = sourcecode.c.h; name = context.h; path = src/context.h; sourceTree = "<group>"; };
		4DD3DDCB1040AC5C00CAC7EF /* constant.h */ = {isa = PBXFileReference; fileEncoding = 4; lastKnownFileType = sourcecode.c.h; name = constant.h; path = src/constant.h; sourceTree = "<group>"; };
		4DD3DDCC1040AC5C00CAC7EF /* constant.cpp */ = {isa = PBXFileReference; fileEncoding = 4; lastKnownFileType = sourcecode.cpp.cpp; name = constant.cpp; path = src/constant.cpp; sourceTree = "<group>"; };
		4DD3DDCD1040AC5C00CAC7EF /* combiners.cpp */ = {isa = PBXFileReference; fileEncoding = 4; lastKnownFileType = sourcecode.cpp.cpp; name = combiners.cpp; path = src/combiners.cpp; sourceTree = "<group>"; };
		4DD3DDCE1040AC5C00CAC7EF /* cmdss.cpp */ = {isa = PBXFileReference; fileEncoding = 4; lastKnownFileType = sourcecode.cpp.cpp; name = cmdss.cpp; path = src/cmdss.cpp; sourceTree = "<group>"; };
		4DD3DDCF1040AC5C00CAC7EF /* cmdsp.cpp */ = {isa = PBXFileReference; fileEncoding = 4; lastKnownFileType = sourcecode.cpp.cpp; name = cmdsp.cpp; path = src/cmdsp.cpp; sourceTree = "<group>"; };
		4DD3DDD01040AC5C00CAC7EF /* cmdsm.cpp */ = {isa = PBXFileReference; fileEncoding = 4; lastKnownFileType = sourcecode.cpp.cpp; name = cmdsm.cpp; path = src/cmdsm.cpp; sourceTree = "<group>"; };
		4DD3DDD11040AC5C00CAC7EF /* cmdsf.cpp */ = {isa = PBXFileReference; fileEncoding = 4; lastKnownFileType = sourcecode.cpp.cpp; name = cmdsf.cpp; path = src/cmdsf.cpp; sourceTree = "<group>"; };
		4DD3DDD21040AC5C00CAC7EF /* cmdse.cpp */ = {isa = PBXFileReference; fileEncoding = 4; lastKnownFileType = sourcecode.cpp.cpp; name = cmdse.cpp; path = src/cmdse.cpp; sourceTree = "<group>"; };
		4DD3DDD31040AC5C00CAC7EF /* cmdsc.cpp */ = {isa = PBXFileReference; fileEncoding = 4; lastKnownFileType = sourcecode.cpp.cpp; name = cmdsc.cpp; path = src/cmdsc.cpp; sourceTree = "<group>"; };
		4DD3DDD41040AC5C00CAC7EF /* cmds.h */ = {isa = PBXFileReference; fileEncoding = 4; lastKnownFileType = sourcecode.c.h; name = cmds.h; path = src/cmds.h; sourceTree = "<group>"; };
		4DD3DDD51040AC5C00CAC7EF /* cmds.cpp */ = {isa = PBXFileReference; fileEncoding = 4; lastKnownFileType = sourcecode.cpp.cpp; name = cmds.cpp; path = src/cmds.cpp; sourceTree = "<group>"; };
		4DD3DDD61040AC5C00CAC7EF /* chunk.h */ = {isa = PBXFileReference; fileEncoding = 4; lastKnownFileType = sourcecode.c.h; name = chunk.h; path = src/chunk.h; sourceTree = "<group>"; };
		4DD3DDD71040AC5C00CAC7EF /* chunk.cpp */ = {isa = PBXFileReference; fileEncoding = 4; lastKnownFileType = sourcecode.cpp.cpp; name = chunk.cpp; path = src/chunk.cpp; sourceTree = "<group>"; };
		4DD3DDD81040AC5C00CAC7EF /* cdata.h */ = {isa = PBXFileReference; fileEncoding = 4; lastKnownFileType = sourcecode.c.h; name = cdata.h; path = src/cdata.h; sourceTree = "<group>"; };
		4DD3DDD91040AC5C00CAC7EF /* cdata.cpp */ = {isa = PBXFileReference; fileEncoding = 4; lastKnownFileType = sourcecode.cpp.cpp; name = cdata.cpp; path = src/cdata.cpp; sourceTree = "<group>"; };
		4DD3DDDA1040AC5C00CAC7EF /* button.cpp */ = {isa = PBXFileReference; fileEncoding = 4; lastKnownFileType = sourcecode.cpp.cpp; name = button.cpp; path = src/button.cpp; sourceTree = "<group>"; };
		4DD3DDDB1040AC5C00CAC7EF /* card.cpp */ = {isa = PBXFileReference; fileEncoding = 4; lastKnownFileType = sourcecode.cpp.cpp; name = card.cpp; path = src/card.cpp; sourceTree = "<group>"; };
		4DD3DDDC1040AC5C00CAC7EF /* capsule.h */ = {isa = PBXFileReference; fileEncoding = 4; lastKnownFileType = sourcecode.c.h; name = capsule.h; path = src/capsule.h; sourceTree = "<group>"; };
		4DD3DDDD1040AC5C00CAC7EF /* capsule.cpp */ = {isa = PBXFileReference; fileEncoding = 4; lastKnownFileType = sourcecode.cpp.cpp; name = capsule.cpp; path = src/capsule.cpp; sourceTree = "<group>"; };
		4DD3DDDE1040AC5C00CAC7EF /* buttondraw.cpp */ = {isa = PBXFileReference; fileEncoding = 4; lastKnownFileType = sourcecode.cpp.cpp; name = buttondraw.cpp; path = src/buttondraw.cpp; sourceTree = "<group>"; };
		4DD3DDDF1040AC5C00CAC7EF /* button.h */ = {isa = PBXFileReference; fileEncoding = 4; lastKnownFileType = sourcecode.c.h; name = button.h; path = src/button.h; sourceTree = "<group>"; };
		4DD3DDE01040AC5C00CAC7EF /* cardlst.h */ = {isa = PBXFileReference; fileEncoding = 4; lastKnownFileType = sourcecode.c.h; name = cardlst.h; path = src/cardlst.h; sourceTree = "<group>"; };
		4DD3DDE11040AC5C00CAC7EF /* cardlst.cpp */ = {isa = PBXFileReference; fileEncoding = 4; lastKnownFileType = sourcecode.cpp.cpp; name = cardlst.cpp; path = src/cardlst.cpp; sourceTree = "<group>"; };
		4DD3DDE21040AC5C00CAC7EF /* card.h */ = {isa = PBXFileReference; fileEncoding = 4; lastKnownFileType = sourcecode.c.h; name = card.h; path = src/card.h; sourceTree = "<group>"; };
		4DD3DE041040ACE300CAC7EF /* debug.h */ = {isa = PBXFileReference; fileEncoding = 4; lastKnownFileType = sourcecode.c.h; name = debug.h; path = src/debug.h; sourceTree = "<group>"; };
		4DD3DE051040ACE300CAC7EF /* debug.cpp */ = {isa = PBXFileReference; fileEncoding = 4; lastKnownFileType = sourcecode.cpp.cpp; name = debug.cpp; path = src/debug.cpp; sourceTree = "<group>"; };
		4DD3DE081040ACE300CAC7EF /* date.h */ = {isa = PBXFileReference; fileEncoding = 4; lastKnownFileType = sourcecode.c.h; name = date.h; path = src/date.h; sourceTree = "<group>"; };
		4DD3DE091040ACE300CAC7EF /* date.cpp */ = {isa = PBXFileReference; fileEncoding = 4; lastKnownFileType = sourcecode.cpp.cpp; name = date.cpp; path = src/date.cpp; sourceTree = "<group>"; };
		4DD3DE0C1040ACED00CAC7EF /* dispatch.h */ = {isa = PBXFileReference; fileEncoding = 4; lastKnownFileType = sourcecode.c.h; name = dispatch.h; path = src/dispatch.h; sourceTree = "<group>"; };
		4DD3DE0D1040ACED00CAC7EF /* edittool.h */ = {isa = PBXFileReference; fileEncoding = 4; lastKnownFileType = sourcecode.c.h; name = edittool.h; path = src/edittool.h; sourceTree = "<group>"; };
		4DD3DE0E1040ACED00CAC7EF /* edittool.cpp */ = {isa = PBXFileReference; fileEncoding = 4; lastKnownFileType = sourcecode.cpp.cpp; name = edittool.cpp; path = src/edittool.cpp; sourceTree = "<group>"; };
		4DD3DE0F1040ACED00CAC7EF /* dllst.h */ = {isa = PBXFileReference; fileEncoding = 4; lastKnownFileType = sourcecode.c.h; name = dllst.h; path = src/dllst.h; sourceTree = "<group>"; };
		4DD3DE101040ACED00CAC7EF /* dllst.cpp */ = {isa = PBXFileReference; fileEncoding = 4; lastKnownFileType = sourcecode.cpp.cpp; name = dllst.cpp; path = src/dllst.cpp; sourceTree = "<group>"; };
		4DD3DE111040ACED00CAC7EF /* dispatch.cpp */ = {isa = PBXFileReference; fileEncoding = 4; lastKnownFileType = sourcecode.cpp.cpp; name = dispatch.cpp; path = src/dispatch.cpp; sourceTree = "<group>"; };
		4DD3DE171040AD0300CAC7EF /* express.h */ = {isa = PBXFileReference; fileEncoding = 4; lastKnownFileType = sourcecode.c.h; name = express.h; path = src/express.h; sourceTree = "<group>"; };
		4DD3DE181040AD0300CAC7EF /* express.cpp */ = {isa = PBXFileReference; fileEncoding = 4; lastKnownFileType = sourcecode.cpp.cpp; name = express.cpp; path = src/express.cpp; sourceTree = "<group>"; };
		4DD3DE191040AD0300CAC7EF /* icondata.cpp */ = {isa = PBXFileReference; fileEncoding = 4; lastKnownFileType = sourcecode.cpp.cpp; name = icondata.cpp; path = src/icondata.cpp; sourceTree = "<group>"; };
		4DD3DE1A1040AD0300CAC7EF /* globdefs.h */ = {isa = PBXFileReference; fileEncoding = 4; lastKnownFileType = sourcecode.c.h; name = globdefs.h; path = src/globdefs.h; sourceTree = "<group>"; };
		4DD3DE1B1040AD0300CAC7EF /* globals.h */ = {isa = PBXFileReference; fileEncoding = 4; lastKnownFileType = sourcecode.c.h; name = globals.h; path = src/globals.h; sourceTree = "<group>"; };
		4DD3DE1C1040AD0300CAC7EF /* globals.cpp */ = {isa = PBXFileReference; fileEncoding = 4; lastKnownFileType = sourcecode.cpp.cpp; name = globals.cpp; path = src/globals.cpp; sourceTree = "<group>"; };
		4DD3DE1D1040AD0300CAC7EF /* funcsm.cpp */ = {isa = PBXFileReference; fileEncoding = 4; lastKnownFileType = sourcecode.cpp.cpp; name = funcsm.cpp; path = src/funcsm.cpp; sourceTree = "<group>"; };
		4DD3DE1E1040AD0300CAC7EF /* group.h */ = {isa = PBXFileReference; fileEncoding = 4; lastKnownFileType = sourcecode.c.h; name = group.h; path = src/group.h; sourceTree = "<group>"; };
		4DD3DE1F1040AD0300CAC7EF /* group.cpp */ = {isa = PBXFileReference; fileEncoding = 4; lastKnownFileType = sourcecode.cpp.cpp; name = group.cpp; path = src/group.cpp; sourceTree = "<group>"; };
		4DD3DE201040AD0300CAC7EF /* graphic.h */ = {isa = PBXFileReference; fileEncoding = 4; lastKnownFileType = sourcecode.c.h; name = graphic.h; path = src/graphic.h; sourceTree = "<group>"; };
		4DD3DE211040AD0300CAC7EF /* graphic.cpp */ = {isa = PBXFileReference; fileEncoding = 4; lastKnownFileType = sourcecode.cpp.cpp; name = graphic.cpp; path = src/graphic.cpp; sourceTree = "<group>"; };
		4DD3DE221040AD0300CAC7EF /* gradient.h */ = {isa = PBXFileReference; fileEncoding = 4; lastKnownFileType = sourcecode.c.h; name = gradient.h; path = src/gradient.h; sourceTree = "<group>"; };
		4DD3DE231040AD0300CAC7EF /* gradient.cpp */ = {isa = PBXFileReference; fileEncoding = 4; lastKnownFileType = sourcecode.cpp.cpp; name = gradient.cpp; path = src/gradient.cpp; sourceTree = "<group>"; };
		4DD3DE241040AD0300CAC7EF /* funcs.h */ = {isa = PBXFileReference; fileEncoding = 4; lastKnownFileType = sourcecode.c.h; name = funcs.h; path = src/funcs.h; sourceTree = "<group>"; };
		4DD3DE251040AD0300CAC7EF /* funcs.cpp */ = {isa = PBXFileReference; fileEncoding = 4; lastKnownFileType = sourcecode.cpp.cpp; name = funcs.cpp; path = src/funcs.cpp; sourceTree = "<group>"; };
		4DD3DE261040AD0300CAC7EF /* font.h */ = {isa = PBXFileReference; fileEncoding = 4; lastKnownFileType = sourcecode.c.h; name = font.h; path = src/font.h; sourceTree = "<group>"; };
		4DD3DE271040AD0300CAC7EF /* font.cpp */ = {isa = PBXFileReference; fileEncoding = 4; lastKnownFileType = sourcecode.cpp.cpp; name = font.cpp; path = src/font.cpp; sourceTree = "<group>"; };
		4DD3DE281040AD0300CAC7EF /* filedefs.h */ = {isa = PBXFileReference; fileEncoding = 4; lastKnownFileType = sourcecode.c.h; name = filedefs.h; path = src/filedefs.h; sourceTree = "<group>"; };
		4DD3DE291040AD0300CAC7EF /* fields.cpp */ = {isa = PBXFileReference; fileEncoding = 4; lastKnownFileType = sourcecode.cpp.cpp; name = fields.cpp; path = src/fields.cpp; sourceTree = "<group>"; };
		4DD3DE2A1040AD0300CAC7EF /* hndlrlst.h */ = {isa = PBXFileReference; fileEncoding = 4; lastKnownFileType = sourcecode.c.h; name = hndlrlst.h; path = src/hndlrlst.h; sourceTree = "<group>"; };
		4DD3DE2B1040AD0300CAC7EF /* hndlrlst.cpp */ = {isa = PBXFileReference; fileEncoding = 4; lastKnownFileType = sourcecode.cpp.cpp; name = hndlrlst.cpp; path = src/hndlrlst.cpp; sourceTree = "<group>"; };
		4DD3DE2C1040AD0300CAC7EF /* hc.h */ = {isa = PBXFileReference; fileEncoding = 4; lastKnownFileType = sourcecode.c.h; name = hc.h; path = src/hc.h; sourceTree = "<group>"; };
		4DD3DE2D1040AD0300CAC7EF /* field.cpp */ = {isa = PBXFileReference; fileEncoding = 4; lastKnownFileType = sourcecode.cpp.cpp; name = field.cpp; path = src/field.cpp; sourceTree = "<group>"; };
		4DD3DE2E1040AD0300CAC7EF /* external.h */ = {isa = PBXFileReference; fileEncoding = 4; lastKnownFileType = sourcecode.c.h; name = external.h; path = src/external.h; sourceTree = "<group>"; };
		4DD3DE2F1040AD0300CAC7EF /* external.cpp */ = {isa = PBXFileReference; fileEncoding = 4; lastKnownFileType = sourcecode.cpp.cpp; name = external.cpp; path = src/external.cpp; sourceTree = "<group>"; };
		4DD3DE301040AD0300CAC7EF /* hc.cpp */ = {isa = PBXFileReference; fileEncoding = 4; lastKnownFileType = sourcecode.cpp.cpp; name = hc.cpp; path = src/hc.cpp; sourceTree = "<group>"; };
		4DD3DE311040AD0300CAC7EF /* handler.h */ = {isa = PBXFileReference; fileEncoding = 4; lastKnownFileType = sourcecode.c.h; name = handler.h; path = src/handler.h; sourceTree = "<group>"; };
		4DD3DE321040AD0300CAC7EF /* handler.cpp */ = {isa = PBXFileReference; fileEncoding = 4; lastKnownFileType = sourcecode.cpp.cpp; name = handler.cpp; path = src/handler.cpp; sourceTree = "<group>"; };
		4DD3DE331040AD0300CAC7EF /* execpt.h */ = {isa = PBXFileReference; fileEncoding = 4; lastKnownFileType = sourcecode.c.h; name = execpt.h; path = src/execpt.h; sourceTree = "<group>"; };
		4DD3DE341040AD0300CAC7EF /* execpt.cpp */ = {isa = PBXFileReference; fileEncoding = 4; lastKnownFileType = sourcecode.cpp.cpp; name = execpt.cpp; path = src/execpt.cpp; sourceTree = "<group>"; };
		4DD3DE351040AD0300CAC7EF /* eps.h */ = {isa = PBXFileReference; fileEncoding = 4; lastKnownFileType = sourcecode.c.h; name = eps.h; path = src/eps.h; sourceTree = "<group>"; };
		4DD3DE361040AD0300CAC7EF /* eps.cpp */ = {isa = PBXFileReference; fileEncoding = 4; lastKnownFileType = sourcecode.cpp.cpp; name = eps.cpp; path = src/eps.cpp; sourceTree = "<group>"; };
		4DD3DE371040AD0300CAC7EF /* fieldh.cpp */ = {isa = PBXFileReference; fileEncoding = 4; lastKnownFileType = sourcecode.cpp.cpp; name = fieldh.cpp; path = src/fieldh.cpp; sourceTree = "<group>"; };
		4DD3DE381040AD0300CAC7EF /* fieldf.cpp */ = {isa = PBXFileReference; fileEncoding = 4; lastKnownFileType = sourcecode.cpp.cpp; name = fieldf.cpp; path = src/fieldf.cpp; sourceTree = "<group>"; };
		4DD3DE391040AD0300CAC7EF /* field.h */ = {isa = PBXFileReference; fileEncoding = 4; lastKnownFileType = sourcecode.c.h; name = field.h; path = src/field.h; sourceTree = "<group>"; };
		4DD3DE4E1040AD0F00CAC7EF /* ifile.cpp */ = {isa = PBXFileReference; fileEncoding = 4; lastKnownFileType = sourcecode.cpp.cpp; name = ifile.cpp; path = src/ifile.cpp; sourceTree = "<group>"; };
		4DD3DE4F1040AD0F00CAC7EF /* idraw.cpp */ = {isa = PBXFileReference; fileEncoding = 4; lastKnownFileType = sourcecode.cpp.cpp; name = idraw.cpp; path = src/idraw.cpp; sourceTree = "<group>"; };
		4DD3DE501040AD0F00CAC7EF /* image.h */ = {isa = PBXFileReference; fileEncoding = 4; lastKnownFileType = sourcecode.c.h; name = image.h; path = src/image.h; sourceTree = "<group>"; };
		4DD3DE511040AD0F00CAC7EF /* image.cpp */ = {isa = PBXFileReference; fileEncoding = 4; lastKnownFileType = sourcecode.cpp.cpp; name = image.cpp; path = src/image.cpp; sourceTree = "<group>"; };
		4DD3DE521040AD0F00CAC7EF /* ijpg.cpp */ = {isa = PBXFileReference; fileEncoding = 4; lastKnownFileType = sourcecode.cpp.cpp; name = ijpg.cpp; path = src/ijpg.cpp; sourceTree = "<group>"; };
		4DD3DE531040AD0F00CAC7EF /* iimport.cpp */ = {isa = PBXFileReference; fileEncoding = 4; lastKnownFileType = sourcecode.cpp.cpp; name = iimport.cpp; path = src/iimport.cpp; sourceTree = "<group>"; };
		4DD3DE541040AD0F00CAC7EF /* igif.cpp */ = {isa = PBXFileReference; fileEncoding = 4; lastKnownFileType = sourcecode.cpp.cpp; name = igif.cpp; path = src/igif.cpp; sourceTree = "<group>"; };
		4DD3DE5B1040AD2800CAC7EF /* literal.h */ = {isa = PBXFileReference; fileEncoding = 4; lastKnownFileType = sourcecode.c.h; name = literal.h; path = src/literal.h; sourceTree = "<group>"; };
		4DD3DE5C1040AD2800CAC7EF /* literal.cpp */ = {isa = PBXFileReference; fileEncoding = 4; lastKnownFileType = sourcecode.cpp.cpp; name = literal.cpp; path = src/literal.cpp; sourceTree = "<group>"; };
		4DD3DE5D1040AD2800CAC7EF /* line.h */ = {isa = PBXFileReference; fileEncoding = 4; lastKnownFileType = sourcecode.c.h; name = line.h; path = src/line.h; sourceTree = "<group>"; };
		4DD3DE5E1040AD2800CAC7EF /* line.cpp */ = {isa = PBXFileReference; fileEncoding = 4; lastKnownFileType = sourcecode.cpp.cpp; name = line.cpp; path = src/line.cpp; sourceTree = "<group>"; };
		4DD3DE5F1040AD2800CAC7EF /* license.h */ = {isa = PBXFileReference; fileEncoding = 4; lastKnownFileType = sourcecode.c.h; name = license.h; path = src/license.h; sourceTree = "<group>"; };
		4DD3DE611040AD2800CAC7EF /* lextable.cpp */ = {isa = PBXFileReference; fileEncoding = 4; lastKnownFileType = sourcecode.cpp.cpp; name = lextable.cpp; path = src/lextable.cpp; sourceTree = "<group>"; };
		4DD3DE621040AD2800CAC7EF /* keywords.h */ = {isa = PBXFileReference; fileEncoding = 4; lastKnownFileType = sourcecode.c.h; name = keywords.h; path = src/keywords.h; sourceTree = "<group>"; };
		4DD3DE631040AD2800CAC7EF /* keywords.cpp */ = {isa = PBXFileReference; fileEncoding = 4; lastKnownFileType = sourcecode.cpp.cpp; name = keywords.cpp; path = src/keywords.cpp; sourceTree = "<group>"; };
		4DD3DE641040AD2800CAC7EF /* iutil.cpp */ = {isa = PBXFileReference; fileEncoding = 4; lastKnownFileType = sourcecode.cpp.cpp; name = iutil.cpp; path = src/iutil.cpp; sourceTree = "<group>"; };
		4DD3DE651040AD2800CAC7EF /* itransform.cpp */ = {isa = PBXFileReference; fileEncoding = 4; lastKnownFileType = sourcecode.cpp.cpp; name = itransform.cpp; path = src/itransform.cpp; sourceTree = "<group>"; };
		4DD3DE661040AD2800CAC7EF /* ipng.cpp */ = {isa = PBXFileReference; fileEncoding = 4; lastKnownFileType = sourcecode.cpp.cpp; name = ipng.cpp; path = src/ipng.cpp; sourceTree = "<group>"; };
		4DD3DE6F1040AD3D00CAC7EF /* magnify.h */ = {isa = PBXFileReference; fileEncoding = 4; lastKnownFileType = sourcecode.c.h; name = magnify.h; path = src/magnify.h; sourceTree = "<group>"; };
		4DD3DE701040AD3D00CAC7EF /* magnify.cpp */ = {isa = PBXFileReference; fileEncoding = 4; lastKnownFileType = sourcecode.cpp.cpp; name = magnify.cpp; path = src/magnify.cpp; sourceTree = "<group>"; };
		4DD3DE731040AD4D00CAC7EF /* mbldc.h */ = {isa = PBXFileReference; fileEncoding = 4; lastKnownFileType = sourcecode.c.h; name = mbldc.h; path = src/mbldc.h; sourceTree = "<group>"; };
		4DD3DE741040AD4D00CAC7EF /* mblmain.cpp */ = {isa = PBXFileReference; fileEncoding = 4; lastKnownFileType = sourcecode.cpp.cpp; name = mblmain.cpp; path = src/mblmain.cpp; sourceTree = "<group>"; };
		4DD3DE751040AD4D00CAC7EF /* mblflst.h */ = {isa = PBXFileReference; fileEncoding = 4; lastKnownFileType = sourcecode.c.h; name = mblflst.h; path = src/mblflst.h; sourceTree = "<group>"; };
		4DD3DE761040AD4D00CAC7EF /* mblflst.cpp */ = {isa = PBXFileReference; fileEncoding = 4; lastKnownFileType = sourcecode.cpp.cpp; name = mblflst.cpp; path = src/mblflst.cpp; sourceTree = "<group>"; };
		4DD3DE781040AD4D00CAC7EF /* mblstack.cpp */ = {isa = PBXFileReference; fileEncoding = 4; lastKnownFileType = sourcecode.cpp.cpp; name = mblstack.cpp; path = src/mblstack.cpp; sourceTree = "<group>"; };
		4DD3DE791040AD4D00CAC7EF /* mblspec.cpp */ = {isa = PBXFileReference; fileEncoding = 4; lastKnownFileType = sourcecode.cpp.cpp; name = mblspec.cpp; path = src/mblspec.cpp; sourceTree = "<group>"; };
		4DD3DE7E1040AD6200CAC7EF /* mcio.h */ = {isa = PBXFileReference; fileEncoding = 4; lastKnownFileType = sourcecode.c.h; name = mcio.h; path = src/mcio.h; sourceTree = "<group>"; };
		4DD3DE7F1040AD6200CAC7EF /* mcio.cpp */ = {isa = PBXFileReference; fileEncoding = 4; lastKnownFileType = sourcecode.cpp.cpp; name = mcio.cpp; path = src/mcio.cpp; sourceTree = "<group>"; };
		4DD3DE801040AD6200CAC7EF /* mcerror.h */ = {isa = PBXFileReference; fileEncoding = 4; lastKnownFileType = sourcecode.c.h; name = mcerror.h; path = src/mcerror.h; sourceTree = "<group>"; };
		4DD3DE811040AD6200CAC7EF /* mcerror.cpp */ = {isa = PBXFileReference; fileEncoding = 4; lastKnownFileType = sourcecode.cpp.cpp; name = mcerror.cpp; path = src/mcerror.cpp; sourceTree = "<group>"; };
		4DD3DE841040AD8500CAC7EF /* mcstring.cpp */ = {isa = PBXFileReference; fileEncoding = 4; lastKnownFileType = sourcecode.cpp.cpp; name = mcstring.cpp; path = src/mcstring.cpp; sourceTree = "<group>"; };
		4DD3DE851040AD8500CAC7EF /* mcssl.h */ = {isa = PBXFileReference; fileEncoding = 4; lastKnownFileType = sourcecode.c.h; name = mcssl.h; path = src/mcssl.h; sourceTree = "<group>"; };
		4DD3DE861040AD8500CAC7EF /* mcssl.cpp */ = {isa = PBXFileReference; fileEncoding = 4; lastKnownFileType = sourcecode.cpp.cpp; name = mcssl.cpp; path = src/mcssl.cpp; sourceTree = "<group>"; };
		4DD3DE871040AD8500CAC7EF /* metacontext.cpp */ = {isa = PBXFileReference; fileEncoding = 4; lastKnownFileType = sourcecode.cpp.cpp; name = metacontext.cpp; path = src/metacontext.cpp; sourceTree = "<group>"; };
		4DD3DE881040AD8500CAC7EF /* meta.h */ = {isa = PBXFileReference; fileEncoding = 4; lastKnownFileType = sourcecode.c.h; name = meta.h; path = src/meta.h; sourceTree = "<group>"; };
		4DD3DE891040AD8500CAC7EF /* menuparse.h */ = {isa = PBXFileReference; fileEncoding = 4; lastKnownFileType = sourcecode.c.h; name = menuparse.h; path = src/menuparse.h; sourceTree = "<group>"; };
		4DD3DE8A1040AD8500CAC7EF /* menuparse.cpp */ = {isa = PBXFileReference; fileEncoding = 4; lastKnownFileType = sourcecode.cpp.cpp; name = menuparse.cpp; path = src/menuparse.cpp; sourceTree = "<group>"; };
		4DD3DE8B1040AD8500CAC7EF /* md5.h */ = {isa = PBXFileReference; fileEncoding = 4; lastKnownFileType = sourcecode.c.h; name = md5.h; path = src/md5.h; sourceTree = "<group>"; };
		4DD3DE8C1040AD8500CAC7EF /* md5.cpp */ = {isa = PBXFileReference; fileEncoding = 4; lastKnownFileType = sourcecode.cpp.cpp; name = md5.cpp; path = src/md5.cpp; sourceTree = "<group>"; };
		4DD3DE8D1040AD8500CAC7EF /* mcutility.h */ = {isa = PBXFileReference; fileEncoding = 4; lastKnownFileType = sourcecode.c.h; name = mcutility.h; path = src/mcutility.h; sourceTree = "<group>"; };
		4DD3DE8E1040AD8500CAC7EF /* mctheme.h */ = {isa = PBXFileReference; fileEncoding = 4; lastKnownFileType = sourcecode.c.h; name = mctheme.h; path = src/mctheme.h; sourceTree = "<group>"; };
		4DD3DE8F1040AD8500CAC7EF /* mctheme.cpp */ = {isa = PBXFileReference; fileEncoding = 4; lastKnownFileType = sourcecode.cpp.cpp; name = mctheme.cpp; path = src/mctheme.cpp; sourceTree = "<group>"; };
		4DD3DE901040AD8500CAC7EF /* mcstring.h */ = {isa = PBXFileReference; fileEncoding = 4; lastKnownFileType = sourcecode.c.h; name = mcstring.h; path = src/mcstring.h; sourceTree = "<group>"; };
		4DD3DE911040AD8500CAC7EF /* metacontext.h */ = {isa = PBXFileReference; fileEncoding = 4; lastKnownFileType = sourcecode.c.h; name = metacontext.h; path = src/metacontext.h; sourceTree = "<group>"; };
		4DD3DE981040AD9300CAC7EF /* objptr.h */ = {isa = PBXFileReference; fileEncoding = 4; lastKnownFileType = sourcecode.c.h; name = objptr.h; path = src/objptr.h; sourceTree = "<group>"; };
		4DD3DE991040AD9300CAC7EF /* objptr.cpp */ = {isa = PBXFileReference; fileEncoding = 4; lastKnownFileType = sourcecode.cpp.cpp; name = objptr.cpp; path = src/objptr.cpp; sourceTree = "<group>"; };
		4DD3DE9A1040AD9300CAC7EF /* objectstream.h */ = {isa = PBXFileReference; fileEncoding = 4; lastKnownFileType = sourcecode.c.h; name = objectstream.h; path = src/objectstream.h; sourceTree = "<group>"; };
		4DD3DE9B1040AD9300CAC7EF /* objectstream.cpp */ = {isa = PBXFileReference; fileEncoding = 4; lastKnownFileType = sourcecode.cpp.cpp; name = objectstream.cpp; path = src/objectstream.cpp; sourceTree = "<group>"; };
		4DD3DE9C1040AD9300CAC7EF /* object.h */ = {isa = PBXFileReference; fileEncoding = 4; lastKnownFileType = sourcecode.c.h; name = object.h; path = src/object.h; sourceTree = "<group>"; };
		4DD3DE9D1040AD9300CAC7EF /* object.cpp */ = {isa = PBXFileReference; fileEncoding = 4; lastKnownFileType = sourcecode.cpp.cpp; name = object.cpp; path = src/object.cpp; sourceTree = "<group>"; };
		4DD3DE9E1040AD9300CAC7EF /* objdefs.h */ = {isa = PBXFileReference; fileEncoding = 4; lastKnownFileType = sourcecode.c.h; name = objdefs.h; path = src/objdefs.h; sourceTree = "<group>"; };
		4DD3DE9F1040AD9300CAC7EF /* newobj.h */ = {isa = PBXFileReference; fileEncoding = 4; lastKnownFileType = sourcecode.c.h; name = newobj.h; path = src/newobj.h; sourceTree = "<group>"; };
		4DD3DEA01040AD9300CAC7EF /* newobj.cpp */ = {isa = PBXFileReference; fileEncoding = 4; lastKnownFileType = sourcecode.cpp.cpp; name = newobj.cpp; path = src/newobj.cpp; sourceTree = "<group>"; };
		4DD3DEA31040AD9300CAC7EF /* osspec.h */ = {isa = PBXFileReference; fileEncoding = 4; lastKnownFileType = sourcecode.c.h; name = osspec.h; path = src/osspec.h; sourceTree = "<group>"; };
		4DD3DEA41040AD9300CAC7EF /* operator.h */ = {isa = PBXFileReference; fileEncoding = 4; lastKnownFileType = sourcecode.c.h; name = operator.h; path = src/operator.h; sourceTree = "<group>"; };
		4DD3DEA51040AD9300CAC7EF /* operator.cpp */ = {isa = PBXFileReference; fileEncoding = 4; lastKnownFileType = sourcecode.cpp.cpp; name = operator.cpp; path = src/operator.cpp; sourceTree = "<group>"; };
		4DD3DEA61040AD9300CAC7EF /* opensslsocket.cpp */ = {isa = PBXFileReference; fileEncoding = 4; lastKnownFileType = sourcecode.cpp.cpp; name = opensslsocket.cpp; path = src/opensslsocket.cpp; sourceTree = "<group>"; };
		4DD3DEA71040AD9300CAC7EF /* mode.h */ = {isa = PBXFileReference; fileEncoding = 4; lastKnownFileType = sourcecode.c.h; name = mode.h; path = src/mode.h; sourceTree = "<group>"; };
		4DD3DEA81040AD9300CAC7EF /* mode_standalone.cpp */ = {isa = PBXFileReference; fileEncoding = 4; lastKnownFileType = sourcecode.cpp.cpp; name = mode_standalone.cpp; path = src/mode_standalone.cpp; sourceTree = "<group>"; };
		4DD3DEB11040ADAF00CAC7EF /* packed.h */ = {isa = PBXFileReference; fileEncoding = 4; lastKnownFileType = sourcecode.c.h; name = packed.h; path = src/packed.h; sourceTree = "<group>"; };
		4DD3DEB21040ADAF00CAC7EF /* paragraf.h */ = {isa = PBXFileReference; fileEncoding = 4; lastKnownFileType = sourcecode.c.h; name = paragraf.h; path = src/paragraf.h; sourceTree = "<group>"; };
		4DD3DEB31040ADAF00CAC7EF /* paragraf.cpp */ = {isa = PBXFileReference; fileEncoding = 4; lastKnownFileType = sourcecode.cpp.cpp; name = paragraf.cpp; path = src/paragraf.cpp; sourceTree = "<group>"; };
		4DD3DEB41040ADAF00CAC7EF /* paint.h */ = {isa = PBXFileReference; fileEncoding = 4; lastKnownFileType = sourcecode.c.h; name = paint.h; path = src/paint.h; sourceTree = "<group>"; };
		4DD3DEB61040ADBC00CAC7EF /* ports.cpp */ = {isa = PBXFileReference; fileEncoding = 4; lastKnownFileType = sourcecode.cpp.cpp; name = ports.cpp; path = src/ports.cpp; sourceTree = "<group>"; };
		4DD3DEB71040ADBC00CAC7EF /* player.h */ = {isa = PBXFileReference; fileEncoding = 4; lastKnownFileType = sourcecode.c.h; name = player.h; path = src/player.h; sourceTree = "<group>"; };
		4DD3DEB81040ADBC00CAC7EF /* player.cpp */ = {isa = PBXFileReference; fileEncoding = 4; lastKnownFileType = sourcecode.cpp.cpp; name = player.cpp; path = src/player.cpp; sourceTree = "<group>"; };
		4DD3DEB91040ADBC00CAC7EF /* pickle.cpp */ = {isa = PBXFileReference; fileEncoding = 4; lastKnownFileType = sourcecode.cpp.cpp; name = pickle.cpp; path = src/pickle.cpp; sourceTree = "<group>"; };
		4DD3DEBA1040ADBC00CAC7EF /* pathprocess.cpp */ = {isa = PBXFileReference; fileEncoding = 4; lastKnownFileType = sourcecode.cpp.cpp; name = pathprocess.cpp; path = src/pathprocess.cpp; sourceTree = "<group>"; };
		4DD3DEBB1040ADBC00CAC7EF /* pathprivate.h */ = {isa = PBXFileReference; fileEncoding = 4; lastKnownFileType = sourcecode.c.h; name = pathprivate.h; path = src/pathprivate.h; sourceTree = "<group>"; };
		4DD3DEBC1040ADBC00CAC7EF /* pathgray.cpp */ = {isa = PBXFileReference; fileEncoding = 4; lastKnownFileType = sourcecode.cpp.cpp; name = pathgray.cpp; path = src/pathgray.cpp; sourceTree = "<group>"; };
		4DD3DEBD1040ADBC00CAC7EF /* path.h */ = {isa = PBXFileReference; fileEncoding = 4; lastKnownFileType = sourcecode.c.h; name = path.h; path = src/path.h; sourceTree = "<group>"; };
		4DD3DEBE1040ADBC00CAC7EF /* path.cpp */ = {isa = PBXFileReference; fileEncoding = 4; lastKnownFileType = sourcecode.cpp.cpp; name = path.cpp; path = src/path.cpp; sourceTree = "<group>"; };
		4DD3DEBF1040ADBC00CAC7EF /* parsedef.h */ = {isa = PBXFileReference; fileEncoding = 4; lastKnownFileType = sourcecode.c.h; name = parsedef.h; path = src/parsedef.h; sourceTree = "<group>"; };
		4DD3DEC01040ADBC00CAC7EF /* parentscript.h */ = {isa = PBXFileReference; fileEncoding = 4; lastKnownFileType = sourcecode.c.h; name = parentscript.h; path = src/parentscript.h; sourceTree = "<group>"; };
		4DD3DEC11040ADBC00CAC7EF /* parentscript.cpp */ = {isa = PBXFileReference; fileEncoding = 4; lastKnownFileType = sourcecode.cpp.cpp; name = parentscript.cpp; path = src/parentscript.cpp; sourceTree = "<group>"; };
		4DD3DEC21040ADBC00CAC7EF /* param.h */ = {isa = PBXFileReference; fileEncoding = 4; lastKnownFileType = sourcecode.c.h; name = param.h; path = src/param.h; sourceTree = "<group>"; };
		4DD3DEC31040ADBC00CAC7EF /* param.cpp */ = {isa = PBXFileReference; fileEncoding = 4; lastKnownFileType = sourcecode.cpp.cpp; name = param.cpp; path = src/param.cpp; sourceTree = "<group>"; };
		4DD3DECC1040ADC500CAC7EF /* printer.h */ = {isa = PBXFileReference; fileEncoding = 4; lastKnownFileType = sourcecode.c.h; name = printer.h; path = src/printer.h; sourceTree = "<group>"; };
		4DD3DECD1040ADC500CAC7EF /* printer.cpp */ = {isa = PBXFileReference; fileEncoding = 4; lastKnownFileType = sourcecode.cpp.cpp; name = printer.cpp; path = src/printer.cpp; sourceTree = "<group>"; };
		4DD3DECF1040ADCE00CAC7EF /* regex.h */ = {isa = PBXFileReference; fileEncoding = 4; lastKnownFileType = sourcecode.c.h; name = regex.h; path = src/regex.h; sourceTree = "<group>"; };
		4DD3DED01040ADCE00CAC7EF /* regex.cpp */ = {isa = PBXFileReference; fileEncoding = 4; lastKnownFileType = sourcecode.cpp.cpp; name = regex.cpp; path = src/regex.cpp; sourceTree = "<group>"; };
		4DD3DED41040ADCE00CAC7EF /* props.cpp */ = {isa = PBXFileReference; fileEncoding = 4; lastKnownFileType = sourcecode.cpp.cpp; name = props.cpp; path = src/props.cpp; sourceTree = "<group>"; };
		4DD3DED51040ADCE00CAC7EF /* property.h */ = {isa = PBXFileReference; fileEncoding = 4; lastKnownFileType = sourcecode.c.h; name = property.h; path = src/property.h; sourceTree = "<group>"; };
		4DD3DED61040ADCE00CAC7EF /* property.cpp */ = {isa = PBXFileReference; fileEncoding = 4; lastKnownFileType = sourcecode.cpp.cpp; name = property.cpp; path = src/property.cpp; sourceTree = "<group>"; };
		4DD3DEDD1040ADDD00CAC7EF /* rgb.cpp */ = {isa = PBXFileReference; fileEncoding = 4; lastKnownFileType = sourcecode.cpp.cpp; name = rgb.cpp; path = src/rgb.cpp; sourceTree = "<group>"; };
		4DD3DEDF1040ADE500CAC7EF /* rtf.cpp */ = {isa = PBXFileReference; fileEncoding = 4; lastKnownFileType = sourcecode.cpp.cpp; name = rtf.cpp; path = src/rtf.cpp; sourceTree = "<group>"; };
		4DD3DEE01040ADE500CAC7EF /* rtfsupport.cpp */ = {isa = PBXFileReference; fileEncoding = 4; lastKnownFileType = sourcecode.cpp.cpp; name = rtfsupport.cpp; path = src/rtfsupport.cpp; sourceTree = "<group>"; };
		4DD3DEE11040ADE500CAC7EF /* rtf.h */ = {isa = PBXFileReference; fileEncoding = 4; lastKnownFileType = sourcecode.c.h; name = rtf.h; path = src/rtf.h; sourceTree = "<group>"; };
		4DD3DEE41040ADEF00CAC7EF /* stacklst.h */ = {isa = PBXFileReference; fileEncoding = 4; lastKnownFileType = sourcecode.c.h; name = stacklst.h; path = src/stacklst.h; sourceTree = "<group>"; };
		4DD3DEE51040ADEF00CAC7EF /* stacklst.cpp */ = {isa = PBXFileReference; fileEncoding = 4; lastKnownFileType = sourcecode.cpp.cpp; name = stacklst.cpp; path = src/stacklst.cpp; sourceTree = "<group>"; };
		4DD3DEE61040ADEF00CAC7EF /* stacke.cpp */ = {isa = PBXFileReference; fileEncoding = 4; lastKnownFileType = sourcecode.cpp.cpp; name = stacke.cpp; path = src/stacke.cpp; sourceTree = "<group>"; };
		4DD3DEE71040ADEF00CAC7EF /* stack3.cpp */ = {isa = PBXFileReference; fileEncoding = 4; lastKnownFileType = sourcecode.cpp.cpp; name = stack3.cpp; path = src/stack3.cpp; sourceTree = "<group>"; };
		4DD3DEE81040ADEF00CAC7EF /* stack2.cpp */ = {isa = PBXFileReference; fileEncoding = 4; lastKnownFileType = sourcecode.cpp.cpp; name = stack2.cpp; path = src/stack2.cpp; sourceTree = "<group>"; };
		4DD3DEE91040ADEF00CAC7EF /* stack.h */ = {isa = PBXFileReference; fileEncoding = 4; lastKnownFileType = sourcecode.c.h; name = stack.h; path = src/stack.h; sourceTree = "<group>"; };
		4DD3DEEA1040ADEF00CAC7EF /* scriptpt.cpp */ = {isa = PBXFileReference; fileEncoding = 4; lastKnownFileType = sourcecode.cpp.cpp; name = scriptpt.cpp; path = src/scriptpt.cpp; sourceTree = "<group>"; };
		4DD3DEEB1040ADEF00CAC7EF /* scriptenvironment.h */ = {isa = PBXFileReference; fileEncoding = 4; lastKnownFileType = sourcecode.c.h; name = scriptenvironment.h; path = src/scriptenvironment.h; sourceTree = "<group>"; };
		4DD3DEEC1040ADEF00CAC7EF /* stack.cpp */ = {isa = PBXFileReference; fileEncoding = 4; lastKnownFileType = sourcecode.cpp.cpp; name = stack.cpp; path = src/stack.cpp; sourceTree = "<group>"; };
		4DD3DEED1040ADEF00CAC7EF /* sellst.h */ = {isa = PBXFileReference; fileEncoding = 4; lastKnownFileType = sourcecode.c.h; name = sellst.h; path = src/sellst.h; sourceTree = "<group>"; };
		4DD3DEEE1040ADEF00CAC7EF /* sellst.cpp */ = {isa = PBXFileReference; fileEncoding = 4; lastKnownFileType = sourcecode.cpp.cpp; name = sellst.cpp; path = src/sellst.cpp; sourceTree = "<group>"; };
		4DD3DEEF1040ADEF00CAC7EF /* securemode.h */ = {isa = PBXFileReference; fileEncoding = 4; lastKnownFileType = sourcecode.c.h; name = securemode.h; path = src/securemode.h; sourceTree = "<group>"; };
		4DD3DEF01040ADEF00CAC7EF /* securemode.cpp */ = {isa = PBXFileReference; fileEncoding = 4; lastKnownFileType = sourcecode.cpp.cpp; name = securemode.cpp; path = src/securemode.cpp; sourceTree = "<group>"; };
		4DD3DEF11040ADEF00CAC7EF /* scrollbardraw.cpp */ = {isa = PBXFileReference; fileEncoding = 4; lastKnownFileType = sourcecode.cpp.cpp; name = scrollbardraw.cpp; path = src/scrollbardraw.cpp; sourceTree = "<group>"; };
		4DD3DEF21040ADEF00CAC7EF /* scrolbar.h */ = {isa = PBXFileReference; fileEncoding = 4; lastKnownFileType = sourcecode.c.h; name = scrolbar.h; path = src/scrolbar.h; sourceTree = "<group>"; };
		4DD3DEF31040ADEF00CAC7EF /* scrolbar.cpp */ = {isa = PBXFileReference; fileEncoding = 4; lastKnownFileType = sourcecode.cpp.cpp; name = scrolbar.cpp; path = src/scrolbar.cpp; sourceTree = "<group>"; };
		4DD3DEF41040ADEF00CAC7EF /* scriptpt.h */ = {isa = PBXFileReference; fileEncoding = 4; lastKnownFileType = sourcecode.c.h; name = scriptpt.h; path = src/scriptpt.h; sourceTree = "<group>"; };
		4DD3DEFF1040ADFC00CAC7EF /* uidc.cpp */ = {isa = PBXFileReference; fileEncoding = 4; lastKnownFileType = sourcecode.cpp.cpp; name = uidc.cpp; path = src/uidc.cpp; sourceTree = "<group>"; };
		4DD3DF001040ADFC00CAC7EF /* typedefs.h */ = {isa = PBXFileReference; fileEncoding = 4; lastKnownFileType = sourcecode.c.h; name = typedefs.h; path = src/typedefs.h; sourceTree = "<group>"; };
		4DD3DF011040ADFC00CAC7EF /* transfer.h */ = {isa = PBXFileReference; fileEncoding = 4; lastKnownFileType = sourcecode.c.h; name = transfer.h; path = src/transfer.h; sourceTree = "<group>"; };
		4DD3DF021040ADFC00CAC7EF /* transfer.cpp */ = {isa = PBXFileReference; fileEncoding = 4; lastKnownFileType = sourcecode.cpp.cpp; name = transfer.cpp; path = src/transfer.cpp; sourceTree = "<group>"; };
		4DD3DF031040ADFC00CAC7EF /* statemnt.cpp */ = {isa = PBXFileReference; fileEncoding = 4; lastKnownFileType = sourcecode.cpp.cpp; name = statemnt.cpp; path = src/statemnt.cpp; sourceTree = "<group>"; };
		4DD3DF041040ADFC00CAC7EF /* System.h */ = {isa = PBXFileReference; fileEncoding = 4; lastKnownFileType = sourcecode.c.h; name = System.h; path = src/System.h; sourceTree = "<group>"; };
		4DD3DF051040ADFC00CAC7EF /* styledtext.h */ = {isa = PBXFileReference; fileEncoding = 4; lastKnownFileType = sourcecode.c.h; name = styledtext.h; path = src/styledtext.h; sourceTree = "<group>"; };
		4DD3DF061040ADFC00CAC7EF /* styledtext.cpp */ = {isa = PBXFileReference; fileEncoding = 4; lastKnownFileType = sourcecode.cpp.cpp; name = styledtext.cpp; path = src/styledtext.cpp; sourceTree = "<group>"; };
		4DD3DF071040ADFC00CAC7EF /* statemnt.h */ = {isa = PBXFileReference; fileEncoding = 4; lastKnownFileType = sourcecode.c.h; name = statemnt.h; path = src/statemnt.h; sourceTree = "<group>"; };
		4DD3DF081040ADFC00CAC7EF /* text.h */ = {isa = PBXFileReference; fileEncoding = 4; lastKnownFileType = sourcecode.c.h; name = text.h; path = src/text.h; sourceTree = "<group>"; };
		4DD3DF091040ADFC00CAC7EF /* text.cpp */ = {isa = PBXFileReference; fileEncoding = 4; lastKnownFileType = sourcecode.cpp.cpp; name = text.cpp; path = src/text.cpp; sourceTree = "<group>"; };
		4DD3DF0A1040ADFC00CAC7EF /* unicode.h */ = {isa = PBXFileReference; fileEncoding = 4; lastKnownFileType = sourcecode.c.h; name = unicode.h; path = src/unicode.h; sourceTree = "<group>"; };
		4DD3DF0B1040ADFC00CAC7EF /* unicode.cpp */ = {isa = PBXFileReference; fileEncoding = 4; lastKnownFileType = sourcecode.cpp.cpp; name = unicode.cpp; path = src/unicode.cpp; sourceTree = "<group>"; };
		4DD3DF0C1040ADFC00CAC7EF /* undolst.h */ = {isa = PBXFileReference; fileEncoding = 4; lastKnownFileType = sourcecode.c.h; name = undolst.h; path = src/undolst.h; sourceTree = "<group>"; };
		4DD3DF0D1040ADFC00CAC7EF /* undolst.cpp */ = {isa = PBXFileReference; fileEncoding = 4; lastKnownFileType = sourcecode.cpp.cpp; name = undolst.cpp; path = src/undolst.cpp; sourceTree = "<group>"; };
		4DD3DF0F1040ADFC00CAC7EF /* uidc.h */ = {isa = PBXFileReference; fileEncoding = 4; lastKnownFileType = sourcecode.c.h; name = uidc.h; path = src/uidc.h; sourceTree = "<group>"; };
		4DD3DF101040ADFC00CAC7EF /* tooltip.h */ = {isa = PBXFileReference; fileEncoding = 4; lastKnownFileType = sourcecode.c.h; name = tooltip.h; path = src/tooltip.h; sourceTree = "<group>"; };
		4DD3DF111040ADFC00CAC7EF /* tooltip.cpp */ = {isa = PBXFileReference; fileEncoding = 4; lastKnownFileType = sourcecode.cpp.cpp; name = tooltip.cpp; path = src/tooltip.cpp; sourceTree = "<group>"; };
		4DD3DF1B1040AE0700CAC7EF /* visual.h */ = {isa = PBXFileReference; fileEncoding = 4; lastKnownFileType = sourcecode.c.h; name = visual.h; path = src/visual.h; sourceTree = "<group>"; };
		4DD3DF1C1040AE0700CAC7EF /* visual.cpp */ = {isa = PBXFileReference; fileEncoding = 4; lastKnownFileType = sourcecode.cpp.cpp; name = visual.cpp; path = src/visual.cpp; sourceTree = "<group>"; };
		4DD3DF1F1040AE0700CAC7EF /* vclip.h */ = {isa = PBXFileReference; fileEncoding = 4; lastKnownFileType = sourcecode.c.h; name = vclip.h; path = src/vclip.h; sourceTree = "<group>"; };
		4DD3DF201040AE0700CAC7EF /* vclip.cpp */ = {isa = PBXFileReference; fileEncoding = 4; lastKnownFileType = sourcecode.cpp.cpp; name = vclip.cpp; path = src/vclip.cpp; sourceTree = "<group>"; };
		4DD3DF231040AE0700CAC7EF /* variable.h */ = {isa = PBXFileReference; fileEncoding = 4; lastKnownFileType = sourcecode.c.h; name = variable.h; path = src/variable.h; sourceTree = "<group>"; };
		4DD3DF241040AE0700CAC7EF /* variable.cpp */ = {isa = PBXFileReference; fileEncoding = 4; lastKnownFileType = sourcecode.cpp.cpp; name = variable.cpp; path = src/variable.cpp; sourceTree = "<group>"; };
		4DD3DF251040AE0700CAC7EF /* util.h */ = {isa = PBXFileReference; fileEncoding = 4; lastKnownFileType = sourcecode.c.h; name = util.h; path = src/util.h; sourceTree = "<group>"; };
		4DD3DF261040AE0700CAC7EF /* util.cpp */ = {isa = PBXFileReference; fileEncoding = 4; lastKnownFileType = sourcecode.cpp.cpp; name = util.cpp; path = src/util.cpp; sourceTree = "<group>"; };
		4DD3DF451040B04D00CAC7EF /* Global Mobile.xcconfig */ = {isa = PBXFileReference; fileEncoding = 4; lastKnownFileType = text.xcconfig; name = "Global Mobile.xcconfig"; path = "../rules/Global Mobile.xcconfig"; sourceTree = SOURCE_ROOT; };
		4DD3DF461040B04D00CAC7EF /* Debug Mobile.xcconfig */ = {isa = PBXFileReference; fileEncoding = 4; lastKnownFileType = text.xcconfig; name = "Debug Mobile.xcconfig"; path = "../rules/Debug Mobile.xcconfig"; sourceTree = SOURCE_ROOT; };
		4DD3DF4A1040B13E00CAC7EF /* Release Mobile.xcconfig */ = {isa = PBXFileReference; fileEncoding = 4; lastKnownFileType = text.xcconfig; name = "Release Mobile.xcconfig"; path = "../rules/Release Mobile.xcconfig"; sourceTree = SOURCE_ROOT; };
		4DD3E0E51040BC6F00CAC7EF /* libjpeg-mobile.xcodeproj */ = {isa = PBXFileReference; lastKnownFileType = "wrapper.pb-project"; name = "libjpeg-mobile.xcodeproj"; path = "../thirdparty/libjpeg/libjpeg-mobile.xcodeproj"; sourceTree = SOURCE_ROOT; };
		4DD3E13F1040BD3700CAC7EF /* libpcre-mobile.xcodeproj */ = {isa = PBXFileReference; lastKnownFileType = "wrapper.pb-project"; name = "libpcre-mobile.xcodeproj"; path = "../thirdparty/libpcre/libpcre-mobile.xcodeproj"; sourceTree = SOURCE_ROOT; };
		4DD3E17A1040BDAF00CAC7EF /* libz.dylib */ = {isa = PBXFileReference; lastKnownFileType = "compiled.mach-o.dylib"; name = libz.dylib; path = usr/lib/libz.dylib; sourceTree = SDKROOT; };
		4DD3E18D1040BDF000CAC7EF /* surface.cpp */ = {isa = PBXFileReference; fileEncoding = 4; lastKnownFileType = sourcecode.cpp.cpp; name = surface.cpp; path = src/surface.cpp; sourceTree = "<group>"; };
		4DD3E1B11041192800CAC7EF /* mbliphone.mm */ = {isa = PBXFileReference; fileEncoding = 4; lastKnownFileType = sourcecode.cpp.objcpp; name = mbliphone.mm; path = src/mbliphone.mm; sourceTree = "<group>"; };
		4DD3E1DE10411A0A00CAC7EF /* mbliphonedc.mm */ = {isa = PBXFileReference; fileEncoding = 4; lastKnownFileType = sourcecode.cpp.objcpp; name = mbliphonedc.mm; path = src/mbliphonedc.mm; sourceTree = "<group>"; };
		4DDA602A113C7E7000930F4F /* mbliphoneurl.mm */ = {isa = PBXFileReference; fileEncoding = 4; lastKnownFileType = sourcecode.cpp.objcpp; name = mbliphoneurl.mm; path = src/mbliphoneurl.mm; sourceTree = "<group>"; };
		4DDD7F28134BA5BF009037A0 /* iquantization.cpp */ = {isa = PBXFileReference; fileEncoding = 4; lastKnownFileType = sourcecode.cpp.cpp; name = iquantization.cpp; path = src/iquantization.cpp; sourceTree = "<group>"; };
		4DDD7F29134BA5BF009037A0 /* iquantize_new.cpp */ = {isa = PBXFileReference; fileEncoding = 4; lastKnownFileType = sourcecode.cpp.cpp; name = iquantize_new.cpp; path = src/iquantize_new.cpp; sourceTree = "<group>"; };
		4DDD7F2A134BA5BF009037A0 /* objectprops.cpp */ = {isa = PBXFileReference; fileEncoding = 4; lastKnownFileType = sourcecode.cpp.cpp; name = objectprops.cpp; path = src/objectprops.cpp; sourceTree = "<group>"; };
		4DDD7F2B134BA5BF009037A0 /* sha1.cpp */ = {isa = PBXFileReference; fileEncoding = 4; lastKnownFileType = sourcecode.cpp.cpp; name = sha1.cpp; path = src/sha1.cpp; sourceTree = "<group>"; };
		4DDD7F35134BA5DA009037A0 /* mcutility.cpp */ = {isa = PBXFileReference; fileEncoding = 4; lastKnownFileType = sourcecode.cpp.cpp; name = mcutility.cpp; path = src/mcutility.cpp; sourceTree = "<group>"; };
		4DDD7F52134BA80E009037A0 /* customprinter.cpp */ = {isa = PBXFileReference; fileEncoding = 4; lastKnownFileType = sourcecode.cpp.cpp; name = customprinter.cpp; path = src/customprinter.cpp; sourceTree = "<group>"; };
		4DDD7F57134BA833009037A0 /* mbliphonetextlayout.mm */ = {isa = PBXFileReference; fileEncoding = 4; lastKnownFileType = sourcecode.cpp.objcpp; name = mbliphonetextlayout.mm; path = src/mbliphonetextlayout.mm; sourceTree = "<group>"; };
		4DE5E7E5174BBE64001AB76D /* uuid.h */ = {isa = PBXFileReference; fileEncoding = 4; lastKnownFileType = sourcecode.c.h; name = uuid.h; path = src/uuid.h; sourceTree = "<group>"; };
		4DE5E7E6174BBE64001AB76D /* uuid.cpp */ = {isa = PBXFileReference; fileEncoding = 4; lastKnownFileType = sourcecode.cpp.cpp; name = uuid.cpp; path = src/uuid.cpp; sourceTree = "<group>"; };
		4DE7B8641330D6F200305469 /* mbliphonepick.mm */ = {isa = PBXFileReference; fileEncoding = 4; lastKnownFileType = sourcecode.cpp.objcpp; name = mbliphonepick.mm; path = src/mbliphonepick.mm; sourceTree = "<group>"; };
		4DE7ED6413B33CEA002634F5 /* sysspec.cpp */ = {isa = PBXFileReference; fileEncoding = 4; lastKnownFileType = sourcecode.cpp.cpp; name = sysspec.cpp; path = src/sysspec.cpp; sourceTree = "<group>"; };
		4DE9499D142762490072D9C6 /* CoreText.framework */ = {isa = PBXFileReference; lastKnownFileType = wrapper.framework; name = CoreText.framework; path = System/Library/Frameworks/CoreText.framework; sourceTree = SDKROOT; };
		4DE9C634113810030059588F /* mbliphonecontext.h */ = {isa = PBXFileReference; fileEncoding = 4; lastKnownFileType = sourcecode.c.h; name = mbliphonecontext.h; path = src/mbliphonecontext.h; sourceTree = "<group>"; };
		4DF9A3F6142E24FD0063E6FF /* executionerrors.h */ = {isa = PBXFileReference; fileEncoding = 4; lastKnownFileType = sourcecode.c.h; name = executionerrors.h; path = src/executionerrors.h; sourceTree = "<group>"; };
		4DF9A3F7142E24FD0063E6FF /* parseerrors.h */ = {isa = PBXFileReference; fileEncoding = 4; lastKnownFileType = sourcecode.c.h; name = parseerrors.h; path = src/parseerrors.h; sourceTree = "<group>"; };
		4DF9A9AE142FABAB0063E6FF /* mbliphoneapp.mm */ = {isa = PBXFileReference; fileEncoding = 4; lastKnownFileType = sourcecode.cpp.objcpp; name = mbliphoneapp.mm; path = src/mbliphoneapp.mm; sourceTree = "<group>"; };
		4DFFC8EE13DD909F006233A4 /* name.cpp */ = {isa = PBXFileReference; fileEncoding = 4; lastKnownFileType = sourcecode.cpp.cpp; name = name.cpp; path = src/name.cpp; sourceTree = "<group>"; };
		4DFFC8F213DD90AF006233A4 /* objectpropsets.cpp */ = {isa = PBXFileReference; fileEncoding = 4; lastKnownFileType = sourcecode.cpp.cpp; name = objectpropsets.cpp; path = src/objectpropsets.cpp; sourceTree = "<group>"; };
		4DFFC8F613DD90CE006233A4 /* syscfdate.cpp */ = {isa = PBXFileReference; fileEncoding = 4; lastKnownFileType = sourcecode.cpp.cpp; name = syscfdate.cpp; path = src/syscfdate.cpp; sourceTree = "<group>"; };
		722A7EED191B8B6B008C7C4A /* segment.cpp */ = {isa = PBXFileReference; fileEncoding = 4; lastKnownFileType = sourcecode.cpp.cpp; name = segment.cpp; path = src/segment.cpp; sourceTree = "<group>"; };
		722A7EEE191B8B6B008C7C4A /* segment.h */ = {isa = PBXFileReference; fileEncoding = 4; lastKnownFileType = sourcecode.c.h; name = segment.h; path = src/segment.h; sourceTree = "<group>"; };
		7231B08518CF3FFF00295AE6 /* graphicscontext.cpp */ = {isa = PBXFileReference; fileEncoding = 4; lastKnownFileType = sourcecode.cpp.cpp; name = graphicscontext.cpp; path = src/graphicscontext.cpp; sourceTree = "<group>"; };
		7231B08618CF3FFF00295AE6 /* graphicscontext.h */ = {isa = PBXFileReference; fileEncoding = 4; lastKnownFileType = sourcecode.c.h; name = graphicscontext.h; path = src/graphicscontext.h; sourceTree = "<group>"; };
		7231B08818CF40B600295AE6 /* imagelist.cpp */ = {isa = PBXFileReference; fileEncoding = 4; lastKnownFileType = sourcecode.cpp.cpp; name = imagelist.cpp; path = src/imagelist.cpp; sourceTree = "<group>"; };
		7231B08918CF40B600295AE6 /* imagelist.h */ = {isa = PBXFileReference; fileEncoding = 4; lastKnownFileType = sourcecode.c.h; name = imagelist.h; path = src/imagelist.h; sourceTree = "<group>"; };
		72FFE3451858840300BA6A23 /* exec-keywords.cpp */ = {isa = PBXFileReference; fileEncoding = 4; lastKnownFileType = sourcecode.cpp.cpp; name = "exec-keywords.cpp"; path = "src/exec-keywords.cpp"; sourceTree = "<group>"; };
		72FFE3471858845A00BA6A23 /* image_rep_resampled.cpp */ = {isa = PBXFileReference; fileEncoding = 4; lastKnownFileType = sourcecode.cpp.cpp; name = image_rep_resampled.cpp; path = src/image_rep_resampled.cpp; sourceTree = "<group>"; };
		7607CF601769BB4C00ADB512 /* exec-interface-aclip.cpp */ = {isa = PBXFileReference; fileEncoding = 4; lastKnownFileType = sourcecode.cpp.cpp; name = "exec-interface-aclip.cpp"; path = "src/exec-interface-aclip.cpp"; sourceTree = "<group>"; };
		7607CF611769BB4C00ADB512 /* exec-interface-button.cpp */ = {isa = PBXFileReference; fileEncoding = 4; lastKnownFileType = sourcecode.cpp.cpp; name = "exec-interface-button.cpp"; path = "src/exec-interface-button.cpp"; sourceTree = "<group>"; };
		7607CF621769BB4C00ADB512 /* exec-interface-card.cpp */ = {isa = PBXFileReference; fileEncoding = 4; lastKnownFileType = sourcecode.cpp.cpp; name = "exec-interface-card.cpp"; path = "src/exec-interface-card.cpp"; sourceTree = "<group>"; };
		7607CF631769BB4C00ADB512 /* exec-interface-control.cpp */ = {isa = PBXFileReference; fileEncoding = 4; lastKnownFileType = sourcecode.cpp.cpp; name = "exec-interface-control.cpp"; path = "src/exec-interface-control.cpp"; sourceTree = "<group>"; };
		7607CF641769BB4C00ADB512 /* exec-interface-field.cpp */ = {isa = PBXFileReference; fileEncoding = 4; lastKnownFileType = sourcecode.cpp.cpp; name = "exec-interface-field.cpp"; path = "src/exec-interface-field.cpp"; sourceTree = "<group>"; };
		7607CF651769BB4D00ADB512 /* exec-interface-graphic.cpp */ = {isa = PBXFileReference; fileEncoding = 4; lastKnownFileType = sourcecode.cpp.cpp; name = "exec-interface-graphic.cpp"; path = "src/exec-interface-graphic.cpp"; sourceTree = "<group>"; };
		7607CF661769BB4D00ADB512 /* exec-interface-group.cpp */ = {isa = PBXFileReference; fileEncoding = 4; lastKnownFileType = sourcecode.cpp.cpp; name = "exec-interface-group.cpp"; path = "src/exec-interface-group.cpp"; sourceTree = "<group>"; };
		7607CF671769BB4D00ADB512 /* exec-interface-image.cpp */ = {isa = PBXFileReference; fileEncoding = 4; lastKnownFileType = sourcecode.cpp.cpp; name = "exec-interface-image.cpp"; path = "src/exec-interface-image.cpp"; sourceTree = "<group>"; };
		7607CF681769BB4D00ADB512 /* exec-interface-object.cpp */ = {isa = PBXFileReference; fileEncoding = 4; lastKnownFileType = sourcecode.cpp.cpp; name = "exec-interface-object.cpp"; path = "src/exec-interface-object.cpp"; sourceTree = "<group>"; };
		7607CF691769BB4D00ADB512 /* exec-interface-player.cpp */ = {isa = PBXFileReference; fileEncoding = 4; lastKnownFileType = sourcecode.cpp.cpp; name = "exec-interface-player.cpp"; path = "src/exec-interface-player.cpp"; sourceTree = "<group>"; };
		7607CF6A1769BB4D00ADB512 /* exec-interface-scrollbar.cpp */ = {isa = PBXFileReference; fileEncoding = 4; lastKnownFileType = sourcecode.cpp.cpp; name = "exec-interface-scrollbar.cpp"; path = "src/exec-interface-scrollbar.cpp"; sourceTree = "<group>"; };
		7607CF6B1769BB4D00ADB512 /* exec-interface-stack.cpp */ = {isa = PBXFileReference; fileEncoding = 4; lastKnownFileType = sourcecode.cpp.cpp; name = "exec-interface-stack.cpp"; path = "src/exec-interface-stack.cpp"; sourceTree = "<group>"; };
		7607CF6C1769BB4D00ADB512 /* exec-interface-vclip.cpp */ = {isa = PBXFileReference; fileEncoding = 4; lastKnownFileType = sourcecode.cpp.cpp; name = "exec-interface-vclip.cpp"; path = "src/exec-interface-vclip.cpp"; sourceTree = "<group>"; };
		7607CF6D1769BB4D00ADB512 /* exec-interface.cpp */ = {isa = PBXFileReference; fileEncoding = 4; lastKnownFileType = sourcecode.cpp.cpp; name = "exec-interface.cpp"; path = "src/exec-interface.cpp"; sourceTree = "<group>"; };
		7607CF6E1769BB4D00ADB512 /* exec-interface.h */ = {isa = PBXFileReference; fileEncoding = 4; lastKnownFileType = sourcecode.c.h; name = "exec-interface.h"; path = "src/exec-interface.h"; sourceTree = "<group>"; };
		7607CF6F1769BB4D00ADB512 /* exec-interface2.cpp */ = {isa = PBXFileReference; fileEncoding = 4; lastKnownFileType = sourcecode.cpp.cpp; name = "exec-interface2.cpp"; path = "src/exec-interface2.cpp"; sourceTree = "<group>"; };
		7607CFD5176B232E00ADB512 /* mblandroidmediapick.cpp */ = {isa = PBXFileReference; lastKnownFileType = sourcecode.cpp.cpp; name = mblandroidmediapick.cpp; path = src/mblandroidmediapick.cpp; sourceTree = "<group>"; };
		768D66C117622FE100F203A3 /* exec-nativecontrol.cpp */ = {isa = PBXFileReference; fileEncoding = 4; lastKnownFileType = sourcecode.cpp.cpp; name = "exec-nativecontrol.cpp"; path = "src/exec-nativecontrol.cpp"; sourceTree = "<group>"; };
		768D66C41765E11300F203A3 /* exec-pick.cpp */ = {isa = PBXFileReference; fileEncoding = 4; lastKnownFileType = sourcecode.cpp.cpp; name = "exec-pick.cpp"; path = "src/exec-pick.cpp"; sourceTree = "<group>"; };
		7695688B1822775100779255 /* libskia-mobile.xcodeproj */ = {isa = PBXFileReference; lastKnownFileType = "wrapper.pb-project"; name = "libskia-mobile.xcodeproj"; path = "../thirdparty/libskia/libskia-mobile.xcodeproj"; sourceTree = "<group>"; };
		76956892182277AE00779255 /* cgimageutil.cpp */ = {isa = PBXFileReference; fileEncoding = 4; lastKnownFileType = sourcecode.cpp.cpp; name = cgimageutil.cpp; path = src/cgimageutil.cpp; sourceTree = "<group>"; };
		76B298B1180448AF0053EC38 /* exec-interface-field-chunk.cpp */ = {isa = PBXFileReference; fileEncoding = 4; lastKnownFileType = sourcecode.cpp.cpp; name = "exec-interface-field-chunk.cpp"; path = "src/exec-interface-field-chunk.cpp"; sourceTree = "<group>"; };
		76EF321F182124AA00FAC195 /* exec-strings.h */ = {isa = PBXFileReference; fileEncoding = 4; lastKnownFileType = sourcecode.c.h; name = "exec-strings.h"; path = "src/exec-strings.h"; sourceTree = "<group>"; };
		76EF323E182145CA00FAC195 /* sysunxrandom.cpp */ = {isa = PBXFileReference; fileEncoding = 4; lastKnownFileType = sourcecode.cpp.cpp; name = sysunxrandom.cpp; path = src/sysunxrandom.cpp; sourceTree = "<group>"; };
		76EF328D18217FA200FAC195 /* mblandroidtypeface.cpp */ = {isa = PBXFileReference; fileEncoding = 4; lastKnownFileType = sourcecode.cpp.cpp; name = mblandroidtypeface.cpp; path = src/mblandroidtypeface.cpp; sourceTree = "<group>"; };
		76EF328E18217FC600FAC195 /* libgraphics-mobile.xcodeproj */ = {isa = PBXFileReference; lastKnownFileType = "wrapper.pb-project"; name = "libgraphics-mobile.xcodeproj"; path = "../libgraphics/libgraphics-mobile.xcodeproj"; sourceTree = "<group>"; };
		76EF32B7182263DB00FAC195 /* foundation-legacy.cpp */ = {isa = PBXFileReference; fileEncoding = 4; lastKnownFileType = sourcecode.cpp.cpp; name = "foundation-legacy.cpp"; path = "src/foundation-legacy.cpp"; sourceTree = "<group>"; };
		76EF32DE182270D400FAC195 /* mbltheme.cpp */ = {isa = PBXFileReference; fileEncoding = 4; lastKnownFileType = sourcecode.cpp.cpp; name = mbltheme.cpp; path = src/mbltheme.cpp; sourceTree = "<group>"; };
		76EF32E31822749500FAC195 /* Security.framework */ = {isa = PBXFileReference; lastKnownFileType = wrapper.framework; name = Security.framework; path = System/Library/Frameworks/Security.framework; sourceTree = SDKROOT; };
		76EF32E51822756F00FAC195 /* stackview.cpp */ = {isa = PBXFileReference; fileEncoding = 4; lastKnownFileType = sourcecode.cpp.cpp; name = stackview.cpp; path = src/stackview.cpp; sourceTree = "<group>"; };
		BE02B4FA17FEC639001BAFF0 /* exec-strings-chunk.cpp */ = {isa = PBXFileReference; fileEncoding = 4; lastKnownFileType = sourcecode.cpp.cpp; name = "exec-strings-chunk.cpp"; path = "src/exec-strings-chunk.cpp"; sourceTree = "<group>"; };
		BE096E7D175CD79D00F92F90 /* libfoundation-mobile.xcodeproj */ = {isa = PBXFileReference; lastKnownFileType = "wrapper.pb-project"; name = "libfoundation-mobile.xcodeproj"; path = "../libfoundation/libfoundation-mobile.xcodeproj"; sourceTree = SOURCE_ROOT; };
		BE0A3CD317E1FC9E00C2361B /* mblnetwork.cpp */ = {isa = PBXFileReference; fileEncoding = 4; lastKnownFileType = sourcecode.cpp.cpp; name = mblnetwork.cpp; path = src/mblnetwork.cpp; sourceTree = "<group>"; };
		BE4494B7175CDE7400346B49 /* exec-array.cpp */ = {isa = PBXFileReference; fileEncoding = 4; lastKnownFileType = sourcecode.cpp.cpp; name = "exec-array.cpp"; path = "src/exec-array.cpp"; sourceTree = "<group>"; };
		BE4494B8175CDE7400346B49 /* exec-datetime.cpp */ = {isa = PBXFileReference; fileEncoding = 4; lastKnownFileType = sourcecode.cpp.cpp; name = "exec-datetime.cpp"; path = "src/exec-datetime.cpp"; sourceTree = "<group>"; };
		BE4494B9175CDE7400346B49 /* exec-debugging.cpp */ = {isa = PBXFileReference; fileEncoding = 4; lastKnownFileType = sourcecode.cpp.cpp; name = "exec-debugging.cpp"; path = "src/exec-debugging.cpp"; sourceTree = "<group>"; };
		BE4494BA175CDE7400346B49 /* exec-dialog.cpp */ = {isa = PBXFileReference; fileEncoding = 4; lastKnownFileType = sourcecode.cpp.cpp; name = "exec-dialog.cpp"; path = "src/exec-dialog.cpp"; sourceTree = "<group>"; };
		BE4494BB175CDE7400346B49 /* exec-engine.cpp */ = {isa = PBXFileReference; fileEncoding = 4; lastKnownFileType = sourcecode.cpp.cpp; name = "exec-engine.cpp"; path = "src/exec-engine.cpp"; sourceTree = "<group>"; };
		BE4494BC175CDE7400346B49 /* exec-files.cpp */ = {isa = PBXFileReference; fileEncoding = 4; lastKnownFileType = sourcecode.cpp.cpp; name = "exec-files.cpp"; path = "src/exec-files.cpp"; sourceTree = "<group>"; };
		BE4494BD175CDE7400346B49 /* exec-filters.cpp */ = {isa = PBXFileReference; fileEncoding = 4; lastKnownFileType = sourcecode.cpp.cpp; name = "exec-filters.cpp"; path = "src/exec-filters.cpp"; sourceTree = "<group>"; };
		BE4494BE175CDE7400346B49 /* exec-graphics.cpp */ = {isa = PBXFileReference; fileEncoding = 4; lastKnownFileType = sourcecode.cpp.cpp; name = "exec-graphics.cpp"; path = "src/exec-graphics.cpp"; sourceTree = "<group>"; };
		BE4494BF175CDE7400346B49 /* exec-ide.cpp */ = {isa = PBXFileReference; fileEncoding = 4; lastKnownFileType = sourcecode.cpp.cpp; name = "exec-ide.cpp"; path = "src/exec-ide.cpp"; sourceTree = "<group>"; };
		BE4494D0175CDE7400346B49 /* exec-legacy.cpp */ = {isa = PBXFileReference; fileEncoding = 4; lastKnownFileType = sourcecode.cpp.cpp; name = "exec-legacy.cpp"; path = "src/exec-legacy.cpp"; sourceTree = "<group>"; };
		BE4494D1175CDE7400346B49 /* exec-logic.cpp */ = {isa = PBXFileReference; fileEncoding = 4; lastKnownFileType = sourcecode.cpp.cpp; name = "exec-logic.cpp"; path = "src/exec-logic.cpp"; sourceTree = "<group>"; };
		BE4494D2175CDE7400346B49 /* exec-math.cpp */ = {isa = PBXFileReference; fileEncoding = 4; lastKnownFileType = sourcecode.cpp.cpp; name = "exec-math.cpp"; path = "src/exec-math.cpp"; sourceTree = "<group>"; };
		BE4494D3175CDE7400346B49 /* exec-multimedia.cpp */ = {isa = PBXFileReference; fileEncoding = 4; lastKnownFileType = sourcecode.cpp.cpp; name = "exec-multimedia.cpp"; path = "src/exec-multimedia.cpp"; sourceTree = "<group>"; };
		BE4494D4175CDE7400346B49 /* exec-network.cpp */ = {isa = PBXFileReference; fileEncoding = 4; lastKnownFileType = sourcecode.cpp.cpp; name = "exec-network.cpp"; path = "src/exec-network.cpp"; sourceTree = "<group>"; };
		BE4494D5175CDE7400346B49 /* exec-pasteboard.cpp */ = {isa = PBXFileReference; fileEncoding = 4; lastKnownFileType = sourcecode.cpp.cpp; name = "exec-pasteboard.cpp"; path = "src/exec-pasteboard.cpp"; sourceTree = "<group>"; };
		BE4494D6175CDE7400346B49 /* exec-printing.cpp */ = {isa = PBXFileReference; fileEncoding = 4; lastKnownFileType = sourcecode.cpp.cpp; name = "exec-printing.cpp"; path = "src/exec-printing.cpp"; sourceTree = "<group>"; };
		BE4494D7175CDE7400346B49 /* exec-scripting.cpp */ = {isa = PBXFileReference; fileEncoding = 4; lastKnownFileType = sourcecode.cpp.cpp; name = "exec-scripting.cpp"; path = "src/exec-scripting.cpp"; sourceTree = "<group>"; };
		BE4494D8175CDE7400346B49 /* exec-security.cpp */ = {isa = PBXFileReference; fileEncoding = 4; lastKnownFileType = sourcecode.cpp.cpp; name = "exec-security.cpp"; path = "src/exec-security.cpp"; sourceTree = "<group>"; };
		BE4494D9175CDE7400346B49 /* exec-server.cpp */ = {isa = PBXFileReference; fileEncoding = 4; lastKnownFileType = sourcecode.cpp.cpp; name = "exec-server.cpp"; path = "src/exec-server.cpp"; sourceTree = "<group>"; };
		BE4494DA175CDE7400346B49 /* exec-strings.cpp */ = {isa = PBXFileReference; fileEncoding = 4; lastKnownFileType = sourcecode.cpp.cpp; name = "exec-strings.cpp"; path = "src/exec-strings.cpp"; sourceTree = "<group>"; };
		BE4494DB175CDE7400346B49 /* exec-text.cpp */ = {isa = PBXFileReference; fileEncoding = 4; lastKnownFileType = sourcecode.cpp.cpp; name = "exec-text.cpp"; path = "src/exec-text.cpp"; sourceTree = "<group>"; };
		BE4494DC175CDE7400346B49 /* exec.cpp */ = {isa = PBXFileReference; fileEncoding = 4; lastKnownFileType = sourcecode.cpp.cpp; name = exec.cpp; path = src/exec.cpp; sourceTree = "<group>"; };
		BE449504175CE13900346B49 /* legacy_spec.cpp */ = {isa = PBXFileReference; fileEncoding = 4; lastKnownFileType = sourcecode.cpp.cpp; name = legacy_spec.cpp; path = src/legacy_spec.cpp; sourceTree = "<group>"; };
		BE449508175CE8AC00346B49 /* syntax.cpp */ = {isa = PBXFileReference; fileEncoding = 4; lastKnownFileType = sourcecode.cpp.cpp; name = syntax.cpp; path = src/syntax.cpp; sourceTree = "<group>"; };
		BE449509175CE8AC00346B49 /* syntax.h */ = {isa = PBXFileReference; fileEncoding = 4; lastKnownFileType = sourcecode.c.h; name = syntax.h; path = src/syntax.h; sourceTree = "<group>"; };
		BE449995175D029600346B49 /* mblhandlers.cpp */ = {isa = PBXFileReference; fileEncoding = 4; lastKnownFileType = sourcecode.cpp.cpp; lineEnding = 0; name = mblhandlers.cpp; path = src/mblhandlers.cpp; sourceTree = "<group>"; };
		BE449997175D02AE00346B49 /* exec-textmessaging.cpp */ = {isa = PBXFileReference; fileEncoding = 4; lastKnownFileType = sourcecode.cpp.cpp; name = "exec-textmessaging.cpp"; path = "src/exec-textmessaging.cpp"; sourceTree = "<group>"; };
		BE4D6179189A54C0002DA467 /* AttachmentProvider.java */ = {isa = PBXFileReference; fileEncoding = 4; lastKnownFileType = sourcecode.java; path = AttachmentProvider.java; sourceTree = "<group>"; };
		BE7506E1175DE05E00A339DA /* exec-idletimer.cpp */ = {isa = PBXFileReference; fileEncoding = 4; lastKnownFileType = sourcecode.cpp.cpp; name = "exec-idletimer.cpp"; path = "src/exec-idletimer.cpp"; sourceTree = "<group>"; };
		BE7506E9175DED8F00A339DA /* mblandroididletimer.cpp */ = {isa = PBXFileReference; fileEncoding = 4; lastKnownFileType = sourcecode.cpp.cpp; name = mblandroididletimer.cpp; path = src/mblandroididletimer.cpp; sourceTree = "<group>"; };
		BE7506EB175DEDB400A339DA /* mbliphoneidletimer.mm */ = {isa = PBXFileReference; fileEncoding = 4; lastKnownFileType = sourcecode.cpp.objcpp; name = mbliphoneidletimer.mm; path = src/mbliphoneidletimer.mm; sourceTree = "<group>"; };
		BE7506EF175E0BD200A339DA /* exec-store.cpp */ = {isa = PBXFileReference; fileEncoding = 4; lastKnownFileType = sourcecode.cpp.cpp; name = "exec-store.cpp"; path = "src/exec-store.cpp"; sourceTree = "<group>"; };
		BE8EA6891768A78700EF66EE /* mblandroidcamera.cpp */ = {isa = PBXFileReference; fileEncoding = 4; lastKnownFileType = sourcecode.cpp.cpp; name = mblandroidcamera.cpp; path = src/mblandroidcamera.cpp; sourceTree = "<group>"; };
		BE93A90517608B4500791270 /* exec-notification.cpp */ = {isa = PBXFileReference; fileEncoding = 4; lastKnownFileType = sourcecode.cpp.cpp; name = "exec-notification.cpp"; path = "src/exec-notification.cpp"; sourceTree = "<group>"; };
		BE93A9091760D32200791270 /* exec-busyindicator.cpp */ = {isa = PBXFileReference; fileEncoding = 4; lastKnownFileType = sourcecode.cpp.cpp; name = "exec-busyindicator.cpp"; path = "src/exec-busyindicator.cpp"; sourceTree = "<group>"; };
		BE94042A175F6307003EAB87 /* exec-addressbook.cpp */ = {isa = PBXFileReference; fileEncoding = 4; lastKnownFileType = sourcecode.cpp.cpp; name = "exec-addressbook.cpp"; path = "src/exec-addressbook.cpp"; sourceTree = "<group>"; };
		BE94042B175F6308003EAB87 /* exec-mail.cpp */ = {isa = PBXFileReference; fileEncoding = 4; lastKnownFileType = sourcecode.cpp.cpp; name = "exec-mail.cpp"; path = "src/exec-mail.cpp"; sourceTree = "<group>"; };
		BE94042C175F6308003EAB87 /* exec-orientation.cpp */ = {isa = PBXFileReference; fileEncoding = 4; lastKnownFileType = sourcecode.cpp.cpp; name = "exec-orientation.cpp"; path = "src/exec-orientation.cpp"; sourceTree = "<group>"; };
		BE94042D175F6308003EAB87 /* exec-sensor.cpp */ = {isa = PBXFileReference; fileEncoding = 4; lastKnownFileType = sourcecode.cpp.cpp; name = "exec-sensor.cpp"; path = "src/exec-sensor.cpp"; sourceTree = "<group>"; };
		BE940436175F659F003EAB87 /* mbliphoneorientation.mm */ = {isa = PBXFileReference; fileEncoding = 4; lastKnownFileType = sourcecode.cpp.objcpp; name = mbliphoneorientation.mm; path = src/mbliphoneorientation.mm; sourceTree = "<group>"; };
		BE940439175F74D2003EAB87 /* exec-ad.cpp */ = {isa = PBXFileReference; fileEncoding = 4; lastKnownFileType = sourcecode.cpp.cpp; name = "exec-ad.cpp"; path = "src/exec-ad.cpp"; sourceTree = "<group>"; };
		BE94043E175F9D8B003EAB87 /* exec-calendar.cpp */ = {isa = PBXFileReference; fileEncoding = 4; lastKnownFileType = sourcecode.cpp.cpp; name = "exec-calendar.cpp"; path = "src/exec-calendar.cpp"; sourceTree = "<group>"; };
		BE9459481761E219008408DE /* exec-sound.cpp */ = {isa = PBXFileReference; fileEncoding = 4; lastKnownFileType = sourcecode.cpp.cpp; name = "exec-sound.cpp"; path = "src/exec-sound.cpp"; sourceTree = "<group>"; };
		BE94594A17621812008408DE /* exec-misc.cpp */ = {isa = PBXFileReference; fileEncoding = 4; lastKnownFileType = sourcecode.cpp.cpp; name = "exec-misc.cpp"; path = "src/exec-misc.cpp"; sourceTree = "<group>"; };
		BEDBBDDA195C505F008A1728 /* region.cpp */ = {isa = PBXFileReference; fileEncoding = 4; lastKnownFileType = sourcecode.cpp.cpp; name = region.cpp; path = src/region.cpp; sourceTree = "<group>"; };
		E8111F8B1541938E00DB16E3 /* CoreMotion.framework */ = {isa = PBXFileReference; lastKnownFileType = wrapper.framework; name = CoreMotion.framework; path = System/Library/Frameworks/CoreMotion.framework; sourceTree = SDKROOT; };
		E8111F8D154193A500DB16E3 /* AddressBook.framework */ = {isa = PBXFileReference; lastKnownFileType = wrapper.framework; name = AddressBook.framework; path = System/Library/Frameworks/AddressBook.framework; sourceTree = SDKROOT; };
		E8111F8F154193AB00DB16E3 /* AddressBookUI.framework */ = {isa = PBXFileReference; lastKnownFileType = wrapper.framework; name = AddressBookUI.framework; path = System/Library/Frameworks/AddressBookUI.framework; sourceTree = SDKROOT; };
		E8111F921541A66A00DB16E3 /* mblandroidinput.cpp */ = {isa = PBXFileReference; lastKnownFileType = sourcecode.cpp.cpp; name = mblandroidinput.cpp; path = src/mblandroidinput.cpp; sourceTree = "<group>"; };
		E8111F931541A66B00DB16E3 /* mblandroidtextmessaging.cpp */ = {isa = PBXFileReference; lastKnownFileType = sourcecode.cpp.cpp; name = mblandroidtextmessaging.cpp; path = src/mblandroidtextmessaging.cpp; sourceTree = "<group>"; };
		E8137EC31525C15500CCEE6E /* mblandroidplayer.cpp */ = {isa = PBXFileReference; fileEncoding = 4; lastKnownFileType = sourcecode.cpp.cpp; name = mblandroidplayer.cpp; path = src/mblandroidplayer.cpp; sourceTree = "<group>"; };
		E81AC133170C8DF500315861 /* name.h */ = {isa = PBXFileReference; fileEncoding = 4; lastKnownFileType = sourcecode.c.h; name = name.h; path = src/name.h; sourceTree = "<group>"; };
		E81AC134170C8DF500315861 /* rawarray.h */ = {isa = PBXFileReference; fileEncoding = 4; lastKnownFileType = sourcecode.c.h; name = rawarray.h; path = src/rawarray.h; sourceTree = "<group>"; };
		E81AC138170C8EC300315861 /* textlayout.h */ = {isa = PBXFileReference; fileEncoding = 4; lastKnownFileType = sourcecode.c.h; name = textlayout.h; path = src/textlayout.h; sourceTree = "<group>"; };
		E823E61C14CEED47001F73C4 /* NativeControlModule.java */ = {isa = PBXFileReference; lastKnownFileType = sourcecode.java; path = NativeControlModule.java; sourceTree = "<group>"; };
		E823E61D14D0131F001F73C4 /* BillingReceiver.java */ = {isa = PBXFileReference; fileEncoding = 4; lastKnownFileType = sourcecode.java; name = BillingReceiver.java; path = billing/BillingReceiver.java; sourceTree = "<group>"; };
		E823E61E14D01320001F73C4 /* BillingService.java */ = {isa = PBXFileReference; fileEncoding = 4; lastKnownFileType = sourcecode.java; name = BillingService.java; path = billing/BillingService.java; sourceTree = "<group>"; };
		E823E61F14D01320001F73C4 /* C.java */ = {isa = PBXFileReference; fileEncoding = 4; lastKnownFileType = sourcecode.java; name = C.java; path = billing/C.java; sourceTree = "<group>"; };
		E823E62014D01321001F73C4 /* PurchaseObserver.java */ = {isa = PBXFileReference; fileEncoding = 4; lastKnownFileType = sourcecode.java; name = PurchaseObserver.java; path = billing/PurchaseObserver.java; sourceTree = "<group>"; };
		E823E62114D01321001F73C4 /* PurchaseUpdate.java */ = {isa = PBXFileReference; fileEncoding = 4; lastKnownFileType = sourcecode.java; name = PurchaseUpdate.java; path = billing/PurchaseUpdate.java; sourceTree = "<group>"; };
		E823E62214D01321001F73C4 /* ResponseHandler.java */ = {isa = PBXFileReference; fileEncoding = 4; lastKnownFileType = sourcecode.java; name = ResponseHandler.java; path = billing/ResponseHandler.java; sourceTree = "<group>"; };
		E823E62314D01321001F73C4 /* Security.java */ = {isa = PBXFileReference; fileEncoding = 4; lastKnownFileType = sourcecode.java; name = Security.java; path = billing/Security.java; sourceTree = "<group>"; };
		E823E62C14D05B14001F73C4 /* Utils.java */ = {isa = PBXFileReference; lastKnownFileType = sourcecode.java; path = Utils.java; sourceTree = "<group>"; };
		E823E62D14D178BE001F73C4 /* mblcontrol.cpp */ = {isa = PBXFileReference; fileEncoding = 4; lastKnownFileType = sourcecode.cpp.cpp; name = mblcontrol.cpp; path = src/mblcontrol.cpp; sourceTree = "<group>"; };
		E823E62F14D19886001F73C4 /* mblcontrol.h */ = {isa = PBXFileReference; fileEncoding = 4; lastKnownFileType = sourcecode.c.h; name = mblcontrol.h; path = src/mblcontrol.h; sourceTree = "<group>"; };
		E823E63114D2EA88001F73C4 /* mblandroidcontrol.cpp */ = {isa = PBXFileReference; fileEncoding = 4; lastKnownFileType = sourcecode.cpp.cpp; name = mblandroidcontrol.cpp; path = src/mblandroidcontrol.cpp; sourceTree = "<group>"; };
		E823E63314D2F2A1001F73C4 /* mblandroidcontrol.h */ = {isa = PBXFileReference; lastKnownFileType = sourcecode.c.h; name = mblandroidcontrol.h; path = src/mblandroidcontrol.h; sourceTree = "<group>"; };
		E83CD56C14E92A7B00F17A02 /* EngineReceiver.java */ = {isa = PBXFileReference; lastKnownFileType = sourcecode.java; path = EngineReceiver.java; sourceTree = "<group>"; };
		E83CD56F14E937B900F17A02 /* NotificationModule.java */ = {isa = PBXFileReference; fileEncoding = 4; lastKnownFileType = sourcecode.java; path = NotificationModule.java; sourceTree = "<group>"; };
		E83CD57114E9436100F17A02 /* mblandroidnotification.cpp */ = {isa = PBXFileReference; fileEncoding = 4; lastKnownFileType = sourcecode.cpp.cpp; name = mblandroidnotification.cpp; path = src/mblandroidnotification.cpp; sourceTree = "<group>"; };
		E83EDD4714E4283400DFE353 /* BitmapView.java */ = {isa = PBXFileReference; lastKnownFileType = sourcecode.java; path = BitmapView.java; sourceTree = "<group>"; };
		E83EDD4814E4283400DFE353 /* OpenGLView.java */ = {isa = PBXFileReference; lastKnownFileType = sourcecode.java; path = OpenGLView.java; sourceTree = "<group>"; };
		E84A254C1680BFF600EA7ACC /* image_rep.cpp */ = {isa = PBXFileReference; fileEncoding = 4; lastKnownFileType = sourcecode.cpp.cpp; name = image_rep.cpp; path = src/image_rep.cpp; sourceTree = "<group>"; };
		E84BE35D170C987D00807CF6 /* sha1.h */ = {isa = PBXFileReference; fileEncoding = 4; lastKnownFileType = sourcecode.c.h; name = sha1.h; path = src/sha1.h; sourceTree = "<group>"; };
		E84BE35F170C98F700807CF6 /* textbuffer.h */ = {isa = PBXFileReference; fileEncoding = 4; lastKnownFileType = sourcecode.c.h; name = textbuffer.h; path = src/textbuffer.h; sourceTree = "<group>"; };
		E84BE361170C992600807CF6 /* visualeffect.h */ = {isa = PBXFileReference; fileEncoding = 4; lastKnownFileType = sourcecode.c.h; name = visualeffect.h; path = src/visualeffect.h; sourceTree = "<group>"; };
		E85A405A14D8470900AF2300 /* mblandroidbrowser.cpp */ = {isa = PBXFileReference; lastKnownFileType = sourcecode.cpp.cpp; name = mblandroidbrowser.cpp; path = src/mblandroidbrowser.cpp; sourceTree = "<group>"; };
		E85A91BE16C2B4D300C07FA9 /* stackcache.cpp */ = {isa = PBXFileReference; fileEncoding = 4; lastKnownFileType = sourcecode.cpp.cpp; name = stackcache.cpp; path = src/stackcache.cpp; sourceTree = "<group>"; };
		E85D136F1461A99700219867 /* mblandroidstore.cpp */ = {isa = PBXFileReference; fileEncoding = 4; lastKnownFileType = sourcecode.cpp.cpp; name = mblandroidstore.cpp; path = src/mblandroidstore.cpp; sourceTree = "<group>"; };
		E864816E1439BC9400775960 /* mblevent.h */ = {isa = PBXFileReference; fileEncoding = 4; lastKnownFileType = sourcecode.c.h; name = mblevent.h; path = src/mblevent.h; sourceTree = "<group>"; };
		E864816F1439BC9400775960 /* mbliphonestore.mm */ = {isa = PBXFileReference; fileEncoding = 4; lastKnownFileType = sourcecode.cpp.objcpp; name = mbliphonestore.mm; path = src/mbliphonestore.mm; sourceTree = "<group>"; };
		E86481701439BC9400775960 /* mblstore.cpp */ = {isa = PBXFileReference; fileEncoding = 4; lastKnownFileType = sourcecode.cpp.cpp; name = mblstore.cpp; path = src/mblstore.cpp; sourceTree = "<group>"; };
		E86481711439BC9400775960 /* mblstore.h */ = {isa = PBXFileReference; fileEncoding = 4; lastKnownFileType = sourcecode.c.h; name = mblstore.h; path = src/mblstore.h; sourceTree = "<group>"; };
		E86481921439BCE100775960 /* StoreKit.framework */ = {isa = PBXFileReference; lastKnownFileType = wrapper.framework; name = StoreKit.framework; path = System/Library/Frameworks/StoreKit.framework; sourceTree = SDKROOT; };
		E865A51D1695BF3E00C4CBC3 /* image_rep.h */ = {isa = PBXFileReference; fileEncoding = 4; lastKnownFileType = sourcecode.c.h; name = image_rep.h; path = src/image_rep.h; sourceTree = "<group>"; };
		E865A51E1695BF3E00C4CBC3 /* imagebitmap.h */ = {isa = PBXFileReference; fileEncoding = 4; lastKnownFileType = sourcecode.c.h; name = imagebitmap.h; path = src/imagebitmap.h; sourceTree = "<group>"; };
		E865A51F1695BF3E00C4CBC3 /* iquantization.h */ = {isa = PBXFileReference; fileEncoding = 4; lastKnownFileType = sourcecode.c.h; name = iquantization.h; path = src/iquantization.h; sourceTree = "<group>"; };
		E867E3B2163EC874003579AC /* BrowserControl.java */ = {isa = PBXFileReference; lastKnownFileType = sourcecode.java; path = BrowserControl.java; sourceTree = "<group>"; };
		E867E3B3163ECB5E003579AC /* ScrollerControl.java */ = {isa = PBXFileReference; lastKnownFileType = sourcecode.java; path = ScrollerControl.java; sourceTree = "<group>"; };
		E867E3B4163ECE4D003579AC /* InputControl.java */ = {isa = PBXFileReference; lastKnownFileType = sourcecode.java; path = InputControl.java; sourceTree = "<group>"; };
		E8720DE014C46AB80016F645 /* mblandroidjava.h */ = {isa = PBXFileReference; fileEncoding = 4; lastKnownFileType = sourcecode.c.h; name = mblandroidjava.h; path = src/mblandroidjava.h; sourceTree = "<group>"; };
		E8720DE114C46AF60016F645 /* mblandroidjava.cpp */ = {isa = PBXFileReference; lastKnownFileType = sourcecode.cpp.cpp; name = mblandroidjava.cpp; path = src/mblandroidjava.cpp; sourceTree = "<group>"; };
		E877A6171850D85F008FDE2C /* resolution.cpp */ = {isa = PBXFileReference; fileEncoding = 4; lastKnownFileType = sourcecode.cpp.cpp; name = resolution.cpp; path = src/resolution.cpp; sourceTree = "<group>"; };
		E891124A148675C900B554CF /* DialogModule.java */ = {isa = PBXFileReference; lastKnownFileType = sourcecode.java; path = DialogModule.java; sourceTree = "<group>"; };
		E89112EB148E73EB00B554CF /* mbldialog.cpp */ = {isa = PBXFileReference; fileEncoding = 4; lastKnownFileType = sourcecode.cpp.cpp; name = mbldialog.cpp; path = src/mbldialog.cpp; sourceTree = "<group>"; };
		E89A45D314EE7603007250AA /* mblnotification.h */ = {isa = PBXFileReference; fileEncoding = 4; lastKnownFileType = sourcecode.c.h; name = mblnotification.h; path = src/mblnotification.h; sourceTree = "<group>"; };
		E89DBC50198A6F410009651B /* imageloader.cpp */ = {isa = PBXFileReference; fileEncoding = 4; lastKnownFileType = sourcecode.cpp.cpp; name = imageloader.cpp; path = src/imageloader.cpp; sourceTree = "<group>"; };
		E89DBC51198A6F410009651B /* imageloader.h */ = {isa = PBXFileReference; fileEncoding = 4; lastKnownFileType = sourcecode.c.h; name = imageloader.h; path = src/imageloader.h; sourceTree = "<group>"; };
		E8AB9052180E9DCD0050A249 /* image_rep_densitymapped.cpp */ = {isa = PBXFileReference; fileEncoding = 4; lastKnownFileType = sourcecode.cpp.cpp; name = image_rep_densitymapped.cpp; path = src/image_rep_densitymapped.cpp; sourceTree = "<group>"; };
		E8B4FDD8152CAF8300CBAF90 /* mbliphonefs.mm */ = {isa = PBXFileReference; fileEncoding = 4; lastKnownFileType = sourcecode.cpp.objcpp; name = mbliphonefs.mm; path = src/mbliphonefs.mm; sourceTree = "<group>"; };
		E8C8A774147BC020003780F0 /* mblsensor.cpp */ = {isa = PBXFileReference; fileEncoding = 4; lastKnownFileType = sourcecode.cpp.cpp; name = mblsensor.cpp; path = src/mblsensor.cpp; sourceTree = "<group>"; };
		E8C8A776147BCA60003780F0 /* mblsensor.h */ = {isa = PBXFileReference; fileEncoding = 4; lastKnownFileType = sourcecode.c.h; name = mblsensor.h; path = src/mblsensor.h; sourceTree = "<group>"; };
		E8D0566B14F3DB640093E16F /* PushReceiver.java */ = {isa = PBXFileReference; lastKnownFileType = sourcecode.java; path = PushReceiver.java; sourceTree = "<group>"; };
		E8D0577814FBF6070093E16F /* mblandroidscroller.cpp */ = {isa = PBXFileReference; lastKnownFileType = sourcecode.cpp.cpp; name = mblandroidscroller.cpp; path = src/mblandroidscroller.cpp; sourceTree = "<group>"; };
		E8E35F11152367E40036396B /* ExtVideoView.java */ = {isa = PBXFileReference; fileEncoding = 4; lastKnownFileType = sourcecode.java; path = ExtVideoView.java; sourceTree = "<group>"; };
		E8E35F14152371A10036396B /* NativeControl.java */ = {isa = PBXFileReference; lastKnownFileType = sourcecode.java; path = NativeControl.java; sourceTree = "<group>"; };
		E8E370D1154FED2F00F3396A /* InputView.java */ = {isa = PBXFileReference; lastKnownFileType = sourcecode.java; path = InputView.java; sourceTree = "<group>"; };
		E8EB28CF147C0DF20081452B /* mblandroidsensor.cpp */ = {isa = PBXFileReference; lastKnownFileType = sourcecode.cpp.cpp; name = mblandroidsensor.cpp; path = src/mblandroidsensor.cpp; sourceTree = "<group>"; };
		E8EB28D0147D12660081452B /* SensorModule.java */ = {isa = PBXFileReference; lastKnownFileType = sourcecode.java; path = SensorModule.java; sourceTree = "<group>"; };
		E8EB28D1147D36790081452B /* ScreenOrientationEventListener.java */ = {isa = PBXFileReference; lastKnownFileType = sourcecode.java; path = ScreenOrientationEventListener.java; sourceTree = "<group>"; };
		E8F74459194071C400DCCE28 /* region.cpp */ = {isa = PBXFileReference; fileEncoding = 4; lastKnownFileType = sourcecode.cpp.cpp; name = region.cpp; path = src/region.cpp; sourceTree = "<group>"; };
		E8F7CAE91497ACF600A5D60B /* NetworkModule.java */ = {isa = PBXFileReference; lastKnownFileType = sourcecode.java; path = NetworkModule.java; sourceTree = "<group>"; };
		F60A5A4114800404000982BF /* mbliphonebusyindicator.mm */ = {isa = PBXFileReference; fileEncoding = 4; lastKnownFileType = sourcecode.cpp.objcpp; name = mbliphonebusyindicator.mm; path = src/mbliphonebusyindicator.mm; sourceTree = "<group>"; };
		F622A6421490E57600383FF2 /* mbliphonepickdate.mm */ = {isa = PBXFileReference; fileEncoding = 4; lastKnownFileType = sourcecode.cpp.objcpp; name = mbliphonepickdate.mm; path = src/mbliphonepickdate.mm; sourceTree = "<group>"; };
		F62512621455C7F100BDAACF /* CoreMedia.framework */ = {isa = PBXFileReference; lastKnownFileType = wrapper.framework; name = CoreMedia.framework; path = System/Library/Frameworks/CoreMedia.framework; sourceTree = SDKROOT; };
		F62D52A714DC00FB00E7C1CD /* mbliphonetextmessaging.mm */ = {isa = PBXFileReference; fileEncoding = 4; lastKnownFileType = sourcecode.cpp.objcpp; name = mbliphonetextmessaging.mm; path = src/mbliphonetextmessaging.mm; sourceTree = "<group>"; };
		F6436EA314D7F5FF00A4FF60 /* mblandroidbusyindicator.cpp */ = {isa = PBXFileReference; fileEncoding = 4; lastKnownFileType = sourcecode.cpp.cpp; name = mblandroidbusyindicator.cpp; path = src/mblandroidbusyindicator.cpp; sourceTree = "<group>"; };
		F6436EA514D8354900A4FF60 /* BusyIndicator.java */ = {isa = PBXFileReference; fileEncoding = 4; lastKnownFileType = sourcecode.java; path = BusyIndicator.java; sourceTree = "<group>"; };
		F6471193156D273B00894A13 /* CalendarEvents.java */ = {isa = PBXFileReference; lastKnownFileType = sourcecode.java; path = CalendarEvents.java; sourceTree = "<group>"; };
		F68B5683154195C200097647 /* mblcontact.cpp */ = {isa = PBXFileReference; fileEncoding = 4; lastKnownFileType = sourcecode.cpp.cpp; name = mblcontact.cpp; path = src/mblcontact.cpp; sourceTree = "<group>"; };
		F68B5684154195C200097647 /* mblcontact.h */ = {isa = PBXFileReference; fileEncoding = 4; lastKnownFileType = sourcecode.c.h; name = mblcontact.h; path = src/mblcontact.h; sourceTree = "<group>"; };
		F68B56881541960200097647 /* mbliphonecontact.mm */ = {isa = PBXFileReference; fileEncoding = 4; lastKnownFileType = sourcecode.cpp.objcpp; name = mbliphonecontact.mm; path = src/mbliphonecontact.mm; sourceTree = "<group>"; };
		F6C6FD3E1456AFB30076C29D /* mbliphonemediapick.mm */ = {isa = PBXFileReference; fileEncoding = 4; lastKnownFileType = sourcecode.cpp.objcpp; name = mbliphonemediapick.mm; path = src/mbliphonemediapick.mm; sourceTree = "<group>"; };
		F6D1C29214BDD6C000FDD15A /* mblnotification.cpp */ = {isa = PBXFileReference; fileEncoding = 4; lastKnownFileType = sourcecode.cpp.cpp; name = mblnotification.cpp; path = src/mblnotification.cpp; sourceTree = SOURCE_ROOT; };
		F6D1C29414BDD78A00FDD15A /* mbliphonenotification.mm */ = {isa = PBXFileReference; fileEncoding = 4; lastKnownFileType = sourcecode.cpp.objcpp; name = mbliphonenotification.mm; path = src/mbliphonenotification.mm; sourceTree = "<group>"; };
		F6D2312D1545B4AA003A19EE /* Contact.java */ = {isa = PBXFileReference; lastKnownFileType = sourcecode.java; path = Contact.java; sourceTree = "<group>"; };
		F6D2312E1545B4CD003A19EE /* mblandroidcontact.cpp */ = {isa = PBXFileReference; lastKnownFileType = sourcecode.cpp.cpp; name = mblandroidcontact.cpp; path = src/mblandroidcontact.cpp; sourceTree = "<group>"; };
		F6DF4C9F1559561D00450B64 /* mblcalendar.cpp */ = {isa = PBXFileReference; fileEncoding = 4; lastKnownFileType = sourcecode.cpp.cpp; name = mblcalendar.cpp; path = src/mblcalendar.cpp; sourceTree = "<group>"; };
		F6DF4CA115595BA400450B64 /* mblcalendar.h */ = {isa = PBXFileReference; fileEncoding = 4; lastKnownFileType = sourcecode.c.h; name = mblcalendar.h; path = src/mblcalendar.h; sourceTree = "<group>"; };
		F6DF4CA31559638600450B64 /* mbliphonecalendar.mm */ = {isa = PBXFileReference; fileEncoding = 4; lastKnownFileType = sourcecode.cpp.objcpp; name = mbliphonecalendar.mm; path = src/mbliphonecalendar.mm; sourceTree = "<group>"; };
		F6DF4CA515597DD000450B64 /* EventKit.framework */ = {isa = PBXFileReference; lastKnownFileType = wrapper.framework; name = EventKit.framework; path = System/Library/Frameworks/EventKit.framework; sourceTree = SDKROOT; };
		F6DF4CA715597DEA00450B64 /* EventKitUI.framework */ = {isa = PBXFileReference; lastKnownFileType = wrapper.framework; name = EventKitUI.framework; path = System/Library/Frameworks/EventKitUI.framework; sourceTree = SDKROOT; };
		F6E610F4156B9D4B00E87FD6 /* mblandroidcalendar.cpp */ = {isa = PBXFileReference; lastKnownFileType = sourcecode.cpp.cpp; name = mblandroidcalendar.cpp; path = src/mblandroidcalendar.cpp; sourceTree = "<group>"; };
		F6FF08F6148F869A005572E6 /* mbliphoneactivityindicator.mm */ = {isa = PBXFileReference; fileEncoding = 4; lastKnownFileType = sourcecode.cpp.objcpp; name = mbliphoneactivityindicator.mm; path = src/mbliphoneactivityindicator.mm; sourceTree = "<group>"; };
/* End PBXFileReference section */

/* Begin PBXFrameworksBuildPhase section */
		4D2D91871386E2610057811A /* Frameworks */ = {
			isa = PBXFrameworksBuildPhase;
			buildActionMask = 2147483647;
			files = (
				769568911822776B00779255 /* libskiamobile.a in Frameworks */,
				7695688A1822771000779255 /* libgraphicsmobile.a in Frameworks */,
				BE096E8B175CD7CF00F92F90 /* libfoundationmobile.a in Frameworks */,
				4D7B149717141A5F006782C1 /* libpngmobile.a in Frameworks */,
				4D7B149817141A63006782C1 /* libgifmobile.a in Frameworks */,
				4D7B149917141A67006782C1 /* libjpegmobile.a in Frameworks */,
				4D7B149A17141A6B006782C1 /* libpcremobile.a in Frameworks */,
				4DBF5B111802E327009CAB2E /* libopensslmobile.a in Frameworks */,
				4DABCE6515ECD4FF0085E214 /* libstandalone-mobile-kernel.a in Frameworks */,
				4D222406171D7F9D00E7E557 /* libsecurity-community.a in Frameworks */,
			);
			runOnlyForDeploymentPostprocessing = 0;
		};
		4DD3DD971040AA9A00CAC7EF /* Frameworks */ = {
			isa = PBXFrameworksBuildPhase;
			buildActionMask = 2147483647;
			files = (
				76EF32E41822749600FAC195 /* Security.framework in Frameworks */,
				4D08A0D0138EA51D0081F990 /* libstandalone-mobile-lib-community.a in Frameworks */,
				4DD3E17B1040BDAF00CAC7EF /* libz.dylib in Frameworks */,
				E8111F8C1541938E00DB16E3 /* CoreMotion.framework in Frameworks */,
				E8111F8E154193A500DB16E3 /* AddressBook.framework in Frameworks */,
				E8111F90154193AB00DB16E3 /* AddressBookUI.framework in Frameworks */,
				F6DF4CA615597DD000450B64 /* EventKit.framework in Frameworks */,
				F6DF4CA815597DEB00450B64 /* EventKitUI.framework in Frameworks */,
				F670DB6A147D462B008FEA1E /* CoreMedia.framework in Frameworks */,
				4D7E39461281623000E7F80A /* CoreGraphics.framework in Frameworks */,
				4D7E39481281623000E7F80A /* QuartzCore.framework in Frameworks */,
				4D7E394F1281624400E7F80A /* AVFoundation.framework in Frameworks */,
				4D7E39541281625500E7F80A /* CoreLocation.framework in Frameworks */,
				4D7E39561281625500E7F80A /* MediaPlayer.framework in Frameworks */,
				4D7E39581281625500E7F80A /* MessageUI.framework in Frameworks */,
				4D7E39601281626600E7F80A /* AudioToolbox.framework in Frameworks */,
				3CC6F42812AD0A6100852B3B /* CFNetwork.framework in Frameworks */,
				4DA7BB2713251C6E00F9214A /* SystemConfiguration.framework in Frameworks */,
				4DC684BE1348EAD7002469A4 /* OpenGLES.framework in Frameworks */,
				4D08A117138EA84C0081F990 /* Foundation.framework in Frameworks */,
				4D08A11F138EA85E0081F990 /* UIKit.framework in Frameworks */,
				4DE9499E142762490072D9C6 /* CoreText.framework in Frameworks */,
				E86481931439BCE100775960 /* StoreKit.framework in Frameworks */,
			);
			runOnlyForDeploymentPostprocessing = 0;
		};
/* End PBXFrameworksBuildPhase section */

/* Begin PBXGroup section */
		4CE7B2671704A8430072029F /* Core - Security */ = {
			isa = PBXGroup;
			children = (
				4CE7B26D1704A8810072029F /* stacksecurity.cpp */,
				4CE7B26E1704A8810072029F /* stacksecurity.h */,
			);
			name = "Core - Security";
			sourceTree = "<group>";
		};
		4D7B13A9171418F2006782C1 /* Products */ = {
			isa = PBXGroup;
			children = (
				4D7B13AD171418F2006782C1 /* libgifmobile.a */,
			);
			name = Products;
			sourceTree = "<group>";
		};
		4D7B13B1171418FC006782C1 /* Products */ = {
			isa = PBXGroup;
			children = (
				4D7B13B5171418FC006782C1 /* libjpegmobile.a */,
			);
			name = Products;
			sourceTree = "<group>";
		};
		4D7B13B917141906006782C1 /* Products */ = {
			isa = PBXGroup;
			children = (
				4D7B13BD17141906006782C1 /* libpcremobile.a */,
			);
			name = Products;
			sourceTree = "<group>";
		};
		4D7B13ED1714198F006782C1 /* Products */ = {
			isa = PBXGroup;
			children = (
				4D7B13F41714198F006782C1 /* libpngmobile.a */,
			);
			name = Products;
			sourceTree = "<group>";
		};
		4D7E389E1281528500E7F80A /* iOS */ = {
			isa = PBXGroup;
			children = (
				4C977244193C986700DB2F4A /* coretextfonts.cpp */,
				4D4BA4E412C14F850031AB06 /* mbliphone.h */,
				4DD3E1B11041192800CAC7EF /* mbliphone.mm */,
				F6FF08F6148F869A005572E6 /* mbliphoneactivityindicator.mm */,
				4C34550114F3FEA1008D7E50 /* mbliphonead.mm */,
				4D839B351431F52E00984D5D /* mbliphoneapp.h */,
				4DF9A9AE142FABAB0063E6FF /* mbliphoneapp.mm */,
				4D839A0F1430BBE300984D5D /* mbliphoneappview.mm */,
				4D7E3A2A12817DC700E7F80A /* mbliphonebrowser.mm */,
				F60A5A4114800404000982BF /* mbliphonebusyindicator.mm */,
				F6DF4CA31559638600450B64 /* mbliphonecalendar.mm */,
				4C7D1CF714767FD000129F01 /* mbliphonecamera.mm */,
				F68B56881541960200097647 /* mbliphonecontact.mm */,
				4DE9C634113810030059588F /* mbliphonecontext.h */,
				4D7E38A6128152EF00E7F80A /* mbliphonecontrol.h */,
				4D7E389B1281527500E7F80A /* mbliphonecontrol.mm */,
				4DD3E1DE10411A0A00CAC7EF /* mbliphonedc.mm */,
				4D6F954B12AC157100026A72 /* mbliphonedialog.mm */,
				4DABCEC515ECD7840085E214 /* mbliphoneembedded.mm */,
				4D5C4DDE15ECE0B600A76456 /* mbliphoneembeddedtest.mm */,
				4D8F6BBA113D36F90056ED41 /* mbliphoneextra.mm */,
				E8B4FDD8152CAF8300CBAF90 /* mbliphonefs.mm */,
				4DC684741348E50D002469A4 /* mbliphonegfx.mm */,
				4D9CAF23134365F800231979 /* mbliphonehooks.cpp */,
				BE7506EB175DEDB400A339DA /* mbliphoneidletimer.mm */,
				4DA7BA391324E50300F9214A /* mbliphoneinput.mm */,
				4D7651611342243D0042EB2D /* mbliphonelocation.mm */,
				4D84DF4F132D13C0004604F7 /* mbliphonemail.mm */,
				F6C6FD3E1456AFB30076C29D /* mbliphonemediapick.mm */,
				4D01C2D413CE33180041A281 /* mbliphonemisc.mm */,
				F6D1C29414BDD78A00FDD15A /* mbliphonenotification.mm */,
				BE940436175F659F003EAB87 /* mbliphoneorientation.mm */,
				4DE7B8641330D6F200305469 /* mbliphonepick.mm */,
				F622A6421490E57600383FF2 /* mbliphonepickdate.mm */,
				4D18948C1323CCFD00488783 /* mbliphoneplayer.mm */,
				4DA7BB0813251BA400F9214A /* mbliphonereachability.mm */,
				3C07062E12942ADC0021FFAA /* mbliphonescroller.mm */,
				4C88A916147E652400A528AB /* mbliphonesensor.mm */,
				4D5435DC129EE62E0086A96E /* mbliphonesound.mm */,
				4D7E38B412815B1900E7F80A /* mbliphonestack.mm */,
				E864816F1439BC9400775960 /* mbliphonestore.mm */,
				4DDD7F57134BA833009037A0 /* mbliphonetextlayout.mm */,
				F62D52A714DC00FB00E7C1CD /* mbliphonetextmessaging.mm */,
				4DDA602A113C7E7000930F4F /* mbliphoneurl.mm */,
				4D5435DD129EE62E0086A96E /* mbliphonevideo.mm */,
				4DC684761348E5AC002469A4 /* mbliphoneview.h */,
			);
			name = iOS;
			sourceTree = "<group>";
		};
		4D91B3E2134CB7AE000D7AA5 /* com */ = {
			isa = PBXGroup;
			children = (
				4D91B3E3134CB7AE000D7AA5 /* runrev */,
			);
			name = com;
			path = src/java/com;
			sourceTree = "<group>";
		};
		4D91B3E3134CB7AE000D7AA5 /* runrev */ = {
			isa = PBXGroup;
			children = (
				4D91B3E4134CB7AE000D7AA5 /* android */,
			);
			path = runrev;
			sourceTree = "<group>";
		};
		4D91B3E4134CB7AE000D7AA5 /* android */ = {
			isa = PBXGroup;
			children = (
				BE4D6179189A54C0002DA467 /* AttachmentProvider.java */,
				E823E62B14D01359001F73C4 /* billing */,
				E867E3B1163EC582003579AC /* nativecontrol */,
				4D91B3E5134CB7AE000D7AA5 /* AccelerationChangeListener.java */,
				4C34550314F3FF12008D7E50 /* AdModule.java */,
				F6471193156D273B00894A13 /* CalendarEvents.java */,
				F6D2312D1545B4AA003A19EE /* Contact.java */,
				E83EDD4714E4283400DFE353 /* BitmapView.java */,
				F6436EA514D8354900A4FF60 /* BusyIndicator.java */,
				4D91B3E6134CB7AE000D7AA5 /* CameraCompat.java */,
				E891124A148675C900B554CF /* DialogModule.java */,
				4D91B3E7134CB7AE000D7AA5 /* Email.java */,
				4D91B3E8134CB7AE000D7AA5 /* Engine.java */,
				E83CD56C14E92A7B00F17A02 /* EngineReceiver.java */,
				4D91B3E9134CB7AE000D7AA5 /* LiveCodeActivity.java */,
				E8F7CAE91497ACF600A5D60B /* NetworkModule.java */,
				E83CD56F14E937B900F17A02 /* NotificationModule.java */,
				E83EDD4814E4283400DFE353 /* OpenGLView.java */,
				E8D0566B14F3DB640093E16F /* PushReceiver.java */,
				E8EB28D1147D36790081452B /* ScreenOrientationEventListener.java */,
				E8EB28D0147D12660081452B /* SensorModule.java */,
				4D91B3EA134CB7AE000D7AA5 /* ShakeEventListener.java */,
				4C9EAA0314E58FE100CCF92C /* SoundModule.java */,
				4D91B3EB134CB7AE000D7AA5 /* URLLoader.java */,
				E823E62C14D05B14001F73C4 /* Utils.java */,
			);
			path = android;
			sourceTree = "<group>";
		};
		4DB983BE130BB1AE008A03DC /* Mobile */ = {
			isa = PBXGroup;
			children = (
				4DB983BF130BB1BD008A03DC /* Android */,
				4D7E389E1281528500E7F80A /* iOS */,
				4C3454FC14F3FE56008D7E50 /* mblad.cpp */,
				4C3454FD14F3FE56008D7E50 /* mblad.h */,
				F6DF4C9F1559561D00450B64 /* mblcalendar.cpp */,
				F6DF4CA115595BA400450B64 /* mblcalendar.h */,
				4C7D1CE5147674C300129F01 /* mblcamera.cpp */,
				F68B5683154195C200097647 /* mblcontact.cpp */,
				F68B5684154195C200097647 /* mblcontact.h */,
				E823E62D14D178BE001F73C4 /* mblcontrol.cpp */,
				E823E62F14D19886001F73C4 /* mblcontrol.h */,
				4D01C31613CE36F60041A281 /* mbldc.cpp */,
				4DD3DE731040AD4D00CAC7EF /* mbldc.h */,
				E89112EB148E73EB00B554CF /* mbldialog.cpp */,
				E864816E1439BC9400775960 /* mblevent.h */,
				4DD3DE761040AD4D00CAC7EF /* mblflst.cpp */,
				4DD3DE751040AD4D00CAC7EF /* mblflst.h */,
				BE449995175D029600346B49 /* mblhandlers.cpp */,
				4DD3DE741040AD4D00CAC7EF /* mblmain.cpp */,
				BE0A3CD317E1FC9E00C2361B /* mblnetwork.cpp */,
				F6D1C29214BDD6C000FDD15A /* mblnotification.cpp */,
				E89A45D314EE7603007250AA /* mblnotification.h */,
				E8C8A774147BC020003780F0 /* mblsensor.cpp */,
				E8C8A776147BCA60003780F0 /* mblsensor.h */,
				4C9EAA0414E5900A00CCF92C /* mblsound.cpp */,
				4DD3DE791040AD4D00CAC7EF /* mblspec.cpp */,
				4DD3DE781040AD4D00CAC7EF /* mblstack.cpp */,
				E86481701439BC9400775960 /* mblstore.cpp */,
				E86481711439BC9400775960 /* mblstore.h */,
				4C7D1CFA1476863600129F01 /* mblsyntax.h */,
				76EF32DE182270D400FAC195 /* mbltheme.cpp */,
			);
			name = Mobile;
			sourceTree = "<group>";
		};
		4DB983BF130BB1BD008A03DC /* Android */ = {
			isa = PBXGroup;
			children = (
				4D91B3E2134CB7AE000D7AA5 /* com */,
				4DB983C0130BB1DF008A03DC /* mblandroid.cpp */,
				4DB983C1130BB1DF008A03DC /* mblandroid.h */,
				4D91B3ED134CB7AE000D7AA5 /* mblandroid.java */,
				4C34550014F3FE8D008D7E50 /* mblandroidad.cpp */,
				E85A405A14D8470900AF2300 /* mblandroidbrowser.cpp */,
				BE8EA6891768A78700EF66EE /* mblandroidcamera.cpp */,
				F6436EA314D7F5FF00A4FF60 /* mblandroidbusyindicator.cpp */,
				F6E610F4156B9D4B00E87FD6 /* mblandroidcalendar.cpp */,
				F6D2312E1545B4CD003A19EE /* mblandroidcontact.cpp */,
				E823E63114D2EA88001F73C4 /* mblandroidcontrol.cpp */,
				E823E63314D2F2A1001F73C4 /* mblandroidcontrol.h */,
				7607CFD5176B232E00ADB512 /* mblandroidmediapick.cpp */,
				4DB983C6130BB1DF008A03DC /* mblandroiddc.cpp */,
				4DB983C7130BB1DF008A03DC /* mblandroiddialog.cpp */,
				4CF8A31615067985000745A4 /* mblandroidfont.cpp */,
				4DB983C8130BB1DF008A03DC /* mblandroidfs.cpp */,
				BE7506E9175DED8F00A339DA /* mblandroididletimer.cpp */,
				E8111F921541A66A00DB16E3 /* mblandroidinput.cpp */,
				4DB983C9130BB1DF008A03DC /* mblandroidio.cpp */,
				E8720DE114C46AF60016F645 /* mblandroidjava.cpp */,
				E8720DE014C46AB80016F645 /* mblandroidjava.h */,
				4DB9694A135E3D8300DCAE93 /* mblandroidmail.cpp */,
				4DB983CA130BB1DF008A03DC /* mblandroidmisc.cpp */,
				4DB983CB130BB1DF008A03DC /* mblandroidmm.cpp */,
				4DB983CC130BB1DF008A03DC /* mblandroidnetwork.cpp */,
				E83CD57114E9436100F17A02 /* mblandroidnotification.cpp */,
				4DB9694B135E3D8300DCAE93 /* mblandroidorientation.cpp */,
				E8137EC31525C15500CCEE6E /* mblandroidplayer.cpp */,
				4DB983CD130BB1DF008A03DC /* mblandroidprocess.cpp */,
				E8D0577814FBF6070093E16F /* mblandroidscroller.cpp */,
				E8EB28CF147C0DF20081452B /* mblandroidsensor.cpp */,
				4C9EAA0514E5902B00CCF92C /* mblandroidsound.cpp */,
				E85D136F1461A99700219867 /* mblandroidstore.cpp */,
				4D1F75B0135CD559005EE740 /* mblandroidtextlayout.cpp */,
				E8111F931541A66B00DB16E3 /* mblandroidtextmessaging.cpp */,
				76EF328D18217FA200FAC195 /* mblandroidtypeface.cpp */,
				4DB983CE130BB1DF008A03DC /* mblandroidurl.cpp */,
				4DB983CF130BB1DF008A03DC /* mblandroidutil.h */,
			);
			name = Android;
			sourceTree = "<group>";
		};
		4DBF5B071802E2F8009CAB2E /* Products */ = {
			isa = PBXGroup;
			children = (
				4DBF5B0C1802E2F8009CAB2E /* libopensslmobile.a */,
				4DBF5B0E1802E2F8009CAB2E /* librevsecurity.a */,
			);
			name = Products;
			sourceTree = "<group>";
		};
		4DD3DD7B1040AA4700CAC7EF = {
			isa = PBXGroup;
			children = (
				76EF32E31822749500FAC195 /* Security.framework */,
				E82D43BF1712CF1A00A10289 /* Projects */,
				E82D43BE1712CEF500A10289 /* Frameworks */,
				4DD3DF3A1040B03B00CAC7EF /* Configurations */,
				4DD3DDAC1040ABB000CAC7EF /* Sources */,
				4DD3DD9A1040AA9A00CAC7EF /* Products */,
				4DD3DD9C1040AA9A00CAC7EF /* standalone-mobile-Info.plist */,
				4D82FCFF171487A400C48403 /* template-store-entitlements.xcent */,
				4D08A36D138FF3250081F990 /* standalone.ios */,
				4D82FCE81714866500C48403 /* mobile-device-template.plist */,
				4D82FCE41714862D00C48403 /* template-entitlements.xcent */,
				4D82FCE51714863800C48403 /* template-remote-notification-entitlements.xcent */,
				4D82FCE61714864100C48403 /* template-remote-notification-store-entitlements.xcent */,
				4D82FCE71714864F00C48403 /* template-ResourceRules.plist */,
				4D7E3A581281835D00E7F80A /* Default.png */,
				4CD038F216C8FE1700EBCCBA /* Default-568h@2x.png */,
				4D82FCD8171485CA00C48403 /* mobile-template.plist */,
				4D82FCD9171485D000C48403 /* mobile-remote-notification-template.plist */,
				4D82FCDA171485D600C48403 /* mobile-url-scheme-template.plist */,
			);
			sourceTree = "<group>";
		};
		4DD3DD9A1040AA9A00CAC7EF /* Products */ = {
			isa = PBXGroup;
			children = (
				4DD3DD991040AA9A00CAC7EF /* standalone-mobile-community.app */,
				4D2D91891386E2610057811A /* libstandalone-mobile-lib-community.a */,
				4DABCD8A15ECD40F0085E214 /* libstandalone-mobile-kernel.a */,
				4D222092171D770900E7E557 /* libsecurity-community.a */,
			);
			name = Products;
			sourceTree = "<group>";
		};
		4DD3DDAC1040ABB000CAC7EF /* Sources */ = {
			isa = PBXGroup;
			children = (
				E81AC12D170C8CCE00315861 /* Core - Foundation */,
				E81AC137170C8E1000315861 /* Core - Graphics */,
				E81AC13A170C8F1200315861 /* Core - Language */,
				E84BE35C170C96D500807CF6 /* Core - Misc */,
				E81AC13B170C90C600315861 /* Core - Objects */,
				4CE7B2671704A8430072029F /* Core - Security */,
				BE4494B6175CDE4E00346B49 /* Exec */,
				BE449503175CE10F00346B49 /* Legacy */,
				4DB983BE130BB1AE008A03DC /* Mobile */,
				E84BE363170C99F700807CF6 /* Standalone */,
				BE449507175CE88F00346B49 /* Syntax */,
				E84BE35B170C967B00807CF6 /* System */,
			);
			name = Sources;
			sourceTree = "<group>";
		};
		4DD3DF3A1040B03B00CAC7EF /* Configurations */ = {
			isa = PBXGroup;
			children = (
				4DD3DF461040B04D00CAC7EF /* Debug Mobile.xcconfig */,
				4DD3DF4A1040B13E00CAC7EF /* Release Mobile.xcconfig */,
				4DD3DF451040B04D00CAC7EF /* Global Mobile.xcconfig */,
			);
			name = Configurations;
			sourceTree = "<group>";
		};
		7607CF7F1769BB9B00ADB512 /* Exec-Interface */ = {
			isa = PBXGroup;
			children = (
				76B298B1180448AF0053EC38 /* exec-interface-field-chunk.cpp */,
				7607CF601769BB4C00ADB512 /* exec-interface-aclip.cpp */,
				7607CF611769BB4C00ADB512 /* exec-interface-button.cpp */,
				7607CF621769BB4C00ADB512 /* exec-interface-card.cpp */,
				7607CF631769BB4C00ADB512 /* exec-interface-control.cpp */,
				7607CF641769BB4C00ADB512 /* exec-interface-field.cpp */,
				7607CF651769BB4D00ADB512 /* exec-interface-graphic.cpp */,
				7607CF661769BB4D00ADB512 /* exec-interface-group.cpp */,
				7607CF671769BB4D00ADB512 /* exec-interface-image.cpp */,
				7607CF681769BB4D00ADB512 /* exec-interface-object.cpp */,
				7607CF691769BB4D00ADB512 /* exec-interface-player.cpp */,
				7607CF6A1769BB4D00ADB512 /* exec-interface-scrollbar.cpp */,
				7607CF6B1769BB4D00ADB512 /* exec-interface-stack.cpp */,
				7607CF6C1769BB4D00ADB512 /* exec-interface-vclip.cpp */,
				7607CF6D1769BB4D00ADB512 /* exec-interface.cpp */,
				7607CF6E1769BB4D00ADB512 /* exec-interface.h */,
				7607CF6F1769BB4D00ADB512 /* exec-interface2.cpp */,
			);
			name = "Exec-Interface";
			sourceTree = "<group>";
		};
		7695688C1822775100779255 /* Products */ = {
			isa = PBXGroup;
			children = (
				769568901822775200779255 /* libskiamobile.a */,
			);
			name = Products;
			sourceTree = "<group>";
		};
		76EF328F18217FC600FAC195 /* Products */ = {
			isa = PBXGroup;
			children = (
				76EF329318217FC600FAC195 /* libgraphicsmobile.a */,
			);
			name = Products;
			sourceTree = "<group>";
		};
		BE096E7E175CD79D00F92F90 /* Products */ = {
			isa = PBXGroup;
			children = (
				BE096E85175CD79D00F92F90 /* libfoundationmobile.a */,
			);
			name = Products;
			sourceTree = "<group>";
		};
		BE4494B6175CDE4E00346B49 /* Exec */ = {
			isa = PBXGroup;
			children = (
				72FFE3451858840300BA6A23 /* exec-keywords.cpp */,
				76EF321F182124AA00FAC195 /* exec-strings.h */,
				BE940439175F74D2003EAB87 /* exec-ad.cpp */,
				BE94042A175F6307003EAB87 /* exec-addressbook.cpp */,
				BE4494B7175CDE7400346B49 /* exec-array.cpp */,
				BE93A9091760D32200791270 /* exec-busyindicator.cpp */,
				BE94043E175F9D8B003EAB87 /* exec-calendar.cpp */,
				BE4494B8175CDE7400346B49 /* exec-datetime.cpp */,
				BE4494B9175CDE7400346B49 /* exec-debugging.cpp */,
				BE4494BA175CDE7400346B49 /* exec-dialog.cpp */,
				BE4494BB175CDE7400346B49 /* exec-engine.cpp */,
				BE4494BC175CDE7400346B49 /* exec-files.cpp */,
				BE4494BD175CDE7400346B49 /* exec-filters.cpp */,
				BE4494BE175CDE7400346B49 /* exec-graphics.cpp */,
				BE4494BF175CDE7400346B49 /* exec-ide.cpp */,
				BE7506E1175DE05E00A339DA /* exec-idletimer.cpp */,
				BE4494D0175CDE7400346B49 /* exec-legacy.cpp */,
				BE4494D1175CDE7400346B49 /* exec-logic.cpp */,
				BE94042B175F6308003EAB87 /* exec-mail.cpp */,
				BE4494D2175CDE7400346B49 /* exec-math.cpp */,
				BE94594A17621812008408DE /* exec-misc.cpp */,
				BE4494D3175CDE7400346B49 /* exec-multimedia.cpp */,
				768D66C117622FE100F203A3 /* exec-nativecontrol.cpp */,
				BE4494D4175CDE7400346B49 /* exec-network.cpp */,
				BE93A90517608B4500791270 /* exec-notification.cpp */,
				BE94042C175F6308003EAB87 /* exec-orientation.cpp */,
				BE4494D5175CDE7400346B49 /* exec-pasteboard.cpp */,
				768D66C41765E11300F203A3 /* exec-pick.cpp */,
				BE4494D6175CDE7400346B49 /* exec-printing.cpp */,
				BE4494D7175CDE7400346B49 /* exec-scripting.cpp */,
				BE4494D8175CDE7400346B49 /* exec-security.cpp */,
				BE94042D175F6308003EAB87 /* exec-sensor.cpp */,
				BE4494D9175CDE7400346B49 /* exec-server.cpp */,
				BE9459481761E219008408DE /* exec-sound.cpp */,
				BE7506EF175E0BD200A339DA /* exec-store.cpp */,
				BE02B4FA17FEC639001BAFF0 /* exec-strings-chunk.cpp */,
				BE4494DA175CDE7400346B49 /* exec-strings.cpp */,
				BE4494DB175CDE7400346B49 /* exec-text.cpp */,
				BE449997175D02AE00346B49 /* exec-textmessaging.cpp */,
				BE4494DC175CDE7400346B49 /* exec.cpp */,
				7607CF7F1769BB9B00ADB512 /* Exec-Interface */,
			);
			name = Exec;
			sourceTree = "<group>";
		};
		BE449503175CE10F00346B49 /* Legacy */ = {
			isa = PBXGroup;
			children = (
				BE449504175CE13900346B49 /* legacy_spec.cpp */,
			);
			name = Legacy;
			sourceTree = "<group>";
		};
		BE449507175CE88F00346B49 /* Syntax */ = {
			isa = PBXGroup;
			children = (
				BE449508175CE8AC00346B49 /* syntax.cpp */,
				BE449509175CE8AC00346B49 /* syntax.h */,
			);
			name = Syntax;
			sourceTree = "<group>";
		};
		E81AC12D170C8CCE00315861 /* Core - Foundation */ = {
			isa = PBXGroup;
			children = (
				76EF32B7182263DB00FAC195 /* foundation-legacy.cpp */,
				E81AC133170C8DF500315861 /* name.h */,
				E81AC134170C8DF500315861 /* rawarray.h */,
				4DFFC8EE13DD909F006233A4 /* name.cpp */,
			);
			name = "Core - Foundation";
			sourceTree = "<group>";
		};
		E81AC137170C8E1000315861 /* Core - Graphics */ = {
			isa = PBXGroup;
			children = (
<<<<<<< HEAD
				BEDBBDDA195C505F008A1728 /* region.cpp */,
				7231B08818CF40B600295AE6 /* imagelist.cpp */,
				7231B08918CF40B600295AE6 /* imagelist.h */,
				7231B08518CF3FFF00295AE6 /* graphicscontext.cpp */,
				7231B08618CF3FFF00295AE6 /* graphicscontext.h */,
				72FFE3471858845A00BA6A23 /* image_rep_resampled.cpp */,
=======
				E8F74459194071C400DCCE28 /* region.cpp */,
>>>>>>> 47a94227
				4DD3DDAD1040AC1A00CAC7EF /* bitmapeffect.cpp */,
				4DD3DDB71040AC1A00CAC7EF /* bitmapeffect.h */,
				4DD3DDB61040AC1A00CAC7EF /* bitmapeffectblur.cpp */,
				4DD3DDB51040AC1A00CAC7EF /* bitmapeffectblur.h */,
				76956892182277AE00779255 /* cgimageutil.cpp */,
				4DD3DDCD1040AC5C00CAC7EF /* combiners.cpp */,
				4DD3DDCA1040AC5C00CAC7EF /* context.h */,
				4DDD7F52134BA80E009037A0 /* customprinter.cpp */,
				4DD3DE271040AD0300CAC7EF /* font.cpp */,
				4DD3DE261040AD0300CAC7EF /* font.h */,
				4CD6214D14F639A00063C1B5 /* fonttable.cpp */,
				4DD3DE231040AD0300CAC7EF /* gradient.cpp */,
				4DD3DE221040AD0300CAC7EF /* gradient.h */,
				4DD3DE8F1040AD8500CAC7EF /* mctheme.cpp */,
				4DD3DE8E1040AD8500CAC7EF /* mctheme.h */,
				4DD3DE871040AD8500CAC7EF /* metacontext.cpp */,
				4DD3DE911040AD8500CAC7EF /* metacontext.h */,
				4DD3DEB11040ADAF00CAC7EF /* packed.h */,
				4DD3DEB41040ADAF00CAC7EF /* paint.h */,
				4DD3DEBE1040ADBC00CAC7EF /* path.cpp */,
				4DD3DEBD1040ADBC00CAC7EF /* path.h */,
				4DD3DEBC1040ADBC00CAC7EF /* pathgray.cpp */,
				4DD3DEBB1040ADBC00CAC7EF /* pathprivate.h */,
				4DD3DEBA1040ADBC00CAC7EF /* pathprocess.cpp */,
				4DD3DECD1040ADC500CAC7EF /* printer.cpp */,
				4DD3DECC1040ADC500CAC7EF /* printer.h */,
				4D6E5952140833FA00EE960D /* redraw.cpp */,
				4D6E5951140833FA00EE960D /* redraw.h */,
				4D6E5959140834BD00EE960D /* region.h */,
				E877A6171850D85F008FDE2C /* resolution.cpp */,
				4DD3DEDD1040ADDD00CAC7EF /* rgb.cpp */,
				4DD3E18D1040BDF000CAC7EF /* surface.cpp */,
				E81AC138170C8EC300315861 /* textlayout.h */,
				4D6E58E21407E94200EE960D /* tilecache.cpp */,
				4D6E58E11407E94200EE960D /* tilecache.h */,
				4D43319B141A6EAF001164F9 /* tilecachecg.cpp */,
				4D433C29141CE557001164F9 /* tilecachegl.cpp */,
				4D4330DD141A6115001164F9 /* tilecachesw.cpp */,
			);
			name = "Core - Graphics";
			sourceTree = "<group>";
		};
		E81AC13A170C8F1200315861 /* Core - Language */ = {
			isa = PBXGroup;
			children = (
				4DD3DDB91040AC1A00CAC7EF /* ans.h */,
				4DD3DDB81040AC1A00CAC7EF /* answer.cpp */,
				4DD3DDB41040AC1A00CAC7EF /* answer.h */,
				4DD3DDB31040AC1A00CAC7EF /* ask.cpp */,
				4DD3DDAE1040AC1A00CAC7EF /* ask.h */,
				4DD3DDD71040AC5C00CAC7EF /* chunk.cpp */,
				4DD3DDD61040AC5C00CAC7EF /* chunk.h */,
				4DD3DDD51040AC5C00CAC7EF /* cmds.cpp */,
				4DD3DDD41040AC5C00CAC7EF /* cmds.h */,
				4DD3DDD31040AC5C00CAC7EF /* cmdsc.cpp */,
				4DD3DDD21040AC5C00CAC7EF /* cmdse.cpp */,
				4DD3DDD11040AC5C00CAC7EF /* cmdsf.cpp */,
				4DD3DDD01040AC5C00CAC7EF /* cmdsm.cpp */,
				4DD3DDCF1040AC5C00CAC7EF /* cmdsp.cpp */,
				4DD3DDCE1040AC5C00CAC7EF /* cmdss.cpp */,
				4DD3DDCC1040AC5C00CAC7EF /* constant.cpp */,
				4DD3DDCB1040AC5C00CAC7EF /* constant.h */,
				4DD3DE091040ACE300CAC7EF /* date.cpp */,
				4DD3DE081040ACE300CAC7EF /* date.h */,
				4DD3DE341040AD0300CAC7EF /* execpt.cpp */,
				4DD3DE331040AD0300CAC7EF /* execpt.h */,
				4DF9A3F6142E24FD0063E6FF /* executionerrors.h */,
				4DD3DE181040AD0300CAC7EF /* express.cpp */,
				4DD3DE171040AD0300CAC7EF /* express.h */,
				4DD3DE2F1040AD0300CAC7EF /* external.cpp */,
				4DD3DE2E1040AD0300CAC7EF /* external.h */,
				4DA2CA381136D08700B9F27B /* externalv0.cpp */,
				4DA2CA391136D08700B9F27B /* externalv1.cpp */,
				4DD3DE251040AD0300CAC7EF /* funcs.cpp */,
				4DD3DE241040AD0300CAC7EF /* funcs.h */,
				4DD3DE1D1040AD0300CAC7EF /* funcsm.cpp */,
				4DD3DE321040AD0300CAC7EF /* handler.cpp */,
				4DD3DE311040AD0300CAC7EF /* handler.h */,
				4DD3DE2B1040AD0300CAC7EF /* hndlrlst.cpp */,
				4DD3DE2A1040AD0300CAC7EF /* hndlrlst.h */,
				4DD3DE631040AD2800CAC7EF /* keywords.cpp */,
				4DD3DE621040AD2800CAC7EF /* keywords.h */,
				4DD3DE5B1040AD2800CAC7EF /* literal.h */,
				4DD3DE5C1040AD2800CAC7EF /* literal.cpp */,
				4DD3DEA01040AD9300CAC7EF /* newobj.cpp */,
				4DD3DE9F1040AD9300CAC7EF /* newobj.h */,
				4DD3DEA51040AD9300CAC7EF /* operator.cpp */,
				4DD3DEA41040AD9300CAC7EF /* operator.h */,
				4DD3DEC31040ADBC00CAC7EF /* param.cpp */,
				4DD3DEC21040ADBC00CAC7EF /* param.h */,
				4DF9A3F7142E24FD0063E6FF /* parseerrors.h */,
				4DD3DED61040ADCE00CAC7EF /* property.cpp */,
				4DD3DED51040ADCE00CAC7EF /* property.h */,
				4DD3DEEA1040ADEF00CAC7EF /* scriptpt.cpp */,
				4DD3DEF41040ADEF00CAC7EF /* scriptpt.h */,
				4DD3DF031040ADFC00CAC7EF /* statemnt.cpp */,
				4DD3DF071040ADFC00CAC7EF /* statemnt.h */,
				4DD3DF241040AE0700CAC7EF /* variable.cpp */,
				4DD3DF231040AE0700CAC7EF /* variable.h */,
			);
			name = "Core - Language";
			sourceTree = "<group>";
		};
		E81AC13B170C90C600315861 /* Core - Objects */ = {
			isa = PBXGroup;
			children = (
				722A7EED191B8B6B008C7C4A /* segment.cpp */,
				722A7EEE191B8B6B008C7C4A /* segment.h */,
				4DD3DDB21040AC1A00CAC7EF /* aclip.cpp */,
				4DD3DDB11040AC1A00CAC7EF /* aclip.h */,
				4DD3DDB01040AC1A00CAC7EF /* block.cpp */,
				4DD3DDAF1040AC1A00CAC7EF /* MCBlock.h */,
				4DD3DDDA1040AC5C00CAC7EF /* button.cpp */,
				4DD3DDDF1040AC5C00CAC7EF /* button.h */,
				4DD3DDDE1040AC5C00CAC7EF /* buttondraw.cpp */,
				4DD3DDDB1040AC5C00CAC7EF /* card.cpp */,
				4DD3DDE21040AC5C00CAC7EF /* card.h */,
				4DD3DDE11040AC5C00CAC7EF /* cardlst.cpp */,
				4DD3DDE01040AC5C00CAC7EF /* cardlst.h */,
				4DD3DDD91040AC5C00CAC7EF /* cdata.cpp */,
				4DD3DDD81040AC5C00CAC7EF /* cdata.h */,
				4DD3DDC71040AC5C00CAC7EF /* control.cpp */,
				4DD3DDC61040AC5C00CAC7EF /* control.h */,
				4DD3DDC31040AC5C00CAC7EF /* cpalette.cpp */,
				4DD3DDC21040AC5C00CAC7EF /* cpalette.h */,
				4DD3DE111040ACED00CAC7EF /* dispatch.cpp */,
				4DD3DE0C1040ACED00CAC7EF /* dispatch.h */,
				4DD3DE0E1040ACED00CAC7EF /* edittool.cpp */,
				4DD3DE0D1040ACED00CAC7EF /* edittool.h */,
				4DD3DE361040AD0300CAC7EF /* eps.cpp */,
				4DD3DE351040AD0300CAC7EF /* eps.h */,
				4DD3DE2D1040AD0300CAC7EF /* field.cpp */,
				4DD3DE391040AD0300CAC7EF /* field.h */,
				4DD3DE381040AD0300CAC7EF /* fieldf.cpp */,
				4DD3DE371040AD0300CAC7EF /* fieldh.cpp */,
				4CEEB491150A217D00DF095E /* fieldhtml.cpp */,
				4CEEB492150A217D00DF095E /* fieldrtf.cpp */,
				4DD3DE291040AD0300CAC7EF /* fields.cpp */,
				4CAEA84114E9121C006DFECF /* fieldstyledtext.cpp */,
				4DD3DE211040AD0300CAC7EF /* graphic.cpp */,
				4DD3DE201040AD0300CAC7EF /* graphic.h */,
				4DD3DE1F1040AD0300CAC7EF /* group.cpp */,
				4DD3DE1E1040AD0300CAC7EF /* group.h */,
				4DD3DE301040AD0300CAC7EF /* hc.cpp */,
				4DD3DE2C1040AD0300CAC7EF /* hc.h */,
				4D8C69A1167A22DB00D3CCE7 /* ibmp.cpp */,
				4DD3DE191040AD0300CAC7EF /* icondata.cpp */,
				4DD3DE4F1040AD0F00CAC7EF /* idraw.cpp */,
				4DD3DE4E1040AD0F00CAC7EF /* ifile.cpp */,
				4DD3DE541040AD0F00CAC7EF /* igif.cpp */,
				4DD3DE531040AD0F00CAC7EF /* iimport.cpp */,
				4DD3DE521040AD0F00CAC7EF /* ijpg.cpp */,
				4DD3DE511040AD0F00CAC7EF /* image.cpp */,
				4DD3DE501040AD0F00CAC7EF /* image.h */,
				E84A254C1680BFF600EA7ACC /* image_rep.cpp */,
				E865A51D1695BF3E00C4CBC3 /* image_rep.h */,
				E8AB9052180E9DCD0050A249 /* image_rep_densitymapped.cpp */,
				4D8C6999167A22B500D3CCE7 /* image_rep_encoded.cpp */,
				4D8C699A167A22B500D3CCE7 /* image_rep_mutable.cpp */,
				E8BE6E29182966BA00D7C604 /* image_rep_resampled.cpp */,
				4D8C699B167A22B500D3CCE7 /* imagebitmap.cpp */,
				E865A51E1695BF3E00C4CBC3 /* imagebitmap.h */,
				E89DBC50198A6F410009651B /* imageloader.cpp */,
				E89DBC51198A6F410009651B /* imageloader.h */,
				4DD3DE661040AD2800CAC7EF /* ipng.cpp */,
				4DDD7F28134BA5BF009037A0 /* iquantization.cpp */,
				E865A51F1695BF3E00C4CBC3 /* iquantization.h */,
				4DDD7F29134BA5BF009037A0 /* iquantize_new.cpp */,
				4D8C69A5167A22F900D3CCE7 /* irle.cpp */,
				4DD3DE651040AD2800CAC7EF /* itransform.cpp */,
				4DD3DE641040AD2800CAC7EF /* iutil.cpp */,
				4DD3DE5E1040AD2800CAC7EF /* line.cpp */,
				4DD3DE5D1040AD2800CAC7EF /* line.h */,
				4DD3DE701040AD3D00CAC7EF /* magnify.cpp */,
				4DD3DE6F1040AD3D00CAC7EF /* magnify.h */,
				4DD3DE8A1040AD8500CAC7EF /* menuparse.cpp */,
				4DD3DE891040AD8500CAC7EF /* menuparse.h */,
				4DD3DE9E1040AD9300CAC7EF /* objdefs.h */,
				4DD3DE9D1040AD9300CAC7EF /* object.cpp */,
				4DD3DE9C1040AD9300CAC7EF /* object.h */,
				4DDD7F2A134BA5BF009037A0 /* objectprops.cpp */,
				4DFFC8F213DD90AF006233A4 /* objectpropsets.cpp */,
				4DD3DE9B1040AD9300CAC7EF /* objectstream.cpp */,
				4DD3DE9A1040AD9300CAC7EF /* objectstream.h */,
				4DD3DE991040AD9300CAC7EF /* objptr.cpp */,
				4DD3DE981040AD9300CAC7EF /* objptr.h */,
				4DD3DEB31040ADAF00CAC7EF /* paragraf.cpp */,
				4DD3DEB21040ADAF00CAC7EF /* paragraf.h */,
				4CAEA83F14E911FE006DFECF /* paragrafattr.cpp */,
				4DD3DEC11040ADBC00CAC7EF /* parentscript.cpp */,
				4DD3DEC01040ADBC00CAC7EF /* parentscript.h */,
				4DD3DEB91040ADBC00CAC7EF /* pickle.cpp */,
				4DD3DEB81040ADBC00CAC7EF /* player.cpp */,
				4DD3DEB71040ADBC00CAC7EF /* player.h */,
				4DD3DED41040ADCE00CAC7EF /* props.cpp */,
				4DD3DEF31040ADEF00CAC7EF /* scrolbar.cpp */,
				4DD3DEF21040ADEF00CAC7EF /* scrolbar.h */,
				4DD3DEF11040ADEF00CAC7EF /* scrollbardraw.cpp */,
				4DD3DEEE1040ADEF00CAC7EF /* sellst.cpp */,
				4DD3DEED1040ADEF00CAC7EF /* sellst.h */,
				4DD3DEEC1040ADEF00CAC7EF /* stack.cpp */,
				4DD3DEE91040ADEF00CAC7EF /* stack.h */,
				4DD3DEE81040ADEF00CAC7EF /* stack2.cpp */,
				4DD3DEE71040ADEF00CAC7EF /* stack3.cpp */,
				E85A91BE16C2B4D300C07FA9 /* stackcache.cpp */,
				4DD3DEE61040ADEF00CAC7EF /* stacke.cpp */,
				4DD3DEE51040ADEF00CAC7EF /* stacklst.cpp */,
				4DD3DEE41040ADEF00CAC7EF /* stacklst.h */,
				4C529CBD1973CF4A007C5F7C /* stacktile.cpp */,
				4C529CBE1973CF4A007C5F7C /* stacktile.h */,
<<<<<<< HEAD
=======
				E8B6EE1317F0A1C900F77E0E /* stackview.cpp */,
>>>>>>> 47a94227
				4DD3DF061040ADFC00CAC7EF /* styledtext.cpp */,
				4DD3DF051040ADFC00CAC7EF /* styledtext.h */,
				4DD3DF111040ADFC00CAC7EF /* tooltip.cpp */,
				4DD3DF101040ADFC00CAC7EF /* tooltip.h */,
				4DD3DF0D1040ADFC00CAC7EF /* undolst.cpp */,
				4DD3DF0C1040ADFC00CAC7EF /* undolst.h */,
				4DD3DF201040AE0700CAC7EF /* vclip.cpp */,
				4DD3DF1F1040AE0700CAC7EF /* vclip.h */,
			);
			name = "Core - Objects";
			sourceTree = "<group>";
		};
		E823E62B14D01359001F73C4 /* billing */ = {
			isa = PBXGroup;
			children = (
				E823E61D14D0131F001F73C4 /* BillingReceiver.java */,
				E823E61E14D01320001F73C4 /* BillingService.java */,
				E823E61F14D01320001F73C4 /* C.java */,
				E823E62014D01321001F73C4 /* PurchaseObserver.java */,
				E823E62114D01321001F73C4 /* PurchaseUpdate.java */,
				E823E62214D01321001F73C4 /* ResponseHandler.java */,
				E823E62314D01321001F73C4 /* Security.java */,
			);
			name = billing;
			sourceTree = "<group>";
		};
		E82D43BE1712CEF500A10289 /* Frameworks */ = {
			isa = PBXGroup;
			children = (
				E8111F8D154193A500DB16E3 /* AddressBook.framework */,
				E8111F8F154193AB00DB16E3 /* AddressBookUI.framework */,
				4D7E395F1281626600E7F80A /* AudioToolbox.framework */,
				4D7E394E1281624400E7F80A /* AVFoundation.framework */,
				3CC6F42712AD0A6100852B3B /* CFNetwork.framework */,
				4D7E39451281623000E7F80A /* CoreGraphics.framework */,
				4D7E39531281625500E7F80A /* CoreLocation.framework */,
				F62512621455C7F100BDAACF /* CoreMedia.framework */,
				E8111F8B1541938E00DB16E3 /* CoreMotion.framework */,
				4DE9499D142762490072D9C6 /* CoreText.framework */,
				F6DF4CA515597DD000450B64 /* EventKit.framework */,
				F6DF4CA715597DEA00450B64 /* EventKitUI.framework */,
				4D08A116138EA84C0081F990 /* Foundation.framework */,
				4DD3E17A1040BDAF00CAC7EF /* libz.dylib */,
				4D7E39551281625500E7F80A /* MediaPlayer.framework */,
				4D7E39571281625500E7F80A /* MessageUI.framework */,
				4DC684BD1348EAD7002469A4 /* OpenGLES.framework */,
				4D7E39471281623000E7F80A /* QuartzCore.framework */,
				E86481921439BCE100775960 /* StoreKit.framework */,
				4DA7BB2613251C6E00F9214A /* SystemConfiguration.framework */,
				4D08A11E138EA85E0081F990 /* UIKit.framework */,
			);
			name = Frameworks;
			sourceTree = "<group>";
		};
		E82D43BF1712CF1A00A10289 /* Projects */ = {
			isa = PBXGroup;
			children = (
				7695688B1822775100779255 /* libskia-mobile.xcodeproj */,
				76EF328E18217FC600FAC195 /* libgraphics-mobile.xcodeproj */,
				BE096E7D175CD79D00F92F90 /* libfoundation-mobile.xcodeproj */,
				4DBF5B061802E2F8009CAB2E /* libopenssl-mobile.xcodeproj */,
				4D7B13EC1714198F006782C1 /* libpng-mobile.xcodeproj */,
				4D88B96415F54C13002CFBD6 /* libgif-mobile.xcodeproj */,
				4DD3E0E51040BC6F00CAC7EF /* libjpeg-mobile.xcodeproj */,
				4DD3E13F1040BD3700CAC7EF /* libpcre-mobile.xcodeproj */,
			);
			name = Projects;
			sourceTree = "<group>";
		};
		E84BE35B170C967B00807CF6 /* System */ = {
			isa = PBXGroup;
			children = (
				4DD3DEA31040AD9300CAC7EF /* osspec.h */,
				4D232D5F18DAF06800A4FF3E /* quicktime.cpp */,
				4DFFC8F613DD90CE006233A4 /* syscfdate.cpp */,
				4D01C36F13CE3C810041A281 /* sysdefs.h */,
				4DE7ED6413B33CEA002634F5 /* sysspec.cpp */,
				4DD3DF041040ADFC00CAC7EF /* System.h */,
				4C529CBA1973CF16007C5F7C /* systhreads.h */,
				4C6D0A371407D04D003B1BA3 /* sysunxnetwork.cpp */,
<<<<<<< HEAD
				76EF323E182145CA00FAC195 /* sysunxrandom.cpp */,
=======
>>>>>>> 47a94227
				4C529CBB1973CF16007C5F7C /* sysunxthreads.cpp */,
			);
			name = System;
			sourceTree = "<group>";
		};
		E84BE35C170C96D500807CF6 /* Core - Misc */ = {
			isa = PBXGroup;
			children = (
				4DBF5B281802E635009CAB2E /* socket_resolve.cpp */,
				4DD3DE051040ACE300CAC7EF /* debug.cpp */,
				4DD3DE041040ACE300CAC7EF /* debug.h */,
				4DD3DE101040ACED00CAC7EF /* dllst.cpp */,
				4DD3DE0F1040ACED00CAC7EF /* dllst.h */,
				4DA2CA351136D07600B9F27B /* eventqueue.cpp */,
				4DA2CA371136D08700B9F27B /* eventqueue.h */,
				4C7D1CE31476747700129F01 /* exec.h */,
				4D33766B13F926410096DCFE /* fiber.cpp */,
				4D33766A13F926410096DCFE /* fiber.h */,
				4DD3DE281040AD0300CAC7EF /* filedefs.h */,
				4D01C28F13CE2E5B0041A281 /* flst.h */,
				4DD3DE1C1040AD0300CAC7EF /* globals.cpp */,
				4DD3DE1B1040AD0300CAC7EF /* globals.h */,
				4DD3DE1A1040AD0300CAC7EF /* globdefs.h */,
				4DD3DE811040AD6200CAC7EF /* mcerror.cpp */,
				4DD3DE801040AD6200CAC7EF /* mcerror.h */,
				4DD3DE7F1040AD6200CAC7EF /* mcio.cpp */,
				4DD3DE7E1040AD6200CAC7EF /* mcio.h */,
				4DD3DE861040AD8500CAC7EF /* mcssl.cpp */,
				4DD3DE851040AD8500CAC7EF /* mcssl.h */,
				4DD3DE841040AD8500CAC7EF /* mcstring.cpp */,
				4DD3DE901040AD8500CAC7EF /* mcstring.h */,
				4DDD7F35134BA5DA009037A0 /* mcutility.cpp */,
				4DD3DE8D1040AD8500CAC7EF /* mcutility.h */,
				4DD3DE8C1040AD8500CAC7EF /* md5.cpp */,
				4DD3DE8B1040AD8500CAC7EF /* md5.h */,
				4DD3DE881040AD8500CAC7EF /* meta.h */,
				4DA2CA3D1136D0A800B9F27B /* notify.cpp */,
				4DA2CA3E1136D0A800B9F27B /* notify.h */,
				4DD3DEA61040AD9300CAC7EF /* opensslsocket.cpp */,
				4DD3DEBF1040ADBC00CAC7EF /* parsedef.h */,
				4DD3DEB61040ADBC00CAC7EF /* ports.cpp */,
				4DD3DED01040ADCE00CAC7EF /* regex.cpp */,
				4DD3DECF1040ADCE00CAC7EF /* regex.h */,
				4DD3DEDF1040ADE500CAC7EF /* rtf.cpp */,
				4DD3DEE11040ADE500CAC7EF /* rtf.h */,
				4DD3DEE01040ADE500CAC7EF /* rtfsupport.cpp */,
				4DD3DEEB1040ADEF00CAC7EF /* scriptenvironment.h */,
				4DD3DEF01040ADEF00CAC7EF /* securemode.cpp */,
				4DD3DEEF1040ADEF00CAC7EF /* securemode.h */,
				4DDD7F2B134BA5BF009037A0 /* sha1.cpp */,
				E84BE35D170C987D00807CF6 /* sha1.h */,
				4DD3DF091040ADFC00CAC7EF /* text.cpp */,
				4DD3DF081040ADFC00CAC7EF /* text.h */,
				E84BE35F170C98F700807CF6 /* textbuffer.h */,
				4DD3DF021040ADFC00CAC7EF /* transfer.cpp */,
				4DD3DF011040ADFC00CAC7EF /* transfer.h */,
				4DD3DF001040ADFC00CAC7EF /* typedefs.h */,
				4DD3DEFF1040ADFC00CAC7EF /* uidc.cpp */,
				4DD3DF0F1040ADFC00CAC7EF /* uidc.h */,
				4DD3DF0B1040ADFC00CAC7EF /* unicode.cpp */,
				4DD3DF0A1040ADFC00CAC7EF /* unicode.h */,
				4DD3DF261040AE0700CAC7EF /* util.cpp */,
				4DD3DF251040AE0700CAC7EF /* util.h */,
				4DE5E7E6174BBE64001AB76D /* uuid.cpp */,
				4DE5E7E5174BBE64001AB76D /* uuid.h */,
				4DD3DF1C1040AE0700CAC7EF /* visual.cpp */,
				4DD3DF1B1040AE0700CAC7EF /* visual.h */,
				E84BE361170C992600807CF6 /* visualeffect.h */,
			);
			name = "Core - Misc";
			sourceTree = "<group>";
		};
		E84BE363170C99F700807CF6 /* Standalone */ = {
			isa = PBXGroup;
			children = (
				4DD3DDDD1040AC5C00CAC7EF /* capsule.cpp */,
				4DD3DDDC1040AC5C00CAC7EF /* capsule.h */,
				4D08A112138EA7C60081F990 /* dummy.cpp */,
				4DD3DE611040AD2800CAC7EF /* lextable.cpp */,
				4DD3DE5F1040AD2800CAC7EF /* license.h */,
				4DD3DEA71040AD9300CAC7EF /* mode.h */,
				4DD3DEA81040AD9300CAC7EF /* mode_standalone.cpp */,
			);
			name = Standalone;
			sourceTree = "<group>";
		};
		E867E3B1163EC582003579AC /* nativecontrol */ = {
			isa = PBXGroup;
			children = (
				E867E3B2163EC874003579AC /* BrowserControl.java */,
				E8E35F11152367E40036396B /* ExtVideoView.java */,
				E867E3B4163ECE4D003579AC /* InputControl.java */,
				E8E370D1154FED2F00F3396A /* InputView.java */,
				E8E35F14152371A10036396B /* NativeControl.java */,
				E823E61C14CEED47001F73C4 /* NativeControlModule.java */,
				E867E3B3163ECB5E003579AC /* ScrollerControl.java */,
				4D91B3EC134CB7AE000D7AA5 /* VideoControl.java */,
			);
			path = nativecontrol;
			sourceTree = "<group>";
		};
/* End PBXGroup section */

/* Begin PBXNativeTarget section */
		4D222091171D770900E7E557 /* security-community */ = {
			isa = PBXNativeTarget;
			buildConfigurationList = 4D222095171D775A00E7E557 /* Build configuration list for PBXNativeTarget "security-community" */;
			buildPhases = (
				4D22208F171D770900E7E557 /* Sources */,
			);
			buildRules = (
			);
			dependencies = (
			);
			name = "security-community";
			productName = Untitled;
			productReference = 4D222092171D770900E7E557 /* libsecurity-community.a */;
			productType = "com.apple.product-type.library.static";
		};
		4D2D91881386E2610057811A /* standalone-mobile-lib-community */ = {
			isa = PBXNativeTarget;
			buildConfigurationList = 4D2D91941386E2800057811A /* Build configuration list for PBXNativeTarget "standalone-mobile-lib-community" */;
			buildPhases = (
				4D2D91861386E2610057811A /* Sources */,
				4D2D91871386E2610057811A /* Frameworks */,
				4D2D926A1386E7AB0057811A /* Bind Output */,
			);
			buildRules = (
			);
			dependencies = (
				7238DF501848B920007EA049 /* PBXTargetDependency */,
				76EF32E21822743500FAC195 /* PBXTargetDependency */,
				4DABCE6415ECD4E80085E214 /* PBXTargetDependency */,
				4D22209A171D783800E7E557 /* PBXTargetDependency */,
				4D7B149017141A3C006782C1 /* PBXTargetDependency */,
				4D7B149217141A3E006782C1 /* PBXTargetDependency */,
				4D7B149417141A40006782C1 /* PBXTargetDependency */,
				4D7B149617141A43006782C1 /* PBXTargetDependency */,
				BE096E8A175CD7C100F92F90 /* PBXTargetDependency */,
			);
			name = "standalone-mobile-lib-community";
			productName = "standalone-mobile-lib";
			productReference = 4D2D91891386E2610057811A /* libstandalone-mobile-lib-community.a */;
			productType = "com.apple.product-type.library.static";
		};
		4DABCD8915ECD40F0085E214 /* standalone-mobile-kernel */ = {
			isa = PBXNativeTarget;
			buildConfigurationList = 4DABCD9815ECD4590085E214 /* Build configuration list for PBXNativeTarget "standalone-mobile-kernel" */;
			buildPhases = (
				4DABCD8715ECD40F0085E214 /* Sources */,
			);
			buildRules = (
			);
			dependencies = (
				4D2220A4171D78EC00E7E557 /* PBXTargetDependency */,
				4D2220A6171D78F000E7E557 /* PBXTargetDependency */,
				4D2220AA171D78F500E7E557 /* PBXTargetDependency */,
				4D2220AC171D78F800E7E557 /* PBXTargetDependency */,
				4D2220AE171D78FA00E7E557 /* PBXTargetDependency */,
				BE096E88175CD7B300F92F90 /* PBXTargetDependency */,
				4DBF5B101802E309009CAB2E /* PBXTargetDependency */,
			);
			name = "standalone-mobile-kernel";
			productName = "standalone-mobile-kernel";
			productReference = 4DABCD8A15ECD40F0085E214 /* libstandalone-mobile-kernel.a */;
			productType = "com.apple.product-type.library.static";
		};
		4DD3DD981040AA9A00CAC7EF /* standalone-mobile-community */ = {
			isa = PBXNativeTarget;
			buildConfigurationList = 4DD3DD9F1040AA9B00CAC7EF /* Build configuration list for PBXNativeTarget "standalone-mobile-community" */;
			buildPhases = (
				4DD3DD951040AA9A00CAC7EF /* Resources */,
				4DD3DD961040AA9A00CAC7EF /* Sources */,
				4DD3DD971040AA9A00CAC7EF /* Frameworks */,
				F670DB65147D45A5008FEA1E /* Copy Files */,
				4DBF5B5B1802E7C1009CAB2E /* Copy revsecurity */,
			);
			buildRules = (
			);
			dependencies = (
				4D08A0D3138EA52B0081F990 /* PBXTargetDependency */,
				4D76D93E1804281D0091FFE7 /* PBXTargetDependency */,
			);
			name = "standalone-mobile-community";
			productName = "standalone-mobile";
			productReference = 4DD3DD991040AA9A00CAC7EF /* standalone-mobile-community.app */;
			productType = "com.apple.product-type.application";
		};
/* End PBXNativeTarget section */

/* Begin PBXProject section */
		4DD3DD7D1040AA4700CAC7EF /* Project object */ = {
			isa = PBXProject;
			buildConfigurationList = 4DD3DD801040AA4700CAC7EF /* Build configuration list for PBXProject "engine-mobile" */;
			compatibilityVersion = "Xcode 3.2";
			developmentRegion = English;
			hasScannedForEncodings = 0;
			knownRegions = (
				English,
				Japanese,
				French,
				German,
			);
			mainGroup = 4DD3DD7B1040AA4700CAC7EF;
			productRefGroup = 4DD3DD9A1040AA9A00CAC7EF /* Products */;
			projectDirPath = "";
			projectReferences = (
				{
					ProductGroup = BE096E7E175CD79D00F92F90 /* Products */;
					ProjectRef = BE096E7D175CD79D00F92F90 /* libfoundation-mobile.xcodeproj */;
				},
				{
					ProductGroup = 4D7B13A9171418F2006782C1 /* Products */;
					ProjectRef = 4D88B96415F54C13002CFBD6 /* libgif-mobile.xcodeproj */;
				},
				{
					ProductGroup = 76EF328F18217FC600FAC195 /* Products */;
					ProjectRef = 76EF328E18217FC600FAC195 /* libgraphics-mobile.xcodeproj */;
				},
				{
					ProductGroup = 4D7B13B1171418FC006782C1 /* Products */;
					ProjectRef = 4DD3E0E51040BC6F00CAC7EF /* libjpeg-mobile.xcodeproj */;
				},
				{
					ProductGroup = 4DBF5B071802E2F8009CAB2E /* Products */;
					ProjectRef = 4DBF5B061802E2F8009CAB2E /* libopenssl-mobile.xcodeproj */;
				},
				{
					ProductGroup = 4D7B13B917141906006782C1 /* Products */;
					ProjectRef = 4DD3E13F1040BD3700CAC7EF /* libpcre-mobile.xcodeproj */;
				},
				{
					ProductGroup = 4D7B13ED1714198F006782C1 /* Products */;
					ProjectRef = 4D7B13EC1714198F006782C1 /* libpng-mobile.xcodeproj */;
				},
				{
					ProductGroup = 7695688C1822775100779255 /* Products */;
					ProjectRef = 7695688B1822775100779255 /* libskia-mobile.xcodeproj */;
				},
			);
			projectRoot = "";
			targets = (
				4D22209F171D78A100E7E557 /* version */,
				4D222091171D770900E7E557 /* security-community */,
				4DABCD8915ECD40F0085E214 /* standalone-mobile-kernel */,
				4D2D91881386E2610057811A /* standalone-mobile-lib-community */,
				4DD3DD981040AA9A00CAC7EF /* standalone-mobile-community */,
			);
		};
/* End PBXProject section */

/* Begin PBXReferenceProxy section */
		4D7B13AD171418F2006782C1 /* libgifmobile.a */ = {
			isa = PBXReferenceProxy;
			fileType = archive.ar;
			path = libgifmobile.a;
			remoteRef = 4D7B13AC171418F2006782C1 /* PBXContainerItemProxy */;
			sourceTree = BUILT_PRODUCTS_DIR;
		};
		4D7B13B5171418FC006782C1 /* libjpegmobile.a */ = {
			isa = PBXReferenceProxy;
			fileType = archive.ar;
			path = libjpegmobile.a;
			remoteRef = 4D7B13B4171418FC006782C1 /* PBXContainerItemProxy */;
			sourceTree = BUILT_PRODUCTS_DIR;
		};
		4D7B13BD17141906006782C1 /* libpcremobile.a */ = {
			isa = PBXReferenceProxy;
			fileType = archive.ar;
			path = libpcremobile.a;
			remoteRef = 4D7B13BC17141906006782C1 /* PBXContainerItemProxy */;
			sourceTree = BUILT_PRODUCTS_DIR;
		};
		4D7B13F41714198F006782C1 /* libpngmobile.a */ = {
			isa = PBXReferenceProxy;
			fileType = archive.ar;
			path = libpngmobile.a;
			remoteRef = 4D7B13F31714198F006782C1 /* PBXContainerItemProxy */;
			sourceTree = BUILT_PRODUCTS_DIR;
		};
		4DBF5B0C1802E2F8009CAB2E /* libopensslmobile.a */ = {
			isa = PBXReferenceProxy;
			fileType = archive.ar;
			path = libopensslmobile.a;
			remoteRef = 4DBF5B0B1802E2F8009CAB2E /* PBXContainerItemProxy */;
			sourceTree = BUILT_PRODUCTS_DIR;
		};
		4DBF5B0E1802E2F8009CAB2E /* librevsecurity.a */ = {
			isa = PBXReferenceProxy;
			fileType = archive.ar;
			path = librevsecurity.a;
			remoteRef = 4DBF5B0D1802E2F8009CAB2E /* PBXContainerItemProxy */;
			sourceTree = BUILT_PRODUCTS_DIR;
		};
		769568901822775200779255 /* libskiamobile.a */ = {
			isa = PBXReferenceProxy;
			fileType = archive.ar;
			path = libskiamobile.a;
			remoteRef = 7695688F1822775200779255 /* PBXContainerItemProxy */;
			sourceTree = BUILT_PRODUCTS_DIR;
		};
		76EF329318217FC600FAC195 /* libgraphicsmobile.a */ = {
			isa = PBXReferenceProxy;
			fileType = archive.ar;
			path = libgraphicsmobile.a;
			remoteRef = 76EF329218217FC600FAC195 /* PBXContainerItemProxy */;
			sourceTree = BUILT_PRODUCTS_DIR;
		};
		BE096E85175CD79D00F92F90 /* libfoundationmobile.a */ = {
			isa = PBXReferenceProxy;
			fileType = archive.ar;
			path = libfoundationmobile.a;
			remoteRef = BE096E84175CD79D00F92F90 /* PBXContainerItemProxy */;
			sourceTree = BUILT_PRODUCTS_DIR;
		};
/* End PBXReferenceProxy section */

/* Begin PBXResourcesBuildPhase section */
		4DD3DD951040AA9A00CAC7EF /* Resources */ = {
			isa = PBXResourcesBuildPhase;
			buildActionMask = 2147483647;
			files = (
				4D7E3A591281835D00E7F80A /* Default.png in Resources */,
				4CD038F316C8FE1700EBCCBA /* Default-568h@2x.png in Resources */,
			);
			runOnlyForDeploymentPostprocessing = 0;
		};
/* End PBXResourcesBuildPhase section */

/* Begin PBXShellScriptBuildPhase section */
		4D22209E171D78A100E7E557 /* Encode Version */ = {
			isa = PBXShellScriptBuildPhase;
			buildActionMask = 2147483647;
			files = (
			);
			inputPaths = (
				"$(SRCROOT)/../version",
				"$(SRCROOT)/include/revbuild.h.in",
			);
			name = "Encode Version";
			outputPaths = (
				"$(SRCROOT)/include/revbuild.h",
			);
			runOnlyForDeploymentPostprocessing = 0;
			shellPath = /bin/sh;
			shellScript = "#\"$SOLUTION_DIR/prebuilt/bin/Revolution.osx\" \"$SRCROOT/encode_version.rev\" \"$SRCROOT\"\n\"$SOLUTION_DIR/util/encode_version.pl\" \"$SRCROOT\"";
			showEnvVarsInLog = 0;
		};
		4D2D926A1386E7AB0057811A /* Bind Output */ = {
			isa = PBXShellScriptBuildPhase;
			buildActionMask = 2147483647;
			files = (
			);
			inputPaths = (
			);
			name = "Bind Output";
			outputPaths = (
			);
			runOnlyForDeploymentPostprocessing = 0;
			shellPath = /bin/sh;
			shellScript = "if [ -e $PLATFORM_DEVELOPER_BIN_DIR/g++ ]; then\n    BIN_DIR=$PLATFORM_DEVELOPER_BIN_DIR\nelse\n    BIN_DIR=$DEVELOPER_BIN_DIR\nfi\n\nif [ $CONFIGURATION = \"Debug\" ]; then\n  $BIN_DIR/g++ -ObjC -nodefaultlibs -nostartfiles -Wl,-r -arch ${ARCHS//\\ /\\ -arch\\ } -isysroot $SDKROOT -o \"$BUILT_PRODUCTS_DIR/$PRODUCT_NAME.lcext\" \"$BUILT_PRODUCTS_DIR/$EXECUTABLE_NAME\" -Wl,-sectcreate -Wl,__MISC -Wl,__deps -Wl,\"$SRCROOT/standalone.ios\" -Wl,-exported_symbol -Wl,_main -Wl,-exported_symbol -Wl,_load_module -Wl,-exported_symbol -Wl,_resolve_symbol -L\"$SOLUTION_DIR/prebuilt/lib/ios/$SDK_NAME\" -licudata -licui18n -licuio -licule -liculx -licuuc\nelse\n  $BIN_DIR/g++ -ObjC -nodefaultlibs -nostartfiles -Wl,-r -Wl,-x -arch ${ARCHS//\\ /\\ -arch\\ } -isysroot $SDKROOT -o \"$BUILT_PRODUCTS_DIR/$PRODUCT_NAME.lcext\" \"$BUILT_PRODUCTS_DIR/$EXECUTABLE_NAME\" -Wl,-sectcreate -Wl,__MISC -Wl,__deps -Wl,\"$SRCROOT/standalone.ios\" -Wl,-exported_symbol -Wl,_main -Wl,-exported_symbol -Wl,_load_module -Wl,-exported_symbol -Wl,_resolve_symbol -L\"$SOLUTION_DIR/prebuilt/lib/ios/$SDK_NAME\" -licudata -licui18n -licuio -licule -liculx -licuuc\nfi\n";
			showEnvVarsInLog = 0;
		};
		4DBF5B5B1802E7C1009CAB2E /* Copy revsecurity */ = {
			isa = PBXShellScriptBuildPhase;
			buildActionMask = 2147483647;
			files = (
			);
			inputPaths = (
				"$(TARGET_BUILD_DIR)/revsecurity.dylib",
			);
			name = "Copy revsecurity";
			outputPaths = (
				"$(TARGET_BUILD_DIR)/standalone-mobile-community.app/revsecurity.dylib",
			);
			runOnlyForDeploymentPostprocessing = 0;
			shellPath = /bin/sh;
			shellScript = "cp \"$TARGET_BUILD_DIR/revsecurity.dylib\" \"$TARGET_BUILD_DIR/standalone-mobile-community.app/\"";
		};
/* End PBXShellScriptBuildPhase section */

/* Begin PBXSourcesBuildPhase section */
		4D22208F171D770900E7E557 /* Sources */ = {
			isa = PBXSourcesBuildPhase;
			buildActionMask = 2147483647;
			files = (
				4D222098171D782800E7E557 /* stacksecurity.cpp in Sources */,
			);
			runOnlyForDeploymentPostprocessing = 0;
		};
		4D2D91861386E2610057811A /* Sources */ = {
			isa = PBXSourcesBuildPhase;
			buildActionMask = 2147483647;
			files = (
				4D2220BA171D7A3E00E7E557 /* mbliphonead.mm in Sources */,
			);
			runOnlyForDeploymentPostprocessing = 0;
		};
		4DABCD8715ECD40F0085E214 /* Sources */ = {
			isa = PBXSourcesBuildPhase;
			buildActionMask = 2147483647;
			files = (
				72CC34B518A9379200BEC655 /* image_rep_resampled.cpp in Sources */,
				72CC34B418A9378800BEC655 /* exec-keywords.cpp in Sources */,
				4DE5E7EB174BBE89001AB76D /* uuid.cpp in Sources */,
				4DABCD9915ECD4700085E214 /* aclip.cpp in Sources */,
				4DABCD9A15ECD4700085E214 /* answer.cpp in Sources */,
				4DABCD9B15ECD4700085E214 /* ask.cpp in Sources */,
				4DABCD9C15ECD4700085E214 /* bitmapeffect.cpp in Sources */,
				4DABCD9D15ECD4700085E214 /* bitmapeffectblur.cpp in Sources */,
				4DABCD9E15ECD4700085E214 /* block.cpp in Sources */,
				4DABCD9F15ECD4700085E214 /* button.cpp in Sources */,
				4DABCDA015ECD4700085E214 /* buttondraw.cpp in Sources */,
				4DABCDA115ECD4700085E214 /* capsule.cpp in Sources */,
				4DABCDA215ECD4700085E214 /* card.cpp in Sources */,
				4C529CBC1973CF16007C5F7C /* sysunxthreads.cpp in Sources */,
				4DABCDA315ECD4700085E214 /* cardlst.cpp in Sources */,
				4DABCDA415ECD4700085E214 /* cdata.cpp in Sources */,
				4DABCDA515ECD4700085E214 /* chunk.cpp in Sources */,
				4DABCDA615ECD4700085E214 /* cmds.cpp in Sources */,
				4DABCDA715ECD4700085E214 /* cmdsc.cpp in Sources */,
				4DABCDA815ECD4700085E214 /* cmdse.cpp in Sources */,
				4DABCDA915ECD4700085E214 /* cmdsf.cpp in Sources */,
				4DABCDAA15ECD4700085E214 /* cmdsm.cpp in Sources */,
				4DABCDAB15ECD4700085E214 /* cmdsp.cpp in Sources */,
				4DABCDAC15ECD4700085E214 /* cmdss.cpp in Sources */,
				4DABCDAD15ECD4700085E214 /* combiners.cpp in Sources */,
				4DABCDAE15ECD4700085E214 /* constant.cpp in Sources */,
				4DABCDB015ECD4700085E214 /* control.cpp in Sources */,
				4DABCDB115ECD4700085E214 /* cpalette.cpp in Sources */,
				4DABCDB315ECD4700085E214 /* customprinter.cpp in Sources */,
				4DABCDB415ECD4700085E214 /* date.cpp in Sources */,
				4DABCDB515ECD4700085E214 /* debug.cpp in Sources */,
				4DABCDB615ECD4700085E214 /* dispatch.cpp in Sources */,
				4DABCDB715ECD4700085E214 /* dllst.cpp in Sources */,
				4DABCDB815ECD4700085E214 /* edittool.cpp in Sources */,
				4DABCDB915ECD4700085E214 /* eps.cpp in Sources */,
				4DABCDBA15ECD4700085E214 /* eventqueue.cpp in Sources */,
				4DABCDBC15ECD4700085E214 /* express.cpp in Sources */,
				4DABCDBE15ECD4700085E214 /* external.cpp in Sources */,
				4DABCDBF15ECD4700085E214 /* externalv0.cpp in Sources */,
				4DABCDC015ECD4700085E214 /* externalv1.cpp in Sources */,
				4DABCDC115ECD4700085E214 /* fiber.cpp in Sources */,
				4DABCDC315ECD4700085E214 /* field.cpp in Sources */,
				4DABCDC415ECD4700085E214 /* fieldf.cpp in Sources */,
				E8F7445A194071C400DCCE28 /* region.cpp in Sources */,
				4DABCDC515ECD4700085E214 /* fieldh.cpp in Sources */,
				4DABCDC615ECD4700085E214 /* fieldhtml.cpp in Sources */,
				4DABCDC715ECD4700085E214 /* fieldrtf.cpp in Sources */,
				4DABCDC815ECD4700085E214 /* fields.cpp in Sources */,
				4DABCDC915ECD4700085E214 /* fieldstyledtext.cpp in Sources */,
				4DABCDCA15ECD4700085E214 /* font.cpp in Sources */,
				4DABCDCB15ECD4700085E214 /* fonttable.cpp in Sources */,
				4DABCDCC15ECD4700085E214 /* funcs.cpp in Sources */,
				4DABCDCD15ECD4700085E214 /* funcsm.cpp in Sources */,
				4DABCDCE15ECD4700085E214 /* globals.cpp in Sources */,
				4DABCDCF15ECD4700085E214 /* gradient.cpp in Sources */,
				4DABCDD015ECD4700085E214 /* graphic.cpp in Sources */,
				4DABCDD115ECD4700085E214 /* group.cpp in Sources */,
				4DABCDD215ECD4700085E214 /* handler.cpp in Sources */,
				4DABCDD315ECD4700085E214 /* hc.cpp in Sources */,
				4DABCDD415ECD4700085E214 /* hndlrlst.cpp in Sources */,
				4D8C69A2167A22DB00D3CCE7 /* ibmp.cpp in Sources */,
				4DABCDD515ECD4700085E214 /* idraw.cpp in Sources */,
				4DABCDD615ECD4700085E214 /* ifile.cpp in Sources */,
				4DABCDD715ECD4700085E214 /* igif.cpp in Sources */,
				4DABCDD815ECD4700085E214 /* iimport.cpp in Sources */,
				4DABCDD915ECD4700085E214 /* ijpg.cpp in Sources */,
				4DABCDDA15ECD4700085E214 /* image.cpp in Sources */,
				E84A254E1680BFFD00EA7ACC /* image_rep.cpp in Sources */,
				7268ED961848C37D00D10598 /* image_rep_densitymapped.cpp in Sources */,
				4D8C699C167A22B500D3CCE7 /* image_rep_encoded.cpp in Sources */,
				4D8C699D167A22B500D3CCE7 /* image_rep_mutable.cpp in Sources */,
				4D8C699E167A22B500D3CCE7 /* imagebitmap.cpp in Sources */,
				4DABCDDB15ECD4700085E214 /* ipng.cpp in Sources */,
				4DABCDDC15ECD4700085E214 /* iquantization.cpp in Sources */,
				4DABCDDD15ECD4700085E214 /* iquantize_new.cpp in Sources */,
				4D8C69A6167A22F900D3CCE7 /* irle.cpp in Sources */,
				4DABCDDE15ECD4700085E214 /* itransform.cpp in Sources */,
				4DABCDDF15ECD4700085E214 /* iutil.cpp in Sources */,
				4DABCDE015ECD4700085E214 /* keywords.cpp in Sources */,
				4DABCDE115ECD4700085E214 /* lextable.cpp in Sources */,
				4DABCDE315ECD4700085E214 /* line.cpp in Sources */,
				4DABCDE415ECD4700085E214 /* literal.cpp in Sources */,
				4DABCDE515ECD4700085E214 /* magnify.cpp in Sources */,
				4DABCDE715ECD4700085E214 /* mblad.cpp in Sources */,
				4DABCDEA15ECD4700085E214 /* mblcalendar.cpp in Sources */,
				4DABCDEB15ECD4700085E214 /* mblcamera.cpp in Sources */,
				4DABCDEC15ECD4700085E214 /* mblcontact.cpp in Sources */,
				4DABCDED15ECD4700085E214 /* mblcontrol.cpp in Sources */,
				4DABCDEE15ECD4700085E214 /* mbldc.cpp in Sources */,
				4DABCDEF15ECD4700085E214 /* mbldialog.cpp in Sources */,
				4DABCDF015ECD4700085E214 /* mblflst.cpp in Sources */,
				4DABCDF115ECD4700085E214 /* mbliphone.mm in Sources */,
				4DABCDF215ECD4700085E214 /* mbliphoneactivityindicator.mm in Sources */,
				4D222096171D777400E7E557 /* mbliphoneapp.mm in Sources */,
				4DABCE7A15ECD62C0085E214 /* mbliphoneappview.mm in Sources */,
				4DABCDF515ECD4970085E214 /* mbliphonebrowser.mm in Sources */,
				4DABCDF615ECD4970085E214 /* mbliphonebusyindicator.mm in Sources */,
				4DABCDF715ECD4970085E214 /* mbliphonecalendar.mm in Sources */,
				4DABCDF815ECD4970085E214 /* mbliphonecamera.mm in Sources */,
				4DABCDF915ECD4970085E214 /* mbliphonecontact.mm in Sources */,
				4DABCDFB15ECD4970085E214 /* mbliphonecontrol.mm in Sources */,
				4DABCDFC15ECD4970085E214 /* mbliphonedc.mm in Sources */,
				4DABCDFD15ECD4970085E214 /* mbliphonedialog.mm in Sources */,
				4DABCDFF15ECD4970085E214 /* mbliphoneextra.mm in Sources */,
				4DABCE0015ECD4970085E214 /* mbliphonefs.mm in Sources */,
				4DABCE0115ECD4970085E214 /* mbliphonegfx.mm in Sources */,
				4D222097171D777B00E7E557 /* mbliphonehooks.cpp in Sources */,
				4DABCE0215ECD4B50085E214 /* mbliphoneinput.mm in Sources */,
				4DABCE0315ECD4B50085E214 /* mbliphonemail.mm in Sources */,
				4DABCE0415ECD4B50085E214 /* mbliphonemediapick.mm in Sources */,
				4DABCE0515ECD4B50085E214 /* mbliphonemisc.mm in Sources */,
				4DABCE0615ECD4B50085E214 /* mbliphonenotification.mm in Sources */,
				4DABCE0715ECD4B50085E214 /* mbliphonepick.mm in Sources */,
				4DABCE0815ECD4B50085E214 /* mbliphonepickdate.mm in Sources */,
				4D232D6018DAF07F00A4FF3E /* quicktime.cpp in Sources */,
				4DABCE0915ECD4B50085E214 /* mbliphoneplayer.mm in Sources */,
				4DABCE0A15ECD4B50085E214 /* mbliphonereachability.mm in Sources */,
				4DABCE0B15ECD4B50085E214 /* mbliphonescroller.mm in Sources */,
				4DABCE0C15ECD4B50085E214 /* mbliphonesensor.mm in Sources */,
				4DABCE0D15ECD4B50085E214 /* mbliphonesound.mm in Sources */,
				4DABCE0E15ECD4B50085E214 /* mbliphonestack.mm in Sources */,
				4DABCE0F15ECD4B50085E214 /* mbliphonestore.mm in Sources */,
				4DABCE1015ECD4B50085E214 /* mbliphonetextlayout.mm in Sources */,
				4DABCE1115ECD4B50085E214 /* mbliphonetextmessaging.mm in Sources */,
				4DABCE1215ECD4B50085E214 /* mbliphoneurl.mm in Sources */,
				4DABCE1315ECD4B50085E214 /* mbliphonevideo.mm in Sources */,
				4DABCE1415ECD4B50085E214 /* mblmain.cpp in Sources */,
				4DABCE1515ECD4B50085E214 /* mblnotification.cpp in Sources */,
				4DABCE1615ECD4B50085E214 /* mblsensor.cpp in Sources */,
				4DABCE1715ECD4B50085E214 /* mblsound.cpp in Sources */,
				4DABCE1815ECD4B50085E214 /* mblspec.cpp in Sources */,
				4DABCE1915ECD4B50085E214 /* mblstack.cpp in Sources */,
				4DABCE1A15ECD4B50085E214 /* mblstore.cpp in Sources */,
				4DABCE1C15ECD4B50085E214 /* mcerror.cpp in Sources */,
				4DABCE1D15ECD4B50085E214 /* mcio.cpp in Sources */,
				4DABCE1F15ECD4B50085E214 /* mcstring.cpp in Sources */,
				4CD7DFE318A140D800CBCB57 /* opensslsocket.cpp in Sources */,
				4DABCE2015ECD4B50085E214 /* mctheme.cpp in Sources */,
				4DABCE2115ECD4B50085E214 /* mcutility.cpp in Sources */,
				4DABCE2215ECD4B50085E214 /* md5.cpp in Sources */,
				4DABCE2315ECD4B50085E214 /* menuparse.cpp in Sources */,
				4DABCE2415ECD4B50085E214 /* metacontext.cpp in Sources */,
				4DABCE2515ECD4B50085E214 /* mode_standalone.cpp in Sources */,
				4DABCE2715ECD4B50085E214 /* newobj.cpp in Sources */,
				4DABCE2815ECD4B50085E214 /* notify.cpp in Sources */,
				4DABCE2915ECD4B50085E214 /* object.cpp in Sources */,
				4DABCE2A15ECD4B50085E214 /* objectprops.cpp in Sources */,
				4DABCE2B15ECD4B50085E214 /* objectpropsets.cpp in Sources */,
				4DABCE2C15ECD4B50085E214 /* objectstream.cpp in Sources */,
				4DABCE2D15ECD4B50085E214 /* objptr.cpp in Sources */,
				4DABCE2F15ECD4B50085E214 /* operator.cpp in Sources */,
				4DABCE3015ECD4B50085E214 /* paragraf.cpp in Sources */,
				4DABCE3115ECD4B50085E214 /* paragrafattr.cpp in Sources */,
				4DABCE3215ECD4B50085E214 /* param.cpp in Sources */,
				762EA68C18CE20370054195F /* mcssl.cpp in Sources */,
				4DABCE3315ECD4B50085E214 /* parentscript.cpp in Sources */,
				4DABCE3415ECD4B50085E214 /* path.cpp in Sources */,
				4DABCE3515ECD4B50085E214 /* pathgray.cpp in Sources */,
				4DABCE3615ECD4B50085E214 /* pathprocess.cpp in Sources */,
				4DABCE3715ECD4B50085E214 /* pickle.cpp in Sources */,
				4DABCE3815ECD4B50085E214 /* player.cpp in Sources */,
				4DABCE3915ECD4B50085E214 /* printer.cpp in Sources */,
				4DABCE3A15ECD4B50085E214 /* property.cpp in Sources */,
				4DABCE3C15ECD4B50085E214 /* redraw.cpp in Sources */,
				4DABCE3D15ECD4B50085E214 /* regex.cpp in Sources */,
				4DABCE3E15ECD4B50085E214 /* rtf.cpp in Sources */,
				4DABCE3F15ECD4B50085E214 /* rtfsupport.cpp in Sources */,
				4DABCE4015ECD4B50085E214 /* scriptpt.cpp in Sources */,
				4DABCE4115ECD4B50085E214 /* scrolbar.cpp in Sources */,
				4DABCE4215ECD4B50085E214 /* scrollbardraw.cpp in Sources */,
				4DABCE4315ECD4B50085E214 /* securemode.cpp in Sources */,
				4DABCE4415ECD4B50085E214 /* sellst.cpp in Sources */,
				4DABCE4515ECD4B50085E214 /* sha1.cpp in Sources */,
				4DABCE4615ECD4B50085E214 /* stack.cpp in Sources */,
				4DABCE4715ECD4B50085E214 /* stack2.cpp in Sources */,
				4DABCE4815ECD4B50085E214 /* stack3.cpp in Sources */,
				E85A91BF16C2B4D300C07FA9 /* stackcache.cpp in Sources */,
				4DABCE4915ECD4B50085E214 /* stacklst.cpp in Sources */,
				4DABCE4A15ECD4B50085E214 /* statemnt.cpp in Sources */,
				4DABCE4B15ECD4B50085E214 /* styledtext.cpp in Sources */,
				4DABCE4C15ECD4B50085E214 /* surface.cpp in Sources */,
				4DABCE4D15ECD4B50085E214 /* syscfdate.cpp in Sources */,
				4DABCE4F15ECD4B50085E214 /* sysspec.cpp in Sources */,
				4DABCE5015ECD4B50085E214 /* sysunxnetwork.cpp in Sources */,
				E89DBC52198A6F410009651B /* imageloader.cpp in Sources */,
				4DABCE5115ECD4B50085E214 /* text.cpp in Sources */,
				4DABCE5215ECD4B50085E214 /* tilecache.cpp in Sources */,
				4DABCE5315ECD4B50085E214 /* tilecachecg.cpp in Sources */,
				4DABCE5415ECD4B50085E214 /* tilecachegl.cpp in Sources */,
				4DABCE5515ECD4B50085E214 /* tilecachesw.cpp in Sources */,
				4DABCE5615ECD4B50085E214 /* tooltip.cpp in Sources */,
				4DABCE5715ECD4B50085E214 /* transfer.cpp in Sources */,
				4DABCE5815ECD4B50085E214 /* uidc.cpp in Sources */,
				4DABCE5915ECD4B50085E214 /* undolst.cpp in Sources */,
				4DABCE5A15ECD4B50085E214 /* unicode.cpp in Sources */,
				4DABCE5B15ECD4B50085E214 /* util.cpp in Sources */,
				4DABCE5C15ECD4B50085E214 /* variable.cpp in Sources */,
				4DABCE5F15ECD4B50085E214 /* vclip.cpp in Sources */,
				4DABCE6115ECD4B50085E214 /* visual.cpp in Sources */,
				BE449505175CE13900346B49 /* legacy_spec.cpp in Sources */,
				BE44950A175CE8AC00346B49 /* syntax.cpp in Sources */,
				BE7506E3175DE36000A339DA /* mblhandlers.cpp in Sources */,
				BE7506EC175DEDB400A339DA /* mbliphoneidletimer.mm in Sources */,
				7607CF321768D26700ADB512 /* mbliphoneorientation.mm in Sources */,
				7607CF701769BB4D00ADB512 /* exec-interface-aclip.cpp in Sources */,
				7607CF711769BB4D00ADB512 /* exec-interface-button.cpp in Sources */,
				7607CF721769BB4D00ADB512 /* exec-interface-card.cpp in Sources */,
				7607CF731769BB4D00ADB512 /* exec-interface-control.cpp in Sources */,
				7607CF741769BB4D00ADB512 /* exec-interface-field.cpp in Sources */,
				7607CF751769BB4D00ADB512 /* exec-interface-graphic.cpp in Sources */,
				7607CF761769BB4D00ADB512 /* exec-interface-group.cpp in Sources */,
				7607CF771769BB4D00ADB512 /* exec-interface-image.cpp in Sources */,
				7607CF781769BB4D00ADB512 /* exec-interface-object.cpp in Sources */,
				7607CF791769BB4D00ADB512 /* exec-interface-player.cpp in Sources */,
				7607CF7A1769BB4D00ADB512 /* exec-interface-scrollbar.cpp in Sources */,
				7607CF7B1769BB4D00ADB512 /* exec-interface-stack.cpp in Sources */,
				7607CF7C1769BB4D00ADB512 /* exec-interface-vclip.cpp in Sources */,
				7607CF7D1769BB4D00ADB512 /* exec-interface.cpp in Sources */,
				7607CF7E1769BB4D00ADB512 /* exec-interface2.cpp in Sources */,
				BE0A3CD417E1FD2500C2361B /* mblnetwork.cpp in Sources */,
				76B298B2180448AF0053EC38 /* exec-interface-field-chunk.cpp in Sources */,
				76EF32BA182263E000FAC195 /* foundation-legacy.cpp in Sources */,
				76EF32D918226C7300FAC195 /* sysunxrandom.cpp in Sources */,
				76EF32DF182270E500FAC195 /* mbltheme.cpp in Sources */,
				76EF32E61822757A00FAC195 /* stackview.cpp in Sources */,
				76956893182277B200779255 /* cgimageutil.cpp in Sources */,
				7268ED8F1848C30200D10598 /* exec-ad.cpp in Sources */,
				BE94042E175F6308003EAB87 /* exec-addressbook.cpp in Sources */,
				BE4494DD175CDE7400346B49 /* exec-array.cpp in Sources */,
				7268ED901848C30200D10598 /* exec-busyindicator.cpp in Sources */,
				7268ED911848C30200D10598 /* exec-calendar.cpp in Sources */,
				BE4494DE175CDE7400346B49 /* exec-datetime.cpp in Sources */,
				BE4494DF175CDE7400346B49 /* exec-debugging.cpp in Sources */,
				BE4494E0175CDE7400346B49 /* exec-dialog.cpp in Sources */,
				BE4494E1175CDE7400346B49 /* exec-engine.cpp in Sources */,
				BE4494E2175CDE7400346B49 /* exec-files.cpp in Sources */,
				BE4494E3175CDE7400346B49 /* exec-filters.cpp in Sources */,
				BE4494E4175CDE7400346B49 /* exec-graphics.cpp in Sources */,
				BE4494E5175CDE7400346B49 /* exec-ide.cpp in Sources */,
				7268ED921848C30200D10598 /* exec-idletimer.cpp in Sources */,
				BE4494F5175CDE7400346B49 /* exec-legacy.cpp in Sources */,
				BE4494F6175CDE7400346B49 /* exec-logic.cpp in Sources */,
				BE94042F175F6308003EAB87 /* exec-mail.cpp in Sources */,
				BE4494F7175CDE7400346B49 /* exec-math.cpp in Sources */,
				7268ED8E1848C1F400D10598 /* exec-misc.cpp in Sources */,
				BE4494F8175CDE7400346B49 /* exec-multimedia.cpp in Sources */,
				768D66C217622FE200F203A3 /* exec-nativecontrol.cpp in Sources */,
				BE4494F9175CDE7400346B49 /* exec-network.cpp in Sources */,
				7268ED931848C30200D10598 /* exec-notification.cpp in Sources */,
				BE940430175F6308003EAB87 /* exec-orientation.cpp in Sources */,
				BE4494FA175CDE7400346B49 /* exec-pasteboard.cpp in Sources */,
				768D66C51765E11300F203A3 /* exec-pick.cpp in Sources */,
				BE4494FB175CDE7400346B49 /* exec-printing.cpp in Sources */,
				BE4494FC175CDE7400346B49 /* exec-scripting.cpp in Sources */,
				BE44950B175CEEF300346B49 /* exec-security.cpp in Sources */,
				BE940431175F6308003EAB87 /* exec-sensor.cpp in Sources */,
				BE4494FE175CDE7400346B49 /* exec-server.cpp in Sources */,
				7268ED941848C30200D10598 /* exec-sound.cpp in Sources */,
				BE7506F0175E0BD200A339DA /* exec-store.cpp in Sources */,
				BE02B4FB17FEC652001BAFF0 /* exec-strings-chunk.cpp in Sources */,
				BE4494FF175CDE7400346B49 /* exec-strings.cpp in Sources */,
				BE449500175CDE7400346B49 /* exec-text.cpp in Sources */,
				7268ED951848C30200D10598 /* exec-textmessaging.cpp in Sources */,
				BE449501175CDE7400346B49 /* exec.cpp in Sources */,
				4DBF5B291802E63F009CAB2E /* socket_resolve.cpp in Sources */,
				E8C22C46177B1700003785D3 /* cgimageutil.cpp in Sources */,
				4C977245193C986700DB2F4A /* coretextfonts.cpp in Sources */,
				4C529CBF1973CF4A007C5F7C /* stacktile.cpp in Sources */,
				E8C22E57177B2884003785D3 /* imagelist.cpp in Sources */,
				E8C22E73177B2960003785D3 /* graphicscontext.cpp in Sources */,
				E8C22E75177B2B53003785D3 /* mbltheme.cpp in Sources */,
				E8B6EE1417F0A1C900F77E0E /* stackview.cpp in Sources */,
				E8AB9053180E9DCD0050A249 /* image_rep_densitymapped.cpp in Sources */,
				E8BE6E2A182966BA00D7C604 /* image_rep_resampled.cpp in Sources */,
				E877A6181850D85F008FDE2C /* resolution.cpp in Sources */,
				7231B08718CF3FFF00295AE6 /* graphicscontext.cpp in Sources */,
				7231B08A18CF40B600295AE6 /* imagelist.cpp in Sources */,
				722A7EEF191B8B6B008C7C4A /* segment.cpp in Sources */,
				BEDBBDDB195C505F008A1728 /* region.cpp in Sources */,
				BEDBBDDC195C52C9008A1728 /* coretextfonts.cpp in Sources */,
			);
			runOnlyForDeploymentPostprocessing = 0;
		};
		4DD3DD961040AA9A00CAC7EF /* Sources */ = {
			isa = PBXSourcesBuildPhase;
			buildActionMask = 2147483647;
			files = (
				4D08A113138EA7C60081F990 /* dummy.cpp in Sources */,
			);
			runOnlyForDeploymentPostprocessing = 0;
		};
/* End PBXSourcesBuildPhase section */

/* Begin PBXTargetDependency section */
		4D08A0D3138EA52B0081F990 /* PBXTargetDependency */ = {
			isa = PBXTargetDependency;
			target = 4D2D91881386E2610057811A /* standalone-mobile-lib-community */;
			targetProxy = 4D08A0D2138EA52B0081F990 /* PBXContainerItemProxy */;
		};
		4D22209A171D783800E7E557 /* PBXTargetDependency */ = {
			isa = PBXTargetDependency;
			target = 4D222091171D770900E7E557 /* security-community */;
			targetProxy = 4D222099171D783800E7E557 /* PBXContainerItemProxy */;
		};
		4D2220A4171D78EC00E7E557 /* PBXTargetDependency */ = {
			isa = PBXTargetDependency;
			target = 4D22209F171D78A100E7E557 /* version */;
			targetProxy = 4D2220A3171D78EC00E7E557 /* PBXContainerItemProxy */;
		};
		4D2220A6171D78F000E7E557 /* PBXTargetDependency */ = {
			isa = PBXTargetDependency;
			name = jpegmobile;
			targetProxy = 4D2220A5171D78F000E7E557 /* PBXContainerItemProxy */;
		};
		4D2220AA171D78F500E7E557 /* PBXTargetDependency */ = {
			isa = PBXTargetDependency;
			name = pcremobile;
			targetProxy = 4D2220A9171D78F500E7E557 /* PBXContainerItemProxy */;
		};
		4D2220AC171D78F800E7E557 /* PBXTargetDependency */ = {
			isa = PBXTargetDependency;
			name = gifmobile;
			targetProxy = 4D2220AB171D78F800E7E557 /* PBXContainerItemProxy */;
		};
		4D2220AE171D78FA00E7E557 /* PBXTargetDependency */ = {
			isa = PBXTargetDependency;
			name = pngmobile;
			targetProxy = 4D2220AD171D78FA00E7E557 /* PBXContainerItemProxy */;
		};
		4D76D93E1804281D0091FFE7 /* PBXTargetDependency */ = {
			isa = PBXTargetDependency;
			name = revsecurity;
			targetProxy = 4D76D93D1804281D0091FFE7 /* PBXContainerItemProxy */;
		};
		4D7B149017141A3C006782C1 /* PBXTargetDependency */ = {
			isa = PBXTargetDependency;
			name = jpegmobile;
			targetProxy = 4D7B148F17141A3C006782C1 /* PBXContainerItemProxy */;
		};
		4D7B149217141A3E006782C1 /* PBXTargetDependency */ = {
			isa = PBXTargetDependency;
			name = pcremobile;
			targetProxy = 4D7B149117141A3E006782C1 /* PBXContainerItemProxy */;
		};
		4D7B149417141A40006782C1 /* PBXTargetDependency */ = {
			isa = PBXTargetDependency;
			name = gifmobile;
			targetProxy = 4D7B149317141A40006782C1 /* PBXContainerItemProxy */;
		};
		4D7B149617141A43006782C1 /* PBXTargetDependency */ = {
			isa = PBXTargetDependency;
			name = pngmobile;
			targetProxy = 4D7B149517141A43006782C1 /* PBXContainerItemProxy */;
		};
		4DABCE6415ECD4E80085E214 /* PBXTargetDependency */ = {
			isa = PBXTargetDependency;
			target = 4DABCD8915ECD40F0085E214 /* standalone-mobile-kernel */;
			targetProxy = 4DABCE6315ECD4E80085E214 /* PBXContainerItemProxy */;
		};
		4DBF5B101802E309009CAB2E /* PBXTargetDependency */ = {
			isa = PBXTargetDependency;
			name = opensslmobile;
			targetProxy = 4DBF5B0F1802E309009CAB2E /* PBXContainerItemProxy */;
		};
		7238DF501848B920007EA049 /* PBXTargetDependency */ = {
			isa = PBXTargetDependency;
			name = skiamobile;
			targetProxy = 7238DF4F1848B920007EA049 /* PBXContainerItemProxy */;
		};
		76EF32E21822743500FAC195 /* PBXTargetDependency */ = {
			isa = PBXTargetDependency;
			name = graphicsmobile;
			targetProxy = 76EF32E11822743500FAC195 /* PBXContainerItemProxy */;
		};
		BE096E88175CD7B300F92F90 /* PBXTargetDependency */ = {
			isa = PBXTargetDependency;
			name = libfoundationmobile;
			targetProxy = BE096E87175CD7B300F92F90 /* PBXContainerItemProxy */;
		};
		BE096E8A175CD7C100F92F90 /* PBXTargetDependency */ = {
			isa = PBXTargetDependency;
			name = libfoundationmobile;
			targetProxy = BE096E89175CD7C100F92F90 /* PBXContainerItemProxy */;
		};
/* End PBXTargetDependency section */

/* Begin XCBuildConfiguration section */
		4D222093171D770900E7E557 /* Debug */ = {
			isa = XCBuildConfiguration;
			buildSettings = {
				PRODUCT_NAME = "security-community";
			};
			name = Debug;
		};
		4D222094171D770900E7E557 /* Release */ = {
			isa = XCBuildConfiguration;
			buildSettings = {
				PRODUCT_NAME = "security-community";
			};
			name = Release;
		};
		4D2220A0171D78A100E7E557 /* Debug */ = {
			isa = XCBuildConfiguration;
			buildSettings = {
				PRODUCT_NAME = version;
			};
			name = Debug;
		};
		4D2220A1171D78A100E7E557 /* Release */ = {
			isa = XCBuildConfiguration;
			buildSettings = {
				PRODUCT_NAME = version;
			};
			name = Release;
		};
		4D2D918A1386E2620057811A /* Debug */ = {
			isa = XCBuildConfiguration;
			buildSettings = {
				PRODUCT_NAME = "standalone-mobile-lib-community";
			};
			name = Debug;
		};
		4D2D91921386E2620057811A /* Release */ = {
			isa = XCBuildConfiguration;
			buildSettings = {
				PRODUCT_NAME = "standalone-mobile-lib-community";
			};
			name = Release;
		};
		4D75E64F113C0CA8000A129F /* Release */ = {
			isa = XCBuildConfiguration;
			baseConfigurationReference = 4DD3DF4A1040B13E00CAC7EF /* Release Mobile.xcconfig */;
			buildSettings = {
				LIBRARY_SEARCH_PATHS = "$(SOLUTION_DIR)/prebuilt/lib/ios/$(SDK_NAME)";
				OTHER_CFLAGS = "";
				OTHER_CPLUSPLUSFLAGS = "$(OTHER_CFLAGS)";
			};
			name = Release;
		};
		4D75E650113C0CA8000A129F /* Release */ = {
			isa = XCBuildConfiguration;
			buildSettings = {
				CODE_SIGN_IDENTITY = "iPhone Developer";
				DEAD_CODE_STRIPPING = NO;
				GCC_VERSION = "";
				INFOPLIST_FILE = "rsrc/standalone-mobile-Info.plist";
				OTHER_LDFLAGS = (
					"-Wl,-x",
					"-Wl,-exported_symbol",
					"-Wl,_main",
					"-ObjC",
					"-force_load",
					"${BUILT_PRODUCTS_DIR}/libfoundationmobile.a",
					"-licudata",
					"-licui18n",
					"-licuio",
					"-licule",
					"-liculx",
					"-licuuc",
				);
				PRODUCT_NAME = "standalone-mobile-community";
				PROVISIONING_PROFILE = "";
			};
			name = Release;
		};
		4DABCD8B15ECD40F0085E214 /* Debug */ = {
			isa = XCBuildConfiguration;
			buildSettings = {
				PRODUCT_NAME = "standalone-mobile-kernel";
			};
			name = Debug;
		};
		4DABCD9415ECD40F0085E214 /* Release */ = {
			isa = XCBuildConfiguration;
			buildSettings = {
				PRODUCT_NAME = "standalone-mobile-kernel";
			};
			name = Release;
		};
		4DD3DD7E1040AA4700CAC7EF /* Debug */ = {
			isa = XCBuildConfiguration;
			baseConfigurationReference = 4DD3DF461040B04D00CAC7EF /* Debug Mobile.xcconfig */;
			buildSettings = {
				LIBRARY_SEARCH_PATHS = "$(SOLUTION_DIR)/prebuilt/lib/ios/$(SDK_NAME)";
				OTHER_CFLAGS = "";
				OTHER_CPLUSPLUSFLAGS = "$(OTHER_CFLAGS)";
			};
			name = Debug;
		};
		4DD3DD9D1040AA9B00CAC7EF /* Debug */ = {
			isa = XCBuildConfiguration;
			buildSettings = {
				CODE_SIGN_IDENTITY = "iPhone Developer";
				GCC_VERSION = "";
				INFOPLIST_FILE = "rsrc/standalone-mobile-Info.plist";
				OTHER_LDFLAGS = (
					"-ObjC",
					"-force_load",
					"${BUILT_PRODUCTS_DIR}/libfoundationmobile.a",
					"-licudata",
					"-licui18n",
					"-licuio",
					"-licule",
					"-liculx",
					"-licuuc",
				);
				PRODUCT_NAME = "standalone-mobile-community";
				PROVISIONING_PROFILE = "";
			};
			name = Debug;
		};
/* End XCBuildConfiguration section */

/* Begin XCConfigurationList section */
		4D222095171D775A00E7E557 /* Build configuration list for PBXNativeTarget "security-community" */ = {
			isa = XCConfigurationList;
			buildConfigurations = (
				4D222093171D770900E7E557 /* Debug */,
				4D222094171D770900E7E557 /* Release */,
			);
			defaultConfigurationIsVisible = 0;
			defaultConfigurationName = Release;
		};
		4D2220A2171D78CC00E7E557 /* Build configuration list for PBXAggregateTarget "version" */ = {
			isa = XCConfigurationList;
			buildConfigurations = (
				4D2220A0171D78A100E7E557 /* Debug */,
				4D2220A1171D78A100E7E557 /* Release */,
			);
			defaultConfigurationIsVisible = 0;
			defaultConfigurationName = Release;
		};
		4D2D91941386E2800057811A /* Build configuration list for PBXNativeTarget "standalone-mobile-lib-community" */ = {
			isa = XCConfigurationList;
			buildConfigurations = (
				4D2D918A1386E2620057811A /* Debug */,
				4D2D91921386E2620057811A /* Release */,
			);
			defaultConfigurationIsVisible = 0;
			defaultConfigurationName = Release;
		};
		4DABCD9815ECD4590085E214 /* Build configuration list for PBXNativeTarget "standalone-mobile-kernel" */ = {
			isa = XCConfigurationList;
			buildConfigurations = (
				4DABCD8B15ECD40F0085E214 /* Debug */,
				4DABCD9415ECD40F0085E214 /* Release */,
			);
			defaultConfigurationIsVisible = 0;
			defaultConfigurationName = Release;
		};
		4DD3DD801040AA4700CAC7EF /* Build configuration list for PBXProject "engine-mobile" */ = {
			isa = XCConfigurationList;
			buildConfigurations = (
				4DD3DD7E1040AA4700CAC7EF /* Debug */,
				4D75E64F113C0CA8000A129F /* Release */,
			);
			defaultConfigurationIsVisible = 0;
			defaultConfigurationName = Release;
		};
		4DD3DD9F1040AA9B00CAC7EF /* Build configuration list for PBXNativeTarget "standalone-mobile-community" */ = {
			isa = XCConfigurationList;
			buildConfigurations = (
				4DD3DD9D1040AA9B00CAC7EF /* Debug */,
				4D75E650113C0CA8000A129F /* Release */,
			);
			defaultConfigurationIsVisible = 0;
			defaultConfigurationName = Release;
		};
/* End XCConfigurationList section */
	};
	rootObject = 4DD3DD7D1040AA4700CAC7EF /* Project object */;
}<|MERGE_RESOLUTION|>--- conflicted
+++ resolved
@@ -337,20 +337,6 @@
 		E85A91BF16C2B4D300C07FA9 /* stackcache.cpp in Sources */ = {isa = PBXBuildFile; fileRef = E85A91BE16C2B4D300C07FA9 /* stackcache.cpp */; };
 		E86481931439BCE100775960 /* StoreKit.framework in Frameworks */ = {isa = PBXBuildFile; fileRef = E86481921439BCE100775960 /* StoreKit.framework */; };
 		E877A6181850D85F008FDE2C /* resolution.cpp in Sources */ = {isa = PBXBuildFile; fileRef = E877A6171850D85F008FDE2C /* resolution.cpp */; };
-<<<<<<< HEAD
-=======
-		E89DBC52198A6F410009651B /* imageloader.cpp in Sources */ = {isa = PBXBuildFile; fileRef = E89DBC50198A6F410009651B /* imageloader.cpp */; };
-		E8AB9053180E9DCD0050A249 /* image_rep_densitymapped.cpp in Sources */ = {isa = PBXBuildFile; fileRef = E8AB9052180E9DCD0050A249 /* image_rep_densitymapped.cpp */; };
-		E8B6EE1417F0A1C900F77E0E /* stackview.cpp in Sources */ = {isa = PBXBuildFile; fileRef = E8B6EE1317F0A1C900F77E0E /* stackview.cpp */; };
-		E8BE6E2A182966BA00D7C604 /* image_rep_resampled.cpp in Sources */ = {isa = PBXBuildFile; fileRef = E8BE6E29182966BA00D7C604 /* image_rep_resampled.cpp */; };
-		E8C22C46177B1700003785D3 /* cgimageutil.cpp in Sources */ = {isa = PBXBuildFile; fileRef = E8C22C45177B1700003785D3 /* cgimageutil.cpp */; };
-		E8C22C53177B1BED003785D3 /* libgraphicsmobile.a in Frameworks */ = {isa = PBXBuildFile; fileRef = E8C22C4C177B1B79003785D3 /* libgraphicsmobile.a */; };
-		E8C22C54177B1BED003785D3 /* libskiamobile.a in Frameworks */ = {isa = PBXBuildFile; fileRef = E8C22C52177B1B87003785D3 /* libskiamobile.a */; };
-		E8C22E57177B2884003785D3 /* imagelist.cpp in Sources */ = {isa = PBXBuildFile; fileRef = E8C22E55177B2884003785D3 /* imagelist.cpp */; };
-		E8C22E73177B2960003785D3 /* graphicscontext.cpp in Sources */ = {isa = PBXBuildFile; fileRef = E8C22E71177B2960003785D3 /* graphicscontext.cpp */; };
-		E8C22E75177B2B53003785D3 /* mbltheme.cpp in Sources */ = {isa = PBXBuildFile; fileRef = E8C22E74177B2B53003785D3 /* mbltheme.cpp */; };
-		E8F7445A194071C400DCCE28 /* region.cpp in Sources */ = {isa = PBXBuildFile; fileRef = E8F74459194071C400DCCE28 /* region.cpp */; };
->>>>>>> 47a94227
 		F670DB6A147D462B008FEA1E /* CoreMedia.framework in Frameworks */ = {isa = PBXBuildFile; fileRef = F62512621455C7F100BDAACF /* CoreMedia.framework */; };
 		F6DF4CA615597DD000450B64 /* EventKit.framework in Frameworks */ = {isa = PBXBuildFile; fileRef = F6DF4CA515597DD000450B64 /* EventKit.framework */; };
 		F6DF4CA815597DEB00450B64 /* EventKitUI.framework in Frameworks */ = {isa = PBXBuildFile; fileRef = F6DF4CA715597DEA00450B64 /* EventKitUI.framework */; };
@@ -1103,7 +1089,6 @@
 		E8EB28CF147C0DF20081452B /* mblandroidsensor.cpp */ = {isa = PBXFileReference; lastKnownFileType = sourcecode.cpp.cpp; name = mblandroidsensor.cpp; path = src/mblandroidsensor.cpp; sourceTree = "<group>"; };
 		E8EB28D0147D12660081452B /* SensorModule.java */ = {isa = PBXFileReference; lastKnownFileType = sourcecode.java; path = SensorModule.java; sourceTree = "<group>"; };
 		E8EB28D1147D36790081452B /* ScreenOrientationEventListener.java */ = {isa = PBXFileReference; lastKnownFileType = sourcecode.java; path = ScreenOrientationEventListener.java; sourceTree = "<group>"; };
-		E8F74459194071C400DCCE28 /* region.cpp */ = {isa = PBXFileReference; fileEncoding = 4; lastKnownFileType = sourcecode.cpp.cpp; name = region.cpp; path = src/region.cpp; sourceTree = "<group>"; };
 		E8F7CAE91497ACF600A5D60B /* NetworkModule.java */ = {isa = PBXFileReference; lastKnownFileType = sourcecode.java; path = NetworkModule.java; sourceTree = "<group>"; };
 		F60A5A4114800404000982BF /* mbliphonebusyindicator.mm */ = {isa = PBXFileReference; fileEncoding = 4; lastKnownFileType = sourcecode.cpp.objcpp; name = mbliphonebusyindicator.mm; path = src/mbliphonebusyindicator.mm; sourceTree = "<group>"; };
 		F622A6421490E57600383FF2 /* mbliphonepickdate.mm */ = {isa = PBXFileReference; fileEncoding = 4; lastKnownFileType = sourcecode.cpp.objcpp; name = mbliphonepickdate.mm; path = src/mbliphonepickdate.mm; sourceTree = "<group>"; };
@@ -1608,16 +1593,12 @@
 		E81AC137170C8E1000315861 /* Core - Graphics */ = {
 			isa = PBXGroup;
 			children = (
-<<<<<<< HEAD
 				BEDBBDDA195C505F008A1728 /* region.cpp */,
 				7231B08818CF40B600295AE6 /* imagelist.cpp */,
 				7231B08918CF40B600295AE6 /* imagelist.h */,
 				7231B08518CF3FFF00295AE6 /* graphicscontext.cpp */,
 				7231B08618CF3FFF00295AE6 /* graphicscontext.h */,
 				72FFE3471858845A00BA6A23 /* image_rep_resampled.cpp */,
-=======
-				E8F74459194071C400DCCE28 /* region.cpp */,
->>>>>>> 47a94227
 				4DD3DDAD1040AC1A00CAC7EF /* bitmapeffect.cpp */,
 				4DD3DDB71040AC1A00CAC7EF /* bitmapeffect.h */,
 				4DD3DDB61040AC1A00CAC7EF /* bitmapeffectblur.cpp */,
@@ -1828,10 +1809,6 @@
 				4DD3DEE41040ADEF00CAC7EF /* stacklst.h */,
 				4C529CBD1973CF4A007C5F7C /* stacktile.cpp */,
 				4C529CBE1973CF4A007C5F7C /* stacktile.h */,
-<<<<<<< HEAD
-=======
-				E8B6EE1317F0A1C900F77E0E /* stackview.cpp */,
->>>>>>> 47a94227
 				4DD3DF061040ADFC00CAC7EF /* styledtext.cpp */,
 				4DD3DF051040ADFC00CAC7EF /* styledtext.h */,
 				4DD3DF111040ADFC00CAC7EF /* tooltip.cpp */,
@@ -1912,10 +1889,7 @@
 				4DD3DF041040ADFC00CAC7EF /* System.h */,
 				4C529CBA1973CF16007C5F7C /* systhreads.h */,
 				4C6D0A371407D04D003B1BA3 /* sysunxnetwork.cpp */,
-<<<<<<< HEAD
 				76EF323E182145CA00FAC195 /* sysunxrandom.cpp */,
-=======
->>>>>>> 47a94227
 				4C529CBB1973CF16007C5F7C /* sysunxthreads.cpp */,
 			);
 			name = System;
@@ -2361,7 +2335,6 @@
 				4DABCDC115ECD4700085E214 /* fiber.cpp in Sources */,
 				4DABCDC315ECD4700085E214 /* field.cpp in Sources */,
 				4DABCDC415ECD4700085E214 /* fieldf.cpp in Sources */,
-				E8F7445A194071C400DCCE28 /* region.cpp in Sources */,
 				4DABCDC515ECD4700085E214 /* fieldh.cpp in Sources */,
 				4DABCDC615ECD4700085E214 /* fieldhtml.cpp in Sources */,
 				4DABCDC715ECD4700085E214 /* fieldrtf.cpp in Sources */,
@@ -2502,7 +2475,6 @@
 				4DABCE4D15ECD4B50085E214 /* syscfdate.cpp in Sources */,
 				4DABCE4F15ECD4B50085E214 /* sysspec.cpp in Sources */,
 				4DABCE5015ECD4B50085E214 /* sysunxnetwork.cpp in Sources */,
-				E89DBC52198A6F410009651B /* imageloader.cpp in Sources */,
 				4DABCE5115ECD4B50085E214 /* text.cpp in Sources */,
 				4DABCE5215ECD4B50085E214 /* tilecache.cpp in Sources */,
 				4DABCE5315ECD4B50085E214 /* tilecachecg.cpp in Sources */,
@@ -2583,15 +2555,8 @@
 				7268ED951848C30200D10598 /* exec-textmessaging.cpp in Sources */,
 				BE449501175CDE7400346B49 /* exec.cpp in Sources */,
 				4DBF5B291802E63F009CAB2E /* socket_resolve.cpp in Sources */,
-				E8C22C46177B1700003785D3 /* cgimageutil.cpp in Sources */,
 				4C977245193C986700DB2F4A /* coretextfonts.cpp in Sources */,
 				4C529CBF1973CF4A007C5F7C /* stacktile.cpp in Sources */,
-				E8C22E57177B2884003785D3 /* imagelist.cpp in Sources */,
-				E8C22E73177B2960003785D3 /* graphicscontext.cpp in Sources */,
-				E8C22E75177B2B53003785D3 /* mbltheme.cpp in Sources */,
-				E8B6EE1417F0A1C900F77E0E /* stackview.cpp in Sources */,
-				E8AB9053180E9DCD0050A249 /* image_rep_densitymapped.cpp in Sources */,
-				E8BE6E2A182966BA00D7C604 /* image_rep_resampled.cpp in Sources */,
 				E877A6181850D85F008FDE2C /* resolution.cpp in Sources */,
 				7231B08718CF3FFF00295AE6 /* graphicscontext.cpp in Sources */,
 				7231B08A18CF40B600295AE6 /* imagelist.cpp in Sources */,
