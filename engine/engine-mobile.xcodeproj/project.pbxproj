--- conflicted
+++ resolved
@@ -1812,12 +1812,7 @@
 				4DD3DEE61040ADEF00CAC7EF /* stacke.cpp */,
 				4DD3DEE51040ADEF00CAC7EF /* stacklst.cpp */,
 				4DD3DEE41040ADEF00CAC7EF /* stacklst.h */,
-<<<<<<< HEAD
-				4C529CBD1973CF4A007C5F7C /* stacktile.cpp */,
-				4C529CBE1973CF4A007C5F7C /* stacktile.h */,
-=======
 				E8B6EE1317F0A1C900F77E0E /* stackview.cpp */,
->>>>>>> 41fc67b8
 				4DD3DF061040ADFC00CAC7EF /* styledtext.cpp */,
 				4DD3DF051040ADFC00CAC7EF /* styledtext.h */,
 				4DD3DF111040ADFC00CAC7EF /* tooltip.cpp */,
@@ -1898,11 +1893,6 @@
 				4DD3DF041040ADFC00CAC7EF /* System.h */,
 				4C529CBA1973CF16007C5F7C /* systhreads.h */,
 				4C6D0A371407D04D003B1BA3 /* sysunxnetwork.cpp */,
-<<<<<<< HEAD
-				76EF323E182145CA00FAC195 /* sysunxrandom.cpp */,
-				4C529CBB1973CF16007C5F7C /* sysunxthreads.cpp */,
-=======
->>>>>>> 41fc67b8
 			);
 			name = System;
 			sourceTree = "<group>";
@@ -2577,16 +2567,6 @@
 				BE449501175CDE7400346B49 /* exec.cpp in Sources */,
 				4DBF5B291802E63F009CAB2E /* socket_resolve.cpp in Sources */,
 				4C977245193C986700DB2F4A /* coretextfonts.cpp in Sources */,
-<<<<<<< HEAD
-				4C529CBF1973CF4A007C5F7C /* stacktile.cpp in Sources */,
-=======
-				E8C22E57177B2884003785D3 /* imagelist.cpp in Sources */,
-				E8C22E73177B2960003785D3 /* graphicscontext.cpp in Sources */,
-				E8C22E75177B2B53003785D3 /* mbltheme.cpp in Sources */,
-				E8B6EE1417F0A1C900F77E0E /* stackview.cpp in Sources */,
-				E8AB9053180E9DCD0050A249 /* image_rep_densitymapped.cpp in Sources */,
-				E8BE6E2A182966BA00D7C604 /* image_rep_resampled.cpp in Sources */,
->>>>>>> 41fc67b8
 				E877A6181850D85F008FDE2C /* resolution.cpp in Sources */,
 				7231B08718CF3FFF00295AE6 /* graphicscontext.cpp in Sources */,
 				7231B08A18CF40B600295AE6 /* imagelist.cpp in Sources */,
