// !$*UTF8*$!
{
	archiveVersion = 1;
	classes = {
	};
	objectVersion = 46;
	objects = {

/* Begin PBXAggregateTarget section */
		4D22209F171D78A100E7E557 /* version */ = {
			isa = PBXAggregateTarget;
			buildConfigurationList = 4D2220A2171D78CC00E7E557 /* Build configuration list for PBXAggregateTarget "version" */;
			buildPhases = (
				4D22209E171D78A100E7E557 /* Encode Version */,
			);
			dependencies = (
			);
			name = version;
			productName = version;
		};
/* End PBXAggregateTarget section */

/* Begin PBXBuildFile section */
		3CC6F42812AD0A6100852B3B /* CFNetwork.framework in Frameworks */ = {isa = PBXBuildFile; fileRef = 3CC6F42712AD0A6100852B3B /* CFNetwork.framework */; };
		4C977245193C986700DB2F4A /* coretextfonts.cpp in Sources */ = {isa = PBXBuildFile; fileRef = 4C977244193C986700DB2F4A /* coretextfonts.cpp */; };
		4CD038F316C8FE1700EBCCBA /* Default-568h@2x.png in Resources */ = {isa = PBXBuildFile; fileRef = 4CD038F216C8FE1700EBCCBA /* Default-568h@2x.png */; };
		4CD7DFE318A140D800CBCB57 /* opensslsocket.cpp in Sources */ = {isa = PBXBuildFile; fileRef = 4DD3DEA61040AD9300CAC7EF /* opensslsocket.cpp */; };
		4D08A0D0138EA51D0081F990 /* libstandalone-mobile-lib-community.a in Frameworks */ = {isa = PBXBuildFile; fileRef = 4D2D91891386E2610057811A /* libstandalone-mobile-lib-community.a */; };
		4D08A113138EA7C60081F990 /* dummy.cpp in Sources */ = {isa = PBXBuildFile; fileRef = 4D08A112138EA7C60081F990 /* dummy.cpp */; };
		4D08A117138EA84C0081F990 /* Foundation.framework in Frameworks */ = {isa = PBXBuildFile; fileRef = 4D08A116138EA84C0081F990 /* Foundation.framework */; };
		4D08A11F138EA85E0081F990 /* UIKit.framework in Frameworks */ = {isa = PBXBuildFile; fileRef = 4D08A11E138EA85E0081F990 /* UIKit.framework */; };
		4D222096171D777400E7E557 /* mbliphoneapp.mm in Sources */ = {isa = PBXBuildFile; fileRef = 4DF9A9AE142FABAB0063E6FF /* mbliphoneapp.mm */; };
		4D222097171D777B00E7E557 /* mbliphonehooks.cpp in Sources */ = {isa = PBXBuildFile; fileRef = 4D9CAF23134365F800231979 /* mbliphonehooks.cpp */; };
		4D222098171D782800E7E557 /* stacksecurity.cpp in Sources */ = {isa = PBXBuildFile; fileRef = 4CE7B26D1704A8810072029F /* stacksecurity.cpp */; };
		4D2220BA171D7A3E00E7E557 /* mbliphonead.mm in Sources */ = {isa = PBXBuildFile; fileRef = 4C34550114F3FEA1008D7E50 /* mbliphonead.mm */; };
		4D222406171D7F9D00E7E557 /* libsecurity-community.a in Frameworks */ = {isa = PBXBuildFile; fileRef = 4D222092171D770900E7E557 /* libsecurity-community.a */; };
		4D232D6018DAF07F00A4FF3E /* quicktime.cpp in Sources */ = {isa = PBXBuildFile; fileRef = 4D232D5F18DAF06800A4FF3E /* quicktime.cpp */; };
		4D7B149717141A5F006782C1 /* libpngmobile.a in Frameworks */ = {isa = PBXBuildFile; fileRef = 4D7B13F41714198F006782C1 /* libpngmobile.a */; };
		4D7B149817141A63006782C1 /* libgifmobile.a in Frameworks */ = {isa = PBXBuildFile; fileRef = 4D7B13AD171418F2006782C1 /* libgifmobile.a */; };
		4D7B149917141A67006782C1 /* libjpegmobile.a in Frameworks */ = {isa = PBXBuildFile; fileRef = 4D7B13B5171418FC006782C1 /* libjpegmobile.a */; };
		4D7B149A17141A6B006782C1 /* libpcremobile.a in Frameworks */ = {isa = PBXBuildFile; fileRef = 4D7B13BD17141906006782C1 /* libpcremobile.a */; };
		4D7E39461281623000E7F80A /* CoreGraphics.framework in Frameworks */ = {isa = PBXBuildFile; fileRef = 4D7E39451281623000E7F80A /* CoreGraphics.framework */; };
		4D7E39481281623000E7F80A /* QuartzCore.framework in Frameworks */ = {isa = PBXBuildFile; fileRef = 4D7E39471281623000E7F80A /* QuartzCore.framework */; };
		4D7E394F1281624400E7F80A /* AVFoundation.framework in Frameworks */ = {isa = PBXBuildFile; fileRef = 4D7E394E1281624400E7F80A /* AVFoundation.framework */; };
		4D7E39541281625500E7F80A /* CoreLocation.framework in Frameworks */ = {isa = PBXBuildFile; fileRef = 4D7E39531281625500E7F80A /* CoreLocation.framework */; };
		4D7E39561281625500E7F80A /* MediaPlayer.framework in Frameworks */ = {isa = PBXBuildFile; fileRef = 4D7E39551281625500E7F80A /* MediaPlayer.framework */; };
		4D7E39581281625500E7F80A /* MessageUI.framework in Frameworks */ = {isa = PBXBuildFile; fileRef = 4D7E39571281625500E7F80A /* MessageUI.framework */; };
		4D7E39601281626600E7F80A /* AudioToolbox.framework in Frameworks */ = {isa = PBXBuildFile; fileRef = 4D7E395F1281626600E7F80A /* AudioToolbox.framework */; };
		4D7E3A591281835D00E7F80A /* Default.png in Resources */ = {isa = PBXBuildFile; fileRef = 4D7E3A581281835D00E7F80A /* Default.png */; };
		4D82FCDB171485DF00C48403 /* Default-568h@2x.png in Copy Files */ = {isa = PBXBuildFile; fileRef = 4CD038F216C8FE1700EBCCBA /* Default-568h@2x.png */; };
		4D82FCDC171485E200C48403 /* mobile-template.plist in Copy Files */ = {isa = PBXBuildFile; fileRef = 4D82FCD8171485CA00C48403 /* mobile-template.plist */; };
		4D82FCDD171485E400C48403 /* mobile-remote-notification-template.plist in Copy Files */ = {isa = PBXBuildFile; fileRef = 4D82FCD9171485D000C48403 /* mobile-remote-notification-template.plist */; };
		4D82FCDE171485E600C48403 /* mobile-url-scheme-template.plist in Copy Files */ = {isa = PBXBuildFile; fileRef = 4D82FCDA171485D600C48403 /* mobile-url-scheme-template.plist */; };
		4D82FCEC1714876C00C48403 /* template-entitlements.xcent in Copy Files */ = {isa = PBXBuildFile; fileRef = 4D82FCE41714862D00C48403 /* template-entitlements.xcent */; };
		4D82FCED1714876C00C48403 /* template-remote-notification-entitlements.xcent in Copy Files */ = {isa = PBXBuildFile; fileRef = 4D82FCE51714863800C48403 /* template-remote-notification-entitlements.xcent */; };
		4D82FCEE1714876C00C48403 /* template-remote-notification-store-entitlements.xcent in Copy Files */ = {isa = PBXBuildFile; fileRef = 4D82FCE61714864100C48403 /* template-remote-notification-store-entitlements.xcent */; };
		4D82FCEF1714876F00C48403 /* template-ResourceRules.plist in Copy Files */ = {isa = PBXBuildFile; fileRef = 4D82FCE71714864F00C48403 /* template-ResourceRules.plist */; };
		4D82FCF01714877A00C48403 /* mobile-device-template.plist in Copy Files */ = {isa = PBXBuildFile; fileRef = 4D82FCE81714866500C48403 /* mobile-device-template.plist */; };
		4D82FD00171487AE00C48403 /* template-store-entitlements.xcent in Copy Files */ = {isa = PBXBuildFile; fileRef = 4D82FCFF171487A400C48403 /* template-store-entitlements.xcent */; };
		4D8C699C167A22B500D3CCE7 /* image_rep_encoded.cpp in Sources */ = {isa = PBXBuildFile; fileRef = 4D8C6999167A22B500D3CCE7 /* image_rep_encoded.cpp */; };
		4D8C699D167A22B500D3CCE7 /* image_rep_mutable.cpp in Sources */ = {isa = PBXBuildFile; fileRef = 4D8C699A167A22B500D3CCE7 /* image_rep_mutable.cpp */; };
		4D8C699E167A22B500D3CCE7 /* imagebitmap.cpp in Sources */ = {isa = PBXBuildFile; fileRef = 4D8C699B167A22B500D3CCE7 /* imagebitmap.cpp */; };
		4D8C69A2167A22DB00D3CCE7 /* ibmp.cpp in Sources */ = {isa = PBXBuildFile; fileRef = 4D8C69A1167A22DB00D3CCE7 /* ibmp.cpp */; };
		4D8C69A6167A22F900D3CCE7 /* irle.cpp in Sources */ = {isa = PBXBuildFile; fileRef = 4D8C69A5167A22F900D3CCE7 /* irle.cpp */; };
		4DA7BB2713251C6E00F9214A /* SystemConfiguration.framework in Frameworks */ = {isa = PBXBuildFile; fileRef = 4DA7BB2613251C6E00F9214A /* SystemConfiguration.framework */; };
		4DABCD9915ECD4700085E214 /* aclip.cpp in Sources */ = {isa = PBXBuildFile; fileRef = 4DD3DDB21040AC1A00CAC7EF /* aclip.cpp */; };
		4DABCD9A15ECD4700085E214 /* answer.cpp in Sources */ = {isa = PBXBuildFile; fileRef = 4DD3DDB81040AC1A00CAC7EF /* answer.cpp */; };
		4DABCD9B15ECD4700085E214 /* ask.cpp in Sources */ = {isa = PBXBuildFile; fileRef = 4DD3DDB31040AC1A00CAC7EF /* ask.cpp */; };
		4DABCD9C15ECD4700085E214 /* bitmapeffect.cpp in Sources */ = {isa = PBXBuildFile; fileRef = 4DD3DDAD1040AC1A00CAC7EF /* bitmapeffect.cpp */; };
		4DABCD9D15ECD4700085E214 /* bitmapeffectblur.cpp in Sources */ = {isa = PBXBuildFile; fileRef = 4DD3DDB61040AC1A00CAC7EF /* bitmapeffectblur.cpp */; };
		4DABCD9E15ECD4700085E214 /* block.cpp in Sources */ = {isa = PBXBuildFile; fileRef = 4DD3DDB01040AC1A00CAC7EF /* block.cpp */; };
		4DABCD9F15ECD4700085E214 /* button.cpp in Sources */ = {isa = PBXBuildFile; fileRef = 4DD3DDDA1040AC5C00CAC7EF /* button.cpp */; };
		4DABCDA015ECD4700085E214 /* buttondraw.cpp in Sources */ = {isa = PBXBuildFile; fileRef = 4DD3DDDE1040AC5C00CAC7EF /* buttondraw.cpp */; };
		4DABCDA115ECD4700085E214 /* capsule.cpp in Sources */ = {isa = PBXBuildFile; fileRef = 4DD3DDDD1040AC5C00CAC7EF /* capsule.cpp */; };
		4DABCDA215ECD4700085E214 /* card.cpp in Sources */ = {isa = PBXBuildFile; fileRef = 4DD3DDDB1040AC5C00CAC7EF /* card.cpp */; };
		4DABCDA315ECD4700085E214 /* cardlst.cpp in Sources */ = {isa = PBXBuildFile; fileRef = 4DD3DDE11040AC5C00CAC7EF /* cardlst.cpp */; };
		4DABCDA415ECD4700085E214 /* cdata.cpp in Sources */ = {isa = PBXBuildFile; fileRef = 4DD3DDD91040AC5C00CAC7EF /* cdata.cpp */; };
		4DABCDA515ECD4700085E214 /* chunk.cpp in Sources */ = {isa = PBXBuildFile; fileRef = 4DD3DDD71040AC5C00CAC7EF /* chunk.cpp */; };
		4DABCDA615ECD4700085E214 /* cmds.cpp in Sources */ = {isa = PBXBuildFile; fileRef = 4DD3DDD51040AC5C00CAC7EF /* cmds.cpp */; };
		4DABCDA715ECD4700085E214 /* cmdsc.cpp in Sources */ = {isa = PBXBuildFile; fileRef = 4DD3DDD31040AC5C00CAC7EF /* cmdsc.cpp */; };
		4DABCDA815ECD4700085E214 /* cmdse.cpp in Sources */ = {isa = PBXBuildFile; fileRef = 4DD3DDD21040AC5C00CAC7EF /* cmdse.cpp */; };
		4DABCDA915ECD4700085E214 /* cmdsf.cpp in Sources */ = {isa = PBXBuildFile; fileRef = 4DD3DDD11040AC5C00CAC7EF /* cmdsf.cpp */; };
		4DABCDAA15ECD4700085E214 /* cmdsm.cpp in Sources */ = {isa = PBXBuildFile; fileRef = 4DD3DDD01040AC5C00CAC7EF /* cmdsm.cpp */; };
		4DABCDAB15ECD4700085E214 /* cmdsp.cpp in Sources */ = {isa = PBXBuildFile; fileRef = 4DD3DDCF1040AC5C00CAC7EF /* cmdsp.cpp */; };
		4DABCDAC15ECD4700085E214 /* cmdss.cpp in Sources */ = {isa = PBXBuildFile; fileRef = 4DD3DDCE1040AC5C00CAC7EF /* cmdss.cpp */; };
		4DABCDAD15ECD4700085E214 /* combiners.cpp in Sources */ = {isa = PBXBuildFile; fileRef = 4DD3DDCD1040AC5C00CAC7EF /* combiners.cpp */; };
		4DABCDAE15ECD4700085E214 /* constant.cpp in Sources */ = {isa = PBXBuildFile; fileRef = 4DD3DDCC1040AC5C00CAC7EF /* constant.cpp */; };
		4DABCDB015ECD4700085E214 /* control.cpp in Sources */ = {isa = PBXBuildFile; fileRef = 4DD3DDC71040AC5C00CAC7EF /* control.cpp */; };
		4DABCDB115ECD4700085E214 /* cpalette.cpp in Sources */ = {isa = PBXBuildFile; fileRef = 4DD3DDC31040AC5C00CAC7EF /* cpalette.cpp */; };
		4DABCDB315ECD4700085E214 /* customprinter.cpp in Sources */ = {isa = PBXBuildFile; fileRef = 4DDD7F52134BA80E009037A0 /* customprinter.cpp */; };
		4DABCDB415ECD4700085E214 /* date.cpp in Sources */ = {isa = PBXBuildFile; fileRef = 4DD3DE091040ACE300CAC7EF /* date.cpp */; };
		4DABCDB515ECD4700085E214 /* debug.cpp in Sources */ = {isa = PBXBuildFile; fileRef = 4DD3DE051040ACE300CAC7EF /* debug.cpp */; };
		4DABCDB615ECD4700085E214 /* dispatch.cpp in Sources */ = {isa = PBXBuildFile; fileRef = 4DD3DE111040ACED00CAC7EF /* dispatch.cpp */; };
		4DABCDB715ECD4700085E214 /* dllst.cpp in Sources */ = {isa = PBXBuildFile; fileRef = 4DD3DE101040ACED00CAC7EF /* dllst.cpp */; };
		4DABCDB815ECD4700085E214 /* edittool.cpp in Sources */ = {isa = PBXBuildFile; fileRef = 4DD3DE0E1040ACED00CAC7EF /* edittool.cpp */; };
		4DABCDB915ECD4700085E214 /* eps.cpp in Sources */ = {isa = PBXBuildFile; fileRef = 4DD3DE361040AD0300CAC7EF /* eps.cpp */; };
		4DABCDBA15ECD4700085E214 /* eventqueue.cpp in Sources */ = {isa = PBXBuildFile; fileRef = 4DA2CA351136D07600B9F27B /* eventqueue.cpp */; };
		4DABCDBC15ECD4700085E214 /* express.cpp in Sources */ = {isa = PBXBuildFile; fileRef = 4DD3DE181040AD0300CAC7EF /* express.cpp */; };
		4DABCDBE15ECD4700085E214 /* external.cpp in Sources */ = {isa = PBXBuildFile; fileRef = 4DD3DE2F1040AD0300CAC7EF /* external.cpp */; };
		4DABCDBF15ECD4700085E214 /* externalv0.cpp in Sources */ = {isa = PBXBuildFile; fileRef = 4DA2CA381136D08700B9F27B /* externalv0.cpp */; };
		4DABCDC015ECD4700085E214 /* externalv1.cpp in Sources */ = {isa = PBXBuildFile; fileRef = 4DA2CA391136D08700B9F27B /* externalv1.cpp */; };
		4DABCDC115ECD4700085E214 /* fiber.cpp in Sources */ = {isa = PBXBuildFile; fileRef = 4D33766B13F926410096DCFE /* fiber.cpp */; };
		4DABCDC315ECD4700085E214 /* field.cpp in Sources */ = {isa = PBXBuildFile; fileRef = 4DD3DE2D1040AD0300CAC7EF /* field.cpp */; };
		4DABCDC415ECD4700085E214 /* fieldf.cpp in Sources */ = {isa = PBXBuildFile; fileRef = 4DD3DE381040AD0300CAC7EF /* fieldf.cpp */; };
		4DABCDC515ECD4700085E214 /* fieldh.cpp in Sources */ = {isa = PBXBuildFile; fileRef = 4DD3DE371040AD0300CAC7EF /* fieldh.cpp */; };
		4DABCDC615ECD4700085E214 /* fieldhtml.cpp in Sources */ = {isa = PBXBuildFile; fileRef = 4CEEB491150A217D00DF095E /* fieldhtml.cpp */; };
		4DABCDC715ECD4700085E214 /* fieldrtf.cpp in Sources */ = {isa = PBXBuildFile; fileRef = 4CEEB492150A217D00DF095E /* fieldrtf.cpp */; };
		4DABCDC815ECD4700085E214 /* fields.cpp in Sources */ = {isa = PBXBuildFile; fileRef = 4DD3DE291040AD0300CAC7EF /* fields.cpp */; };
		4DABCDC915ECD4700085E214 /* fieldstyledtext.cpp in Sources */ = {isa = PBXBuildFile; fileRef = 4CAEA84114E9121C006DFECF /* fieldstyledtext.cpp */; };
		4DABCDCA15ECD4700085E214 /* font.cpp in Sources */ = {isa = PBXBuildFile; fileRef = 4DD3DE271040AD0300CAC7EF /* font.cpp */; };
		4DABCDCB15ECD4700085E214 /* fonttable.cpp in Sources */ = {isa = PBXBuildFile; fileRef = 4CD6214D14F639A00063C1B5 /* fonttable.cpp */; };
		4DABCDCC15ECD4700085E214 /* funcs.cpp in Sources */ = {isa = PBXBuildFile; fileRef = 4DD3DE251040AD0300CAC7EF /* funcs.cpp */; };
		4DABCDCD15ECD4700085E214 /* funcsm.cpp in Sources */ = {isa = PBXBuildFile; fileRef = 4DD3DE1D1040AD0300CAC7EF /* funcsm.cpp */; };
		4DABCDCE15ECD4700085E214 /* globals.cpp in Sources */ = {isa = PBXBuildFile; fileRef = 4DD3DE1C1040AD0300CAC7EF /* globals.cpp */; };
		4DABCDCF15ECD4700085E214 /* gradient.cpp in Sources */ = {isa = PBXBuildFile; fileRef = 4DD3DE231040AD0300CAC7EF /* gradient.cpp */; };
		4DABCDD015ECD4700085E214 /* graphic.cpp in Sources */ = {isa = PBXBuildFile; fileRef = 4DD3DE211040AD0300CAC7EF /* graphic.cpp */; };
		4DABCDD115ECD4700085E214 /* group.cpp in Sources */ = {isa = PBXBuildFile; fileRef = 4DD3DE1F1040AD0300CAC7EF /* group.cpp */; };
		4DABCDD215ECD4700085E214 /* handler.cpp in Sources */ = {isa = PBXBuildFile; fileRef = 4DD3DE321040AD0300CAC7EF /* handler.cpp */; };
		4DABCDD315ECD4700085E214 /* hc.cpp in Sources */ = {isa = PBXBuildFile; fileRef = 4DD3DE301040AD0300CAC7EF /* hc.cpp */; };
		4DABCDD415ECD4700085E214 /* hndlrlst.cpp in Sources */ = {isa = PBXBuildFile; fileRef = 4DD3DE2B1040AD0300CAC7EF /* hndlrlst.cpp */; };
		4DABCDD515ECD4700085E214 /* idraw.cpp in Sources */ = {isa = PBXBuildFile; fileRef = 4DD3DE4F1040AD0F00CAC7EF /* idraw.cpp */; };
		4DABCDD615ECD4700085E214 /* ifile.cpp in Sources */ = {isa = PBXBuildFile; fileRef = 4DD3DE4E1040AD0F00CAC7EF /* ifile.cpp */; };
		4DABCDD715ECD4700085E214 /* igif.cpp in Sources */ = {isa = PBXBuildFile; fileRef = 4DD3DE541040AD0F00CAC7EF /* igif.cpp */; };
		4DABCDD815ECD4700085E214 /* iimport.cpp in Sources */ = {isa = PBXBuildFile; fileRef = 4DD3DE531040AD0F00CAC7EF /* iimport.cpp */; };
		4DABCDD915ECD4700085E214 /* ijpg.cpp in Sources */ = {isa = PBXBuildFile; fileRef = 4DD3DE521040AD0F00CAC7EF /* ijpg.cpp */; };
		4DABCDDA15ECD4700085E214 /* image.cpp in Sources */ = {isa = PBXBuildFile; fileRef = 4DD3DE511040AD0F00CAC7EF /* image.cpp */; };
		4DABCDDB15ECD4700085E214 /* ipng.cpp in Sources */ = {isa = PBXBuildFile; fileRef = 4DD3DE661040AD2800CAC7EF /* ipng.cpp */; };
		4DABCDDC15ECD4700085E214 /* iquantization.cpp in Sources */ = {isa = PBXBuildFile; fileRef = 4DDD7F28134BA5BF009037A0 /* iquantization.cpp */; };
		4DABCDDD15ECD4700085E214 /* iquantize_new.cpp in Sources */ = {isa = PBXBuildFile; fileRef = 4DDD7F29134BA5BF009037A0 /* iquantize_new.cpp */; };
		4DABCDDE15ECD4700085E214 /* itransform.cpp in Sources */ = {isa = PBXBuildFile; fileRef = 4DD3DE651040AD2800CAC7EF /* itransform.cpp */; };
		4DABCDDF15ECD4700085E214 /* iutil.cpp in Sources */ = {isa = PBXBuildFile; fileRef = 4DD3DE641040AD2800CAC7EF /* iutil.cpp */; };
		4DABCDE015ECD4700085E214 /* keywords.cpp in Sources */ = {isa = PBXBuildFile; fileRef = 4DD3DE631040AD2800CAC7EF /* keywords.cpp */; };
		4DABCDE115ECD4700085E214 /* lextable.cpp in Sources */ = {isa = PBXBuildFile; fileRef = 4DD3DE611040AD2800CAC7EF /* lextable.cpp */; };
		4DABCDE315ECD4700085E214 /* line.cpp in Sources */ = {isa = PBXBuildFile; fileRef = 4DD3DE5E1040AD2800CAC7EF /* line.cpp */; };
		4DABCDE415ECD4700085E214 /* literal.cpp in Sources */ = {isa = PBXBuildFile; fileRef = 4DD3DE5C1040AD2800CAC7EF /* literal.cpp */; };
		4DABCDE515ECD4700085E214 /* magnify.cpp in Sources */ = {isa = PBXBuildFile; fileRef = 4DD3DE701040AD3D00CAC7EF /* magnify.cpp */; };
		4DABCDE715ECD4700085E214 /* mblad.cpp in Sources */ = {isa = PBXBuildFile; fileRef = 4C3454FC14F3FE56008D7E50 /* mblad.cpp */; };
		4DABCDEA15ECD4700085E214 /* mblcalendar.cpp in Sources */ = {isa = PBXBuildFile; fileRef = F6DF4C9F1559561D00450B64 /* mblcalendar.cpp */; };
		4DABCDEB15ECD4700085E214 /* mblcamera.cpp in Sources */ = {isa = PBXBuildFile; fileRef = 4C7D1CE5147674C300129F01 /* mblcamera.cpp */; };
		4DABCDEC15ECD4700085E214 /* mblcontact.cpp in Sources */ = {isa = PBXBuildFile; fileRef = F68B5683154195C200097647 /* mblcontact.cpp */; };
		4DABCDED15ECD4700085E214 /* mblcontrol.cpp in Sources */ = {isa = PBXBuildFile; fileRef = E823E62D14D178BE001F73C4 /* mblcontrol.cpp */; };
		4DABCDEE15ECD4700085E214 /* mbldc.cpp in Sources */ = {isa = PBXBuildFile; fileRef = 4D01C31613CE36F60041A281 /* mbldc.cpp */; };
		4DABCDEF15ECD4700085E214 /* mbldialog.cpp in Sources */ = {isa = PBXBuildFile; fileRef = E89112EB148E73EB00B554CF /* mbldialog.cpp */; };
		4DABCDF015ECD4700085E214 /* mblflst.cpp in Sources */ = {isa = PBXBuildFile; fileRef = 4DD3DE761040AD4D00CAC7EF /* mblflst.cpp */; };
		4DABCDF115ECD4700085E214 /* mbliphone.mm in Sources */ = {isa = PBXBuildFile; fileRef = 4DD3E1B11041192800CAC7EF /* mbliphone.mm */; };
		4DABCDF215ECD4700085E214 /* mbliphoneactivityindicator.mm in Sources */ = {isa = PBXBuildFile; fileRef = F6FF08F6148F869A005572E6 /* mbliphoneactivityindicator.mm */; };
		4DABCDF515ECD4970085E214 /* mbliphonebrowser.mm in Sources */ = {isa = PBXBuildFile; fileRef = 4D7E3A2A12817DC700E7F80A /* mbliphonebrowser.mm */; };
		4DABCDF615ECD4970085E214 /* mbliphonebusyindicator.mm in Sources */ = {isa = PBXBuildFile; fileRef = F60A5A4114800404000982BF /* mbliphonebusyindicator.mm */; };
		4DABCDF715ECD4970085E214 /* mbliphonecalendar.mm in Sources */ = {isa = PBXBuildFile; fileRef = F6DF4CA31559638600450B64 /* mbliphonecalendar.mm */; };
		4DABCDF815ECD4970085E214 /* mbliphonecamera.mm in Sources */ = {isa = PBXBuildFile; fileRef = 4C7D1CF714767FD000129F01 /* mbliphonecamera.mm */; };
		4DABCDF915ECD4970085E214 /* mbliphonecontact.mm in Sources */ = {isa = PBXBuildFile; fileRef = F68B56881541960200097647 /* mbliphonecontact.mm */; };
		4DABCDFB15ECD4970085E214 /* mbliphonecontrol.mm in Sources */ = {isa = PBXBuildFile; fileRef = 4D7E389B1281527500E7F80A /* mbliphonecontrol.mm */; };
		4DABCDFC15ECD4970085E214 /* mbliphonedc.mm in Sources */ = {isa = PBXBuildFile; fileRef = 4DD3E1DE10411A0A00CAC7EF /* mbliphonedc.mm */; };
		4DABCDFD15ECD4970085E214 /* mbliphonedialog.mm in Sources */ = {isa = PBXBuildFile; fileRef = 4D6F954B12AC157100026A72 /* mbliphonedialog.mm */; };
		4DABCDFF15ECD4970085E214 /* mbliphoneextra.mm in Sources */ = {isa = PBXBuildFile; fileRef = 4D8F6BBA113D36F90056ED41 /* mbliphoneextra.mm */; };
		4DABCE0015ECD4970085E214 /* mbliphonefs.mm in Sources */ = {isa = PBXBuildFile; fileRef = E8B4FDD8152CAF8300CBAF90 /* mbliphonefs.mm */; };
		4DABCE0115ECD4970085E214 /* mbliphonegfx.mm in Sources */ = {isa = PBXBuildFile; fileRef = 4DC684741348E50D002469A4 /* mbliphonegfx.mm */; };
		4DABCE0215ECD4B50085E214 /* mbliphoneinput.mm in Sources */ = {isa = PBXBuildFile; fileRef = 4DA7BA391324E50300F9214A /* mbliphoneinput.mm */; };
		4DABCE0315ECD4B50085E214 /* mbliphonemail.mm in Sources */ = {isa = PBXBuildFile; fileRef = 4D84DF4F132D13C0004604F7 /* mbliphonemail.mm */; };
		4DABCE0415ECD4B50085E214 /* mbliphonemediapick.mm in Sources */ = {isa = PBXBuildFile; fileRef = F6C6FD3E1456AFB30076C29D /* mbliphonemediapick.mm */; };
		4DABCE0515ECD4B50085E214 /* mbliphonemisc.mm in Sources */ = {isa = PBXBuildFile; fileRef = 4D01C2D413CE33180041A281 /* mbliphonemisc.mm */; };
		4DABCE0615ECD4B50085E214 /* mbliphonenotification.mm in Sources */ = {isa = PBXBuildFile; fileRef = F6D1C29414BDD78A00FDD15A /* mbliphonenotification.mm */; };
		4DABCE0715ECD4B50085E214 /* mbliphonepick.mm in Sources */ = {isa = PBXBuildFile; fileRef = 4DE7B8641330D6F200305469 /* mbliphonepick.mm */; };
		4DABCE0815ECD4B50085E214 /* mbliphonepickdate.mm in Sources */ = {isa = PBXBuildFile; fileRef = F622A6421490E57600383FF2 /* mbliphonepickdate.mm */; };
		4DABCE0915ECD4B50085E214 /* mbliphoneplayer.mm in Sources */ = {isa = PBXBuildFile; fileRef = 4D18948C1323CCFD00488783 /* mbliphoneplayer.mm */; };
		4DABCE0A15ECD4B50085E214 /* mbliphonereachability.mm in Sources */ = {isa = PBXBuildFile; fileRef = 4DA7BB0813251BA400F9214A /* mbliphonereachability.mm */; };
		4DABCE0B15ECD4B50085E214 /* mbliphonescroller.mm in Sources */ = {isa = PBXBuildFile; fileRef = 3C07062E12942ADC0021FFAA /* mbliphonescroller.mm */; };
		4DABCE0C15ECD4B50085E214 /* mbliphonesensor.mm in Sources */ = {isa = PBXBuildFile; fileRef = 4C88A916147E652400A528AB /* mbliphonesensor.mm */; };
		4DABCE0D15ECD4B50085E214 /* mbliphonesound.mm in Sources */ = {isa = PBXBuildFile; fileRef = 4D5435DC129EE62E0086A96E /* mbliphonesound.mm */; };
		4DABCE0E15ECD4B50085E214 /* mbliphonestack.mm in Sources */ = {isa = PBXBuildFile; fileRef = 4D7E38B412815B1900E7F80A /* mbliphonestack.mm */; };
		4DABCE0F15ECD4B50085E214 /* mbliphonestore.mm in Sources */ = {isa = PBXBuildFile; fileRef = E864816F1439BC9400775960 /* mbliphonestore.mm */; };
		4DABCE1015ECD4B50085E214 /* mbliphonetextlayout.mm in Sources */ = {isa = PBXBuildFile; fileRef = 4DDD7F57134BA833009037A0 /* mbliphonetextlayout.mm */; };
		4DABCE1115ECD4B50085E214 /* mbliphonetextmessaging.mm in Sources */ = {isa = PBXBuildFile; fileRef = F62D52A714DC00FB00E7C1CD /* mbliphonetextmessaging.mm */; };
		4DABCE1215ECD4B50085E214 /* mbliphoneurl.mm in Sources */ = {isa = PBXBuildFile; fileRef = 4DDA602A113C7E7000930F4F /* mbliphoneurl.mm */; };
		4DABCE1315ECD4B50085E214 /* mbliphonevideo.mm in Sources */ = {isa = PBXBuildFile; fileRef = 4D5435DD129EE62E0086A96E /* mbliphonevideo.mm */; };
		4DABCE1415ECD4B50085E214 /* mblmain.cpp in Sources */ = {isa = PBXBuildFile; fileRef = 4DD3DE741040AD4D00CAC7EF /* mblmain.cpp */; };
		4DABCE1515ECD4B50085E214 /* mblnotification.cpp in Sources */ = {isa = PBXBuildFile; fileRef = F6D1C29214BDD6C000FDD15A /* mblnotification.cpp */; };
		4DABCE1615ECD4B50085E214 /* mblsensor.cpp in Sources */ = {isa = PBXBuildFile; fileRef = E8C8A774147BC020003780F0 /* mblsensor.cpp */; };
		4DABCE1715ECD4B50085E214 /* mblsound.cpp in Sources */ = {isa = PBXBuildFile; fileRef = 4C9EAA0414E5900A00CCF92C /* mblsound.cpp */; };
		4DABCE1815ECD4B50085E214 /* mblspec.cpp in Sources */ = {isa = PBXBuildFile; fileRef = 4DD3DE791040AD4D00CAC7EF /* mblspec.cpp */; };
		4DABCE1915ECD4B50085E214 /* mblstack.cpp in Sources */ = {isa = PBXBuildFile; fileRef = 4DD3DE781040AD4D00CAC7EF /* mblstack.cpp */; };
		4DABCE1A15ECD4B50085E214 /* mblstore.cpp in Sources */ = {isa = PBXBuildFile; fileRef = E86481701439BC9400775960 /* mblstore.cpp */; };
		4DABCE1C15ECD4B50085E214 /* mcerror.cpp in Sources */ = {isa = PBXBuildFile; fileRef = 4DD3DE811040AD6200CAC7EF /* mcerror.cpp */; };
		4DABCE1D15ECD4B50085E214 /* mcio.cpp in Sources */ = {isa = PBXBuildFile; fileRef = 4DD3DE7F1040AD6200CAC7EF /* mcio.cpp */; };
		4DABCE1F15ECD4B50085E214 /* mcstring.cpp in Sources */ = {isa = PBXBuildFile; fileRef = 4DD3DE841040AD8500CAC7EF /* mcstring.cpp */; };
		4DABCE2015ECD4B50085E214 /* mctheme.cpp in Sources */ = {isa = PBXBuildFile; fileRef = 4DD3DE8F1040AD8500CAC7EF /* mctheme.cpp */; };
		4DABCE2115ECD4B50085E214 /* mcutility.cpp in Sources */ = {isa = PBXBuildFile; fileRef = 4DDD7F35134BA5DA009037A0 /* mcutility.cpp */; };
		4DABCE2215ECD4B50085E214 /* md5.cpp in Sources */ = {isa = PBXBuildFile; fileRef = 4DD3DE8C1040AD8500CAC7EF /* md5.cpp */; };
		4DABCE2315ECD4B50085E214 /* menuparse.cpp in Sources */ = {isa = PBXBuildFile; fileRef = 4DD3DE8A1040AD8500CAC7EF /* menuparse.cpp */; };
		4DABCE2415ECD4B50085E214 /* metacontext.cpp in Sources */ = {isa = PBXBuildFile; fileRef = 4DD3DE871040AD8500CAC7EF /* metacontext.cpp */; };
		4DABCE2515ECD4B50085E214 /* mode_standalone.cpp in Sources */ = {isa = PBXBuildFile; fileRef = 4DD3DEA81040AD9300CAC7EF /* mode_standalone.cpp */; };
		4DABCE2715ECD4B50085E214 /* newobj.cpp in Sources */ = {isa = PBXBuildFile; fileRef = 4DD3DEA01040AD9300CAC7EF /* newobj.cpp */; };
		4DABCE2815ECD4B50085E214 /* notify.cpp in Sources */ = {isa = PBXBuildFile; fileRef = 4DA2CA3D1136D0A800B9F27B /* notify.cpp */; };
		4DABCE2915ECD4B50085E214 /* object.cpp in Sources */ = {isa = PBXBuildFile; fileRef = 4DD3DE9D1040AD9300CAC7EF /* object.cpp */; };
		4DABCE2A15ECD4B50085E214 /* objectprops.cpp in Sources */ = {isa = PBXBuildFile; fileRef = 4DDD7F2A134BA5BF009037A0 /* objectprops.cpp */; };
		4DABCE2B15ECD4B50085E214 /* objectpropsets.cpp in Sources */ = {isa = PBXBuildFile; fileRef = 4DFFC8F213DD90AF006233A4 /* objectpropsets.cpp */; };
		4DABCE2C15ECD4B50085E214 /* objectstream.cpp in Sources */ = {isa = PBXBuildFile; fileRef = 4DD3DE9B1040AD9300CAC7EF /* objectstream.cpp */; };
		4DABCE2D15ECD4B50085E214 /* objptr.cpp in Sources */ = {isa = PBXBuildFile; fileRef = 4DD3DE991040AD9300CAC7EF /* objptr.cpp */; };
		4DABCE2F15ECD4B50085E214 /* operator.cpp in Sources */ = {isa = PBXBuildFile; fileRef = 4DD3DEA51040AD9300CAC7EF /* operator.cpp */; };
		4DABCE3015ECD4B50085E214 /* paragraf.cpp in Sources */ = {isa = PBXBuildFile; fileRef = 4DD3DEB31040ADAF00CAC7EF /* paragraf.cpp */; };
		4DABCE3115ECD4B50085E214 /* paragrafattr.cpp in Sources */ = {isa = PBXBuildFile; fileRef = 4CAEA83F14E911FE006DFECF /* paragrafattr.cpp */; };
		4DABCE3215ECD4B50085E214 /* param.cpp in Sources */ = {isa = PBXBuildFile; fileRef = 4DD3DEC31040ADBC00CAC7EF /* param.cpp */; };
		4DABCE3315ECD4B50085E214 /* parentscript.cpp in Sources */ = {isa = PBXBuildFile; fileRef = 4DD3DEC11040ADBC00CAC7EF /* parentscript.cpp */; };
		4DABCE3415ECD4B50085E214 /* path.cpp in Sources */ = {isa = PBXBuildFile; fileRef = 4DD3DEBE1040ADBC00CAC7EF /* path.cpp */; };
		4DABCE3515ECD4B50085E214 /* pathgray.cpp in Sources */ = {isa = PBXBuildFile; fileRef = 4DD3DEBC1040ADBC00CAC7EF /* pathgray.cpp */; };
		4DABCE3615ECD4B50085E214 /* pathprocess.cpp in Sources */ = {isa = PBXBuildFile; fileRef = 4DD3DEBA1040ADBC00CAC7EF /* pathprocess.cpp */; };
		4DABCE3715ECD4B50085E214 /* pickle.cpp in Sources */ = {isa = PBXBuildFile; fileRef = 4DD3DEB91040ADBC00CAC7EF /* pickle.cpp */; };
		4DABCE3815ECD4B50085E214 /* player.cpp in Sources */ = {isa = PBXBuildFile; fileRef = 4DD3DEB81040ADBC00CAC7EF /* player.cpp */; };
		4DABCE3915ECD4B50085E214 /* printer.cpp in Sources */ = {isa = PBXBuildFile; fileRef = 4DD3DECD1040ADC500CAC7EF /* printer.cpp */; };
		4DABCE3A15ECD4B50085E214 /* property.cpp in Sources */ = {isa = PBXBuildFile; fileRef = 4DD3DED61040ADCE00CAC7EF /* property.cpp */; };
		4DABCE3C15ECD4B50085E214 /* redraw.cpp in Sources */ = {isa = PBXBuildFile; fileRef = 4D6E5952140833FA00EE960D /* redraw.cpp */; };
		4DABCE3D15ECD4B50085E214 /* regex.cpp in Sources */ = {isa = PBXBuildFile; fileRef = 4DD3DED01040ADCE00CAC7EF /* regex.cpp */; };
		4DABCE3E15ECD4B50085E214 /* rtf.cpp in Sources */ = {isa = PBXBuildFile; fileRef = 4DD3DEDF1040ADE500CAC7EF /* rtf.cpp */; };
		4DABCE3F15ECD4B50085E214 /* rtfsupport.cpp in Sources */ = {isa = PBXBuildFile; fileRef = 4DD3DEE01040ADE500CAC7EF /* rtfsupport.cpp */; };
		4DABCE4015ECD4B50085E214 /* scriptpt.cpp in Sources */ = {isa = PBXBuildFile; fileRef = 4DD3DEEA1040ADEF00CAC7EF /* scriptpt.cpp */; };
		4DABCE4115ECD4B50085E214 /* scrolbar.cpp in Sources */ = {isa = PBXBuildFile; fileRef = 4DD3DEF31040ADEF00CAC7EF /* scrolbar.cpp */; };
		4DABCE4215ECD4B50085E214 /* scrollbardraw.cpp in Sources */ = {isa = PBXBuildFile; fileRef = 4DD3DEF11040ADEF00CAC7EF /* scrollbardraw.cpp */; };
		4DABCE4315ECD4B50085E214 /* securemode.cpp in Sources */ = {isa = PBXBuildFile; fileRef = 4DD3DEF01040ADEF00CAC7EF /* securemode.cpp */; };
		4DABCE4415ECD4B50085E214 /* sellst.cpp in Sources */ = {isa = PBXBuildFile; fileRef = 4DD3DEEE1040ADEF00CAC7EF /* sellst.cpp */; };
		4DABCE4515ECD4B50085E214 /* sha1.cpp in Sources */ = {isa = PBXBuildFile; fileRef = 4DDD7F2B134BA5BF009037A0 /* sha1.cpp */; };
		4DABCE4615ECD4B50085E214 /* stack.cpp in Sources */ = {isa = PBXBuildFile; fileRef = 4DD3DEEC1040ADEF00CAC7EF /* stack.cpp */; };
		4DABCE4715ECD4B50085E214 /* stack2.cpp in Sources */ = {isa = PBXBuildFile; fileRef = 4DD3DEE81040ADEF00CAC7EF /* stack2.cpp */; };
		4DABCE4815ECD4B50085E214 /* stack3.cpp in Sources */ = {isa = PBXBuildFile; fileRef = 4DD3DEE71040ADEF00CAC7EF /* stack3.cpp */; };
		4DABCE4915ECD4B50085E214 /* stacklst.cpp in Sources */ = {isa = PBXBuildFile; fileRef = 4DD3DEE51040ADEF00CAC7EF /* stacklst.cpp */; };
		4DABCE4A15ECD4B50085E214 /* statemnt.cpp in Sources */ = {isa = PBXBuildFile; fileRef = 4DD3DF031040ADFC00CAC7EF /* statemnt.cpp */; };
		4DABCE4B15ECD4B50085E214 /* styledtext.cpp in Sources */ = {isa = PBXBuildFile; fileRef = 4DD3DF061040ADFC00CAC7EF /* styledtext.cpp */; };
		4DABCE4C15ECD4B50085E214 /* surface.cpp in Sources */ = {isa = PBXBuildFile; fileRef = 4DD3E18D1040BDF000CAC7EF /* surface.cpp */; };
		4DABCE4D15ECD4B50085E214 /* syscfdate.cpp in Sources */ = {isa = PBXBuildFile; fileRef = 4DFFC8F613DD90CE006233A4 /* syscfdate.cpp */; };
		4DABCE4F15ECD4B50085E214 /* sysspec.cpp in Sources */ = {isa = PBXBuildFile; fileRef = 4DE7ED6413B33CEA002634F5 /* sysspec.cpp */; };
		4DABCE5015ECD4B50085E214 /* sysunxnetwork.cpp in Sources */ = {isa = PBXBuildFile; fileRef = 4C6D0A371407D04D003B1BA3 /* sysunxnetwork.cpp */; };
		4DABCE5115ECD4B50085E214 /* text.cpp in Sources */ = {isa = PBXBuildFile; fileRef = 4DD3DF091040ADFC00CAC7EF /* text.cpp */; };
		4DABCE5215ECD4B50085E214 /* tilecache.cpp in Sources */ = {isa = PBXBuildFile; fileRef = 4D6E58E21407E94200EE960D /* tilecache.cpp */; };
		4DABCE5315ECD4B50085E214 /* tilecachecg.cpp in Sources */ = {isa = PBXBuildFile; fileRef = 4D43319B141A6EAF001164F9 /* tilecachecg.cpp */; };
		4DABCE5415ECD4B50085E214 /* tilecachegl.cpp in Sources */ = {isa = PBXBuildFile; fileRef = 4D433C29141CE557001164F9 /* tilecachegl.cpp */; };
		4DABCE5515ECD4B50085E214 /* tilecachesw.cpp in Sources */ = {isa = PBXBuildFile; fileRef = 4D4330DD141A6115001164F9 /* tilecachesw.cpp */; };
		4DABCE5615ECD4B50085E214 /* tooltip.cpp in Sources */ = {isa = PBXBuildFile; fileRef = 4DD3DF111040ADFC00CAC7EF /* tooltip.cpp */; };
		4DABCE5715ECD4B50085E214 /* transfer.cpp in Sources */ = {isa = PBXBuildFile; fileRef = 4DD3DF021040ADFC00CAC7EF /* transfer.cpp */; };
		4DABCE5815ECD4B50085E214 /* uidc.cpp in Sources */ = {isa = PBXBuildFile; fileRef = 4DD3DEFF1040ADFC00CAC7EF /* uidc.cpp */; };
		4DABCE5915ECD4B50085E214 /* undolst.cpp in Sources */ = {isa = PBXBuildFile; fileRef = 4DD3DF0D1040ADFC00CAC7EF /* undolst.cpp */; };
		4DABCE5A15ECD4B50085E214 /* unicode.cpp in Sources */ = {isa = PBXBuildFile; fileRef = 4DD3DF0B1040ADFC00CAC7EF /* unicode.cpp */; };
		4DABCE5B15ECD4B50085E214 /* util.cpp in Sources */ = {isa = PBXBuildFile; fileRef = 4DD3DF261040AE0700CAC7EF /* util.cpp */; };
		4DABCE5C15ECD4B50085E214 /* variable.cpp in Sources */ = {isa = PBXBuildFile; fileRef = 4DD3DF241040AE0700CAC7EF /* variable.cpp */; };
		4DABCE5F15ECD4B50085E214 /* vclip.cpp in Sources */ = {isa = PBXBuildFile; fileRef = 4DD3DF201040AE0700CAC7EF /* vclip.cpp */; };
		4DABCE6115ECD4B50085E214 /* visual.cpp in Sources */ = {isa = PBXBuildFile; fileRef = 4DD3DF1C1040AE0700CAC7EF /* visual.cpp */; };
		4DABCE6515ECD4FF0085E214 /* libstandalone-mobile-kernel.a in Frameworks */ = {isa = PBXBuildFile; fileRef = 4DABCD8A15ECD40F0085E214 /* libstandalone-mobile-kernel.a */; };
		4DABCE7A15ECD62C0085E214 /* mbliphoneappview.mm in Sources */ = {isa = PBXBuildFile; fileRef = 4D839A0F1430BBE300984D5D /* mbliphoneappview.mm */; };
		4DBF5B111802E327009CAB2E /* libopensslmobile.a in Frameworks */ = {isa = PBXBuildFile; fileRef = 4DBF5B0C1802E2F8009CAB2E /* libopensslmobile.a */; };
		4DBF5B291802E63F009CAB2E /* socket_resolve.cpp in Sources */ = {isa = PBXBuildFile; fileRef = 4DBF5B281802E635009CAB2E /* socket_resolve.cpp */; };
		4DC684BE1348EAD7002469A4 /* OpenGLES.framework in Frameworks */ = {isa = PBXBuildFile; fileRef = 4DC684BD1348EAD7002469A4 /* OpenGLES.framework */; };
		4DD3E17B1040BDAF00CAC7EF /* libz.dylib in Frameworks */ = {isa = PBXBuildFile; fileRef = 4DD3E17A1040BDAF00CAC7EF /* libz.dylib */; };
		4DE5E7EB174BBE89001AB76D /* uuid.cpp in Sources */ = {isa = PBXBuildFile; fileRef = 4DE5E7E6174BBE64001AB76D /* uuid.cpp */; };
		4DE9499E142762490072D9C6 /* CoreText.framework in Frameworks */ = {isa = PBXBuildFile; fileRef = 4DE9499D142762490072D9C6 /* CoreText.framework */; };
		722A7EEF191B8B6B008C7C4A /* segment.cpp in Sources */ = {isa = PBXBuildFile; fileRef = 722A7EED191B8B6B008C7C4A /* segment.cpp */; };
		7231B08718CF3FFF00295AE6 /* graphicscontext.cpp in Sources */ = {isa = PBXBuildFile; fileRef = 7231B08518CF3FFF00295AE6 /* graphicscontext.cpp */; };
		7231B08A18CF40B600295AE6 /* imagelist.cpp in Sources */ = {isa = PBXBuildFile; fileRef = 7231B08818CF40B600295AE6 /* imagelist.cpp */; };
		7268ED8E1848C1F400D10598 /* exec-misc.cpp in Sources */ = {isa = PBXBuildFile; fileRef = BE94594A17621812008408DE /* exec-misc.cpp */; };
		7268ED8F1848C30200D10598 /* exec-ad.cpp in Sources */ = {isa = PBXBuildFile; fileRef = BE940439175F74D2003EAB87 /* exec-ad.cpp */; };
		7268ED901848C30200D10598 /* exec-busyindicator.cpp in Sources */ = {isa = PBXBuildFile; fileRef = BE93A9091760D32200791270 /* exec-busyindicator.cpp */; };
		7268ED911848C30200D10598 /* exec-calendar.cpp in Sources */ = {isa = PBXBuildFile; fileRef = BE94043E175F9D8B003EAB87 /* exec-calendar.cpp */; };
		7268ED921848C30200D10598 /* exec-idletimer.cpp in Sources */ = {isa = PBXBuildFile; fileRef = BE7506E1175DE05E00A339DA /* exec-idletimer.cpp */; };
		7268ED931848C30200D10598 /* exec-notification.cpp in Sources */ = {isa = PBXBuildFile; fileRef = BE93A90517608B4500791270 /* exec-notification.cpp */; };
		7268ED941848C30200D10598 /* exec-sound.cpp in Sources */ = {isa = PBXBuildFile; fileRef = BE9459481761E219008408DE /* exec-sound.cpp */; };
		7268ED951848C30200D10598 /* exec-textmessaging.cpp in Sources */ = {isa = PBXBuildFile; fileRef = BE449997175D02AE00346B49 /* exec-textmessaging.cpp */; };
		7268ED961848C37D00D10598 /* image_rep_densitymapped.cpp in Sources */ = {isa = PBXBuildFile; fileRef = E8AB9052180E9DCD0050A249 /* image_rep_densitymapped.cpp */; };
		72CC34B418A9378800BEC655 /* exec-keywords.cpp in Sources */ = {isa = PBXBuildFile; fileRef = 72FFE3451858840300BA6A23 /* exec-keywords.cpp */; };
		72CC34B518A9379200BEC655 /* image_rep_resampled.cpp in Sources */ = {isa = PBXBuildFile; fileRef = 72FFE3471858845A00BA6A23 /* image_rep_resampled.cpp */; };
		7607CF321768D26700ADB512 /* mbliphoneorientation.mm in Sources */ = {isa = PBXBuildFile; fileRef = BE940436175F659F003EAB87 /* mbliphoneorientation.mm */; };
		7607CF701769BB4D00ADB512 /* exec-interface-aclip.cpp in Sources */ = {isa = PBXBuildFile; fileRef = 7607CF601769BB4C00ADB512 /* exec-interface-aclip.cpp */; };
		7607CF711769BB4D00ADB512 /* exec-interface-button.cpp in Sources */ = {isa = PBXBuildFile; fileRef = 7607CF611769BB4C00ADB512 /* exec-interface-button.cpp */; };
		7607CF721769BB4D00ADB512 /* exec-interface-card.cpp in Sources */ = {isa = PBXBuildFile; fileRef = 7607CF621769BB4C00ADB512 /* exec-interface-card.cpp */; };
		7607CF731769BB4D00ADB512 /* exec-interface-control.cpp in Sources */ = {isa = PBXBuildFile; fileRef = 7607CF631769BB4C00ADB512 /* exec-interface-control.cpp */; };
		7607CF741769BB4D00ADB512 /* exec-interface-field.cpp in Sources */ = {isa = PBXBuildFile; fileRef = 7607CF641769BB4C00ADB512 /* exec-interface-field.cpp */; };
		7607CF751769BB4D00ADB512 /* exec-interface-graphic.cpp in Sources */ = {isa = PBXBuildFile; fileRef = 7607CF651769BB4D00ADB512 /* exec-interface-graphic.cpp */; };
		7607CF761769BB4D00ADB512 /* exec-interface-group.cpp in Sources */ = {isa = PBXBuildFile; fileRef = 7607CF661769BB4D00ADB512 /* exec-interface-group.cpp */; };
		7607CF771769BB4D00ADB512 /* exec-interface-image.cpp in Sources */ = {isa = PBXBuildFile; fileRef = 7607CF671769BB4D00ADB512 /* exec-interface-image.cpp */; };
		7607CF781769BB4D00ADB512 /* exec-interface-object.cpp in Sources */ = {isa = PBXBuildFile; fileRef = 7607CF681769BB4D00ADB512 /* exec-interface-object.cpp */; };
		7607CF791769BB4D00ADB512 /* exec-interface-player.cpp in Sources */ = {isa = PBXBuildFile; fileRef = 7607CF691769BB4D00ADB512 /* exec-interface-player.cpp */; };
		7607CF7A1769BB4D00ADB512 /* exec-interface-scrollbar.cpp in Sources */ = {isa = PBXBuildFile; fileRef = 7607CF6A1769BB4D00ADB512 /* exec-interface-scrollbar.cpp */; };
		7607CF7B1769BB4D00ADB512 /* exec-interface-stack.cpp in Sources */ = {isa = PBXBuildFile; fileRef = 7607CF6B1769BB4D00ADB512 /* exec-interface-stack.cpp */; };
		7607CF7C1769BB4D00ADB512 /* exec-interface-vclip.cpp in Sources */ = {isa = PBXBuildFile; fileRef = 7607CF6C1769BB4D00ADB512 /* exec-interface-vclip.cpp */; };
		7607CF7D1769BB4D00ADB512 /* exec-interface.cpp in Sources */ = {isa = PBXBuildFile; fileRef = 7607CF6D1769BB4D00ADB512 /* exec-interface.cpp */; };
		7607CF7E1769BB4D00ADB512 /* exec-interface2.cpp in Sources */ = {isa = PBXBuildFile; fileRef = 7607CF6F1769BB4D00ADB512 /* exec-interface2.cpp */; };
		762EA68C18CE20370054195F /* mcssl.cpp in Sources */ = {isa = PBXBuildFile; fileRef = 4DD3DE861040AD8500CAC7EF /* mcssl.cpp */; };
		768D66C217622FE200F203A3 /* exec-nativecontrol.cpp in Sources */ = {isa = PBXBuildFile; fileRef = 768D66C117622FE100F203A3 /* exec-nativecontrol.cpp */; };
		768D66C51765E11300F203A3 /* exec-pick.cpp in Sources */ = {isa = PBXBuildFile; fileRef = 768D66C41765E11300F203A3 /* exec-pick.cpp */; };
		7695688A1822771000779255 /* libgraphicsmobile.a in Frameworks */ = {isa = PBXBuildFile; fileRef = 76EF329318217FC600FAC195 /* libgraphicsmobile.a */; };
		769568911822776B00779255 /* libskiamobile.a in Frameworks */ = {isa = PBXBuildFile; fileRef = 769568901822775200779255 /* libskiamobile.a */; };
		76956893182277B200779255 /* cgimageutil.cpp in Sources */ = {isa = PBXBuildFile; fileRef = 76956892182277AE00779255 /* cgimageutil.cpp */; };
		76B298B2180448AF0053EC38 /* exec-interface-field-chunk.cpp in Sources */ = {isa = PBXBuildFile; fileRef = 76B298B1180448AF0053EC38 /* exec-interface-field-chunk.cpp */; };
		76EF32BA182263E000FAC195 /* foundation-legacy.cpp in Sources */ = {isa = PBXBuildFile; fileRef = 76EF32B7182263DB00FAC195 /* foundation-legacy.cpp */; };
		76EF32D918226C7300FAC195 /* sysunxrandom.cpp in Sources */ = {isa = PBXBuildFile; fileRef = 76EF323E182145CA00FAC195 /* sysunxrandom.cpp */; };
		76EF32DF182270E500FAC195 /* mbltheme.cpp in Sources */ = {isa = PBXBuildFile; fileRef = 76EF32DE182270D400FAC195 /* mbltheme.cpp */; };
		76EF32E41822749600FAC195 /* Security.framework in Frameworks */ = {isa = PBXBuildFile; fileRef = 76EF32E31822749500FAC195 /* Security.framework */; };
		76EF32E61822757A00FAC195 /* stackview.cpp in Sources */ = {isa = PBXBuildFile; fileRef = 76EF32E51822756F00FAC195 /* stackview.cpp */; };
		BE02B4FB17FEC652001BAFF0 /* exec-strings-chunk.cpp in Sources */ = {isa = PBXBuildFile; fileRef = BE02B4FA17FEC639001BAFF0 /* exec-strings-chunk.cpp */; };
		BE096E8B175CD7CF00F92F90 /* libfoundationmobile.a in Frameworks */ = {isa = PBXBuildFile; fileRef = BE096E85175CD79D00F92F90 /* libfoundationmobile.a */; };
		BE0A3CD417E1FD2500C2361B /* mblnetwork.cpp in Sources */ = {isa = PBXBuildFile; fileRef = BE0A3CD317E1FC9E00C2361B /* mblnetwork.cpp */; };
		BE4494DD175CDE7400346B49 /* exec-array.cpp in Sources */ = {isa = PBXBuildFile; fileRef = BE4494B7175CDE7400346B49 /* exec-array.cpp */; };
		BE4494DE175CDE7400346B49 /* exec-datetime.cpp in Sources */ = {isa = PBXBuildFile; fileRef = BE4494B8175CDE7400346B49 /* exec-datetime.cpp */; };
		BE4494DF175CDE7400346B49 /* exec-debugging.cpp in Sources */ = {isa = PBXBuildFile; fileRef = BE4494B9175CDE7400346B49 /* exec-debugging.cpp */; };
		BE4494E0175CDE7400346B49 /* exec-dialog.cpp in Sources */ = {isa = PBXBuildFile; fileRef = BE4494BA175CDE7400346B49 /* exec-dialog.cpp */; };
		BE4494E1175CDE7400346B49 /* exec-engine.cpp in Sources */ = {isa = PBXBuildFile; fileRef = BE4494BB175CDE7400346B49 /* exec-engine.cpp */; };
		BE4494E2175CDE7400346B49 /* exec-files.cpp in Sources */ = {isa = PBXBuildFile; fileRef = BE4494BC175CDE7400346B49 /* exec-files.cpp */; };
		BE4494E3175CDE7400346B49 /* exec-filters.cpp in Sources */ = {isa = PBXBuildFile; fileRef = BE4494BD175CDE7400346B49 /* exec-filters.cpp */; };
		BE4494E4175CDE7400346B49 /* exec-graphics.cpp in Sources */ = {isa = PBXBuildFile; fileRef = BE4494BE175CDE7400346B49 /* exec-graphics.cpp */; };
		BE4494E5175CDE7400346B49 /* exec-ide.cpp in Sources */ = {isa = PBXBuildFile; fileRef = BE4494BF175CDE7400346B49 /* exec-ide.cpp */; };
		BE4494F5175CDE7400346B49 /* exec-legacy.cpp in Sources */ = {isa = PBXBuildFile; fileRef = BE4494D0175CDE7400346B49 /* exec-legacy.cpp */; };
		BE4494F6175CDE7400346B49 /* exec-logic.cpp in Sources */ = {isa = PBXBuildFile; fileRef = BE4494D1175CDE7400346B49 /* exec-logic.cpp */; };
		BE4494F7175CDE7400346B49 /* exec-math.cpp in Sources */ = {isa = PBXBuildFile; fileRef = BE4494D2175CDE7400346B49 /* exec-math.cpp */; };
		BE4494F8175CDE7400346B49 /* exec-multimedia.cpp in Sources */ = {isa = PBXBuildFile; fileRef = BE4494D3175CDE7400346B49 /* exec-multimedia.cpp */; };
		BE4494F9175CDE7400346B49 /* exec-network.cpp in Sources */ = {isa = PBXBuildFile; fileRef = BE4494D4175CDE7400346B49 /* exec-network.cpp */; };
		BE4494FA175CDE7400346B49 /* exec-pasteboard.cpp in Sources */ = {isa = PBXBuildFile; fileRef = BE4494D5175CDE7400346B49 /* exec-pasteboard.cpp */; };
		BE4494FB175CDE7400346B49 /* exec-printing.cpp in Sources */ = {isa = PBXBuildFile; fileRef = BE4494D6175CDE7400346B49 /* exec-printing.cpp */; };
		BE4494FC175CDE7400346B49 /* exec-scripting.cpp in Sources */ = {isa = PBXBuildFile; fileRef = BE4494D7175CDE7400346B49 /* exec-scripting.cpp */; };
		BE4494FE175CDE7400346B49 /* exec-server.cpp in Sources */ = {isa = PBXBuildFile; fileRef = BE4494D9175CDE7400346B49 /* exec-server.cpp */; };
		BE4494FF175CDE7400346B49 /* exec-strings.cpp in Sources */ = {isa = PBXBuildFile; fileRef = BE4494DA175CDE7400346B49 /* exec-strings.cpp */; };
		BE449500175CDE7400346B49 /* exec-text.cpp in Sources */ = {isa = PBXBuildFile; fileRef = BE4494DB175CDE7400346B49 /* exec-text.cpp */; };
		BE449501175CDE7400346B49 /* exec.cpp in Sources */ = {isa = PBXBuildFile; fileRef = BE4494DC175CDE7400346B49 /* exec.cpp */; };
		BE449505175CE13900346B49 /* legacy_spec.cpp in Sources */ = {isa = PBXBuildFile; fileRef = BE449504175CE13900346B49 /* legacy_spec.cpp */; };
		BE44950A175CE8AC00346B49 /* syntax.cpp in Sources */ = {isa = PBXBuildFile; fileRef = BE449508175CE8AC00346B49 /* syntax.cpp */; };
		BE44950B175CEEF300346B49 /* exec-security.cpp in Sources */ = {isa = PBXBuildFile; fileRef = BE4494D8175CDE7400346B49 /* exec-security.cpp */; };
		BE7506E3175DE36000A339DA /* mblhandlers.cpp in Sources */ = {isa = PBXBuildFile; fileRef = BE449995175D029600346B49 /* mblhandlers.cpp */; };
		BE7506EC175DEDB400A339DA /* mbliphoneidletimer.mm in Sources */ = {isa = PBXBuildFile; fileRef = BE7506EB175DEDB400A339DA /* mbliphoneidletimer.mm */; };
		BE7506F0175E0BD200A339DA /* exec-store.cpp in Sources */ = {isa = PBXBuildFile; fileRef = BE7506EF175E0BD200A339DA /* exec-store.cpp */; };
		BE94042E175F6308003EAB87 /* exec-addressbook.cpp in Sources */ = {isa = PBXBuildFile; fileRef = BE94042A175F6307003EAB87 /* exec-addressbook.cpp */; };
		BE94042F175F6308003EAB87 /* exec-mail.cpp in Sources */ = {isa = PBXBuildFile; fileRef = BE94042B175F6308003EAB87 /* exec-mail.cpp */; };
		BE940430175F6308003EAB87 /* exec-orientation.cpp in Sources */ = {isa = PBXBuildFile; fileRef = BE94042C175F6308003EAB87 /* exec-orientation.cpp */; };
		BE940431175F6308003EAB87 /* exec-sensor.cpp in Sources */ = {isa = PBXBuildFile; fileRef = BE94042D175F6308003EAB87 /* exec-sensor.cpp */; };
		E8111F8C1541938E00DB16E3 /* CoreMotion.framework in Frameworks */ = {isa = PBXBuildFile; fileRef = E8111F8B1541938E00DB16E3 /* CoreMotion.framework */; };
		E8111F8E154193A500DB16E3 /* AddressBook.framework in Frameworks */ = {isa = PBXBuildFile; fileRef = E8111F8D154193A500DB16E3 /* AddressBook.framework */; };
		E8111F90154193AB00DB16E3 /* AddressBookUI.framework in Frameworks */ = {isa = PBXBuildFile; fileRef = E8111F8F154193AB00DB16E3 /* AddressBookUI.framework */; };
		E84A254E1680BFFD00EA7ACC /* image_rep.cpp in Sources */ = {isa = PBXBuildFile; fileRef = E84A254C1680BFF600EA7ACC /* image_rep.cpp */; };
		E85A91BF16C2B4D300C07FA9 /* stackcache.cpp in Sources */ = {isa = PBXBuildFile; fileRef = E85A91BE16C2B4D300C07FA9 /* stackcache.cpp */; };
		E86481931439BCE100775960 /* StoreKit.framework in Frameworks */ = {isa = PBXBuildFile; fileRef = E86481921439BCE100775960 /* StoreKit.framework */; };
		E877A6181850D85F008FDE2C /* resolution.cpp in Sources */ = {isa = PBXBuildFile; fileRef = E877A6171850D85F008FDE2C /* resolution.cpp */; };
<<<<<<< HEAD
=======
		E8AB9053180E9DCD0050A249 /* image_rep_densitymapped.cpp in Sources */ = {isa = PBXBuildFile; fileRef = E8AB9052180E9DCD0050A249 /* image_rep_densitymapped.cpp */; };
		E8B6EE1417F0A1C900F77E0E /* stackview.cpp in Sources */ = {isa = PBXBuildFile; fileRef = E8B6EE1317F0A1C900F77E0E /* stackview.cpp */; };
		E8BE6E2A182966BA00D7C604 /* image_rep_resampled.cpp in Sources */ = {isa = PBXBuildFile; fileRef = E8BE6E29182966BA00D7C604 /* image_rep_resampled.cpp */; };
		E8C22C46177B1700003785D3 /* cgimageutil.cpp in Sources */ = {isa = PBXBuildFile; fileRef = E8C22C45177B1700003785D3 /* cgimageutil.cpp */; };
		E8C22C53177B1BED003785D3 /* libgraphicsmobile.a in Frameworks */ = {isa = PBXBuildFile; fileRef = E8C22C4C177B1B79003785D3 /* libgraphicsmobile.a */; };
		E8C22C54177B1BED003785D3 /* libskiamobile.a in Frameworks */ = {isa = PBXBuildFile; fileRef = E8C22C52177B1B87003785D3 /* libskiamobile.a */; };
		E8C22E57177B2884003785D3 /* imagelist.cpp in Sources */ = {isa = PBXBuildFile; fileRef = E8C22E55177B2884003785D3 /* imagelist.cpp */; };
		E8C22E73177B2960003785D3 /* graphicscontext.cpp in Sources */ = {isa = PBXBuildFile; fileRef = E8C22E71177B2960003785D3 /* graphicscontext.cpp */; };
		E8C22E75177B2B53003785D3 /* mbltheme.cpp in Sources */ = {isa = PBXBuildFile; fileRef = E8C22E74177B2B53003785D3 /* mbltheme.cpp */; };
		E8F7445A194071C400DCCE28 /* region.cpp in Sources */ = {isa = PBXBuildFile; fileRef = E8F74459194071C400DCCE28 /* region.cpp */; };
>>>>>>> 974cd9d8
		F670DB6A147D462B008FEA1E /* CoreMedia.framework in Frameworks */ = {isa = PBXBuildFile; fileRef = F62512621455C7F100BDAACF /* CoreMedia.framework */; };
		F6DF4CA615597DD000450B64 /* EventKit.framework in Frameworks */ = {isa = PBXBuildFile; fileRef = F6DF4CA515597DD000450B64 /* EventKit.framework */; };
		F6DF4CA815597DEB00450B64 /* EventKitUI.framework in Frameworks */ = {isa = PBXBuildFile; fileRef = F6DF4CA715597DEA00450B64 /* EventKitUI.framework */; };
/* End PBXBuildFile section */

/* Begin PBXContainerItemProxy section */
		4D08A0D2138EA52B0081F990 /* PBXContainerItemProxy */ = {
			isa = PBXContainerItemProxy;
			containerPortal = 4DD3DD7D1040AA4700CAC7EF /* Project object */;
			proxyType = 1;
			remoteGlobalIDString = 4D2D91881386E2610057811A;
			remoteInfo = "standalone-mobile-lib";
		};
		4D222099171D783800E7E557 /* PBXContainerItemProxy */ = {
			isa = PBXContainerItemProxy;
			containerPortal = 4DD3DD7D1040AA4700CAC7EF /* Project object */;
			proxyType = 1;
			remoteGlobalIDString = 4D222091171D770900E7E557;
			remoteInfo = "security-community";
		};
		4D2220A3171D78EC00E7E557 /* PBXContainerItemProxy */ = {
			isa = PBXContainerItemProxy;
			containerPortal = 4DD3DD7D1040AA4700CAC7EF /* Project object */;
			proxyType = 1;
			remoteGlobalIDString = 4D22209F171D78A100E7E557;
			remoteInfo = version;
		};
		4D2220A5171D78F000E7E557 /* PBXContainerItemProxy */ = {
			isa = PBXContainerItemProxy;
			containerPortal = 4DD3E0E51040BC6F00CAC7EF /* libjpeg-mobile.xcodeproj */;
			proxyType = 1;
			remoteGlobalIDString = 4DD3E06A1040BC4700CAC7EF;
			remoteInfo = jpegmobile;
		};
		4D2220A9171D78F500E7E557 /* PBXContainerItemProxy */ = {
			isa = PBXContainerItemProxy;
			containerPortal = 4DD3E13F1040BD3700CAC7EF /* libpcre-mobile.xcodeproj */;
			proxyType = 1;
			remoteGlobalIDString = 4DD3E0F81040BCE300CAC7EF;
			remoteInfo = pcremobile;
		};
		4D2220AB171D78F800E7E557 /* PBXContainerItemProxy */ = {
			isa = PBXContainerItemProxy;
			containerPortal = 4D88B96415F54C13002CFBD6 /* libgif-mobile.xcodeproj */;
			proxyType = 1;
			remoteGlobalIDString = 4DD3E0171040BB5D00CAC7EF;
			remoteInfo = gifmobile;
		};
		4D2220AD171D78FA00E7E557 /* PBXContainerItemProxy */ = {
			isa = PBXContainerItemProxy;
			containerPortal = 4D7B13EC1714198F006782C1 /* libpng-mobile.xcodeproj */;
			proxyType = 1;
			remoteGlobalIDString = 4DD3E0171040BB5D00CAC7EF;
			remoteInfo = pngmobile;
		};
		4D76D93D1804281D0091FFE7 /* PBXContainerItemProxy */ = {
			isa = PBXContainerItemProxy;
			containerPortal = 4DBF5B061802E2F8009CAB2E /* libopenssl-mobile.xcodeproj */;
			proxyType = 1;
			remoteGlobalIDString = 4DBF5ABE1802C0E7009CAB2E;
			remoteInfo = revsecurity;
		};
		4D7B13AC171418F2006782C1 /* PBXContainerItemProxy */ = {
			isa = PBXContainerItemProxy;
			containerPortal = 4D88B96415F54C13002CFBD6 /* libgif-mobile.xcodeproj */;
			proxyType = 2;
			remoteGlobalIDString = 4DD3E0181040BB5D00CAC7EF;
			remoteInfo = gifmobile;
		};
		4D7B13B4171418FC006782C1 /* PBXContainerItemProxy */ = {
			isa = PBXContainerItemProxy;
			containerPortal = 4DD3E0E51040BC6F00CAC7EF /* libjpeg-mobile.xcodeproj */;
			proxyType = 2;
			remoteGlobalIDString = 4DD3E06B1040BC4700CAC7EF;
			remoteInfo = jpegmobile;
		};
		4D7B13BC17141906006782C1 /* PBXContainerItemProxy */ = {
			isa = PBXContainerItemProxy;
			containerPortal = 4DD3E13F1040BD3700CAC7EF /* libpcre-mobile.xcodeproj */;
			proxyType = 2;
			remoteGlobalIDString = 4DD3E0F91040BCE300CAC7EF;
			remoteInfo = pcremobile;
		};
		4D7B13F31714198F006782C1 /* PBXContainerItemProxy */ = {
			isa = PBXContainerItemProxy;
			containerPortal = 4D7B13EC1714198F006782C1 /* libpng-mobile.xcodeproj */;
			proxyType = 2;
			remoteGlobalIDString = 4DD3E0181040BB5D00CAC7EF;
			remoteInfo = pngmobile;
		};
		4D7B148F17141A3C006782C1 /* PBXContainerItemProxy */ = {
			isa = PBXContainerItemProxy;
			containerPortal = 4DD3E0E51040BC6F00CAC7EF /* libjpeg-mobile.xcodeproj */;
			proxyType = 1;
			remoteGlobalIDString = 4DD3E06A1040BC4700CAC7EF;
			remoteInfo = jpegmobile;
		};
		4D7B149117141A3E006782C1 /* PBXContainerItemProxy */ = {
			isa = PBXContainerItemProxy;
			containerPortal = 4DD3E13F1040BD3700CAC7EF /* libpcre-mobile.xcodeproj */;
			proxyType = 1;
			remoteGlobalIDString = 4DD3E0F81040BCE300CAC7EF;
			remoteInfo = pcremobile;
		};
		4D7B149317141A40006782C1 /* PBXContainerItemProxy */ = {
			isa = PBXContainerItemProxy;
			containerPortal = 4D88B96415F54C13002CFBD6 /* libgif-mobile.xcodeproj */;
			proxyType = 1;
			remoteGlobalIDString = 4DD3E0171040BB5D00CAC7EF;
			remoteInfo = gifmobile;
		};
		4D7B149517141A43006782C1 /* PBXContainerItemProxy */ = {
			isa = PBXContainerItemProxy;
			containerPortal = 4D7B13EC1714198F006782C1 /* libpng-mobile.xcodeproj */;
			proxyType = 1;
			remoteGlobalIDString = 4DD3E0171040BB5D00CAC7EF;
			remoteInfo = pngmobile;
		};
		4DABCE6315ECD4E80085E214 /* PBXContainerItemProxy */ = {
			isa = PBXContainerItemProxy;
			containerPortal = 4DD3DD7D1040AA4700CAC7EF /* Project object */;
			proxyType = 1;
			remoteGlobalIDString = 4DABCD8915ECD40F0085E214;
			remoteInfo = "standalone-mobile-kernel";
		};
		4DBF5B0B1802E2F8009CAB2E /* PBXContainerItemProxy */ = {
			isa = PBXContainerItemProxy;
			containerPortal = 4DBF5B061802E2F8009CAB2E /* libopenssl-mobile.xcodeproj */;
			proxyType = 2;
			remoteGlobalIDString = 4DD3E0181040BB5D00CAC7EF;
			remoteInfo = opensslmobile;
		};
		4DBF5B0D1802E2F8009CAB2E /* PBXContainerItemProxy */ = {
			isa = PBXContainerItemProxy;
			containerPortal = 4DBF5B061802E2F8009CAB2E /* libopenssl-mobile.xcodeproj */;
			proxyType = 2;
			remoteGlobalIDString = 4DBF5ABF1802C0E7009CAB2E;
			remoteInfo = revsecurity;
		};
		4DBF5B0F1802E309009CAB2E /* PBXContainerItemProxy */ = {
			isa = PBXContainerItemProxy;
			containerPortal = 4DBF5B061802E2F8009CAB2E /* libopenssl-mobile.xcodeproj */;
			proxyType = 1;
			remoteGlobalIDString = 4DD3E0171040BB5D00CAC7EF;
			remoteInfo = opensslmobile;
		};
		7238DF4F1848B920007EA049 /* PBXContainerItemProxy */ = {
			isa = PBXContainerItemProxy;
			containerPortal = 7695688B1822775100779255 /* libskia-mobile.xcodeproj */;
			proxyType = 1;
			remoteGlobalIDString = 4DD3E0171040BB5D00CAC7EF;
			remoteInfo = skiamobile;
		};
		7695688F1822775200779255 /* PBXContainerItemProxy */ = {
			isa = PBXContainerItemProxy;
			containerPortal = 7695688B1822775100779255 /* libskia-mobile.xcodeproj */;
			proxyType = 2;
			remoteGlobalIDString = 4DD3E0181040BB5D00CAC7EF;
			remoteInfo = skiamobile;
		};
		76EF329218217FC600FAC195 /* PBXContainerItemProxy */ = {
			isa = PBXContainerItemProxy;
			containerPortal = 76EF328E18217FC600FAC195 /* libgraphics-mobile.xcodeproj */;
			proxyType = 2;
			remoteGlobalIDString = 4DD3E06B1040BC4700CAC7EF;
			remoteInfo = graphicsmobile;
		};
		76EF32E11822743500FAC195 /* PBXContainerItemProxy */ = {
			isa = PBXContainerItemProxy;
			containerPortal = 76EF328E18217FC600FAC195 /* libgraphics-mobile.xcodeproj */;
			proxyType = 1;
			remoteGlobalIDString = 4DD3E06A1040BC4700CAC7EF;
			remoteInfo = graphicsmobile;
		};
		BE096E84175CD79D00F92F90 /* PBXContainerItemProxy */ = {
			isa = PBXContainerItemProxy;
			containerPortal = BE096E7D175CD79D00F92F90 /* libfoundation-mobile.xcodeproj */;
			proxyType = 2;
			remoteGlobalIDString = 4DD3E06B1040BC4700CAC7EF;
			remoteInfo = libfoundationmobile;
		};
		BE096E87175CD7B300F92F90 /* PBXContainerItemProxy */ = {
			isa = PBXContainerItemProxy;
			containerPortal = BE096E7D175CD79D00F92F90 /* libfoundation-mobile.xcodeproj */;
			proxyType = 1;
			remoteGlobalIDString = 4DD3E06A1040BC4700CAC7EF;
			remoteInfo = libfoundationmobile;
		};
		BE096E89175CD7C100F92F90 /* PBXContainerItemProxy */ = {
			isa = PBXContainerItemProxy;
			containerPortal = BE096E7D175CD79D00F92F90 /* libfoundation-mobile.xcodeproj */;
			proxyType = 1;
			remoteGlobalIDString = 4DD3E06A1040BC4700CAC7EF;
			remoteInfo = libfoundationmobile;
		};
/* End PBXContainerItemProxy section */

/* Begin PBXCopyFilesBuildPhase section */
		F670DB65147D45A5008FEA1E /* Copy Files */ = {
			isa = PBXCopyFilesBuildPhase;
			buildActionMask = 2147483647;
			dstPath = "";
			dstSubfolderSpec = 16;
			files = (
				4D82FCDB171485DF00C48403 /* Default-568h@2x.png in Copy Files */,
				4D82FCF01714877A00C48403 /* mobile-device-template.plist in Copy Files */,
				4D82FCDC171485E200C48403 /* mobile-template.plist in Copy Files */,
				4D82FCDD171485E400C48403 /* mobile-remote-notification-template.plist in Copy Files */,
				4D82FCDE171485E600C48403 /* mobile-url-scheme-template.plist in Copy Files */,
				4D82FD00171487AE00C48403 /* template-store-entitlements.xcent in Copy Files */,
				4D82FCEC1714876C00C48403 /* template-entitlements.xcent in Copy Files */,
				4D82FCED1714876C00C48403 /* template-remote-notification-entitlements.xcent in Copy Files */,
				4D82FCEE1714876C00C48403 /* template-remote-notification-store-entitlements.xcent in Copy Files */,
				4D82FCEF1714876F00C48403 /* template-ResourceRules.plist in Copy Files */,
			);
			name = "Copy Files";
			runOnlyForDeploymentPostprocessing = 0;
		};
/* End PBXCopyFilesBuildPhase section */

/* Begin PBXFileReference section */
		3C07062E12942ADC0021FFAA /* mbliphonescroller.mm */ = {isa = PBXFileReference; fileEncoding = 4; lastKnownFileType = sourcecode.cpp.objcpp; name = mbliphonescroller.mm; path = src/mbliphonescroller.mm; sourceTree = "<group>"; };
		3CC6F42712AD0A6100852B3B /* CFNetwork.framework */ = {isa = PBXFileReference; lastKnownFileType = wrapper.framework; name = CFNetwork.framework; path = System/Library/Frameworks/CFNetwork.framework; sourceTree = SDKROOT; };
		4C3454FC14F3FE56008D7E50 /* mblad.cpp */ = {isa = PBXFileReference; fileEncoding = 4; lastKnownFileType = sourcecode.cpp.cpp; name = mblad.cpp; path = src/mblad.cpp; sourceTree = "<group>"; };
		4C3454FD14F3FE56008D7E50 /* mblad.h */ = {isa = PBXFileReference; fileEncoding = 4; lastKnownFileType = sourcecode.c.h; name = mblad.h; path = src/mblad.h; sourceTree = "<group>"; };
		4C34550014F3FE8D008D7E50 /* mblandroidad.cpp */ = {isa = PBXFileReference; lastKnownFileType = sourcecode.cpp.cpp; name = mblandroidad.cpp; path = src/mblandroidad.cpp; sourceTree = "<group>"; };
		4C34550114F3FEA1008D7E50 /* mbliphonead.mm */ = {isa = PBXFileReference; fileEncoding = 4; lastKnownFileType = sourcecode.cpp.objcpp; name = mbliphonead.mm; path = src/mbliphonead.mm; sourceTree = "<group>"; };
		4C34550314F3FF12008D7E50 /* AdModule.java */ = {isa = PBXFileReference; lastKnownFileType = sourcecode.java; path = AdModule.java; sourceTree = "<group>"; };
		4C6D0A371407D04D003B1BA3 /* sysunxnetwork.cpp */ = {isa = PBXFileReference; fileEncoding = 4; lastKnownFileType = sourcecode.cpp.cpp; name = sysunxnetwork.cpp; path = src/sysunxnetwork.cpp; sourceTree = "<group>"; };
		4C7D1CE31476747700129F01 /* exec.h */ = {isa = PBXFileReference; fileEncoding = 4; lastKnownFileType = sourcecode.c.h; lineEnding = 0; name = exec.h; path = src/exec.h; sourceTree = "<group>"; xcLanguageSpecificationIdentifier = xcode.lang.objcpp; };
		4C7D1CE5147674C300129F01 /* mblcamera.cpp */ = {isa = PBXFileReference; fileEncoding = 4; lastKnownFileType = sourcecode.cpp.cpp; name = mblcamera.cpp; path = src/mblcamera.cpp; sourceTree = "<group>"; };
		4C7D1CF714767FD000129F01 /* mbliphonecamera.mm */ = {isa = PBXFileReference; fileEncoding = 4; lastKnownFileType = sourcecode.cpp.objcpp; name = mbliphonecamera.mm; path = src/mbliphonecamera.mm; sourceTree = "<group>"; };
		4C7D1CFA1476863600129F01 /* mblsyntax.h */ = {isa = PBXFileReference; fileEncoding = 4; lastKnownFileType = sourcecode.c.h; name = mblsyntax.h; path = src/mblsyntax.h; sourceTree = "<group>"; };
		4C88A916147E652400A528AB /* mbliphonesensor.mm */ = {isa = PBXFileReference; fileEncoding = 4; lastKnownFileType = sourcecode.cpp.objcpp; name = mbliphonesensor.mm; path = src/mbliphonesensor.mm; sourceTree = "<group>"; };
		4C977244193C986700DB2F4A /* coretextfonts.cpp */ = {isa = PBXFileReference; fileEncoding = 4; lastKnownFileType = sourcecode.cpp.cpp; name = coretextfonts.cpp; path = src/coretextfonts.cpp; sourceTree = "<group>"; };
		4C9EAA0314E58FE100CCF92C /* SoundModule.java */ = {isa = PBXFileReference; lastKnownFileType = sourcecode.java; path = SoundModule.java; sourceTree = "<group>"; };
		4C9EAA0414E5900A00CCF92C /* mblsound.cpp */ = {isa = PBXFileReference; lastKnownFileType = sourcecode.cpp.cpp; name = mblsound.cpp; path = src/mblsound.cpp; sourceTree = "<group>"; };
		4C9EAA0514E5902B00CCF92C /* mblandroidsound.cpp */ = {isa = PBXFileReference; lastKnownFileType = sourcecode.cpp.cpp; name = mblandroidsound.cpp; path = src/mblandroidsound.cpp; sourceTree = "<group>"; };
		4CAEA83F14E911FE006DFECF /* paragrafattr.cpp */ = {isa = PBXFileReference; fileEncoding = 4; lastKnownFileType = sourcecode.cpp.cpp; name = paragrafattr.cpp; path = src/paragrafattr.cpp; sourceTree = "<group>"; };
		4CAEA84114E9121C006DFECF /* fieldstyledtext.cpp */ = {isa = PBXFileReference; fileEncoding = 4; lastKnownFileType = sourcecode.cpp.cpp; name = fieldstyledtext.cpp; path = src/fieldstyledtext.cpp; sourceTree = "<group>"; };
		4CD038F216C8FE1700EBCCBA /* Default-568h@2x.png */ = {isa = PBXFileReference; lastKnownFileType = image.png; name = "Default-568h@2x.png"; path = "rsrc/Default-568h@2x.png"; sourceTree = "<group>"; };
		4CD6214D14F639A00063C1B5 /* fonttable.cpp */ = {isa = PBXFileReference; fileEncoding = 4; lastKnownFileType = sourcecode.cpp.cpp; name = fonttable.cpp; path = src/fonttable.cpp; sourceTree = "<group>"; };
		4CE7B26D1704A8810072029F /* stacksecurity.cpp */ = {isa = PBXFileReference; fileEncoding = 4; lastKnownFileType = sourcecode.cpp.cpp; name = stacksecurity.cpp; path = src/stacksecurity.cpp; sourceTree = "<group>"; };
		4CE7B26E1704A8810072029F /* stacksecurity.h */ = {isa = PBXFileReference; fileEncoding = 4; lastKnownFileType = sourcecode.c.h; name = stacksecurity.h; path = src/stacksecurity.h; sourceTree = "<group>"; };
		4CEEB491150A217D00DF095E /* fieldhtml.cpp */ = {isa = PBXFileReference; fileEncoding = 4; lastKnownFileType = sourcecode.cpp.cpp; name = fieldhtml.cpp; path = src/fieldhtml.cpp; sourceTree = "<group>"; };
		4CEEB492150A217D00DF095E /* fieldrtf.cpp */ = {isa = PBXFileReference; fileEncoding = 4; lastKnownFileType = sourcecode.cpp.cpp; name = fieldrtf.cpp; path = src/fieldrtf.cpp; sourceTree = "<group>"; };
		4CF8A31615067985000745A4 /* mblandroidfont.cpp */ = {isa = PBXFileReference; lastKnownFileType = sourcecode.cpp.cpp; name = mblandroidfont.cpp; path = src/mblandroidfont.cpp; sourceTree = "<group>"; };
		4D01C28F13CE2E5B0041A281 /* flst.h */ = {isa = PBXFileReference; fileEncoding = 4; lastKnownFileType = sourcecode.c.h; name = flst.h; path = src/flst.h; sourceTree = "<group>"; };
		4D01C2D413CE33180041A281 /* mbliphonemisc.mm */ = {isa = PBXFileReference; fileEncoding = 4; lastKnownFileType = sourcecode.cpp.objcpp; name = mbliphonemisc.mm; path = src/mbliphonemisc.mm; sourceTree = "<group>"; };
		4D01C31613CE36F60041A281 /* mbldc.cpp */ = {isa = PBXFileReference; fileEncoding = 4; lastKnownFileType = sourcecode.cpp.cpp; name = mbldc.cpp; path = src/mbldc.cpp; sourceTree = "<group>"; };
		4D01C36F13CE3C810041A281 /* sysdefs.h */ = {isa = PBXFileReference; fileEncoding = 4; lastKnownFileType = sourcecode.c.h; name = sysdefs.h; path = src/sysdefs.h; sourceTree = "<group>"; };
		4D08A112138EA7C60081F990 /* dummy.cpp */ = {isa = PBXFileReference; fileEncoding = 4; lastKnownFileType = sourcecode.cpp.cpp; name = dummy.cpp; path = src/dummy.cpp; sourceTree = "<group>"; };
		4D08A116138EA84C0081F990 /* Foundation.framework */ = {isa = PBXFileReference; lastKnownFileType = wrapper.framework; name = Foundation.framework; path = System/Library/Frameworks/Foundation.framework; sourceTree = SDKROOT; };
		4D08A11E138EA85E0081F990 /* UIKit.framework */ = {isa = PBXFileReference; lastKnownFileType = wrapper.framework; name = UIKit.framework; path = System/Library/Frameworks/UIKit.framework; sourceTree = SDKROOT; };
		4D08A36D138FF3250081F990 /* standalone.ios */ = {isa = PBXFileReference; fileEncoding = 4; lastKnownFileType = text; path = standalone.ios; sourceTree = "<group>"; };
		4D18948C1323CCFD00488783 /* mbliphoneplayer.mm */ = {isa = PBXFileReference; fileEncoding = 4; lastKnownFileType = sourcecode.cpp.objcpp; name = mbliphoneplayer.mm; path = src/mbliphoneplayer.mm; sourceTree = "<group>"; };
		4D1F75B0135CD559005EE740 /* mblandroidtextlayout.cpp */ = {isa = PBXFileReference; fileEncoding = 4; lastKnownFileType = sourcecode.cpp.cpp; name = mblandroidtextlayout.cpp; path = src/mblandroidtextlayout.cpp; sourceTree = "<group>"; };
		4D222092171D770900E7E557 /* libsecurity-community.a */ = {isa = PBXFileReference; explicitFileType = archive.ar; includeInIndex = 0; path = "libsecurity-community.a"; sourceTree = BUILT_PRODUCTS_DIR; };
		4D232D5F18DAF06800A4FF3E /* quicktime.cpp */ = {isa = PBXFileReference; fileEncoding = 4; lastKnownFileType = sourcecode.cpp.cpp; name = quicktime.cpp; path = src/quicktime.cpp; sourceTree = "<group>"; };
		4D2D91891386E2610057811A /* libstandalone-mobile-lib-community.a */ = {isa = PBXFileReference; explicitFileType = archive.ar; includeInIndex = 0; path = "libstandalone-mobile-lib-community.a"; sourceTree = BUILT_PRODUCTS_DIR; };
		4D33766A13F926410096DCFE /* fiber.h */ = {isa = PBXFileReference; fileEncoding = 4; lastKnownFileType = sourcecode.c.h; name = fiber.h; path = src/fiber.h; sourceTree = "<group>"; };
		4D33766B13F926410096DCFE /* fiber.cpp */ = {isa = PBXFileReference; fileEncoding = 4; lastKnownFileType = sourcecode.cpp.cpp; name = fiber.cpp; path = src/fiber.cpp; sourceTree = "<group>"; };
		4D4330DD141A6115001164F9 /* tilecachesw.cpp */ = {isa = PBXFileReference; fileEncoding = 4; lastKnownFileType = sourcecode.cpp.cpp; name = tilecachesw.cpp; path = src/tilecachesw.cpp; sourceTree = "<group>"; };
		4D43319B141A6EAF001164F9 /* tilecachecg.cpp */ = {isa = PBXFileReference; fileEncoding = 4; lastKnownFileType = sourcecode.cpp.cpp; name = tilecachecg.cpp; path = src/tilecachecg.cpp; sourceTree = "<group>"; };
		4D433C29141CE557001164F9 /* tilecachegl.cpp */ = {isa = PBXFileReference; fileEncoding = 4; lastKnownFileType = sourcecode.cpp.cpp; name = tilecachegl.cpp; path = src/tilecachegl.cpp; sourceTree = "<group>"; };
		4D4BA4E412C14F850031AB06 /* mbliphone.h */ = {isa = PBXFileReference; fileEncoding = 4; lastKnownFileType = sourcecode.c.h; name = mbliphone.h; path = src/mbliphone.h; sourceTree = "<group>"; };
		4D5435DC129EE62E0086A96E /* mbliphonesound.mm */ = {isa = PBXFileReference; fileEncoding = 4; lastKnownFileType = sourcecode.cpp.objcpp; name = mbliphonesound.mm; path = src/mbliphonesound.mm; sourceTree = "<group>"; };
		4D5435DD129EE62E0086A96E /* mbliphonevideo.mm */ = {isa = PBXFileReference; fileEncoding = 4; lastKnownFileType = sourcecode.cpp.objcpp; name = mbliphonevideo.mm; path = src/mbliphonevideo.mm; sourceTree = "<group>"; };
		4D5C4DDE15ECE0B600A76456 /* mbliphoneembeddedtest.mm */ = {isa = PBXFileReference; fileEncoding = 4; lastKnownFileType = sourcecode.cpp.objcpp; name = mbliphoneembeddedtest.mm; path = src/mbliphoneembeddedtest.mm; sourceTree = "<group>"; };
		4D6E58E11407E94200EE960D /* tilecache.h */ = {isa = PBXFileReference; fileEncoding = 4; lastKnownFileType = sourcecode.c.h; name = tilecache.h; path = src/tilecache.h; sourceTree = "<group>"; };
		4D6E58E21407E94200EE960D /* tilecache.cpp */ = {isa = PBXFileReference; fileEncoding = 4; lastKnownFileType = sourcecode.cpp.cpp; name = tilecache.cpp; path = src/tilecache.cpp; sourceTree = "<group>"; };
		4D6E5951140833FA00EE960D /* redraw.h */ = {isa = PBXFileReference; fileEncoding = 4; lastKnownFileType = sourcecode.c.h; name = redraw.h; path = src/redraw.h; sourceTree = "<group>"; };
		4D6E5952140833FA00EE960D /* redraw.cpp */ = {isa = PBXFileReference; fileEncoding = 4; lastKnownFileType = sourcecode.cpp.cpp; name = redraw.cpp; path = src/redraw.cpp; sourceTree = "<group>"; };
		4D6E5959140834BD00EE960D /* region.h */ = {isa = PBXFileReference; fileEncoding = 4; lastKnownFileType = sourcecode.c.h; name = region.h; path = src/region.h; sourceTree = "<group>"; };
		4D6F954B12AC157100026A72 /* mbliphonedialog.mm */ = {isa = PBXFileReference; fileEncoding = 4; lastKnownFileType = sourcecode.cpp.objcpp; name = mbliphonedialog.mm; path = src/mbliphonedialog.mm; sourceTree = "<group>"; };
		4D7651611342243D0042EB2D /* mbliphonelocation.mm */ = {isa = PBXFileReference; fileEncoding = 4; lastKnownFileType = sourcecode.cpp.objcpp; name = mbliphonelocation.mm; path = src/mbliphonelocation.mm; sourceTree = "<group>"; };
		4D7B13EC1714198F006782C1 /* libpng-mobile.xcodeproj */ = {isa = PBXFileReference; lastKnownFileType = "wrapper.pb-project"; name = "libpng-mobile.xcodeproj"; path = "../thirdparty/libpng/libpng-mobile.xcodeproj"; sourceTree = SOURCE_ROOT; };
		4D7E389B1281527500E7F80A /* mbliphonecontrol.mm */ = {isa = PBXFileReference; fileEncoding = 4; lastKnownFileType = sourcecode.cpp.objcpp; name = mbliphonecontrol.mm; path = src/mbliphonecontrol.mm; sourceTree = "<group>"; };
		4D7E38A6128152EF00E7F80A /* mbliphonecontrol.h */ = {isa = PBXFileReference; fileEncoding = 4; lastKnownFileType = sourcecode.c.h; name = mbliphonecontrol.h; path = src/mbliphonecontrol.h; sourceTree = "<group>"; };
		4D7E38B412815B1900E7F80A /* mbliphonestack.mm */ = {isa = PBXFileReference; fileEncoding = 4; lastKnownFileType = sourcecode.cpp.objcpp; name = mbliphonestack.mm; path = src/mbliphonestack.mm; sourceTree = "<group>"; };
		4D7E39451281623000E7F80A /* CoreGraphics.framework */ = {isa = PBXFileReference; lastKnownFileType = wrapper.framework; name = CoreGraphics.framework; path = System/Library/Frameworks/CoreGraphics.framework; sourceTree = SDKROOT; };
		4D7E39471281623000E7F80A /* QuartzCore.framework */ = {isa = PBXFileReference; lastKnownFileType = wrapper.framework; name = QuartzCore.framework; path = System/Library/Frameworks/QuartzCore.framework; sourceTree = SDKROOT; };
		4D7E394E1281624400E7F80A /* AVFoundation.framework */ = {isa = PBXFileReference; lastKnownFileType = wrapper.framework; name = AVFoundation.framework; path = System/Library/Frameworks/AVFoundation.framework; sourceTree = SDKROOT; };
		4D7E39531281625500E7F80A /* CoreLocation.framework */ = {isa = PBXFileReference; lastKnownFileType = wrapper.framework; name = CoreLocation.framework; path = System/Library/Frameworks/CoreLocation.framework; sourceTree = SDKROOT; };
		4D7E39551281625500E7F80A /* MediaPlayer.framework */ = {isa = PBXFileReference; lastKnownFileType = wrapper.framework; name = MediaPlayer.framework; path = System/Library/Frameworks/MediaPlayer.framework; sourceTree = SDKROOT; };
		4D7E39571281625500E7F80A /* MessageUI.framework */ = {isa = PBXFileReference; lastKnownFileType = wrapper.framework; name = MessageUI.framework; path = System/Library/Frameworks/MessageUI.framework; sourceTree = SDKROOT; };
		4D7E395F1281626600E7F80A /* AudioToolbox.framework */ = {isa = PBXFileReference; lastKnownFileType = wrapper.framework; name = AudioToolbox.framework; path = System/Library/Frameworks/AudioToolbox.framework; sourceTree = SDKROOT; };
		4D7E3A2A12817DC700E7F80A /* mbliphonebrowser.mm */ = {isa = PBXFileReference; fileEncoding = 4; lastKnownFileType = sourcecode.cpp.objcpp; name = mbliphonebrowser.mm; path = src/mbliphonebrowser.mm; sourceTree = "<group>"; };
		4D7E3A581281835D00E7F80A /* Default.png */ = {isa = PBXFileReference; lastKnownFileType = image.png; name = Default.png; path = rsrc/Default.png; sourceTree = "<group>"; };
		4D82FCD8171485CA00C48403 /* mobile-template.plist */ = {isa = PBXFileReference; fileEncoding = 4; lastKnownFileType = text.plist.xml; name = "mobile-template.plist"; path = "rsrc/mobile-template.plist"; sourceTree = "<group>"; };
		4D82FCD9171485D000C48403 /* mobile-remote-notification-template.plist */ = {isa = PBXFileReference; fileEncoding = 4; lastKnownFileType = text.plist; name = "mobile-remote-notification-template.plist"; path = "rsrc/mobile-remote-notification-template.plist"; sourceTree = "<group>"; };
		4D82FCDA171485D600C48403 /* mobile-url-scheme-template.plist */ = {isa = PBXFileReference; fileEncoding = 4; lastKnownFileType = text.plist; name = "mobile-url-scheme-template.plist"; path = "rsrc/mobile-url-scheme-template.plist"; sourceTree = "<group>"; };
		4D82FCE41714862D00C48403 /* template-entitlements.xcent */ = {isa = PBXFileReference; fileEncoding = 4; lastKnownFileType = text.xml; name = "template-entitlements.xcent"; path = "rsrc/template-entitlements.xcent"; sourceTree = "<group>"; };
		4D82FCE51714863800C48403 /* template-remote-notification-entitlements.xcent */ = {isa = PBXFileReference; fileEncoding = 4; lastKnownFileType = text; name = "template-remote-notification-entitlements.xcent"; path = "rsrc/template-remote-notification-entitlements.xcent"; sourceTree = "<group>"; };
		4D82FCE61714864100C48403 /* template-remote-notification-store-entitlements.xcent */ = {isa = PBXFileReference; fileEncoding = 4; lastKnownFileType = text; name = "template-remote-notification-store-entitlements.xcent"; path = "rsrc/template-remote-notification-store-entitlements.xcent"; sourceTree = "<group>"; };
		4D82FCE71714864F00C48403 /* template-ResourceRules.plist */ = {isa = PBXFileReference; fileEncoding = 4; lastKnownFileType = text.plist.xml; name = "template-ResourceRules.plist"; path = "rsrc/template-ResourceRules.plist"; sourceTree = "<group>"; };
		4D82FCE81714866500C48403 /* mobile-device-template.plist */ = {isa = PBXFileReference; fileEncoding = 4; lastKnownFileType = text.plist.xml; name = "mobile-device-template.plist"; path = "rsrc/mobile-device-template.plist"; sourceTree = "<group>"; };
		4D82FCFF171487A400C48403 /* template-store-entitlements.xcent */ = {isa = PBXFileReference; fileEncoding = 4; lastKnownFileType = text.xml; name = "template-store-entitlements.xcent"; path = "rsrc/template-store-entitlements.xcent"; sourceTree = "<group>"; };
		4D839A0F1430BBE300984D5D /* mbliphoneappview.mm */ = {isa = PBXFileReference; fileEncoding = 4; lastKnownFileType = sourcecode.cpp.objcpp; name = mbliphoneappview.mm; path = src/mbliphoneappview.mm; sourceTree = "<group>"; };
		4D839B351431F52E00984D5D /* mbliphoneapp.h */ = {isa = PBXFileReference; fileEncoding = 4; lastKnownFileType = sourcecode.c.h; name = mbliphoneapp.h; path = src/mbliphoneapp.h; sourceTree = "<group>"; };
		4D84DF4F132D13C0004604F7 /* mbliphonemail.mm */ = {isa = PBXFileReference; fileEncoding = 4; lastKnownFileType = sourcecode.cpp.objcpp; name = mbliphonemail.mm; path = src/mbliphonemail.mm; sourceTree = "<group>"; };
		4D88B96415F54C13002CFBD6 /* libgif-mobile.xcodeproj */ = {isa = PBXFileReference; lastKnownFileType = "wrapper.pb-project"; name = "libgif-mobile.xcodeproj"; path = "../thirdparty/libgif/libgif-mobile.xcodeproj"; sourceTree = SOURCE_ROOT; };
		4D8C6999167A22B500D3CCE7 /* image_rep_encoded.cpp */ = {isa = PBXFileReference; fileEncoding = 4; lastKnownFileType = sourcecode.cpp.cpp; name = image_rep_encoded.cpp; path = src/image_rep_encoded.cpp; sourceTree = "<group>"; };
		4D8C699A167A22B500D3CCE7 /* image_rep_mutable.cpp */ = {isa = PBXFileReference; fileEncoding = 4; lastKnownFileType = sourcecode.cpp.cpp; name = image_rep_mutable.cpp; path = src/image_rep_mutable.cpp; sourceTree = "<group>"; };
		4D8C699B167A22B500D3CCE7 /* imagebitmap.cpp */ = {isa = PBXFileReference; fileEncoding = 4; lastKnownFileType = sourcecode.cpp.cpp; name = imagebitmap.cpp; path = src/imagebitmap.cpp; sourceTree = "<group>"; };
		4D8C69A1167A22DB00D3CCE7 /* ibmp.cpp */ = {isa = PBXFileReference; fileEncoding = 4; lastKnownFileType = sourcecode.cpp.cpp; name = ibmp.cpp; path = src/ibmp.cpp; sourceTree = "<group>"; };
		4D8C69A5167A22F900D3CCE7 /* irle.cpp */ = {isa = PBXFileReference; fileEncoding = 4; lastKnownFileType = sourcecode.cpp.cpp; name = irle.cpp; path = src/irle.cpp; sourceTree = "<group>"; };
		4D8F6BBA113D36F90056ED41 /* mbliphoneextra.mm */ = {isa = PBXFileReference; fileEncoding = 4; lastKnownFileType = sourcecode.cpp.objcpp; name = mbliphoneextra.mm; path = src/mbliphoneextra.mm; sourceTree = "<group>"; };
		4D91B3E5134CB7AE000D7AA5 /* AccelerationChangeListener.java */ = {isa = PBXFileReference; fileEncoding = 4; lastKnownFileType = sourcecode.java; path = AccelerationChangeListener.java; sourceTree = "<group>"; };
		4D91B3E6134CB7AE000D7AA5 /* CameraCompat.java */ = {isa = PBXFileReference; fileEncoding = 4; lastKnownFileType = sourcecode.java; path = CameraCompat.java; sourceTree = "<group>"; };
		4D91B3E7134CB7AE000D7AA5 /* Email.java */ = {isa = PBXFileReference; fileEncoding = 4; lastKnownFileType = sourcecode.java; path = Email.java; sourceTree = "<group>"; };
		4D91B3E8134CB7AE000D7AA5 /* Engine.java */ = {isa = PBXFileReference; fileEncoding = 4; lastKnownFileType = sourcecode.java; path = Engine.java; sourceTree = "<group>"; };
		4D91B3E9134CB7AE000D7AA5 /* LiveCodeActivity.java */ = {isa = PBXFileReference; fileEncoding = 4; lastKnownFileType = sourcecode.java; path = LiveCodeActivity.java; sourceTree = "<group>"; };
		4D91B3EA134CB7AE000D7AA5 /* ShakeEventListener.java */ = {isa = PBXFileReference; fileEncoding = 4; lastKnownFileType = sourcecode.java; path = ShakeEventListener.java; sourceTree = "<group>"; };
		4D91B3EB134CB7AE000D7AA5 /* URLLoader.java */ = {isa = PBXFileReference; fileEncoding = 4; lastKnownFileType = sourcecode.java; path = URLLoader.java; sourceTree = "<group>"; };
		4D91B3EC134CB7AE000D7AA5 /* VideoControl.java */ = {isa = PBXFileReference; fileEncoding = 4; lastKnownFileType = sourcecode.java; path = VideoControl.java; sourceTree = "<group>"; };
		4D91B3ED134CB7AE000D7AA5 /* mblandroid.java */ = {isa = PBXFileReference; fileEncoding = 4; lastKnownFileType = sourcecode.java; name = mblandroid.java; path = src/java/mblandroid.java; sourceTree = "<group>"; };
		4D9CAF23134365F800231979 /* mbliphonehooks.cpp */ = {isa = PBXFileReference; fileEncoding = 4; lastKnownFileType = sourcecode.cpp.cpp; name = mbliphonehooks.cpp; path = src/mbliphonehooks.cpp; sourceTree = "<group>"; };
		4DA2CA351136D07600B9F27B /* eventqueue.cpp */ = {isa = PBXFileReference; fileEncoding = 4; lastKnownFileType = sourcecode.cpp.cpp; name = eventqueue.cpp; path = src/eventqueue.cpp; sourceTree = "<group>"; };
		4DA2CA371136D08700B9F27B /* eventqueue.h */ = {isa = PBXFileReference; fileEncoding = 4; lastKnownFileType = sourcecode.c.h; name = eventqueue.h; path = src/eventqueue.h; sourceTree = "<group>"; };
		4DA2CA381136D08700B9F27B /* externalv0.cpp */ = {isa = PBXFileReference; fileEncoding = 4; lastKnownFileType = sourcecode.cpp.cpp; name = externalv0.cpp; path = src/externalv0.cpp; sourceTree = "<group>"; };
		4DA2CA391136D08700B9F27B /* externalv1.cpp */ = {isa = PBXFileReference; fileEncoding = 4; lastKnownFileType = sourcecode.cpp.cpp; name = externalv1.cpp; path = src/externalv1.cpp; sourceTree = "<group>"; };
		4DA2CA3D1136D0A800B9F27B /* notify.cpp */ = {isa = PBXFileReference; fileEncoding = 4; lastKnownFileType = sourcecode.cpp.cpp; name = notify.cpp; path = src/notify.cpp; sourceTree = "<group>"; };
		4DA2CA3E1136D0A800B9F27B /* notify.h */ = {isa = PBXFileReference; fileEncoding = 4; lastKnownFileType = sourcecode.c.h; name = notify.h; path = src/notify.h; sourceTree = "<group>"; };
		4DA7BA391324E50300F9214A /* mbliphoneinput.mm */ = {isa = PBXFileReference; fileEncoding = 4; lastKnownFileType = sourcecode.cpp.objcpp; name = mbliphoneinput.mm; path = src/mbliphoneinput.mm; sourceTree = "<group>"; };
		4DA7BB0813251BA400F9214A /* mbliphonereachability.mm */ = {isa = PBXFileReference; fileEncoding = 4; lastKnownFileType = sourcecode.cpp.objcpp; name = mbliphonereachability.mm; path = src/mbliphonereachability.mm; sourceTree = "<group>"; };
		4DA7BB2613251C6E00F9214A /* SystemConfiguration.framework */ = {isa = PBXFileReference; lastKnownFileType = wrapper.framework; name = SystemConfiguration.framework; path = System/Library/Frameworks/SystemConfiguration.framework; sourceTree = SDKROOT; };
		4DABCD8A15ECD40F0085E214 /* libstandalone-mobile-kernel.a */ = {isa = PBXFileReference; explicitFileType = archive.ar; includeInIndex = 0; path = "libstandalone-mobile-kernel.a"; sourceTree = BUILT_PRODUCTS_DIR; };
		4DABCEC515ECD7840085E214 /* mbliphoneembedded.mm */ = {isa = PBXFileReference; fileEncoding = 4; lastKnownFileType = sourcecode.cpp.objcpp; name = mbliphoneembedded.mm; path = src/mbliphoneembedded.mm; sourceTree = "<group>"; };
		4DB9694A135E3D8300DCAE93 /* mblandroidmail.cpp */ = {isa = PBXFileReference; fileEncoding = 4; lastKnownFileType = sourcecode.cpp.cpp; name = mblandroidmail.cpp; path = src/mblandroidmail.cpp; sourceTree = "<group>"; };
		4DB9694B135E3D8300DCAE93 /* mblandroidorientation.cpp */ = {isa = PBXFileReference; fileEncoding = 4; lastKnownFileType = sourcecode.cpp.cpp; name = mblandroidorientation.cpp; path = src/mblandroidorientation.cpp; sourceTree = "<group>"; };
		4DB983C0130BB1DF008A03DC /* mblandroid.cpp */ = {isa = PBXFileReference; fileEncoding = 4; lastKnownFileType = sourcecode.cpp.cpp; name = mblandroid.cpp; path = src/mblandroid.cpp; sourceTree = "<group>"; };
		4DB983C1130BB1DF008A03DC /* mblandroid.h */ = {isa = PBXFileReference; fileEncoding = 4; lastKnownFileType = sourcecode.c.h; name = mblandroid.h; path = src/mblandroid.h; sourceTree = "<group>"; };
		4DB983C6130BB1DF008A03DC /* mblandroiddc.cpp */ = {isa = PBXFileReference; fileEncoding = 4; lastKnownFileType = sourcecode.cpp.cpp; name = mblandroiddc.cpp; path = src/mblandroiddc.cpp; sourceTree = "<group>"; };
		4DB983C7130BB1DF008A03DC /* mblandroiddialog.cpp */ = {isa = PBXFileReference; fileEncoding = 4; lastKnownFileType = sourcecode.cpp.cpp; name = mblandroiddialog.cpp; path = src/mblandroiddialog.cpp; sourceTree = "<group>"; };
		4DB983C8130BB1DF008A03DC /* mblandroidfs.cpp */ = {isa = PBXFileReference; fileEncoding = 4; lastKnownFileType = sourcecode.cpp.cpp; name = mblandroidfs.cpp; path = src/mblandroidfs.cpp; sourceTree = "<group>"; };
		4DB983C9130BB1DF008A03DC /* mblandroidio.cpp */ = {isa = PBXFileReference; fileEncoding = 4; lastKnownFileType = sourcecode.cpp.cpp; name = mblandroidio.cpp; path = src/mblandroidio.cpp; sourceTree = "<group>"; };
		4DB983CA130BB1DF008A03DC /* mblandroidmisc.cpp */ = {isa = PBXFileReference; fileEncoding = 4; lastKnownFileType = sourcecode.cpp.cpp; name = mblandroidmisc.cpp; path = src/mblandroidmisc.cpp; sourceTree = "<group>"; };
		4DB983CB130BB1DF008A03DC /* mblandroidmm.cpp */ = {isa = PBXFileReference; fileEncoding = 4; lastKnownFileType = sourcecode.cpp.cpp; name = mblandroidmm.cpp; path = src/mblandroidmm.cpp; sourceTree = "<group>"; };
		4DB983CC130BB1DF008A03DC /* mblandroidnetwork.cpp */ = {isa = PBXFileReference; fileEncoding = 4; lastKnownFileType = sourcecode.cpp.cpp; name = mblandroidnetwork.cpp; path = src/mblandroidnetwork.cpp; sourceTree = "<group>"; };
		4DB983CD130BB1DF008A03DC /* mblandroidprocess.cpp */ = {isa = PBXFileReference; fileEncoding = 4; lastKnownFileType = sourcecode.cpp.cpp; name = mblandroidprocess.cpp; path = src/mblandroidprocess.cpp; sourceTree = "<group>"; };
		4DB983CE130BB1DF008A03DC /* mblandroidurl.cpp */ = {isa = PBXFileReference; fileEncoding = 4; lastKnownFileType = sourcecode.cpp.cpp; name = mblandroidurl.cpp; path = src/mblandroidurl.cpp; sourceTree = "<group>"; };
		4DB983CF130BB1DF008A03DC /* mblandroidutil.h */ = {isa = PBXFileReference; fileEncoding = 4; lastKnownFileType = sourcecode.c.h; name = mblandroidutil.h; path = src/mblandroidutil.h; sourceTree = "<group>"; };
		4DBF5B061802E2F8009CAB2E /* libopenssl-mobile.xcodeproj */ = {isa = PBXFileReference; lastKnownFileType = "wrapper.pb-project"; name = "libopenssl-mobile.xcodeproj"; path = "../thirdparty/libopenssl/libopenssl-mobile.xcodeproj"; sourceTree = SOURCE_ROOT; };
		4DBF5B281802E635009CAB2E /* socket_resolve.cpp */ = {isa = PBXFileReference; fileEncoding = 4; lastKnownFileType = sourcecode.cpp.cpp; name = socket_resolve.cpp; path = src/socket_resolve.cpp; sourceTree = "<group>"; };
		4DC684741348E50D002469A4 /* mbliphonegfx.mm */ = {isa = PBXFileReference; fileEncoding = 4; lastKnownFileType = sourcecode.cpp.objcpp; name = mbliphonegfx.mm; path = src/mbliphonegfx.mm; sourceTree = "<group>"; };
		4DC684761348E5AC002469A4 /* mbliphoneview.h */ = {isa = PBXFileReference; fileEncoding = 4; lastKnownFileType = sourcecode.c.h; name = mbliphoneview.h; path = src/mbliphoneview.h; sourceTree = "<group>"; };
		4DC684BD1348EAD7002469A4 /* OpenGLES.framework */ = {isa = PBXFileReference; lastKnownFileType = wrapper.framework; name = OpenGLES.framework; path = System/Library/Frameworks/OpenGLES.framework; sourceTree = SDKROOT; };
		4DD3DD991040AA9A00CAC7EF /* standalone-mobile-community.app */ = {isa = PBXFileReference; explicitFileType = wrapper.application; includeInIndex = 0; path = "standalone-mobile-community.app"; sourceTree = BUILT_PRODUCTS_DIR; };
		4DD3DD9C1040AA9A00CAC7EF /* standalone-mobile-Info.plist */ = {isa = PBXFileReference; lastKnownFileType = text.plist.xml; name = "standalone-mobile-Info.plist"; path = "rsrc/standalone-mobile-Info.plist"; sourceTree = "<group>"; };
		4DD3DDAD1040AC1A00CAC7EF /* bitmapeffect.cpp */ = {isa = PBXFileReference; fileEncoding = 4; lastKnownFileType = sourcecode.cpp.cpp; name = bitmapeffect.cpp; path = src/bitmapeffect.cpp; sourceTree = "<group>"; };
		4DD3DDAE1040AC1A00CAC7EF /* ask.h */ = {isa = PBXFileReference; fileEncoding = 4; lastKnownFileType = sourcecode.c.h; name = ask.h; path = src/ask.h; sourceTree = "<group>"; };
		4DD3DDAF1040AC1A00CAC7EF /* MCBlock.h */ = {isa = PBXFileReference; fileEncoding = 4; lastKnownFileType = sourcecode.c.h; name = MCBlock.h; path = src/MCBlock.h; sourceTree = "<group>"; };
		4DD3DDB01040AC1A00CAC7EF /* block.cpp */ = {isa = PBXFileReference; fileEncoding = 4; lastKnownFileType = sourcecode.cpp.cpp; name = block.cpp; path = src/block.cpp; sourceTree = "<group>"; };
		4DD3DDB11040AC1A00CAC7EF /* aclip.h */ = {isa = PBXFileReference; fileEncoding = 4; lastKnownFileType = sourcecode.c.h; name = aclip.h; path = src/aclip.h; sourceTree = "<group>"; };
		4DD3DDB21040AC1A00CAC7EF /* aclip.cpp */ = {isa = PBXFileReference; fileEncoding = 4; lastKnownFileType = sourcecode.cpp.cpp; name = aclip.cpp; path = src/aclip.cpp; sourceTree = "<group>"; };
		4DD3DDB31040AC1A00CAC7EF /* ask.cpp */ = {isa = PBXFileReference; fileEncoding = 4; lastKnownFileType = sourcecode.cpp.cpp; name = ask.cpp; path = src/ask.cpp; sourceTree = "<group>"; };
		4DD3DDB41040AC1A00CAC7EF /* answer.h */ = {isa = PBXFileReference; fileEncoding = 4; lastKnownFileType = sourcecode.c.h; name = answer.h; path = src/answer.h; sourceTree = "<group>"; };
		4DD3DDB51040AC1A00CAC7EF /* bitmapeffectblur.h */ = {isa = PBXFileReference; fileEncoding = 4; lastKnownFileType = sourcecode.c.h; name = bitmapeffectblur.h; path = src/bitmapeffectblur.h; sourceTree = "<group>"; };
		4DD3DDB61040AC1A00CAC7EF /* bitmapeffectblur.cpp */ = {isa = PBXFileReference; fileEncoding = 4; lastKnownFileType = sourcecode.cpp.cpp; name = bitmapeffectblur.cpp; path = src/bitmapeffectblur.cpp; sourceTree = "<group>"; };
		4DD3DDB71040AC1A00CAC7EF /* bitmapeffect.h */ = {isa = PBXFileReference; fileEncoding = 4; lastKnownFileType = sourcecode.c.h; name = bitmapeffect.h; path = src/bitmapeffect.h; sourceTree = "<group>"; };
		4DD3DDB81040AC1A00CAC7EF /* answer.cpp */ = {isa = PBXFileReference; fileEncoding = 4; lastKnownFileType = sourcecode.cpp.cpp; name = answer.cpp; path = src/answer.cpp; sourceTree = "<group>"; };
		4DD3DDB91040AC1A00CAC7EF /* ans.h */ = {isa = PBXFileReference; fileEncoding = 4; lastKnownFileType = sourcecode.c.h; name = ans.h; path = src/ans.h; sourceTree = "<group>"; };
		4DD3DDC21040AC5C00CAC7EF /* cpalette.h */ = {isa = PBXFileReference; fileEncoding = 4; lastKnownFileType = sourcecode.c.h; name = cpalette.h; path = src/cpalette.h; sourceTree = "<group>"; };
		4DD3DDC31040AC5C00CAC7EF /* cpalette.cpp */ = {isa = PBXFileReference; fileEncoding = 4; lastKnownFileType = sourcecode.cpp.cpp; name = cpalette.cpp; path = src/cpalette.cpp; sourceTree = "<group>"; };
		4DD3DDC61040AC5C00CAC7EF /* control.h */ = {isa = PBXFileReference; fileEncoding = 4; lastKnownFileType = sourcecode.c.h; name = control.h; path = src/control.h; sourceTree = "<group>"; };
		4DD3DDC71040AC5C00CAC7EF /* control.cpp */ = {isa = PBXFileReference; fileEncoding = 4; lastKnownFileType = sourcecode.cpp.cpp; name = control.cpp; path = src/control.cpp; sourceTree = "<group>"; };
		4DD3DDCA1040AC5C00CAC7EF /* context.h */ = {isa = PBXFileReference; fileEncoding = 4; lastKnownFileType = sourcecode.c.h; name = context.h; path = src/context.h; sourceTree = "<group>"; };
		4DD3DDCB1040AC5C00CAC7EF /* constant.h */ = {isa = PBXFileReference; fileEncoding = 4; lastKnownFileType = sourcecode.c.h; name = constant.h; path = src/constant.h; sourceTree = "<group>"; };
		4DD3DDCC1040AC5C00CAC7EF /* constant.cpp */ = {isa = PBXFileReference; fileEncoding = 4; lastKnownFileType = sourcecode.cpp.cpp; name = constant.cpp; path = src/constant.cpp; sourceTree = "<group>"; };
		4DD3DDCD1040AC5C00CAC7EF /* combiners.cpp */ = {isa = PBXFileReference; fileEncoding = 4; lastKnownFileType = sourcecode.cpp.cpp; name = combiners.cpp; path = src/combiners.cpp; sourceTree = "<group>"; };
		4DD3DDCE1040AC5C00CAC7EF /* cmdss.cpp */ = {isa = PBXFileReference; fileEncoding = 4; lastKnownFileType = sourcecode.cpp.cpp; name = cmdss.cpp; path = src/cmdss.cpp; sourceTree = "<group>"; };
		4DD3DDCF1040AC5C00CAC7EF /* cmdsp.cpp */ = {isa = PBXFileReference; fileEncoding = 4; lastKnownFileType = sourcecode.cpp.cpp; name = cmdsp.cpp; path = src/cmdsp.cpp; sourceTree = "<group>"; };
		4DD3DDD01040AC5C00CAC7EF /* cmdsm.cpp */ = {isa = PBXFileReference; fileEncoding = 4; lastKnownFileType = sourcecode.cpp.cpp; name = cmdsm.cpp; path = src/cmdsm.cpp; sourceTree = "<group>"; };
		4DD3DDD11040AC5C00CAC7EF /* cmdsf.cpp */ = {isa = PBXFileReference; fileEncoding = 4; lastKnownFileType = sourcecode.cpp.cpp; name = cmdsf.cpp; path = src/cmdsf.cpp; sourceTree = "<group>"; };
		4DD3DDD21040AC5C00CAC7EF /* cmdse.cpp */ = {isa = PBXFileReference; fileEncoding = 4; lastKnownFileType = sourcecode.cpp.cpp; name = cmdse.cpp; path = src/cmdse.cpp; sourceTree = "<group>"; };
		4DD3DDD31040AC5C00CAC7EF /* cmdsc.cpp */ = {isa = PBXFileReference; fileEncoding = 4; lastKnownFileType = sourcecode.cpp.cpp; name = cmdsc.cpp; path = src/cmdsc.cpp; sourceTree = "<group>"; };
		4DD3DDD41040AC5C00CAC7EF /* cmds.h */ = {isa = PBXFileReference; fileEncoding = 4; lastKnownFileType = sourcecode.c.h; name = cmds.h; path = src/cmds.h; sourceTree = "<group>"; };
		4DD3DDD51040AC5C00CAC7EF /* cmds.cpp */ = {isa = PBXFileReference; fileEncoding = 4; lastKnownFileType = sourcecode.cpp.cpp; name = cmds.cpp; path = src/cmds.cpp; sourceTree = "<group>"; };
		4DD3DDD61040AC5C00CAC7EF /* chunk.h */ = {isa = PBXFileReference; fileEncoding = 4; lastKnownFileType = sourcecode.c.h; name = chunk.h; path = src/chunk.h; sourceTree = "<group>"; };
		4DD3DDD71040AC5C00CAC7EF /* chunk.cpp */ = {isa = PBXFileReference; fileEncoding = 4; lastKnownFileType = sourcecode.cpp.cpp; name = chunk.cpp; path = src/chunk.cpp; sourceTree = "<group>"; };
		4DD3DDD81040AC5C00CAC7EF /* cdata.h */ = {isa = PBXFileReference; fileEncoding = 4; lastKnownFileType = sourcecode.c.h; name = cdata.h; path = src/cdata.h; sourceTree = "<group>"; };
		4DD3DDD91040AC5C00CAC7EF /* cdata.cpp */ = {isa = PBXFileReference; fileEncoding = 4; lastKnownFileType = sourcecode.cpp.cpp; name = cdata.cpp; path = src/cdata.cpp; sourceTree = "<group>"; };
		4DD3DDDA1040AC5C00CAC7EF /* button.cpp */ = {isa = PBXFileReference; fileEncoding = 4; lastKnownFileType = sourcecode.cpp.cpp; name = button.cpp; path = src/button.cpp; sourceTree = "<group>"; };
		4DD3DDDB1040AC5C00CAC7EF /* card.cpp */ = {isa = PBXFileReference; fileEncoding = 4; lastKnownFileType = sourcecode.cpp.cpp; name = card.cpp; path = src/card.cpp; sourceTree = "<group>"; };
		4DD3DDDC1040AC5C00CAC7EF /* capsule.h */ = {isa = PBXFileReference; fileEncoding = 4; lastKnownFileType = sourcecode.c.h; name = capsule.h; path = src/capsule.h; sourceTree = "<group>"; };
		4DD3DDDD1040AC5C00CAC7EF /* capsule.cpp */ = {isa = PBXFileReference; fileEncoding = 4; lastKnownFileType = sourcecode.cpp.cpp; name = capsule.cpp; path = src/capsule.cpp; sourceTree = "<group>"; };
		4DD3DDDE1040AC5C00CAC7EF /* buttondraw.cpp */ = {isa = PBXFileReference; fileEncoding = 4; lastKnownFileType = sourcecode.cpp.cpp; name = buttondraw.cpp; path = src/buttondraw.cpp; sourceTree = "<group>"; };
		4DD3DDDF1040AC5C00CAC7EF /* button.h */ = {isa = PBXFileReference; fileEncoding = 4; lastKnownFileType = sourcecode.c.h; name = button.h; path = src/button.h; sourceTree = "<group>"; };
		4DD3DDE01040AC5C00CAC7EF /* cardlst.h */ = {isa = PBXFileReference; fileEncoding = 4; lastKnownFileType = sourcecode.c.h; name = cardlst.h; path = src/cardlst.h; sourceTree = "<group>"; };
		4DD3DDE11040AC5C00CAC7EF /* cardlst.cpp */ = {isa = PBXFileReference; fileEncoding = 4; lastKnownFileType = sourcecode.cpp.cpp; name = cardlst.cpp; path = src/cardlst.cpp; sourceTree = "<group>"; };
		4DD3DDE21040AC5C00CAC7EF /* card.h */ = {isa = PBXFileReference; fileEncoding = 4; lastKnownFileType = sourcecode.c.h; name = card.h; path = src/card.h; sourceTree = "<group>"; };
		4DD3DE041040ACE300CAC7EF /* debug.h */ = {isa = PBXFileReference; fileEncoding = 4; lastKnownFileType = sourcecode.c.h; name = debug.h; path = src/debug.h; sourceTree = "<group>"; };
		4DD3DE051040ACE300CAC7EF /* debug.cpp */ = {isa = PBXFileReference; fileEncoding = 4; lastKnownFileType = sourcecode.cpp.cpp; name = debug.cpp; path = src/debug.cpp; sourceTree = "<group>"; };
		4DD3DE081040ACE300CAC7EF /* date.h */ = {isa = PBXFileReference; fileEncoding = 4; lastKnownFileType = sourcecode.c.h; name = date.h; path = src/date.h; sourceTree = "<group>"; };
		4DD3DE091040ACE300CAC7EF /* date.cpp */ = {isa = PBXFileReference; fileEncoding = 4; lastKnownFileType = sourcecode.cpp.cpp; name = date.cpp; path = src/date.cpp; sourceTree = "<group>"; };
		4DD3DE0C1040ACED00CAC7EF /* dispatch.h */ = {isa = PBXFileReference; fileEncoding = 4; lastKnownFileType = sourcecode.c.h; name = dispatch.h; path = src/dispatch.h; sourceTree = "<group>"; };
		4DD3DE0D1040ACED00CAC7EF /* edittool.h */ = {isa = PBXFileReference; fileEncoding = 4; lastKnownFileType = sourcecode.c.h; name = edittool.h; path = src/edittool.h; sourceTree = "<group>"; };
		4DD3DE0E1040ACED00CAC7EF /* edittool.cpp */ = {isa = PBXFileReference; fileEncoding = 4; lastKnownFileType = sourcecode.cpp.cpp; name = edittool.cpp; path = src/edittool.cpp; sourceTree = "<group>"; };
		4DD3DE0F1040ACED00CAC7EF /* dllst.h */ = {isa = PBXFileReference; fileEncoding = 4; lastKnownFileType = sourcecode.c.h; name = dllst.h; path = src/dllst.h; sourceTree = "<group>"; };
		4DD3DE101040ACED00CAC7EF /* dllst.cpp */ = {isa = PBXFileReference; fileEncoding = 4; lastKnownFileType = sourcecode.cpp.cpp; name = dllst.cpp; path = src/dllst.cpp; sourceTree = "<group>"; };
		4DD3DE111040ACED00CAC7EF /* dispatch.cpp */ = {isa = PBXFileReference; fileEncoding = 4; lastKnownFileType = sourcecode.cpp.cpp; name = dispatch.cpp; path = src/dispatch.cpp; sourceTree = "<group>"; };
		4DD3DE171040AD0300CAC7EF /* express.h */ = {isa = PBXFileReference; fileEncoding = 4; lastKnownFileType = sourcecode.c.h; name = express.h; path = src/express.h; sourceTree = "<group>"; };
		4DD3DE181040AD0300CAC7EF /* express.cpp */ = {isa = PBXFileReference; fileEncoding = 4; lastKnownFileType = sourcecode.cpp.cpp; name = express.cpp; path = src/express.cpp; sourceTree = "<group>"; };
		4DD3DE191040AD0300CAC7EF /* icondata.cpp */ = {isa = PBXFileReference; fileEncoding = 4; lastKnownFileType = sourcecode.cpp.cpp; name = icondata.cpp; path = src/icondata.cpp; sourceTree = "<group>"; };
		4DD3DE1A1040AD0300CAC7EF /* globdefs.h */ = {isa = PBXFileReference; fileEncoding = 4; lastKnownFileType = sourcecode.c.h; name = globdefs.h; path = src/globdefs.h; sourceTree = "<group>"; };
		4DD3DE1B1040AD0300CAC7EF /* globals.h */ = {isa = PBXFileReference; fileEncoding = 4; lastKnownFileType = sourcecode.c.h; name = globals.h; path = src/globals.h; sourceTree = "<group>"; };
		4DD3DE1C1040AD0300CAC7EF /* globals.cpp */ = {isa = PBXFileReference; fileEncoding = 4; lastKnownFileType = sourcecode.cpp.cpp; name = globals.cpp; path = src/globals.cpp; sourceTree = "<group>"; };
		4DD3DE1D1040AD0300CAC7EF /* funcsm.cpp */ = {isa = PBXFileReference; fileEncoding = 4; lastKnownFileType = sourcecode.cpp.cpp; name = funcsm.cpp; path = src/funcsm.cpp; sourceTree = "<group>"; };
		4DD3DE1E1040AD0300CAC7EF /* group.h */ = {isa = PBXFileReference; fileEncoding = 4; lastKnownFileType = sourcecode.c.h; name = group.h; path = src/group.h; sourceTree = "<group>"; };
		4DD3DE1F1040AD0300CAC7EF /* group.cpp */ = {isa = PBXFileReference; fileEncoding = 4; lastKnownFileType = sourcecode.cpp.cpp; name = group.cpp; path = src/group.cpp; sourceTree = "<group>"; };
		4DD3DE201040AD0300CAC7EF /* graphic.h */ = {isa = PBXFileReference; fileEncoding = 4; lastKnownFileType = sourcecode.c.h; name = graphic.h; path = src/graphic.h; sourceTree = "<group>"; };
		4DD3DE211040AD0300CAC7EF /* graphic.cpp */ = {isa = PBXFileReference; fileEncoding = 4; lastKnownFileType = sourcecode.cpp.cpp; name = graphic.cpp; path = src/graphic.cpp; sourceTree = "<group>"; };
		4DD3DE221040AD0300CAC7EF /* gradient.h */ = {isa = PBXFileReference; fileEncoding = 4; lastKnownFileType = sourcecode.c.h; name = gradient.h; path = src/gradient.h; sourceTree = "<group>"; };
		4DD3DE231040AD0300CAC7EF /* gradient.cpp */ = {isa = PBXFileReference; fileEncoding = 4; lastKnownFileType = sourcecode.cpp.cpp; name = gradient.cpp; path = src/gradient.cpp; sourceTree = "<group>"; };
		4DD3DE241040AD0300CAC7EF /* funcs.h */ = {isa = PBXFileReference; fileEncoding = 4; lastKnownFileType = sourcecode.c.h; name = funcs.h; path = src/funcs.h; sourceTree = "<group>"; };
		4DD3DE251040AD0300CAC7EF /* funcs.cpp */ = {isa = PBXFileReference; fileEncoding = 4; lastKnownFileType = sourcecode.cpp.cpp; name = funcs.cpp; path = src/funcs.cpp; sourceTree = "<group>"; };
		4DD3DE261040AD0300CAC7EF /* font.h */ = {isa = PBXFileReference; fileEncoding = 4; lastKnownFileType = sourcecode.c.h; name = font.h; path = src/font.h; sourceTree = "<group>"; };
		4DD3DE271040AD0300CAC7EF /* font.cpp */ = {isa = PBXFileReference; fileEncoding = 4; lastKnownFileType = sourcecode.cpp.cpp; name = font.cpp; path = src/font.cpp; sourceTree = "<group>"; };
		4DD3DE281040AD0300CAC7EF /* filedefs.h */ = {isa = PBXFileReference; fileEncoding = 4; lastKnownFileType = sourcecode.c.h; name = filedefs.h; path = src/filedefs.h; sourceTree = "<group>"; };
		4DD3DE291040AD0300CAC7EF /* fields.cpp */ = {isa = PBXFileReference; fileEncoding = 4; lastKnownFileType = sourcecode.cpp.cpp; name = fields.cpp; path = src/fields.cpp; sourceTree = "<group>"; };
		4DD3DE2A1040AD0300CAC7EF /* hndlrlst.h */ = {isa = PBXFileReference; fileEncoding = 4; lastKnownFileType = sourcecode.c.h; name = hndlrlst.h; path = src/hndlrlst.h; sourceTree = "<group>"; };
		4DD3DE2B1040AD0300CAC7EF /* hndlrlst.cpp */ = {isa = PBXFileReference; fileEncoding = 4; lastKnownFileType = sourcecode.cpp.cpp; name = hndlrlst.cpp; path = src/hndlrlst.cpp; sourceTree = "<group>"; };
		4DD3DE2C1040AD0300CAC7EF /* hc.h */ = {isa = PBXFileReference; fileEncoding = 4; lastKnownFileType = sourcecode.c.h; name = hc.h; path = src/hc.h; sourceTree = "<group>"; };
		4DD3DE2D1040AD0300CAC7EF /* field.cpp */ = {isa = PBXFileReference; fileEncoding = 4; lastKnownFileType = sourcecode.cpp.cpp; name = field.cpp; path = src/field.cpp; sourceTree = "<group>"; };
		4DD3DE2E1040AD0300CAC7EF /* external.h */ = {isa = PBXFileReference; fileEncoding = 4; lastKnownFileType = sourcecode.c.h; name = external.h; path = src/external.h; sourceTree = "<group>"; };
		4DD3DE2F1040AD0300CAC7EF /* external.cpp */ = {isa = PBXFileReference; fileEncoding = 4; lastKnownFileType = sourcecode.cpp.cpp; name = external.cpp; path = src/external.cpp; sourceTree = "<group>"; };
		4DD3DE301040AD0300CAC7EF /* hc.cpp */ = {isa = PBXFileReference; fileEncoding = 4; lastKnownFileType = sourcecode.cpp.cpp; name = hc.cpp; path = src/hc.cpp; sourceTree = "<group>"; };
		4DD3DE311040AD0300CAC7EF /* handler.h */ = {isa = PBXFileReference; fileEncoding = 4; lastKnownFileType = sourcecode.c.h; name = handler.h; path = src/handler.h; sourceTree = "<group>"; };
		4DD3DE321040AD0300CAC7EF /* handler.cpp */ = {isa = PBXFileReference; fileEncoding = 4; lastKnownFileType = sourcecode.cpp.cpp; name = handler.cpp; path = src/handler.cpp; sourceTree = "<group>"; };
		4DD3DE331040AD0300CAC7EF /* execpt.h */ = {isa = PBXFileReference; fileEncoding = 4; lastKnownFileType = sourcecode.c.h; name = execpt.h; path = src/execpt.h; sourceTree = "<group>"; };
		4DD3DE341040AD0300CAC7EF /* execpt.cpp */ = {isa = PBXFileReference; fileEncoding = 4; lastKnownFileType = sourcecode.cpp.cpp; name = execpt.cpp; path = src/execpt.cpp; sourceTree = "<group>"; };
		4DD3DE351040AD0300CAC7EF /* eps.h */ = {isa = PBXFileReference; fileEncoding = 4; lastKnownFileType = sourcecode.c.h; name = eps.h; path = src/eps.h; sourceTree = "<group>"; };
		4DD3DE361040AD0300CAC7EF /* eps.cpp */ = {isa = PBXFileReference; fileEncoding = 4; lastKnownFileType = sourcecode.cpp.cpp; name = eps.cpp; path = src/eps.cpp; sourceTree = "<group>"; };
		4DD3DE371040AD0300CAC7EF /* fieldh.cpp */ = {isa = PBXFileReference; fileEncoding = 4; lastKnownFileType = sourcecode.cpp.cpp; name = fieldh.cpp; path = src/fieldh.cpp; sourceTree = "<group>"; };
		4DD3DE381040AD0300CAC7EF /* fieldf.cpp */ = {isa = PBXFileReference; fileEncoding = 4; lastKnownFileType = sourcecode.cpp.cpp; name = fieldf.cpp; path = src/fieldf.cpp; sourceTree = "<group>"; };
		4DD3DE391040AD0300CAC7EF /* field.h */ = {isa = PBXFileReference; fileEncoding = 4; lastKnownFileType = sourcecode.c.h; name = field.h; path = src/field.h; sourceTree = "<group>"; };
		4DD3DE4E1040AD0F00CAC7EF /* ifile.cpp */ = {isa = PBXFileReference; fileEncoding = 4; lastKnownFileType = sourcecode.cpp.cpp; name = ifile.cpp; path = src/ifile.cpp; sourceTree = "<group>"; };
		4DD3DE4F1040AD0F00CAC7EF /* idraw.cpp */ = {isa = PBXFileReference; fileEncoding = 4; lastKnownFileType = sourcecode.cpp.cpp; name = idraw.cpp; path = src/idraw.cpp; sourceTree = "<group>"; };
		4DD3DE501040AD0F00CAC7EF /* image.h */ = {isa = PBXFileReference; fileEncoding = 4; lastKnownFileType = sourcecode.c.h; name = image.h; path = src/image.h; sourceTree = "<group>"; };
		4DD3DE511040AD0F00CAC7EF /* image.cpp */ = {isa = PBXFileReference; fileEncoding = 4; lastKnownFileType = sourcecode.cpp.cpp; name = image.cpp; path = src/image.cpp; sourceTree = "<group>"; };
		4DD3DE521040AD0F00CAC7EF /* ijpg.cpp */ = {isa = PBXFileReference; fileEncoding = 4; lastKnownFileType = sourcecode.cpp.cpp; name = ijpg.cpp; path = src/ijpg.cpp; sourceTree = "<group>"; };
		4DD3DE531040AD0F00CAC7EF /* iimport.cpp */ = {isa = PBXFileReference; fileEncoding = 4; lastKnownFileType = sourcecode.cpp.cpp; name = iimport.cpp; path = src/iimport.cpp; sourceTree = "<group>"; };
		4DD3DE541040AD0F00CAC7EF /* igif.cpp */ = {isa = PBXFileReference; fileEncoding = 4; lastKnownFileType = sourcecode.cpp.cpp; name = igif.cpp; path = src/igif.cpp; sourceTree = "<group>"; };
		4DD3DE5B1040AD2800CAC7EF /* literal.h */ = {isa = PBXFileReference; fileEncoding = 4; lastKnownFileType = sourcecode.c.h; name = literal.h; path = src/literal.h; sourceTree = "<group>"; };
		4DD3DE5C1040AD2800CAC7EF /* literal.cpp */ = {isa = PBXFileReference; fileEncoding = 4; lastKnownFileType = sourcecode.cpp.cpp; name = literal.cpp; path = src/literal.cpp; sourceTree = "<group>"; };
		4DD3DE5D1040AD2800CAC7EF /* line.h */ = {isa = PBXFileReference; fileEncoding = 4; lastKnownFileType = sourcecode.c.h; name = line.h; path = src/line.h; sourceTree = "<group>"; };
		4DD3DE5E1040AD2800CAC7EF /* line.cpp */ = {isa = PBXFileReference; fileEncoding = 4; lastKnownFileType = sourcecode.cpp.cpp; name = line.cpp; path = src/line.cpp; sourceTree = "<group>"; };
		4DD3DE5F1040AD2800CAC7EF /* license.h */ = {isa = PBXFileReference; fileEncoding = 4; lastKnownFileType = sourcecode.c.h; name = license.h; path = src/license.h; sourceTree = "<group>"; };
		4DD3DE611040AD2800CAC7EF /* lextable.cpp */ = {isa = PBXFileReference; fileEncoding = 4; lastKnownFileType = sourcecode.cpp.cpp; name = lextable.cpp; path = src/lextable.cpp; sourceTree = "<group>"; };
		4DD3DE621040AD2800CAC7EF /* keywords.h */ = {isa = PBXFileReference; fileEncoding = 4; lastKnownFileType = sourcecode.c.h; name = keywords.h; path = src/keywords.h; sourceTree = "<group>"; };
		4DD3DE631040AD2800CAC7EF /* keywords.cpp */ = {isa = PBXFileReference; fileEncoding = 4; lastKnownFileType = sourcecode.cpp.cpp; name = keywords.cpp; path = src/keywords.cpp; sourceTree = "<group>"; };
		4DD3DE641040AD2800CAC7EF /* iutil.cpp */ = {isa = PBXFileReference; fileEncoding = 4; lastKnownFileType = sourcecode.cpp.cpp; name = iutil.cpp; path = src/iutil.cpp; sourceTree = "<group>"; };
		4DD3DE651040AD2800CAC7EF /* itransform.cpp */ = {isa = PBXFileReference; fileEncoding = 4; lastKnownFileType = sourcecode.cpp.cpp; name = itransform.cpp; path = src/itransform.cpp; sourceTree = "<group>"; };
		4DD3DE661040AD2800CAC7EF /* ipng.cpp */ = {isa = PBXFileReference; fileEncoding = 4; lastKnownFileType = sourcecode.cpp.cpp; name = ipng.cpp; path = src/ipng.cpp; sourceTree = "<group>"; };
		4DD3DE6F1040AD3D00CAC7EF /* magnify.h */ = {isa = PBXFileReference; fileEncoding = 4; lastKnownFileType = sourcecode.c.h; name = magnify.h; path = src/magnify.h; sourceTree = "<group>"; };
		4DD3DE701040AD3D00CAC7EF /* magnify.cpp */ = {isa = PBXFileReference; fileEncoding = 4; lastKnownFileType = sourcecode.cpp.cpp; name = magnify.cpp; path = src/magnify.cpp; sourceTree = "<group>"; };
		4DD3DE731040AD4D00CAC7EF /* mbldc.h */ = {isa = PBXFileReference; fileEncoding = 4; lastKnownFileType = sourcecode.c.h; name = mbldc.h; path = src/mbldc.h; sourceTree = "<group>"; };
		4DD3DE741040AD4D00CAC7EF /* mblmain.cpp */ = {isa = PBXFileReference; fileEncoding = 4; lastKnownFileType = sourcecode.cpp.cpp; name = mblmain.cpp; path = src/mblmain.cpp; sourceTree = "<group>"; };
		4DD3DE751040AD4D00CAC7EF /* mblflst.h */ = {isa = PBXFileReference; fileEncoding = 4; lastKnownFileType = sourcecode.c.h; name = mblflst.h; path = src/mblflst.h; sourceTree = "<group>"; };
		4DD3DE761040AD4D00CAC7EF /* mblflst.cpp */ = {isa = PBXFileReference; fileEncoding = 4; lastKnownFileType = sourcecode.cpp.cpp; name = mblflst.cpp; path = src/mblflst.cpp; sourceTree = "<group>"; };
		4DD3DE781040AD4D00CAC7EF /* mblstack.cpp */ = {isa = PBXFileReference; fileEncoding = 4; lastKnownFileType = sourcecode.cpp.cpp; name = mblstack.cpp; path = src/mblstack.cpp; sourceTree = "<group>"; };
		4DD3DE791040AD4D00CAC7EF /* mblspec.cpp */ = {isa = PBXFileReference; fileEncoding = 4; lastKnownFileType = sourcecode.cpp.cpp; name = mblspec.cpp; path = src/mblspec.cpp; sourceTree = "<group>"; };
		4DD3DE7E1040AD6200CAC7EF /* mcio.h */ = {isa = PBXFileReference; fileEncoding = 4; lastKnownFileType = sourcecode.c.h; name = mcio.h; path = src/mcio.h; sourceTree = "<group>"; };
		4DD3DE7F1040AD6200CAC7EF /* mcio.cpp */ = {isa = PBXFileReference; fileEncoding = 4; lastKnownFileType = sourcecode.cpp.cpp; name = mcio.cpp; path = src/mcio.cpp; sourceTree = "<group>"; };
		4DD3DE801040AD6200CAC7EF /* mcerror.h */ = {isa = PBXFileReference; fileEncoding = 4; lastKnownFileType = sourcecode.c.h; name = mcerror.h; path = src/mcerror.h; sourceTree = "<group>"; };
		4DD3DE811040AD6200CAC7EF /* mcerror.cpp */ = {isa = PBXFileReference; fileEncoding = 4; lastKnownFileType = sourcecode.cpp.cpp; name = mcerror.cpp; path = src/mcerror.cpp; sourceTree = "<group>"; };
		4DD3DE841040AD8500CAC7EF /* mcstring.cpp */ = {isa = PBXFileReference; fileEncoding = 4; lastKnownFileType = sourcecode.cpp.cpp; name = mcstring.cpp; path = src/mcstring.cpp; sourceTree = "<group>"; };
		4DD3DE851040AD8500CAC7EF /* mcssl.h */ = {isa = PBXFileReference; fileEncoding = 4; lastKnownFileType = sourcecode.c.h; name = mcssl.h; path = src/mcssl.h; sourceTree = "<group>"; };
		4DD3DE861040AD8500CAC7EF /* mcssl.cpp */ = {isa = PBXFileReference; fileEncoding = 4; lastKnownFileType = sourcecode.cpp.cpp; name = mcssl.cpp; path = src/mcssl.cpp; sourceTree = "<group>"; };
		4DD3DE871040AD8500CAC7EF /* metacontext.cpp */ = {isa = PBXFileReference; fileEncoding = 4; lastKnownFileType = sourcecode.cpp.cpp; name = metacontext.cpp; path = src/metacontext.cpp; sourceTree = "<group>"; };
		4DD3DE881040AD8500CAC7EF /* meta.h */ = {isa = PBXFileReference; fileEncoding = 4; lastKnownFileType = sourcecode.c.h; name = meta.h; path = src/meta.h; sourceTree = "<group>"; };
		4DD3DE891040AD8500CAC7EF /* menuparse.h */ = {isa = PBXFileReference; fileEncoding = 4; lastKnownFileType = sourcecode.c.h; name = menuparse.h; path = src/menuparse.h; sourceTree = "<group>"; };
		4DD3DE8A1040AD8500CAC7EF /* menuparse.cpp */ = {isa = PBXFileReference; fileEncoding = 4; lastKnownFileType = sourcecode.cpp.cpp; name = menuparse.cpp; path = src/menuparse.cpp; sourceTree = "<group>"; };
		4DD3DE8B1040AD8500CAC7EF /* md5.h */ = {isa = PBXFileReference; fileEncoding = 4; lastKnownFileType = sourcecode.c.h; name = md5.h; path = src/md5.h; sourceTree = "<group>"; };
		4DD3DE8C1040AD8500CAC7EF /* md5.cpp */ = {isa = PBXFileReference; fileEncoding = 4; lastKnownFileType = sourcecode.cpp.cpp; name = md5.cpp; path = src/md5.cpp; sourceTree = "<group>"; };
		4DD3DE8D1040AD8500CAC7EF /* mcutility.h */ = {isa = PBXFileReference; fileEncoding = 4; lastKnownFileType = sourcecode.c.h; name = mcutility.h; path = src/mcutility.h; sourceTree = "<group>"; };
		4DD3DE8E1040AD8500CAC7EF /* mctheme.h */ = {isa = PBXFileReference; fileEncoding = 4; lastKnownFileType = sourcecode.c.h; name = mctheme.h; path = src/mctheme.h; sourceTree = "<group>"; };
		4DD3DE8F1040AD8500CAC7EF /* mctheme.cpp */ = {isa = PBXFileReference; fileEncoding = 4; lastKnownFileType = sourcecode.cpp.cpp; name = mctheme.cpp; path = src/mctheme.cpp; sourceTree = "<group>"; };
		4DD3DE901040AD8500CAC7EF /* mcstring.h */ = {isa = PBXFileReference; fileEncoding = 4; lastKnownFileType = sourcecode.c.h; name = mcstring.h; path = src/mcstring.h; sourceTree = "<group>"; };
		4DD3DE911040AD8500CAC7EF /* metacontext.h */ = {isa = PBXFileReference; fileEncoding = 4; lastKnownFileType = sourcecode.c.h; name = metacontext.h; path = src/metacontext.h; sourceTree = "<group>"; };
		4DD3DE981040AD9300CAC7EF /* objptr.h */ = {isa = PBXFileReference; fileEncoding = 4; lastKnownFileType = sourcecode.c.h; name = objptr.h; path = src/objptr.h; sourceTree = "<group>"; };
		4DD3DE991040AD9300CAC7EF /* objptr.cpp */ = {isa = PBXFileReference; fileEncoding = 4; lastKnownFileType = sourcecode.cpp.cpp; name = objptr.cpp; path = src/objptr.cpp; sourceTree = "<group>"; };
		4DD3DE9A1040AD9300CAC7EF /* objectstream.h */ = {isa = PBXFileReference; fileEncoding = 4; lastKnownFileType = sourcecode.c.h; name = objectstream.h; path = src/objectstream.h; sourceTree = "<group>"; };
		4DD3DE9B1040AD9300CAC7EF /* objectstream.cpp */ = {isa = PBXFileReference; fileEncoding = 4; lastKnownFileType = sourcecode.cpp.cpp; name = objectstream.cpp; path = src/objectstream.cpp; sourceTree = "<group>"; };
		4DD3DE9C1040AD9300CAC7EF /* object.h */ = {isa = PBXFileReference; fileEncoding = 4; lastKnownFileType = sourcecode.c.h; name = object.h; path = src/object.h; sourceTree = "<group>"; };
		4DD3DE9D1040AD9300CAC7EF /* object.cpp */ = {isa = PBXFileReference; fileEncoding = 4; lastKnownFileType = sourcecode.cpp.cpp; name = object.cpp; path = src/object.cpp; sourceTree = "<group>"; };
		4DD3DE9E1040AD9300CAC7EF /* objdefs.h */ = {isa = PBXFileReference; fileEncoding = 4; lastKnownFileType = sourcecode.c.h; name = objdefs.h; path = src/objdefs.h; sourceTree = "<group>"; };
		4DD3DE9F1040AD9300CAC7EF /* newobj.h */ = {isa = PBXFileReference; fileEncoding = 4; lastKnownFileType = sourcecode.c.h; name = newobj.h; path = src/newobj.h; sourceTree = "<group>"; };
		4DD3DEA01040AD9300CAC7EF /* newobj.cpp */ = {isa = PBXFileReference; fileEncoding = 4; lastKnownFileType = sourcecode.cpp.cpp; name = newobj.cpp; path = src/newobj.cpp; sourceTree = "<group>"; };
		4DD3DEA31040AD9300CAC7EF /* osspec.h */ = {isa = PBXFileReference; fileEncoding = 4; lastKnownFileType = sourcecode.c.h; name = osspec.h; path = src/osspec.h; sourceTree = "<group>"; };
		4DD3DEA41040AD9300CAC7EF /* operator.h */ = {isa = PBXFileReference; fileEncoding = 4; lastKnownFileType = sourcecode.c.h; name = operator.h; path = src/operator.h; sourceTree = "<group>"; };
		4DD3DEA51040AD9300CAC7EF /* operator.cpp */ = {isa = PBXFileReference; fileEncoding = 4; lastKnownFileType = sourcecode.cpp.cpp; name = operator.cpp; path = src/operator.cpp; sourceTree = "<group>"; };
		4DD3DEA61040AD9300CAC7EF /* opensslsocket.cpp */ = {isa = PBXFileReference; fileEncoding = 4; lastKnownFileType = sourcecode.cpp.cpp; name = opensslsocket.cpp; path = src/opensslsocket.cpp; sourceTree = "<group>"; };
		4DD3DEA71040AD9300CAC7EF /* mode.h */ = {isa = PBXFileReference; fileEncoding = 4; lastKnownFileType = sourcecode.c.h; name = mode.h; path = src/mode.h; sourceTree = "<group>"; };
		4DD3DEA81040AD9300CAC7EF /* mode_standalone.cpp */ = {isa = PBXFileReference; fileEncoding = 4; lastKnownFileType = sourcecode.cpp.cpp; name = mode_standalone.cpp; path = src/mode_standalone.cpp; sourceTree = "<group>"; };
		4DD3DEB11040ADAF00CAC7EF /* packed.h */ = {isa = PBXFileReference; fileEncoding = 4; lastKnownFileType = sourcecode.c.h; name = packed.h; path = src/packed.h; sourceTree = "<group>"; };
		4DD3DEB21040ADAF00CAC7EF /* paragraf.h */ = {isa = PBXFileReference; fileEncoding = 4; lastKnownFileType = sourcecode.c.h; name = paragraf.h; path = src/paragraf.h; sourceTree = "<group>"; };
		4DD3DEB31040ADAF00CAC7EF /* paragraf.cpp */ = {isa = PBXFileReference; fileEncoding = 4; lastKnownFileType = sourcecode.cpp.cpp; name = paragraf.cpp; path = src/paragraf.cpp; sourceTree = "<group>"; };
		4DD3DEB41040ADAF00CAC7EF /* paint.h */ = {isa = PBXFileReference; fileEncoding = 4; lastKnownFileType = sourcecode.c.h; name = paint.h; path = src/paint.h; sourceTree = "<group>"; };
		4DD3DEB61040ADBC00CAC7EF /* ports.cpp */ = {isa = PBXFileReference; fileEncoding = 4; lastKnownFileType = sourcecode.cpp.cpp; name = ports.cpp; path = src/ports.cpp; sourceTree = "<group>"; };
		4DD3DEB71040ADBC00CAC7EF /* player.h */ = {isa = PBXFileReference; fileEncoding = 4; lastKnownFileType = sourcecode.c.h; name = player.h; path = src/player.h; sourceTree = "<group>"; };
		4DD3DEB81040ADBC00CAC7EF /* player.cpp */ = {isa = PBXFileReference; fileEncoding = 4; lastKnownFileType = sourcecode.cpp.cpp; name = player.cpp; path = src/player.cpp; sourceTree = "<group>"; };
		4DD3DEB91040ADBC00CAC7EF /* pickle.cpp */ = {isa = PBXFileReference; fileEncoding = 4; lastKnownFileType = sourcecode.cpp.cpp; name = pickle.cpp; path = src/pickle.cpp; sourceTree = "<group>"; };
		4DD3DEBA1040ADBC00CAC7EF /* pathprocess.cpp */ = {isa = PBXFileReference; fileEncoding = 4; lastKnownFileType = sourcecode.cpp.cpp; name = pathprocess.cpp; path = src/pathprocess.cpp; sourceTree = "<group>"; };
		4DD3DEBB1040ADBC00CAC7EF /* pathprivate.h */ = {isa = PBXFileReference; fileEncoding = 4; lastKnownFileType = sourcecode.c.h; name = pathprivate.h; path = src/pathprivate.h; sourceTree = "<group>"; };
		4DD3DEBC1040ADBC00CAC7EF /* pathgray.cpp */ = {isa = PBXFileReference; fileEncoding = 4; lastKnownFileType = sourcecode.cpp.cpp; name = pathgray.cpp; path = src/pathgray.cpp; sourceTree = "<group>"; };
		4DD3DEBD1040ADBC00CAC7EF /* path.h */ = {isa = PBXFileReference; fileEncoding = 4; lastKnownFileType = sourcecode.c.h; name = path.h; path = src/path.h; sourceTree = "<group>"; };
		4DD3DEBE1040ADBC00CAC7EF /* path.cpp */ = {isa = PBXFileReference; fileEncoding = 4; lastKnownFileType = sourcecode.cpp.cpp; name = path.cpp; path = src/path.cpp; sourceTree = "<group>"; };
		4DD3DEBF1040ADBC00CAC7EF /* parsedef.h */ = {isa = PBXFileReference; fileEncoding = 4; lastKnownFileType = sourcecode.c.h; name = parsedef.h; path = src/parsedef.h; sourceTree = "<group>"; };
		4DD3DEC01040ADBC00CAC7EF /* parentscript.h */ = {isa = PBXFileReference; fileEncoding = 4; lastKnownFileType = sourcecode.c.h; name = parentscript.h; path = src/parentscript.h; sourceTree = "<group>"; };
		4DD3DEC11040ADBC00CAC7EF /* parentscript.cpp */ = {isa = PBXFileReference; fileEncoding = 4; lastKnownFileType = sourcecode.cpp.cpp; name = parentscript.cpp; path = src/parentscript.cpp; sourceTree = "<group>"; };
		4DD3DEC21040ADBC00CAC7EF /* param.h */ = {isa = PBXFileReference; fileEncoding = 4; lastKnownFileType = sourcecode.c.h; name = param.h; path = src/param.h; sourceTree = "<group>"; };
		4DD3DEC31040ADBC00CAC7EF /* param.cpp */ = {isa = PBXFileReference; fileEncoding = 4; lastKnownFileType = sourcecode.cpp.cpp; name = param.cpp; path = src/param.cpp; sourceTree = "<group>"; };
		4DD3DECC1040ADC500CAC7EF /* printer.h */ = {isa = PBXFileReference; fileEncoding = 4; lastKnownFileType = sourcecode.c.h; name = printer.h; path = src/printer.h; sourceTree = "<group>"; };
		4DD3DECD1040ADC500CAC7EF /* printer.cpp */ = {isa = PBXFileReference; fileEncoding = 4; lastKnownFileType = sourcecode.cpp.cpp; name = printer.cpp; path = src/printer.cpp; sourceTree = "<group>"; };
		4DD3DECF1040ADCE00CAC7EF /* regex.h */ = {isa = PBXFileReference; fileEncoding = 4; lastKnownFileType = sourcecode.c.h; name = regex.h; path = src/regex.h; sourceTree = "<group>"; };
		4DD3DED01040ADCE00CAC7EF /* regex.cpp */ = {isa = PBXFileReference; fileEncoding = 4; lastKnownFileType = sourcecode.cpp.cpp; name = regex.cpp; path = src/regex.cpp; sourceTree = "<group>"; };
		4DD3DED41040ADCE00CAC7EF /* props.cpp */ = {isa = PBXFileReference; fileEncoding = 4; lastKnownFileType = sourcecode.cpp.cpp; name = props.cpp; path = src/props.cpp; sourceTree = "<group>"; };
		4DD3DED51040ADCE00CAC7EF /* property.h */ = {isa = PBXFileReference; fileEncoding = 4; lastKnownFileType = sourcecode.c.h; name = property.h; path = src/property.h; sourceTree = "<group>"; };
		4DD3DED61040ADCE00CAC7EF /* property.cpp */ = {isa = PBXFileReference; fileEncoding = 4; lastKnownFileType = sourcecode.cpp.cpp; name = property.cpp; path = src/property.cpp; sourceTree = "<group>"; };
		4DD3DEDD1040ADDD00CAC7EF /* rgb.cpp */ = {isa = PBXFileReference; fileEncoding = 4; lastKnownFileType = sourcecode.cpp.cpp; name = rgb.cpp; path = src/rgb.cpp; sourceTree = "<group>"; };
		4DD3DEDF1040ADE500CAC7EF /* rtf.cpp */ = {isa = PBXFileReference; fileEncoding = 4; lastKnownFileType = sourcecode.cpp.cpp; name = rtf.cpp; path = src/rtf.cpp; sourceTree = "<group>"; };
		4DD3DEE01040ADE500CAC7EF /* rtfsupport.cpp */ = {isa = PBXFileReference; fileEncoding = 4; lastKnownFileType = sourcecode.cpp.cpp; name = rtfsupport.cpp; path = src/rtfsupport.cpp; sourceTree = "<group>"; };
		4DD3DEE11040ADE500CAC7EF /* rtf.h */ = {isa = PBXFileReference; fileEncoding = 4; lastKnownFileType = sourcecode.c.h; name = rtf.h; path = src/rtf.h; sourceTree = "<group>"; };
		4DD3DEE41040ADEF00CAC7EF /* stacklst.h */ = {isa = PBXFileReference; fileEncoding = 4; lastKnownFileType = sourcecode.c.h; name = stacklst.h; path = src/stacklst.h; sourceTree = "<group>"; };
		4DD3DEE51040ADEF00CAC7EF /* stacklst.cpp */ = {isa = PBXFileReference; fileEncoding = 4; lastKnownFileType = sourcecode.cpp.cpp; name = stacklst.cpp; path = src/stacklst.cpp; sourceTree = "<group>"; };
		4DD3DEE61040ADEF00CAC7EF /* stacke.cpp */ = {isa = PBXFileReference; fileEncoding = 4; lastKnownFileType = sourcecode.cpp.cpp; name = stacke.cpp; path = src/stacke.cpp; sourceTree = "<group>"; };
		4DD3DEE71040ADEF00CAC7EF /* stack3.cpp */ = {isa = PBXFileReference; fileEncoding = 4; lastKnownFileType = sourcecode.cpp.cpp; name = stack3.cpp; path = src/stack3.cpp; sourceTree = "<group>"; };
		4DD3DEE81040ADEF00CAC7EF /* stack2.cpp */ = {isa = PBXFileReference; fileEncoding = 4; lastKnownFileType = sourcecode.cpp.cpp; name = stack2.cpp; path = src/stack2.cpp; sourceTree = "<group>"; };
		4DD3DEE91040ADEF00CAC7EF /* stack.h */ = {isa = PBXFileReference; fileEncoding = 4; lastKnownFileType = sourcecode.c.h; name = stack.h; path = src/stack.h; sourceTree = "<group>"; };
		4DD3DEEA1040ADEF00CAC7EF /* scriptpt.cpp */ = {isa = PBXFileReference; fileEncoding = 4; lastKnownFileType = sourcecode.cpp.cpp; name = scriptpt.cpp; path = src/scriptpt.cpp; sourceTree = "<group>"; };
		4DD3DEEB1040ADEF00CAC7EF /* scriptenvironment.h */ = {isa = PBXFileReference; fileEncoding = 4; lastKnownFileType = sourcecode.c.h; name = scriptenvironment.h; path = src/scriptenvironment.h; sourceTree = "<group>"; };
		4DD3DEEC1040ADEF00CAC7EF /* stack.cpp */ = {isa = PBXFileReference; fileEncoding = 4; lastKnownFileType = sourcecode.cpp.cpp; name = stack.cpp; path = src/stack.cpp; sourceTree = "<group>"; };
		4DD3DEED1040ADEF00CAC7EF /* sellst.h */ = {isa = PBXFileReference; fileEncoding = 4; lastKnownFileType = sourcecode.c.h; name = sellst.h; path = src/sellst.h; sourceTree = "<group>"; };
		4DD3DEEE1040ADEF00CAC7EF /* sellst.cpp */ = {isa = PBXFileReference; fileEncoding = 4; lastKnownFileType = sourcecode.cpp.cpp; name = sellst.cpp; path = src/sellst.cpp; sourceTree = "<group>"; };
		4DD3DEEF1040ADEF00CAC7EF /* securemode.h */ = {isa = PBXFileReference; fileEncoding = 4; lastKnownFileType = sourcecode.c.h; name = securemode.h; path = src/securemode.h; sourceTree = "<group>"; };
		4DD3DEF01040ADEF00CAC7EF /* securemode.cpp */ = {isa = PBXFileReference; fileEncoding = 4; lastKnownFileType = sourcecode.cpp.cpp; name = securemode.cpp; path = src/securemode.cpp; sourceTree = "<group>"; };
		4DD3DEF11040ADEF00CAC7EF /* scrollbardraw.cpp */ = {isa = PBXFileReference; fileEncoding = 4; lastKnownFileType = sourcecode.cpp.cpp; name = scrollbardraw.cpp; path = src/scrollbardraw.cpp; sourceTree = "<group>"; };
		4DD3DEF21040ADEF00CAC7EF /* scrolbar.h */ = {isa = PBXFileReference; fileEncoding = 4; lastKnownFileType = sourcecode.c.h; name = scrolbar.h; path = src/scrolbar.h; sourceTree = "<group>"; };
		4DD3DEF31040ADEF00CAC7EF /* scrolbar.cpp */ = {isa = PBXFileReference; fileEncoding = 4; lastKnownFileType = sourcecode.cpp.cpp; name = scrolbar.cpp; path = src/scrolbar.cpp; sourceTree = "<group>"; };
		4DD3DEF41040ADEF00CAC7EF /* scriptpt.h */ = {isa = PBXFileReference; fileEncoding = 4; lastKnownFileType = sourcecode.c.h; name = scriptpt.h; path = src/scriptpt.h; sourceTree = "<group>"; };
		4DD3DEFF1040ADFC00CAC7EF /* uidc.cpp */ = {isa = PBXFileReference; fileEncoding = 4; lastKnownFileType = sourcecode.cpp.cpp; name = uidc.cpp; path = src/uidc.cpp; sourceTree = "<group>"; };
		4DD3DF001040ADFC00CAC7EF /* typedefs.h */ = {isa = PBXFileReference; fileEncoding = 4; lastKnownFileType = sourcecode.c.h; name = typedefs.h; path = src/typedefs.h; sourceTree = "<group>"; };
		4DD3DF011040ADFC00CAC7EF /* transfer.h */ = {isa = PBXFileReference; fileEncoding = 4; lastKnownFileType = sourcecode.c.h; name = transfer.h; path = src/transfer.h; sourceTree = "<group>"; };
		4DD3DF021040ADFC00CAC7EF /* transfer.cpp */ = {isa = PBXFileReference; fileEncoding = 4; lastKnownFileType = sourcecode.cpp.cpp; name = transfer.cpp; path = src/transfer.cpp; sourceTree = "<group>"; };
		4DD3DF031040ADFC00CAC7EF /* statemnt.cpp */ = {isa = PBXFileReference; fileEncoding = 4; lastKnownFileType = sourcecode.cpp.cpp; name = statemnt.cpp; path = src/statemnt.cpp; sourceTree = "<group>"; };
		4DD3DF041040ADFC00CAC7EF /* System.h */ = {isa = PBXFileReference; fileEncoding = 4; lastKnownFileType = sourcecode.c.h; name = System.h; path = src/System.h; sourceTree = "<group>"; };
		4DD3DF051040ADFC00CAC7EF /* styledtext.h */ = {isa = PBXFileReference; fileEncoding = 4; lastKnownFileType = sourcecode.c.h; name = styledtext.h; path = src/styledtext.h; sourceTree = "<group>"; };
		4DD3DF061040ADFC00CAC7EF /* styledtext.cpp */ = {isa = PBXFileReference; fileEncoding = 4; lastKnownFileType = sourcecode.cpp.cpp; name = styledtext.cpp; path = src/styledtext.cpp; sourceTree = "<group>"; };
		4DD3DF071040ADFC00CAC7EF /* statemnt.h */ = {isa = PBXFileReference; fileEncoding = 4; lastKnownFileType = sourcecode.c.h; name = statemnt.h; path = src/statemnt.h; sourceTree = "<group>"; };
		4DD3DF081040ADFC00CAC7EF /* text.h */ = {isa = PBXFileReference; fileEncoding = 4; lastKnownFileType = sourcecode.c.h; name = text.h; path = src/text.h; sourceTree = "<group>"; };
		4DD3DF091040ADFC00CAC7EF /* text.cpp */ = {isa = PBXFileReference; fileEncoding = 4; lastKnownFileType = sourcecode.cpp.cpp; name = text.cpp; path = src/text.cpp; sourceTree = "<group>"; };
		4DD3DF0A1040ADFC00CAC7EF /* unicode.h */ = {isa = PBXFileReference; fileEncoding = 4; lastKnownFileType = sourcecode.c.h; name = unicode.h; path = src/unicode.h; sourceTree = "<group>"; };
		4DD3DF0B1040ADFC00CAC7EF /* unicode.cpp */ = {isa = PBXFileReference; fileEncoding = 4; lastKnownFileType = sourcecode.cpp.cpp; name = unicode.cpp; path = src/unicode.cpp; sourceTree = "<group>"; };
		4DD3DF0C1040ADFC00CAC7EF /* undolst.h */ = {isa = PBXFileReference; fileEncoding = 4; lastKnownFileType = sourcecode.c.h; name = undolst.h; path = src/undolst.h; sourceTree = "<group>"; };
		4DD3DF0D1040ADFC00CAC7EF /* undolst.cpp */ = {isa = PBXFileReference; fileEncoding = 4; lastKnownFileType = sourcecode.cpp.cpp; name = undolst.cpp; path = src/undolst.cpp; sourceTree = "<group>"; };
		4DD3DF0F1040ADFC00CAC7EF /* uidc.h */ = {isa = PBXFileReference; fileEncoding = 4; lastKnownFileType = sourcecode.c.h; name = uidc.h; path = src/uidc.h; sourceTree = "<group>"; };
		4DD3DF101040ADFC00CAC7EF /* tooltip.h */ = {isa = PBXFileReference; fileEncoding = 4; lastKnownFileType = sourcecode.c.h; name = tooltip.h; path = src/tooltip.h; sourceTree = "<group>"; };
		4DD3DF111040ADFC00CAC7EF /* tooltip.cpp */ = {isa = PBXFileReference; fileEncoding = 4; lastKnownFileType = sourcecode.cpp.cpp; name = tooltip.cpp; path = src/tooltip.cpp; sourceTree = "<group>"; };
		4DD3DF1B1040AE0700CAC7EF /* visual.h */ = {isa = PBXFileReference; fileEncoding = 4; lastKnownFileType = sourcecode.c.h; name = visual.h; path = src/visual.h; sourceTree = "<group>"; };
		4DD3DF1C1040AE0700CAC7EF /* visual.cpp */ = {isa = PBXFileReference; fileEncoding = 4; lastKnownFileType = sourcecode.cpp.cpp; name = visual.cpp; path = src/visual.cpp; sourceTree = "<group>"; };
		4DD3DF1F1040AE0700CAC7EF /* vclip.h */ = {isa = PBXFileReference; fileEncoding = 4; lastKnownFileType = sourcecode.c.h; name = vclip.h; path = src/vclip.h; sourceTree = "<group>"; };
		4DD3DF201040AE0700CAC7EF /* vclip.cpp */ = {isa = PBXFileReference; fileEncoding = 4; lastKnownFileType = sourcecode.cpp.cpp; name = vclip.cpp; path = src/vclip.cpp; sourceTree = "<group>"; };
		4DD3DF231040AE0700CAC7EF /* variable.h */ = {isa = PBXFileReference; fileEncoding = 4; lastKnownFileType = sourcecode.c.h; name = variable.h; path = src/variable.h; sourceTree = "<group>"; };
		4DD3DF241040AE0700CAC7EF /* variable.cpp */ = {isa = PBXFileReference; fileEncoding = 4; lastKnownFileType = sourcecode.cpp.cpp; name = variable.cpp; path = src/variable.cpp; sourceTree = "<group>"; };
		4DD3DF251040AE0700CAC7EF /* util.h */ = {isa = PBXFileReference; fileEncoding = 4; lastKnownFileType = sourcecode.c.h; name = util.h; path = src/util.h; sourceTree = "<group>"; };
		4DD3DF261040AE0700CAC7EF /* util.cpp */ = {isa = PBXFileReference; fileEncoding = 4; lastKnownFileType = sourcecode.cpp.cpp; name = util.cpp; path = src/util.cpp; sourceTree = "<group>"; };
		4DD3DF451040B04D00CAC7EF /* Global Mobile.xcconfig */ = {isa = PBXFileReference; fileEncoding = 4; lastKnownFileType = text.xcconfig; name = "Global Mobile.xcconfig"; path = "../rules/Global Mobile.xcconfig"; sourceTree = SOURCE_ROOT; };
		4DD3DF461040B04D00CAC7EF /* Debug Mobile.xcconfig */ = {isa = PBXFileReference; fileEncoding = 4; lastKnownFileType = text.xcconfig; name = "Debug Mobile.xcconfig"; path = "../rules/Debug Mobile.xcconfig"; sourceTree = SOURCE_ROOT; };
		4DD3DF4A1040B13E00CAC7EF /* Release Mobile.xcconfig */ = {isa = PBXFileReference; fileEncoding = 4; lastKnownFileType = text.xcconfig; name = "Release Mobile.xcconfig"; path = "../rules/Release Mobile.xcconfig"; sourceTree = SOURCE_ROOT; };
		4DD3E0E51040BC6F00CAC7EF /* libjpeg-mobile.xcodeproj */ = {isa = PBXFileReference; lastKnownFileType = "wrapper.pb-project"; name = "libjpeg-mobile.xcodeproj"; path = "../thirdparty/libjpeg/libjpeg-mobile.xcodeproj"; sourceTree = SOURCE_ROOT; };
		4DD3E13F1040BD3700CAC7EF /* libpcre-mobile.xcodeproj */ = {isa = PBXFileReference; lastKnownFileType = "wrapper.pb-project"; name = "libpcre-mobile.xcodeproj"; path = "../thirdparty/libpcre/libpcre-mobile.xcodeproj"; sourceTree = SOURCE_ROOT; };
		4DD3E17A1040BDAF00CAC7EF /* libz.dylib */ = {isa = PBXFileReference; lastKnownFileType = "compiled.mach-o.dylib"; name = libz.dylib; path = usr/lib/libz.dylib; sourceTree = SDKROOT; };
		4DD3E18D1040BDF000CAC7EF /* surface.cpp */ = {isa = PBXFileReference; fileEncoding = 4; lastKnownFileType = sourcecode.cpp.cpp; name = surface.cpp; path = src/surface.cpp; sourceTree = "<group>"; };
		4DD3E1B11041192800CAC7EF /* mbliphone.mm */ = {isa = PBXFileReference; fileEncoding = 4; lastKnownFileType = sourcecode.cpp.objcpp; name = mbliphone.mm; path = src/mbliphone.mm; sourceTree = "<group>"; };
		4DD3E1DE10411A0A00CAC7EF /* mbliphonedc.mm */ = {isa = PBXFileReference; fileEncoding = 4; lastKnownFileType = sourcecode.cpp.objcpp; name = mbliphonedc.mm; path = src/mbliphonedc.mm; sourceTree = "<group>"; };
		4DDA602A113C7E7000930F4F /* mbliphoneurl.mm */ = {isa = PBXFileReference; fileEncoding = 4; lastKnownFileType = sourcecode.cpp.objcpp; name = mbliphoneurl.mm; path = src/mbliphoneurl.mm; sourceTree = "<group>"; };
		4DDD7F28134BA5BF009037A0 /* iquantization.cpp */ = {isa = PBXFileReference; fileEncoding = 4; lastKnownFileType = sourcecode.cpp.cpp; name = iquantization.cpp; path = src/iquantization.cpp; sourceTree = "<group>"; };
		4DDD7F29134BA5BF009037A0 /* iquantize_new.cpp */ = {isa = PBXFileReference; fileEncoding = 4; lastKnownFileType = sourcecode.cpp.cpp; name = iquantize_new.cpp; path = src/iquantize_new.cpp; sourceTree = "<group>"; };
		4DDD7F2A134BA5BF009037A0 /* objectprops.cpp */ = {isa = PBXFileReference; fileEncoding = 4; lastKnownFileType = sourcecode.cpp.cpp; name = objectprops.cpp; path = src/objectprops.cpp; sourceTree = "<group>"; };
		4DDD7F2B134BA5BF009037A0 /* sha1.cpp */ = {isa = PBXFileReference; fileEncoding = 4; lastKnownFileType = sourcecode.cpp.cpp; name = sha1.cpp; path = src/sha1.cpp; sourceTree = "<group>"; };
		4DDD7F35134BA5DA009037A0 /* mcutility.cpp */ = {isa = PBXFileReference; fileEncoding = 4; lastKnownFileType = sourcecode.cpp.cpp; name = mcutility.cpp; path = src/mcutility.cpp; sourceTree = "<group>"; };
		4DDD7F52134BA80E009037A0 /* customprinter.cpp */ = {isa = PBXFileReference; fileEncoding = 4; lastKnownFileType = sourcecode.cpp.cpp; name = customprinter.cpp; path = src/customprinter.cpp; sourceTree = "<group>"; };
		4DDD7F57134BA833009037A0 /* mbliphonetextlayout.mm */ = {isa = PBXFileReference; fileEncoding = 4; lastKnownFileType = sourcecode.cpp.objcpp; name = mbliphonetextlayout.mm; path = src/mbliphonetextlayout.mm; sourceTree = "<group>"; };
		4DE5E7E5174BBE64001AB76D /* uuid.h */ = {isa = PBXFileReference; fileEncoding = 4; lastKnownFileType = sourcecode.c.h; name = uuid.h; path = src/uuid.h; sourceTree = "<group>"; };
		4DE5E7E6174BBE64001AB76D /* uuid.cpp */ = {isa = PBXFileReference; fileEncoding = 4; lastKnownFileType = sourcecode.cpp.cpp; name = uuid.cpp; path = src/uuid.cpp; sourceTree = "<group>"; };
		4DE7B8641330D6F200305469 /* mbliphonepick.mm */ = {isa = PBXFileReference; fileEncoding = 4; lastKnownFileType = sourcecode.cpp.objcpp; name = mbliphonepick.mm; path = src/mbliphonepick.mm; sourceTree = "<group>"; };
		4DE7ED6413B33CEA002634F5 /* sysspec.cpp */ = {isa = PBXFileReference; fileEncoding = 4; lastKnownFileType = sourcecode.cpp.cpp; name = sysspec.cpp; path = src/sysspec.cpp; sourceTree = "<group>"; };
		4DE9499D142762490072D9C6 /* CoreText.framework */ = {isa = PBXFileReference; lastKnownFileType = wrapper.framework; name = CoreText.framework; path = System/Library/Frameworks/CoreText.framework; sourceTree = SDKROOT; };
		4DE9C634113810030059588F /* mbliphonecontext.h */ = {isa = PBXFileReference; fileEncoding = 4; lastKnownFileType = sourcecode.c.h; name = mbliphonecontext.h; path = src/mbliphonecontext.h; sourceTree = "<group>"; };
		4DF9A3F6142E24FD0063E6FF /* executionerrors.h */ = {isa = PBXFileReference; fileEncoding = 4; lastKnownFileType = sourcecode.c.h; name = executionerrors.h; path = src/executionerrors.h; sourceTree = "<group>"; };
		4DF9A3F7142E24FD0063E6FF /* parseerrors.h */ = {isa = PBXFileReference; fileEncoding = 4; lastKnownFileType = sourcecode.c.h; name = parseerrors.h; path = src/parseerrors.h; sourceTree = "<group>"; };
		4DF9A9AE142FABAB0063E6FF /* mbliphoneapp.mm */ = {isa = PBXFileReference; fileEncoding = 4; lastKnownFileType = sourcecode.cpp.objcpp; name = mbliphoneapp.mm; path = src/mbliphoneapp.mm; sourceTree = "<group>"; };
		4DFFC8EE13DD909F006233A4 /* name.cpp */ = {isa = PBXFileReference; fileEncoding = 4; lastKnownFileType = sourcecode.cpp.cpp; name = name.cpp; path = src/name.cpp; sourceTree = "<group>"; };
		4DFFC8F213DD90AF006233A4 /* objectpropsets.cpp */ = {isa = PBXFileReference; fileEncoding = 4; lastKnownFileType = sourcecode.cpp.cpp; name = objectpropsets.cpp; path = src/objectpropsets.cpp; sourceTree = "<group>"; };
		4DFFC8F613DD90CE006233A4 /* syscfdate.cpp */ = {isa = PBXFileReference; fileEncoding = 4; lastKnownFileType = sourcecode.cpp.cpp; name = syscfdate.cpp; path = src/syscfdate.cpp; sourceTree = "<group>"; };
		722A7EED191B8B6B008C7C4A /* segment.cpp */ = {isa = PBXFileReference; fileEncoding = 4; lastKnownFileType = sourcecode.cpp.cpp; name = segment.cpp; path = src/segment.cpp; sourceTree = "<group>"; };
		722A7EEE191B8B6B008C7C4A /* segment.h */ = {isa = PBXFileReference; fileEncoding = 4; lastKnownFileType = sourcecode.c.h; name = segment.h; path = src/segment.h; sourceTree = "<group>"; };
		7231B08518CF3FFF00295AE6 /* graphicscontext.cpp */ = {isa = PBXFileReference; fileEncoding = 4; lastKnownFileType = sourcecode.cpp.cpp; name = graphicscontext.cpp; path = src/graphicscontext.cpp; sourceTree = "<group>"; };
		7231B08618CF3FFF00295AE6 /* graphicscontext.h */ = {isa = PBXFileReference; fileEncoding = 4; lastKnownFileType = sourcecode.c.h; name = graphicscontext.h; path = src/graphicscontext.h; sourceTree = "<group>"; };
		7231B08818CF40B600295AE6 /* imagelist.cpp */ = {isa = PBXFileReference; fileEncoding = 4; lastKnownFileType = sourcecode.cpp.cpp; name = imagelist.cpp; path = src/imagelist.cpp; sourceTree = "<group>"; };
		7231B08918CF40B600295AE6 /* imagelist.h */ = {isa = PBXFileReference; fileEncoding = 4; lastKnownFileType = sourcecode.c.h; name = imagelist.h; path = src/imagelist.h; sourceTree = "<group>"; };
		72FFE3451858840300BA6A23 /* exec-keywords.cpp */ = {isa = PBXFileReference; fileEncoding = 4; lastKnownFileType = sourcecode.cpp.cpp; name = "exec-keywords.cpp"; path = "src/exec-keywords.cpp"; sourceTree = "<group>"; };
		72FFE3471858845A00BA6A23 /* image_rep_resampled.cpp */ = {isa = PBXFileReference; fileEncoding = 4; lastKnownFileType = sourcecode.cpp.cpp; name = image_rep_resampled.cpp; path = src/image_rep_resampled.cpp; sourceTree = "<group>"; };
		7607CF601769BB4C00ADB512 /* exec-interface-aclip.cpp */ = {isa = PBXFileReference; fileEncoding = 4; lastKnownFileType = sourcecode.cpp.cpp; name = "exec-interface-aclip.cpp"; path = "src/exec-interface-aclip.cpp"; sourceTree = "<group>"; };
		7607CF611769BB4C00ADB512 /* exec-interface-button.cpp */ = {isa = PBXFileReference; fileEncoding = 4; lastKnownFileType = sourcecode.cpp.cpp; name = "exec-interface-button.cpp"; path = "src/exec-interface-button.cpp"; sourceTree = "<group>"; };
		7607CF621769BB4C00ADB512 /* exec-interface-card.cpp */ = {isa = PBXFileReference; fileEncoding = 4; lastKnownFileType = sourcecode.cpp.cpp; name = "exec-interface-card.cpp"; path = "src/exec-interface-card.cpp"; sourceTree = "<group>"; };
		7607CF631769BB4C00ADB512 /* exec-interface-control.cpp */ = {isa = PBXFileReference; fileEncoding = 4; lastKnownFileType = sourcecode.cpp.cpp; name = "exec-interface-control.cpp"; path = "src/exec-interface-control.cpp"; sourceTree = "<group>"; };
		7607CF641769BB4C00ADB512 /* exec-interface-field.cpp */ = {isa = PBXFileReference; fileEncoding = 4; lastKnownFileType = sourcecode.cpp.cpp; name = "exec-interface-field.cpp"; path = "src/exec-interface-field.cpp"; sourceTree = "<group>"; };
		7607CF651769BB4D00ADB512 /* exec-interface-graphic.cpp */ = {isa = PBXFileReference; fileEncoding = 4; lastKnownFileType = sourcecode.cpp.cpp; name = "exec-interface-graphic.cpp"; path = "src/exec-interface-graphic.cpp"; sourceTree = "<group>"; };
		7607CF661769BB4D00ADB512 /* exec-interface-group.cpp */ = {isa = PBXFileReference; fileEncoding = 4; lastKnownFileType = sourcecode.cpp.cpp; name = "exec-interface-group.cpp"; path = "src/exec-interface-group.cpp"; sourceTree = "<group>"; };
		7607CF671769BB4D00ADB512 /* exec-interface-image.cpp */ = {isa = PBXFileReference; fileEncoding = 4; lastKnownFileType = sourcecode.cpp.cpp; name = "exec-interface-image.cpp"; path = "src/exec-interface-image.cpp"; sourceTree = "<group>"; };
		7607CF681769BB4D00ADB512 /* exec-interface-object.cpp */ = {isa = PBXFileReference; fileEncoding = 4; lastKnownFileType = sourcecode.cpp.cpp; name = "exec-interface-object.cpp"; path = "src/exec-interface-object.cpp"; sourceTree = "<group>"; };
		7607CF691769BB4D00ADB512 /* exec-interface-player.cpp */ = {isa = PBXFileReference; fileEncoding = 4; lastKnownFileType = sourcecode.cpp.cpp; name = "exec-interface-player.cpp"; path = "src/exec-interface-player.cpp"; sourceTree = "<group>"; };
		7607CF6A1769BB4D00ADB512 /* exec-interface-scrollbar.cpp */ = {isa = PBXFileReference; fileEncoding = 4; lastKnownFileType = sourcecode.cpp.cpp; name = "exec-interface-scrollbar.cpp"; path = "src/exec-interface-scrollbar.cpp"; sourceTree = "<group>"; };
		7607CF6B1769BB4D00ADB512 /* exec-interface-stack.cpp */ = {isa = PBXFileReference; fileEncoding = 4; lastKnownFileType = sourcecode.cpp.cpp; name = "exec-interface-stack.cpp"; path = "src/exec-interface-stack.cpp"; sourceTree = "<group>"; };
		7607CF6C1769BB4D00ADB512 /* exec-interface-vclip.cpp */ = {isa = PBXFileReference; fileEncoding = 4; lastKnownFileType = sourcecode.cpp.cpp; name = "exec-interface-vclip.cpp"; path = "src/exec-interface-vclip.cpp"; sourceTree = "<group>"; };
		7607CF6D1769BB4D00ADB512 /* exec-interface.cpp */ = {isa = PBXFileReference; fileEncoding = 4; lastKnownFileType = sourcecode.cpp.cpp; name = "exec-interface.cpp"; path = "src/exec-interface.cpp"; sourceTree = "<group>"; };
		7607CF6E1769BB4D00ADB512 /* exec-interface.h */ = {isa = PBXFileReference; fileEncoding = 4; lastKnownFileType = sourcecode.c.h; name = "exec-interface.h"; path = "src/exec-interface.h"; sourceTree = "<group>"; };
		7607CF6F1769BB4D00ADB512 /* exec-interface2.cpp */ = {isa = PBXFileReference; fileEncoding = 4; lastKnownFileType = sourcecode.cpp.cpp; name = "exec-interface2.cpp"; path = "src/exec-interface2.cpp"; sourceTree = "<group>"; };
		7607CFD5176B232E00ADB512 /* mblandroidmediapick.cpp */ = {isa = PBXFileReference; lastKnownFileType = sourcecode.cpp.cpp; name = mblandroidmediapick.cpp; path = src/mblandroidmediapick.cpp; sourceTree = "<group>"; };
		768D66C117622FE100F203A3 /* exec-nativecontrol.cpp */ = {isa = PBXFileReference; fileEncoding = 4; lastKnownFileType = sourcecode.cpp.cpp; name = "exec-nativecontrol.cpp"; path = "src/exec-nativecontrol.cpp"; sourceTree = "<group>"; };
		768D66C41765E11300F203A3 /* exec-pick.cpp */ = {isa = PBXFileReference; fileEncoding = 4; lastKnownFileType = sourcecode.cpp.cpp; name = "exec-pick.cpp"; path = "src/exec-pick.cpp"; sourceTree = "<group>"; };
		7695688B1822775100779255 /* libskia-mobile.xcodeproj */ = {isa = PBXFileReference; lastKnownFileType = "wrapper.pb-project"; name = "libskia-mobile.xcodeproj"; path = "../thirdparty/libskia/libskia-mobile.xcodeproj"; sourceTree = "<group>"; };
		76956892182277AE00779255 /* cgimageutil.cpp */ = {isa = PBXFileReference; fileEncoding = 4; lastKnownFileType = sourcecode.cpp.cpp; name = cgimageutil.cpp; path = src/cgimageutil.cpp; sourceTree = "<group>"; };
		76B298B1180448AF0053EC38 /* exec-interface-field-chunk.cpp */ = {isa = PBXFileReference; fileEncoding = 4; lastKnownFileType = sourcecode.cpp.cpp; name = "exec-interface-field-chunk.cpp"; path = "src/exec-interface-field-chunk.cpp"; sourceTree = "<group>"; };
		76EF321F182124AA00FAC195 /* exec-strings.h */ = {isa = PBXFileReference; fileEncoding = 4; lastKnownFileType = sourcecode.c.h; name = "exec-strings.h"; path = "src/exec-strings.h"; sourceTree = "<group>"; };
		76EF323E182145CA00FAC195 /* sysunxrandom.cpp */ = {isa = PBXFileReference; fileEncoding = 4; lastKnownFileType = sourcecode.cpp.cpp; name = sysunxrandom.cpp; path = src/sysunxrandom.cpp; sourceTree = "<group>"; };
		76EF328D18217FA200FAC195 /* mblandroidtypeface.cpp */ = {isa = PBXFileReference; fileEncoding = 4; lastKnownFileType = sourcecode.cpp.cpp; name = mblandroidtypeface.cpp; path = src/mblandroidtypeface.cpp; sourceTree = "<group>"; };
		76EF328E18217FC600FAC195 /* libgraphics-mobile.xcodeproj */ = {isa = PBXFileReference; lastKnownFileType = "wrapper.pb-project"; name = "libgraphics-mobile.xcodeproj"; path = "../libgraphics/libgraphics-mobile.xcodeproj"; sourceTree = "<group>"; };
		76EF32B7182263DB00FAC195 /* foundation-legacy.cpp */ = {isa = PBXFileReference; fileEncoding = 4; lastKnownFileType = sourcecode.cpp.cpp; name = "foundation-legacy.cpp"; path = "src/foundation-legacy.cpp"; sourceTree = "<group>"; };
		76EF32DE182270D400FAC195 /* mbltheme.cpp */ = {isa = PBXFileReference; fileEncoding = 4; lastKnownFileType = sourcecode.cpp.cpp; name = mbltheme.cpp; path = src/mbltheme.cpp; sourceTree = "<group>"; };
		76EF32E31822749500FAC195 /* Security.framework */ = {isa = PBXFileReference; lastKnownFileType = wrapper.framework; name = Security.framework; path = System/Library/Frameworks/Security.framework; sourceTree = SDKROOT; };
		76EF32E51822756F00FAC195 /* stackview.cpp */ = {isa = PBXFileReference; fileEncoding = 4; lastKnownFileType = sourcecode.cpp.cpp; name = stackview.cpp; path = src/stackview.cpp; sourceTree = "<group>"; };
		BE02B4FA17FEC639001BAFF0 /* exec-strings-chunk.cpp */ = {isa = PBXFileReference; fileEncoding = 4; lastKnownFileType = sourcecode.cpp.cpp; name = "exec-strings-chunk.cpp"; path = "src/exec-strings-chunk.cpp"; sourceTree = "<group>"; };
		BE096E7D175CD79D00F92F90 /* libfoundation-mobile.xcodeproj */ = {isa = PBXFileReference; lastKnownFileType = "wrapper.pb-project"; name = "libfoundation-mobile.xcodeproj"; path = "../libfoundation/libfoundation-mobile.xcodeproj"; sourceTree = SOURCE_ROOT; };
		BE0A3CD317E1FC9E00C2361B /* mblnetwork.cpp */ = {isa = PBXFileReference; fileEncoding = 4; lastKnownFileType = sourcecode.cpp.cpp; name = mblnetwork.cpp; path = src/mblnetwork.cpp; sourceTree = "<group>"; };
		BE4494B7175CDE7400346B49 /* exec-array.cpp */ = {isa = PBXFileReference; fileEncoding = 4; lastKnownFileType = sourcecode.cpp.cpp; name = "exec-array.cpp"; path = "src/exec-array.cpp"; sourceTree = "<group>"; };
		BE4494B8175CDE7400346B49 /* exec-datetime.cpp */ = {isa = PBXFileReference; fileEncoding = 4; lastKnownFileType = sourcecode.cpp.cpp; name = "exec-datetime.cpp"; path = "src/exec-datetime.cpp"; sourceTree = "<group>"; };
		BE4494B9175CDE7400346B49 /* exec-debugging.cpp */ = {isa = PBXFileReference; fileEncoding = 4; lastKnownFileType = sourcecode.cpp.cpp; name = "exec-debugging.cpp"; path = "src/exec-debugging.cpp"; sourceTree = "<group>"; };
		BE4494BA175CDE7400346B49 /* exec-dialog.cpp */ = {isa = PBXFileReference; fileEncoding = 4; lastKnownFileType = sourcecode.cpp.cpp; name = "exec-dialog.cpp"; path = "src/exec-dialog.cpp"; sourceTree = "<group>"; };
		BE4494BB175CDE7400346B49 /* exec-engine.cpp */ = {isa = PBXFileReference; fileEncoding = 4; lastKnownFileType = sourcecode.cpp.cpp; name = "exec-engine.cpp"; path = "src/exec-engine.cpp"; sourceTree = "<group>"; };
		BE4494BC175CDE7400346B49 /* exec-files.cpp */ = {isa = PBXFileReference; fileEncoding = 4; lastKnownFileType = sourcecode.cpp.cpp; name = "exec-files.cpp"; path = "src/exec-files.cpp"; sourceTree = "<group>"; };
		BE4494BD175CDE7400346B49 /* exec-filters.cpp */ = {isa = PBXFileReference; fileEncoding = 4; lastKnownFileType = sourcecode.cpp.cpp; name = "exec-filters.cpp"; path = "src/exec-filters.cpp"; sourceTree = "<group>"; };
		BE4494BE175CDE7400346B49 /* exec-graphics.cpp */ = {isa = PBXFileReference; fileEncoding = 4; lastKnownFileType = sourcecode.cpp.cpp; name = "exec-graphics.cpp"; path = "src/exec-graphics.cpp"; sourceTree = "<group>"; };
		BE4494BF175CDE7400346B49 /* exec-ide.cpp */ = {isa = PBXFileReference; fileEncoding = 4; lastKnownFileType = sourcecode.cpp.cpp; name = "exec-ide.cpp"; path = "src/exec-ide.cpp"; sourceTree = "<group>"; };
		BE4494D0175CDE7400346B49 /* exec-legacy.cpp */ = {isa = PBXFileReference; fileEncoding = 4; lastKnownFileType = sourcecode.cpp.cpp; name = "exec-legacy.cpp"; path = "src/exec-legacy.cpp"; sourceTree = "<group>"; };
		BE4494D1175CDE7400346B49 /* exec-logic.cpp */ = {isa = PBXFileReference; fileEncoding = 4; lastKnownFileType = sourcecode.cpp.cpp; name = "exec-logic.cpp"; path = "src/exec-logic.cpp"; sourceTree = "<group>"; };
		BE4494D2175CDE7400346B49 /* exec-math.cpp */ = {isa = PBXFileReference; fileEncoding = 4; lastKnownFileType = sourcecode.cpp.cpp; name = "exec-math.cpp"; path = "src/exec-math.cpp"; sourceTree = "<group>"; };
		BE4494D3175CDE7400346B49 /* exec-multimedia.cpp */ = {isa = PBXFileReference; fileEncoding = 4; lastKnownFileType = sourcecode.cpp.cpp; name = "exec-multimedia.cpp"; path = "src/exec-multimedia.cpp"; sourceTree = "<group>"; };
		BE4494D4175CDE7400346B49 /* exec-network.cpp */ = {isa = PBXFileReference; fileEncoding = 4; lastKnownFileType = sourcecode.cpp.cpp; name = "exec-network.cpp"; path = "src/exec-network.cpp"; sourceTree = "<group>"; };
		BE4494D5175CDE7400346B49 /* exec-pasteboard.cpp */ = {isa = PBXFileReference; fileEncoding = 4; lastKnownFileType = sourcecode.cpp.cpp; name = "exec-pasteboard.cpp"; path = "src/exec-pasteboard.cpp"; sourceTree = "<group>"; };
		BE4494D6175CDE7400346B49 /* exec-printing.cpp */ = {isa = PBXFileReference; fileEncoding = 4; lastKnownFileType = sourcecode.cpp.cpp; name = "exec-printing.cpp"; path = "src/exec-printing.cpp"; sourceTree = "<group>"; };
		BE4494D7175CDE7400346B49 /* exec-scripting.cpp */ = {isa = PBXFileReference; fileEncoding = 4; lastKnownFileType = sourcecode.cpp.cpp; name = "exec-scripting.cpp"; path = "src/exec-scripting.cpp"; sourceTree = "<group>"; };
		BE4494D8175CDE7400346B49 /* exec-security.cpp */ = {isa = PBXFileReference; fileEncoding = 4; lastKnownFileType = sourcecode.cpp.cpp; name = "exec-security.cpp"; path = "src/exec-security.cpp"; sourceTree = "<group>"; };
		BE4494D9175CDE7400346B49 /* exec-server.cpp */ = {isa = PBXFileReference; fileEncoding = 4; lastKnownFileType = sourcecode.cpp.cpp; name = "exec-server.cpp"; path = "src/exec-server.cpp"; sourceTree = "<group>"; };
		BE4494DA175CDE7400346B49 /* exec-strings.cpp */ = {isa = PBXFileReference; fileEncoding = 4; lastKnownFileType = sourcecode.cpp.cpp; name = "exec-strings.cpp"; path = "src/exec-strings.cpp"; sourceTree = "<group>"; };
		BE4494DB175CDE7400346B49 /* exec-text.cpp */ = {isa = PBXFileReference; fileEncoding = 4; lastKnownFileType = sourcecode.cpp.cpp; name = "exec-text.cpp"; path = "src/exec-text.cpp"; sourceTree = "<group>"; };
		BE4494DC175CDE7400346B49 /* exec.cpp */ = {isa = PBXFileReference; fileEncoding = 4; lastKnownFileType = sourcecode.cpp.cpp; name = exec.cpp; path = src/exec.cpp; sourceTree = "<group>"; };
		BE449504175CE13900346B49 /* legacy_spec.cpp */ = {isa = PBXFileReference; fileEncoding = 4; lastKnownFileType = sourcecode.cpp.cpp; name = legacy_spec.cpp; path = src/legacy_spec.cpp; sourceTree = "<group>"; };
		BE449508175CE8AC00346B49 /* syntax.cpp */ = {isa = PBXFileReference; fileEncoding = 4; lastKnownFileType = sourcecode.cpp.cpp; name = syntax.cpp; path = src/syntax.cpp; sourceTree = "<group>"; };
		BE449509175CE8AC00346B49 /* syntax.h */ = {isa = PBXFileReference; fileEncoding = 4; lastKnownFileType = sourcecode.c.h; name = syntax.h; path = src/syntax.h; sourceTree = "<group>"; };
		BE449995175D029600346B49 /* mblhandlers.cpp */ = {isa = PBXFileReference; fileEncoding = 4; lastKnownFileType = sourcecode.cpp.cpp; lineEnding = 0; name = mblhandlers.cpp; path = src/mblhandlers.cpp; sourceTree = "<group>"; };
		BE449997175D02AE00346B49 /* exec-textmessaging.cpp */ = {isa = PBXFileReference; fileEncoding = 4; lastKnownFileType = sourcecode.cpp.cpp; name = "exec-textmessaging.cpp"; path = "src/exec-textmessaging.cpp"; sourceTree = "<group>"; };
		BE4D6179189A54C0002DA467 /* AttachmentProvider.java */ = {isa = PBXFileReference; fileEncoding = 4; lastKnownFileType = sourcecode.java; path = AttachmentProvider.java; sourceTree = "<group>"; };
		BE7506E1175DE05E00A339DA /* exec-idletimer.cpp */ = {isa = PBXFileReference; fileEncoding = 4; lastKnownFileType = sourcecode.cpp.cpp; name = "exec-idletimer.cpp"; path = "src/exec-idletimer.cpp"; sourceTree = "<group>"; };
		BE7506E9175DED8F00A339DA /* mblandroididletimer.cpp */ = {isa = PBXFileReference; fileEncoding = 4; lastKnownFileType = sourcecode.cpp.cpp; name = mblandroididletimer.cpp; path = src/mblandroididletimer.cpp; sourceTree = "<group>"; };
		BE7506EB175DEDB400A339DA /* mbliphoneidletimer.mm */ = {isa = PBXFileReference; fileEncoding = 4; lastKnownFileType = sourcecode.cpp.objcpp; name = mbliphoneidletimer.mm; path = src/mbliphoneidletimer.mm; sourceTree = "<group>"; };
		BE7506EF175E0BD200A339DA /* exec-store.cpp */ = {isa = PBXFileReference; fileEncoding = 4; lastKnownFileType = sourcecode.cpp.cpp; name = "exec-store.cpp"; path = "src/exec-store.cpp"; sourceTree = "<group>"; };
		BE8EA6891768A78700EF66EE /* mblandroidcamera.cpp */ = {isa = PBXFileReference; fileEncoding = 4; lastKnownFileType = sourcecode.cpp.cpp; name = mblandroidcamera.cpp; path = src/mblandroidcamera.cpp; sourceTree = "<group>"; };
		BE93A90517608B4500791270 /* exec-notification.cpp */ = {isa = PBXFileReference; fileEncoding = 4; lastKnownFileType = sourcecode.cpp.cpp; name = "exec-notification.cpp"; path = "src/exec-notification.cpp"; sourceTree = "<group>"; };
		BE93A9091760D32200791270 /* exec-busyindicator.cpp */ = {isa = PBXFileReference; fileEncoding = 4; lastKnownFileType = sourcecode.cpp.cpp; name = "exec-busyindicator.cpp"; path = "src/exec-busyindicator.cpp"; sourceTree = "<group>"; };
		BE94042A175F6307003EAB87 /* exec-addressbook.cpp */ = {isa = PBXFileReference; fileEncoding = 4; lastKnownFileType = sourcecode.cpp.cpp; name = "exec-addressbook.cpp"; path = "src/exec-addressbook.cpp"; sourceTree = "<group>"; };
		BE94042B175F6308003EAB87 /* exec-mail.cpp */ = {isa = PBXFileReference; fileEncoding = 4; lastKnownFileType = sourcecode.cpp.cpp; name = "exec-mail.cpp"; path = "src/exec-mail.cpp"; sourceTree = "<group>"; };
		BE94042C175F6308003EAB87 /* exec-orientation.cpp */ = {isa = PBXFileReference; fileEncoding = 4; lastKnownFileType = sourcecode.cpp.cpp; name = "exec-orientation.cpp"; path = "src/exec-orientation.cpp"; sourceTree = "<group>"; };
		BE94042D175F6308003EAB87 /* exec-sensor.cpp */ = {isa = PBXFileReference; fileEncoding = 4; lastKnownFileType = sourcecode.cpp.cpp; name = "exec-sensor.cpp"; path = "src/exec-sensor.cpp"; sourceTree = "<group>"; };
		BE940436175F659F003EAB87 /* mbliphoneorientation.mm */ = {isa = PBXFileReference; fileEncoding = 4; lastKnownFileType = sourcecode.cpp.objcpp; name = mbliphoneorientation.mm; path = src/mbliphoneorientation.mm; sourceTree = "<group>"; };
		BE940439175F74D2003EAB87 /* exec-ad.cpp */ = {isa = PBXFileReference; fileEncoding = 4; lastKnownFileType = sourcecode.cpp.cpp; name = "exec-ad.cpp"; path = "src/exec-ad.cpp"; sourceTree = "<group>"; };
		BE94043E175F9D8B003EAB87 /* exec-calendar.cpp */ = {isa = PBXFileReference; fileEncoding = 4; lastKnownFileType = sourcecode.cpp.cpp; name = "exec-calendar.cpp"; path = "src/exec-calendar.cpp"; sourceTree = "<group>"; };
		BE9459481761E219008408DE /* exec-sound.cpp */ = {isa = PBXFileReference; fileEncoding = 4; lastKnownFileType = sourcecode.cpp.cpp; name = "exec-sound.cpp"; path = "src/exec-sound.cpp"; sourceTree = "<group>"; };
		BE94594A17621812008408DE /* exec-misc.cpp */ = {isa = PBXFileReference; fileEncoding = 4; lastKnownFileType = sourcecode.cpp.cpp; name = "exec-misc.cpp"; path = "src/exec-misc.cpp"; sourceTree = "<group>"; };
		E8111F8B1541938E00DB16E3 /* CoreMotion.framework */ = {isa = PBXFileReference; lastKnownFileType = wrapper.framework; name = CoreMotion.framework; path = System/Library/Frameworks/CoreMotion.framework; sourceTree = SDKROOT; };
		E8111F8D154193A500DB16E3 /* AddressBook.framework */ = {isa = PBXFileReference; lastKnownFileType = wrapper.framework; name = AddressBook.framework; path = System/Library/Frameworks/AddressBook.framework; sourceTree = SDKROOT; };
		E8111F8F154193AB00DB16E3 /* AddressBookUI.framework */ = {isa = PBXFileReference; lastKnownFileType = wrapper.framework; name = AddressBookUI.framework; path = System/Library/Frameworks/AddressBookUI.framework; sourceTree = SDKROOT; };
		E8111F921541A66A00DB16E3 /* mblandroidinput.cpp */ = {isa = PBXFileReference; lastKnownFileType = sourcecode.cpp.cpp; name = mblandroidinput.cpp; path = src/mblandroidinput.cpp; sourceTree = "<group>"; };
		E8111F931541A66B00DB16E3 /* mblandroidtextmessaging.cpp */ = {isa = PBXFileReference; lastKnownFileType = sourcecode.cpp.cpp; name = mblandroidtextmessaging.cpp; path = src/mblandroidtextmessaging.cpp; sourceTree = "<group>"; };
		E8137EC31525C15500CCEE6E /* mblandroidplayer.cpp */ = {isa = PBXFileReference; fileEncoding = 4; lastKnownFileType = sourcecode.cpp.cpp; name = mblandroidplayer.cpp; path = src/mblandroidplayer.cpp; sourceTree = "<group>"; };
		E81AC133170C8DF500315861 /* name.h */ = {isa = PBXFileReference; fileEncoding = 4; lastKnownFileType = sourcecode.c.h; name = name.h; path = src/name.h; sourceTree = "<group>"; };
		E81AC134170C8DF500315861 /* rawarray.h */ = {isa = PBXFileReference; fileEncoding = 4; lastKnownFileType = sourcecode.c.h; name = rawarray.h; path = src/rawarray.h; sourceTree = "<group>"; };
		E81AC138170C8EC300315861 /* textlayout.h */ = {isa = PBXFileReference; fileEncoding = 4; lastKnownFileType = sourcecode.c.h; name = textlayout.h; path = src/textlayout.h; sourceTree = "<group>"; };
		E823E61C14CEED47001F73C4 /* NativeControlModule.java */ = {isa = PBXFileReference; lastKnownFileType = sourcecode.java; path = NativeControlModule.java; sourceTree = "<group>"; };
		E823E61D14D0131F001F73C4 /* BillingReceiver.java */ = {isa = PBXFileReference; fileEncoding = 4; lastKnownFileType = sourcecode.java; name = BillingReceiver.java; path = billing/BillingReceiver.java; sourceTree = "<group>"; };
		E823E61E14D01320001F73C4 /* BillingService.java */ = {isa = PBXFileReference; fileEncoding = 4; lastKnownFileType = sourcecode.java; name = BillingService.java; path = billing/BillingService.java; sourceTree = "<group>"; };
		E823E61F14D01320001F73C4 /* C.java */ = {isa = PBXFileReference; fileEncoding = 4; lastKnownFileType = sourcecode.java; name = C.java; path = billing/C.java; sourceTree = "<group>"; };
		E823E62014D01321001F73C4 /* PurchaseObserver.java */ = {isa = PBXFileReference; fileEncoding = 4; lastKnownFileType = sourcecode.java; name = PurchaseObserver.java; path = billing/PurchaseObserver.java; sourceTree = "<group>"; };
		E823E62114D01321001F73C4 /* PurchaseUpdate.java */ = {isa = PBXFileReference; fileEncoding = 4; lastKnownFileType = sourcecode.java; name = PurchaseUpdate.java; path = billing/PurchaseUpdate.java; sourceTree = "<group>"; };
		E823E62214D01321001F73C4 /* ResponseHandler.java */ = {isa = PBXFileReference; fileEncoding = 4; lastKnownFileType = sourcecode.java; name = ResponseHandler.java; path = billing/ResponseHandler.java; sourceTree = "<group>"; };
		E823E62314D01321001F73C4 /* Security.java */ = {isa = PBXFileReference; fileEncoding = 4; lastKnownFileType = sourcecode.java; name = Security.java; path = billing/Security.java; sourceTree = "<group>"; };
		E823E62C14D05B14001F73C4 /* Utils.java */ = {isa = PBXFileReference; lastKnownFileType = sourcecode.java; path = Utils.java; sourceTree = "<group>"; };
		E823E62D14D178BE001F73C4 /* mblcontrol.cpp */ = {isa = PBXFileReference; fileEncoding = 4; lastKnownFileType = sourcecode.cpp.cpp; name = mblcontrol.cpp; path = src/mblcontrol.cpp; sourceTree = "<group>"; };
		E823E62F14D19886001F73C4 /* mblcontrol.h */ = {isa = PBXFileReference; fileEncoding = 4; lastKnownFileType = sourcecode.c.h; name = mblcontrol.h; path = src/mblcontrol.h; sourceTree = "<group>"; };
		E823E63114D2EA88001F73C4 /* mblandroidcontrol.cpp */ = {isa = PBXFileReference; fileEncoding = 4; lastKnownFileType = sourcecode.cpp.cpp; name = mblandroidcontrol.cpp; path = src/mblandroidcontrol.cpp; sourceTree = "<group>"; };
		E823E63314D2F2A1001F73C4 /* mblandroidcontrol.h */ = {isa = PBXFileReference; lastKnownFileType = sourcecode.c.h; name = mblandroidcontrol.h; path = src/mblandroidcontrol.h; sourceTree = "<group>"; };
		E83CD56C14E92A7B00F17A02 /* EngineReceiver.java */ = {isa = PBXFileReference; lastKnownFileType = sourcecode.java; path = EngineReceiver.java; sourceTree = "<group>"; };
		E83CD56F14E937B900F17A02 /* NotificationModule.java */ = {isa = PBXFileReference; fileEncoding = 4; lastKnownFileType = sourcecode.java; path = NotificationModule.java; sourceTree = "<group>"; };
		E83CD57114E9436100F17A02 /* mblandroidnotification.cpp */ = {isa = PBXFileReference; fileEncoding = 4; lastKnownFileType = sourcecode.cpp.cpp; name = mblandroidnotification.cpp; path = src/mblandroidnotification.cpp; sourceTree = "<group>"; };
		E83EDD4714E4283400DFE353 /* BitmapView.java */ = {isa = PBXFileReference; lastKnownFileType = sourcecode.java; path = BitmapView.java; sourceTree = "<group>"; };
		E83EDD4814E4283400DFE353 /* OpenGLView.java */ = {isa = PBXFileReference; lastKnownFileType = sourcecode.java; path = OpenGLView.java; sourceTree = "<group>"; };
		E84A254C1680BFF600EA7ACC /* image_rep.cpp */ = {isa = PBXFileReference; fileEncoding = 4; lastKnownFileType = sourcecode.cpp.cpp; name = image_rep.cpp; path = src/image_rep.cpp; sourceTree = "<group>"; };
		E84BE35D170C987D00807CF6 /* sha1.h */ = {isa = PBXFileReference; fileEncoding = 4; lastKnownFileType = sourcecode.c.h; name = sha1.h; path = src/sha1.h; sourceTree = "<group>"; };
		E84BE35F170C98F700807CF6 /* textbuffer.h */ = {isa = PBXFileReference; fileEncoding = 4; lastKnownFileType = sourcecode.c.h; name = textbuffer.h; path = src/textbuffer.h; sourceTree = "<group>"; };
		E84BE361170C992600807CF6 /* visualeffect.h */ = {isa = PBXFileReference; fileEncoding = 4; lastKnownFileType = sourcecode.c.h; name = visualeffect.h; path = src/visualeffect.h; sourceTree = "<group>"; };
		E85A405A14D8470900AF2300 /* mblandroidbrowser.cpp */ = {isa = PBXFileReference; lastKnownFileType = sourcecode.cpp.cpp; name = mblandroidbrowser.cpp; path = src/mblandroidbrowser.cpp; sourceTree = "<group>"; };
		E85A91BE16C2B4D300C07FA9 /* stackcache.cpp */ = {isa = PBXFileReference; fileEncoding = 4; lastKnownFileType = sourcecode.cpp.cpp; name = stackcache.cpp; path = src/stackcache.cpp; sourceTree = "<group>"; };
		E85D136F1461A99700219867 /* mblandroidstore.cpp */ = {isa = PBXFileReference; fileEncoding = 4; lastKnownFileType = sourcecode.cpp.cpp; name = mblandroidstore.cpp; path = src/mblandroidstore.cpp; sourceTree = "<group>"; };
		E864816E1439BC9400775960 /* mblevent.h */ = {isa = PBXFileReference; fileEncoding = 4; lastKnownFileType = sourcecode.c.h; name = mblevent.h; path = src/mblevent.h; sourceTree = "<group>"; };
		E864816F1439BC9400775960 /* mbliphonestore.mm */ = {isa = PBXFileReference; fileEncoding = 4; lastKnownFileType = sourcecode.cpp.objcpp; name = mbliphonestore.mm; path = src/mbliphonestore.mm; sourceTree = "<group>"; };
		E86481701439BC9400775960 /* mblstore.cpp */ = {isa = PBXFileReference; fileEncoding = 4; lastKnownFileType = sourcecode.cpp.cpp; name = mblstore.cpp; path = src/mblstore.cpp; sourceTree = "<group>"; };
		E86481711439BC9400775960 /* mblstore.h */ = {isa = PBXFileReference; fileEncoding = 4; lastKnownFileType = sourcecode.c.h; name = mblstore.h; path = src/mblstore.h; sourceTree = "<group>"; };
		E86481921439BCE100775960 /* StoreKit.framework */ = {isa = PBXFileReference; lastKnownFileType = wrapper.framework; name = StoreKit.framework; path = System/Library/Frameworks/StoreKit.framework; sourceTree = SDKROOT; };
		E865A51D1695BF3E00C4CBC3 /* image_rep.h */ = {isa = PBXFileReference; fileEncoding = 4; lastKnownFileType = sourcecode.c.h; name = image_rep.h; path = src/image_rep.h; sourceTree = "<group>"; };
		E865A51E1695BF3E00C4CBC3 /* imagebitmap.h */ = {isa = PBXFileReference; fileEncoding = 4; lastKnownFileType = sourcecode.c.h; name = imagebitmap.h; path = src/imagebitmap.h; sourceTree = "<group>"; };
		E865A51F1695BF3E00C4CBC3 /* iquantization.h */ = {isa = PBXFileReference; fileEncoding = 4; lastKnownFileType = sourcecode.c.h; name = iquantization.h; path = src/iquantization.h; sourceTree = "<group>"; };
		E867E3B2163EC874003579AC /* BrowserControl.java */ = {isa = PBXFileReference; lastKnownFileType = sourcecode.java; path = BrowserControl.java; sourceTree = "<group>"; };
		E867E3B3163ECB5E003579AC /* ScrollerControl.java */ = {isa = PBXFileReference; lastKnownFileType = sourcecode.java; path = ScrollerControl.java; sourceTree = "<group>"; };
		E867E3B4163ECE4D003579AC /* InputControl.java */ = {isa = PBXFileReference; lastKnownFileType = sourcecode.java; path = InputControl.java; sourceTree = "<group>"; };
		E8720DE014C46AB80016F645 /* mblandroidjava.h */ = {isa = PBXFileReference; fileEncoding = 4; lastKnownFileType = sourcecode.c.h; name = mblandroidjava.h; path = src/mblandroidjava.h; sourceTree = "<group>"; };
		E8720DE114C46AF60016F645 /* mblandroidjava.cpp */ = {isa = PBXFileReference; lastKnownFileType = sourcecode.cpp.cpp; name = mblandroidjava.cpp; path = src/mblandroidjava.cpp; sourceTree = "<group>"; };
		E877A6171850D85F008FDE2C /* resolution.cpp */ = {isa = PBXFileReference; fileEncoding = 4; lastKnownFileType = sourcecode.cpp.cpp; name = resolution.cpp; path = src/resolution.cpp; sourceTree = "<group>"; };
		E891124A148675C900B554CF /* DialogModule.java */ = {isa = PBXFileReference; lastKnownFileType = sourcecode.java; path = DialogModule.java; sourceTree = "<group>"; };
		E89112EB148E73EB00B554CF /* mbldialog.cpp */ = {isa = PBXFileReference; fileEncoding = 4; lastKnownFileType = sourcecode.cpp.cpp; name = mbldialog.cpp; path = src/mbldialog.cpp; sourceTree = "<group>"; };
		E89A45D314EE7603007250AA /* mblnotification.h */ = {isa = PBXFileReference; fileEncoding = 4; lastKnownFileType = sourcecode.c.h; name = mblnotification.h; path = src/mblnotification.h; sourceTree = "<group>"; };
		E8AB9052180E9DCD0050A249 /* image_rep_densitymapped.cpp */ = {isa = PBXFileReference; fileEncoding = 4; lastKnownFileType = sourcecode.cpp.cpp; name = image_rep_densitymapped.cpp; path = src/image_rep_densitymapped.cpp; sourceTree = "<group>"; };
		E8B4FDD8152CAF8300CBAF90 /* mbliphonefs.mm */ = {isa = PBXFileReference; fileEncoding = 4; lastKnownFileType = sourcecode.cpp.objcpp; name = mbliphonefs.mm; path = src/mbliphonefs.mm; sourceTree = "<group>"; };
		E8C8A774147BC020003780F0 /* mblsensor.cpp */ = {isa = PBXFileReference; fileEncoding = 4; lastKnownFileType = sourcecode.cpp.cpp; name = mblsensor.cpp; path = src/mblsensor.cpp; sourceTree = "<group>"; };
		E8C8A776147BCA60003780F0 /* mblsensor.h */ = {isa = PBXFileReference; fileEncoding = 4; lastKnownFileType = sourcecode.c.h; name = mblsensor.h; path = src/mblsensor.h; sourceTree = "<group>"; };
		E8D0566B14F3DB640093E16F /* PushReceiver.java */ = {isa = PBXFileReference; lastKnownFileType = sourcecode.java; path = PushReceiver.java; sourceTree = "<group>"; };
		E8D0577814FBF6070093E16F /* mblandroidscroller.cpp */ = {isa = PBXFileReference; lastKnownFileType = sourcecode.cpp.cpp; name = mblandroidscroller.cpp; path = src/mblandroidscroller.cpp; sourceTree = "<group>"; };
		E8E35F11152367E40036396B /* ExtVideoView.java */ = {isa = PBXFileReference; fileEncoding = 4; lastKnownFileType = sourcecode.java; path = ExtVideoView.java; sourceTree = "<group>"; };
		E8E35F14152371A10036396B /* NativeControl.java */ = {isa = PBXFileReference; lastKnownFileType = sourcecode.java; path = NativeControl.java; sourceTree = "<group>"; };
		E8E370D1154FED2F00F3396A /* InputView.java */ = {isa = PBXFileReference; lastKnownFileType = sourcecode.java; path = InputView.java; sourceTree = "<group>"; };
		E8EB28CF147C0DF20081452B /* mblandroidsensor.cpp */ = {isa = PBXFileReference; lastKnownFileType = sourcecode.cpp.cpp; name = mblandroidsensor.cpp; path = src/mblandroidsensor.cpp; sourceTree = "<group>"; };
		E8EB28D0147D12660081452B /* SensorModule.java */ = {isa = PBXFileReference; lastKnownFileType = sourcecode.java; path = SensorModule.java; sourceTree = "<group>"; };
		E8EB28D1147D36790081452B /* ScreenOrientationEventListener.java */ = {isa = PBXFileReference; lastKnownFileType = sourcecode.java; path = ScreenOrientationEventListener.java; sourceTree = "<group>"; };
		E8F74459194071C400DCCE28 /* region.cpp */ = {isa = PBXFileReference; fileEncoding = 4; lastKnownFileType = sourcecode.cpp.cpp; name = region.cpp; path = src/region.cpp; sourceTree = "<group>"; };
		E8F7CAE91497ACF600A5D60B /* NetworkModule.java */ = {isa = PBXFileReference; lastKnownFileType = sourcecode.java; path = NetworkModule.java; sourceTree = "<group>"; };
		F60A5A4114800404000982BF /* mbliphonebusyindicator.mm */ = {isa = PBXFileReference; fileEncoding = 4; lastKnownFileType = sourcecode.cpp.objcpp; name = mbliphonebusyindicator.mm; path = src/mbliphonebusyindicator.mm; sourceTree = "<group>"; };
		F622A6421490E57600383FF2 /* mbliphonepickdate.mm */ = {isa = PBXFileReference; fileEncoding = 4; lastKnownFileType = sourcecode.cpp.objcpp; name = mbliphonepickdate.mm; path = src/mbliphonepickdate.mm; sourceTree = "<group>"; };
		F62512621455C7F100BDAACF /* CoreMedia.framework */ = {isa = PBXFileReference; lastKnownFileType = wrapper.framework; name = CoreMedia.framework; path = System/Library/Frameworks/CoreMedia.framework; sourceTree = SDKROOT; };
		F62D52A714DC00FB00E7C1CD /* mbliphonetextmessaging.mm */ = {isa = PBXFileReference; fileEncoding = 4; lastKnownFileType = sourcecode.cpp.objcpp; name = mbliphonetextmessaging.mm; path = src/mbliphonetextmessaging.mm; sourceTree = "<group>"; };
		F6436EA314D7F5FF00A4FF60 /* mblandroidbusyindicator.cpp */ = {isa = PBXFileReference; fileEncoding = 4; lastKnownFileType = sourcecode.cpp.cpp; name = mblandroidbusyindicator.cpp; path = src/mblandroidbusyindicator.cpp; sourceTree = "<group>"; };
		F6436EA514D8354900A4FF60 /* BusyIndicator.java */ = {isa = PBXFileReference; fileEncoding = 4; lastKnownFileType = sourcecode.java; path = BusyIndicator.java; sourceTree = "<group>"; };
		F6471193156D273B00894A13 /* CalendarEvents.java */ = {isa = PBXFileReference; lastKnownFileType = sourcecode.java; path = CalendarEvents.java; sourceTree = "<group>"; };
		F68B5683154195C200097647 /* mblcontact.cpp */ = {isa = PBXFileReference; fileEncoding = 4; lastKnownFileType = sourcecode.cpp.cpp; name = mblcontact.cpp; path = src/mblcontact.cpp; sourceTree = "<group>"; };
		F68B5684154195C200097647 /* mblcontact.h */ = {isa = PBXFileReference; fileEncoding = 4; lastKnownFileType = sourcecode.c.h; name = mblcontact.h; path = src/mblcontact.h; sourceTree = "<group>"; };
		F68B56881541960200097647 /* mbliphonecontact.mm */ = {isa = PBXFileReference; fileEncoding = 4; lastKnownFileType = sourcecode.cpp.objcpp; name = mbliphonecontact.mm; path = src/mbliphonecontact.mm; sourceTree = "<group>"; };
		F6C6FD3E1456AFB30076C29D /* mbliphonemediapick.mm */ = {isa = PBXFileReference; fileEncoding = 4; lastKnownFileType = sourcecode.cpp.objcpp; name = mbliphonemediapick.mm; path = src/mbliphonemediapick.mm; sourceTree = "<group>"; };
		F6D1C29214BDD6C000FDD15A /* mblnotification.cpp */ = {isa = PBXFileReference; fileEncoding = 4; lastKnownFileType = sourcecode.cpp.cpp; name = mblnotification.cpp; path = src/mblnotification.cpp; sourceTree = SOURCE_ROOT; };
		F6D1C29414BDD78A00FDD15A /* mbliphonenotification.mm */ = {isa = PBXFileReference; fileEncoding = 4; lastKnownFileType = sourcecode.cpp.objcpp; name = mbliphonenotification.mm; path = src/mbliphonenotification.mm; sourceTree = "<group>"; };
		F6D2312D1545B4AA003A19EE /* Contact.java */ = {isa = PBXFileReference; lastKnownFileType = sourcecode.java; path = Contact.java; sourceTree = "<group>"; };
		F6D2312E1545B4CD003A19EE /* mblandroidcontact.cpp */ = {isa = PBXFileReference; lastKnownFileType = sourcecode.cpp.cpp; name = mblandroidcontact.cpp; path = src/mblandroidcontact.cpp; sourceTree = "<group>"; };
		F6DF4C9F1559561D00450B64 /* mblcalendar.cpp */ = {isa = PBXFileReference; fileEncoding = 4; lastKnownFileType = sourcecode.cpp.cpp; name = mblcalendar.cpp; path = src/mblcalendar.cpp; sourceTree = "<group>"; };
		F6DF4CA115595BA400450B64 /* mblcalendar.h */ = {isa = PBXFileReference; fileEncoding = 4; lastKnownFileType = sourcecode.c.h; name = mblcalendar.h; path = src/mblcalendar.h; sourceTree = "<group>"; };
		F6DF4CA31559638600450B64 /* mbliphonecalendar.mm */ = {isa = PBXFileReference; fileEncoding = 4; lastKnownFileType = sourcecode.cpp.objcpp; name = mbliphonecalendar.mm; path = src/mbliphonecalendar.mm; sourceTree = "<group>"; };
		F6DF4CA515597DD000450B64 /* EventKit.framework */ = {isa = PBXFileReference; lastKnownFileType = wrapper.framework; name = EventKit.framework; path = System/Library/Frameworks/EventKit.framework; sourceTree = SDKROOT; };
		F6DF4CA715597DEA00450B64 /* EventKitUI.framework */ = {isa = PBXFileReference; lastKnownFileType = wrapper.framework; name = EventKitUI.framework; path = System/Library/Frameworks/EventKitUI.framework; sourceTree = SDKROOT; };
		F6E610F4156B9D4B00E87FD6 /* mblandroidcalendar.cpp */ = {isa = PBXFileReference; lastKnownFileType = sourcecode.cpp.cpp; name = mblandroidcalendar.cpp; path = src/mblandroidcalendar.cpp; sourceTree = "<group>"; };
		F6FF08F6148F869A005572E6 /* mbliphoneactivityindicator.mm */ = {isa = PBXFileReference; fileEncoding = 4; lastKnownFileType = sourcecode.cpp.objcpp; name = mbliphoneactivityindicator.mm; path = src/mbliphoneactivityindicator.mm; sourceTree = "<group>"; };
/* End PBXFileReference section */

/* Begin PBXFrameworksBuildPhase section */
		4D2D91871386E2610057811A /* Frameworks */ = {
			isa = PBXFrameworksBuildPhase;
			buildActionMask = 2147483647;
			files = (
				769568911822776B00779255 /* libskiamobile.a in Frameworks */,
				7695688A1822771000779255 /* libgraphicsmobile.a in Frameworks */,
				BE096E8B175CD7CF00F92F90 /* libfoundationmobile.a in Frameworks */,
				4D7B149717141A5F006782C1 /* libpngmobile.a in Frameworks */,
				4D7B149817141A63006782C1 /* libgifmobile.a in Frameworks */,
				4D7B149917141A67006782C1 /* libjpegmobile.a in Frameworks */,
				4D7B149A17141A6B006782C1 /* libpcremobile.a in Frameworks */,
				4DBF5B111802E327009CAB2E /* libopensslmobile.a in Frameworks */,
				4DABCE6515ECD4FF0085E214 /* libstandalone-mobile-kernel.a in Frameworks */,
				4D222406171D7F9D00E7E557 /* libsecurity-community.a in Frameworks */,
			);
			runOnlyForDeploymentPostprocessing = 0;
		};
		4DD3DD971040AA9A00CAC7EF /* Frameworks */ = {
			isa = PBXFrameworksBuildPhase;
			buildActionMask = 2147483647;
			files = (
				76EF32E41822749600FAC195 /* Security.framework in Frameworks */,
				4D08A0D0138EA51D0081F990 /* libstandalone-mobile-lib-community.a in Frameworks */,
				4DD3E17B1040BDAF00CAC7EF /* libz.dylib in Frameworks */,
				E8111F8C1541938E00DB16E3 /* CoreMotion.framework in Frameworks */,
				E8111F8E154193A500DB16E3 /* AddressBook.framework in Frameworks */,
				E8111F90154193AB00DB16E3 /* AddressBookUI.framework in Frameworks */,
				F6DF4CA615597DD000450B64 /* EventKit.framework in Frameworks */,
				F6DF4CA815597DEB00450B64 /* EventKitUI.framework in Frameworks */,
				F670DB6A147D462B008FEA1E /* CoreMedia.framework in Frameworks */,
				4D7E39461281623000E7F80A /* CoreGraphics.framework in Frameworks */,
				4D7E39481281623000E7F80A /* QuartzCore.framework in Frameworks */,
				4D7E394F1281624400E7F80A /* AVFoundation.framework in Frameworks */,
				4D7E39541281625500E7F80A /* CoreLocation.framework in Frameworks */,
				4D7E39561281625500E7F80A /* MediaPlayer.framework in Frameworks */,
				4D7E39581281625500E7F80A /* MessageUI.framework in Frameworks */,
				4D7E39601281626600E7F80A /* AudioToolbox.framework in Frameworks */,
				3CC6F42812AD0A6100852B3B /* CFNetwork.framework in Frameworks */,
				4DA7BB2713251C6E00F9214A /* SystemConfiguration.framework in Frameworks */,
				4DC684BE1348EAD7002469A4 /* OpenGLES.framework in Frameworks */,
				4D08A117138EA84C0081F990 /* Foundation.framework in Frameworks */,
				4D08A11F138EA85E0081F990 /* UIKit.framework in Frameworks */,
				4DE9499E142762490072D9C6 /* CoreText.framework in Frameworks */,
				E86481931439BCE100775960 /* StoreKit.framework in Frameworks */,
			);
			runOnlyForDeploymentPostprocessing = 0;
		};
/* End PBXFrameworksBuildPhase section */

/* Begin PBXGroup section */
		4CE7B2671704A8430072029F /* Core - Security */ = {
			isa = PBXGroup;
			children = (
				4CE7B26D1704A8810072029F /* stacksecurity.cpp */,
				4CE7B26E1704A8810072029F /* stacksecurity.h */,
			);
			name = "Core - Security";
			sourceTree = "<group>";
		};
		4D7B13A9171418F2006782C1 /* Products */ = {
			isa = PBXGroup;
			children = (
				4D7B13AD171418F2006782C1 /* libgifmobile.a */,
			);
			name = Products;
			sourceTree = "<group>";
		};
		4D7B13B1171418FC006782C1 /* Products */ = {
			isa = PBXGroup;
			children = (
				4D7B13B5171418FC006782C1 /* libjpegmobile.a */,
			);
			name = Products;
			sourceTree = "<group>";
		};
		4D7B13B917141906006782C1 /* Products */ = {
			isa = PBXGroup;
			children = (
				4D7B13BD17141906006782C1 /* libpcremobile.a */,
			);
			name = Products;
			sourceTree = "<group>";
		};
		4D7B13ED1714198F006782C1 /* Products */ = {
			isa = PBXGroup;
			children = (
				4D7B13F41714198F006782C1 /* libpngmobile.a */,
			);
			name = Products;
			sourceTree = "<group>";
		};
		4D7E389E1281528500E7F80A /* iOS */ = {
			isa = PBXGroup;
			children = (
				4C977244193C986700DB2F4A /* coretextfonts.cpp */,
				4D4BA4E412C14F850031AB06 /* mbliphone.h */,
				4DD3E1B11041192800CAC7EF /* mbliphone.mm */,
				F6FF08F6148F869A005572E6 /* mbliphoneactivityindicator.mm */,
				4C34550114F3FEA1008D7E50 /* mbliphonead.mm */,
				4D839B351431F52E00984D5D /* mbliphoneapp.h */,
				4DF9A9AE142FABAB0063E6FF /* mbliphoneapp.mm */,
				4D839A0F1430BBE300984D5D /* mbliphoneappview.mm */,
				4D7E3A2A12817DC700E7F80A /* mbliphonebrowser.mm */,
				F60A5A4114800404000982BF /* mbliphonebusyindicator.mm */,
				F6DF4CA31559638600450B64 /* mbliphonecalendar.mm */,
				4C7D1CF714767FD000129F01 /* mbliphonecamera.mm */,
				F68B56881541960200097647 /* mbliphonecontact.mm */,
				4DE9C634113810030059588F /* mbliphonecontext.h */,
				4D7E38A6128152EF00E7F80A /* mbliphonecontrol.h */,
				4D7E389B1281527500E7F80A /* mbliphonecontrol.mm */,
				4DD3E1DE10411A0A00CAC7EF /* mbliphonedc.mm */,
				4D6F954B12AC157100026A72 /* mbliphonedialog.mm */,
				4DABCEC515ECD7840085E214 /* mbliphoneembedded.mm */,
				4D5C4DDE15ECE0B600A76456 /* mbliphoneembeddedtest.mm */,
				4D8F6BBA113D36F90056ED41 /* mbliphoneextra.mm */,
				E8B4FDD8152CAF8300CBAF90 /* mbliphonefs.mm */,
				4DC684741348E50D002469A4 /* mbliphonegfx.mm */,
				4D9CAF23134365F800231979 /* mbliphonehooks.cpp */,
				BE7506EB175DEDB400A339DA /* mbliphoneidletimer.mm */,
				4DA7BA391324E50300F9214A /* mbliphoneinput.mm */,
				4D7651611342243D0042EB2D /* mbliphonelocation.mm */,
				4D84DF4F132D13C0004604F7 /* mbliphonemail.mm */,
				F6C6FD3E1456AFB30076C29D /* mbliphonemediapick.mm */,
				4D01C2D413CE33180041A281 /* mbliphonemisc.mm */,
				F6D1C29414BDD78A00FDD15A /* mbliphonenotification.mm */,
				BE940436175F659F003EAB87 /* mbliphoneorientation.mm */,
				4DE7B8641330D6F200305469 /* mbliphonepick.mm */,
				F622A6421490E57600383FF2 /* mbliphonepickdate.mm */,
				4D18948C1323CCFD00488783 /* mbliphoneplayer.mm */,
				4DA7BB0813251BA400F9214A /* mbliphonereachability.mm */,
				3C07062E12942ADC0021FFAA /* mbliphonescroller.mm */,
				4C88A916147E652400A528AB /* mbliphonesensor.mm */,
				4D5435DC129EE62E0086A96E /* mbliphonesound.mm */,
				4D7E38B412815B1900E7F80A /* mbliphonestack.mm */,
				E864816F1439BC9400775960 /* mbliphonestore.mm */,
				4DDD7F57134BA833009037A0 /* mbliphonetextlayout.mm */,
				F62D52A714DC00FB00E7C1CD /* mbliphonetextmessaging.mm */,
				4DDA602A113C7E7000930F4F /* mbliphoneurl.mm */,
				4D5435DD129EE62E0086A96E /* mbliphonevideo.mm */,
				4DC684761348E5AC002469A4 /* mbliphoneview.h */,
			);
			name = iOS;
			sourceTree = "<group>";
		};
		4D91B3E2134CB7AE000D7AA5 /* com */ = {
			isa = PBXGroup;
			children = (
				4D91B3E3134CB7AE000D7AA5 /* runrev */,
			);
			name = com;
			path = src/java/com;
			sourceTree = "<group>";
		};
		4D91B3E3134CB7AE000D7AA5 /* runrev */ = {
			isa = PBXGroup;
			children = (
				4D91B3E4134CB7AE000D7AA5 /* android */,
			);
			path = runrev;
			sourceTree = "<group>";
		};
		4D91B3E4134CB7AE000D7AA5 /* android */ = {
			isa = PBXGroup;
			children = (
				BE4D6179189A54C0002DA467 /* AttachmentProvider.java */,
				E823E62B14D01359001F73C4 /* billing */,
				E867E3B1163EC582003579AC /* nativecontrol */,
				4D91B3E5134CB7AE000D7AA5 /* AccelerationChangeListener.java */,
				4C34550314F3FF12008D7E50 /* AdModule.java */,
				F6471193156D273B00894A13 /* CalendarEvents.java */,
				F6D2312D1545B4AA003A19EE /* Contact.java */,
				E83EDD4714E4283400DFE353 /* BitmapView.java */,
				F6436EA514D8354900A4FF60 /* BusyIndicator.java */,
				4D91B3E6134CB7AE000D7AA5 /* CameraCompat.java */,
				E891124A148675C900B554CF /* DialogModule.java */,
				4D91B3E7134CB7AE000D7AA5 /* Email.java */,
				4D91B3E8134CB7AE000D7AA5 /* Engine.java */,
				E83CD56C14E92A7B00F17A02 /* EngineReceiver.java */,
				4D91B3E9134CB7AE000D7AA5 /* LiveCodeActivity.java */,
				E8F7CAE91497ACF600A5D60B /* NetworkModule.java */,
				E83CD56F14E937B900F17A02 /* NotificationModule.java */,
				E83EDD4814E4283400DFE353 /* OpenGLView.java */,
				E8D0566B14F3DB640093E16F /* PushReceiver.java */,
				E8EB28D1147D36790081452B /* ScreenOrientationEventListener.java */,
				E8EB28D0147D12660081452B /* SensorModule.java */,
				4D91B3EA134CB7AE000D7AA5 /* ShakeEventListener.java */,
				4C9EAA0314E58FE100CCF92C /* SoundModule.java */,
				4D91B3EB134CB7AE000D7AA5 /* URLLoader.java */,
				E823E62C14D05B14001F73C4 /* Utils.java */,
			);
			path = android;
			sourceTree = "<group>";
		};
		4DB983BE130BB1AE008A03DC /* Mobile */ = {
			isa = PBXGroup;
			children = (
				4DB983BF130BB1BD008A03DC /* Android */,
				4D7E389E1281528500E7F80A /* iOS */,
				4C3454FC14F3FE56008D7E50 /* mblad.cpp */,
				4C3454FD14F3FE56008D7E50 /* mblad.h */,
				F6DF4C9F1559561D00450B64 /* mblcalendar.cpp */,
				F6DF4CA115595BA400450B64 /* mblcalendar.h */,
				4C7D1CE5147674C300129F01 /* mblcamera.cpp */,
				F68B5683154195C200097647 /* mblcontact.cpp */,
				F68B5684154195C200097647 /* mblcontact.h */,
				E823E62D14D178BE001F73C4 /* mblcontrol.cpp */,
				E823E62F14D19886001F73C4 /* mblcontrol.h */,
				4D01C31613CE36F60041A281 /* mbldc.cpp */,
				4DD3DE731040AD4D00CAC7EF /* mbldc.h */,
				E89112EB148E73EB00B554CF /* mbldialog.cpp */,
				E864816E1439BC9400775960 /* mblevent.h */,
				4DD3DE761040AD4D00CAC7EF /* mblflst.cpp */,
				4DD3DE751040AD4D00CAC7EF /* mblflst.h */,
				BE449995175D029600346B49 /* mblhandlers.cpp */,
				4DD3DE741040AD4D00CAC7EF /* mblmain.cpp */,
				BE0A3CD317E1FC9E00C2361B /* mblnetwork.cpp */,
				F6D1C29214BDD6C000FDD15A /* mblnotification.cpp */,
				E89A45D314EE7603007250AA /* mblnotification.h */,
				E8C8A774147BC020003780F0 /* mblsensor.cpp */,
				E8C8A776147BCA60003780F0 /* mblsensor.h */,
				4C9EAA0414E5900A00CCF92C /* mblsound.cpp */,
				4DD3DE791040AD4D00CAC7EF /* mblspec.cpp */,
				4DD3DE781040AD4D00CAC7EF /* mblstack.cpp */,
				E86481701439BC9400775960 /* mblstore.cpp */,
				E86481711439BC9400775960 /* mblstore.h */,
				4C7D1CFA1476863600129F01 /* mblsyntax.h */,
				76EF32DE182270D400FAC195 /* mbltheme.cpp */,
			);
			name = Mobile;
			sourceTree = "<group>";
		};
		4DB983BF130BB1BD008A03DC /* Android */ = {
			isa = PBXGroup;
			children = (
				4D91B3E2134CB7AE000D7AA5 /* com */,
				4DB983C0130BB1DF008A03DC /* mblandroid.cpp */,
				4DB983C1130BB1DF008A03DC /* mblandroid.h */,
				4D91B3ED134CB7AE000D7AA5 /* mblandroid.java */,
				4C34550014F3FE8D008D7E50 /* mblandroidad.cpp */,
				E85A405A14D8470900AF2300 /* mblandroidbrowser.cpp */,
				BE8EA6891768A78700EF66EE /* mblandroidcamera.cpp */,
				F6436EA314D7F5FF00A4FF60 /* mblandroidbusyindicator.cpp */,
				F6E610F4156B9D4B00E87FD6 /* mblandroidcalendar.cpp */,
				F6D2312E1545B4CD003A19EE /* mblandroidcontact.cpp */,
				E823E63114D2EA88001F73C4 /* mblandroidcontrol.cpp */,
				E823E63314D2F2A1001F73C4 /* mblandroidcontrol.h */,
				7607CFD5176B232E00ADB512 /* mblandroidmediapick.cpp */,
				4DB983C6130BB1DF008A03DC /* mblandroiddc.cpp */,
				4DB983C7130BB1DF008A03DC /* mblandroiddialog.cpp */,
				4CF8A31615067985000745A4 /* mblandroidfont.cpp */,
				4DB983C8130BB1DF008A03DC /* mblandroidfs.cpp */,
				BE7506E9175DED8F00A339DA /* mblandroididletimer.cpp */,
				E8111F921541A66A00DB16E3 /* mblandroidinput.cpp */,
				4DB983C9130BB1DF008A03DC /* mblandroidio.cpp */,
				E8720DE114C46AF60016F645 /* mblandroidjava.cpp */,
				E8720DE014C46AB80016F645 /* mblandroidjava.h */,
				4DB9694A135E3D8300DCAE93 /* mblandroidmail.cpp */,
				4DB983CA130BB1DF008A03DC /* mblandroidmisc.cpp */,
				4DB983CB130BB1DF008A03DC /* mblandroidmm.cpp */,
				4DB983CC130BB1DF008A03DC /* mblandroidnetwork.cpp */,
				E83CD57114E9436100F17A02 /* mblandroidnotification.cpp */,
				4DB9694B135E3D8300DCAE93 /* mblandroidorientation.cpp */,
				E8137EC31525C15500CCEE6E /* mblandroidplayer.cpp */,
				4DB983CD130BB1DF008A03DC /* mblandroidprocess.cpp */,
				E8D0577814FBF6070093E16F /* mblandroidscroller.cpp */,
				E8EB28CF147C0DF20081452B /* mblandroidsensor.cpp */,
				4C9EAA0514E5902B00CCF92C /* mblandroidsound.cpp */,
				E85D136F1461A99700219867 /* mblandroidstore.cpp */,
				4D1F75B0135CD559005EE740 /* mblandroidtextlayout.cpp */,
				E8111F931541A66B00DB16E3 /* mblandroidtextmessaging.cpp */,
				76EF328D18217FA200FAC195 /* mblandroidtypeface.cpp */,
				4DB983CE130BB1DF008A03DC /* mblandroidurl.cpp */,
				4DB983CF130BB1DF008A03DC /* mblandroidutil.h */,
			);
			name = Android;
			sourceTree = "<group>";
		};
		4DBF5B071802E2F8009CAB2E /* Products */ = {
			isa = PBXGroup;
			children = (
				4DBF5B0C1802E2F8009CAB2E /* libopensslmobile.a */,
				4DBF5B0E1802E2F8009CAB2E /* librevsecurity.a */,
			);
			name = Products;
			sourceTree = "<group>";
		};
		4DD3DD7B1040AA4700CAC7EF = {
			isa = PBXGroup;
			children = (
				76EF32E31822749500FAC195 /* Security.framework */,
				E82D43BF1712CF1A00A10289 /* Projects */,
				E82D43BE1712CEF500A10289 /* Frameworks */,
				4DD3DF3A1040B03B00CAC7EF /* Configurations */,
				4DD3DDAC1040ABB000CAC7EF /* Sources */,
				4DD3DD9A1040AA9A00CAC7EF /* Products */,
				4DD3DD9C1040AA9A00CAC7EF /* standalone-mobile-Info.plist */,
				4D82FCFF171487A400C48403 /* template-store-entitlements.xcent */,
				4D08A36D138FF3250081F990 /* standalone.ios */,
				4D82FCE81714866500C48403 /* mobile-device-template.plist */,
				4D82FCE41714862D00C48403 /* template-entitlements.xcent */,
				4D82FCE51714863800C48403 /* template-remote-notification-entitlements.xcent */,
				4D82FCE61714864100C48403 /* template-remote-notification-store-entitlements.xcent */,
				4D82FCE71714864F00C48403 /* template-ResourceRules.plist */,
				4D7E3A581281835D00E7F80A /* Default.png */,
				4CD038F216C8FE1700EBCCBA /* Default-568h@2x.png */,
				4D82FCD8171485CA00C48403 /* mobile-template.plist */,
				4D82FCD9171485D000C48403 /* mobile-remote-notification-template.plist */,
				4D82FCDA171485D600C48403 /* mobile-url-scheme-template.plist */,
			);
			sourceTree = "<group>";
		};
		4DD3DD9A1040AA9A00CAC7EF /* Products */ = {
			isa = PBXGroup;
			children = (
				4DD3DD991040AA9A00CAC7EF /* standalone-mobile-community.app */,
				4D2D91891386E2610057811A /* libstandalone-mobile-lib-community.a */,
				4DABCD8A15ECD40F0085E214 /* libstandalone-mobile-kernel.a */,
				4D222092171D770900E7E557 /* libsecurity-community.a */,
			);
			name = Products;
			sourceTree = "<group>";
		};
		4DD3DDAC1040ABB000CAC7EF /* Sources */ = {
			isa = PBXGroup;
			children = (
				E81AC12D170C8CCE00315861 /* Core - Foundation */,
				E81AC137170C8E1000315861 /* Core - Graphics */,
				E81AC13A170C8F1200315861 /* Core - Language */,
				E84BE35C170C96D500807CF6 /* Core - Misc */,
				E81AC13B170C90C600315861 /* Core - Objects */,
				4CE7B2671704A8430072029F /* Core - Security */,
				BE4494B6175CDE4E00346B49 /* Exec */,
				BE449503175CE10F00346B49 /* Legacy */,
				4DB983BE130BB1AE008A03DC /* Mobile */,
				E84BE363170C99F700807CF6 /* Standalone */,
				BE449507175CE88F00346B49 /* Syntax */,
				E84BE35B170C967B00807CF6 /* System */,
			);
			name = Sources;
			sourceTree = "<group>";
		};
		4DD3DF3A1040B03B00CAC7EF /* Configurations */ = {
			isa = PBXGroup;
			children = (
				4DD3DF461040B04D00CAC7EF /* Debug Mobile.xcconfig */,
				4DD3DF4A1040B13E00CAC7EF /* Release Mobile.xcconfig */,
				4DD3DF451040B04D00CAC7EF /* Global Mobile.xcconfig */,
			);
			name = Configurations;
			sourceTree = "<group>";
		};
		7607CF7F1769BB9B00ADB512 /* Exec-Interface */ = {
			isa = PBXGroup;
			children = (
				76B298B1180448AF0053EC38 /* exec-interface-field-chunk.cpp */,
				7607CF601769BB4C00ADB512 /* exec-interface-aclip.cpp */,
				7607CF611769BB4C00ADB512 /* exec-interface-button.cpp */,
				7607CF621769BB4C00ADB512 /* exec-interface-card.cpp */,
				7607CF631769BB4C00ADB512 /* exec-interface-control.cpp */,
				7607CF641769BB4C00ADB512 /* exec-interface-field.cpp */,
				7607CF651769BB4D00ADB512 /* exec-interface-graphic.cpp */,
				7607CF661769BB4D00ADB512 /* exec-interface-group.cpp */,
				7607CF671769BB4D00ADB512 /* exec-interface-image.cpp */,
				7607CF681769BB4D00ADB512 /* exec-interface-object.cpp */,
				7607CF691769BB4D00ADB512 /* exec-interface-player.cpp */,
				7607CF6A1769BB4D00ADB512 /* exec-interface-scrollbar.cpp */,
				7607CF6B1769BB4D00ADB512 /* exec-interface-stack.cpp */,
				7607CF6C1769BB4D00ADB512 /* exec-interface-vclip.cpp */,
				7607CF6D1769BB4D00ADB512 /* exec-interface.cpp */,
				7607CF6E1769BB4D00ADB512 /* exec-interface.h */,
				7607CF6F1769BB4D00ADB512 /* exec-interface2.cpp */,
			);
			name = "Exec-Interface";
			sourceTree = "<group>";
		};
		7695688C1822775100779255 /* Products */ = {
			isa = PBXGroup;
			children = (
				769568901822775200779255 /* libskiamobile.a */,
			);
			name = Products;
			sourceTree = "<group>";
		};
		76EF328F18217FC600FAC195 /* Products */ = {
			isa = PBXGroup;
			children = (
				76EF329318217FC600FAC195 /* libgraphicsmobile.a */,
			);
			name = Products;
			sourceTree = "<group>";
		};
		BE096E7E175CD79D00F92F90 /* Products */ = {
			isa = PBXGroup;
			children = (
				BE096E85175CD79D00F92F90 /* libfoundationmobile.a */,
			);
			name = Products;
			sourceTree = "<group>";
		};
		BE4494B6175CDE4E00346B49 /* Exec */ = {
			isa = PBXGroup;
			children = (
				72FFE3451858840300BA6A23 /* exec-keywords.cpp */,
				76EF321F182124AA00FAC195 /* exec-strings.h */,
				BE940439175F74D2003EAB87 /* exec-ad.cpp */,
				BE94042A175F6307003EAB87 /* exec-addressbook.cpp */,
				BE4494B7175CDE7400346B49 /* exec-array.cpp */,
				BE93A9091760D32200791270 /* exec-busyindicator.cpp */,
				BE94043E175F9D8B003EAB87 /* exec-calendar.cpp */,
				BE4494B8175CDE7400346B49 /* exec-datetime.cpp */,
				BE4494B9175CDE7400346B49 /* exec-debugging.cpp */,
				BE4494BA175CDE7400346B49 /* exec-dialog.cpp */,
				BE4494BB175CDE7400346B49 /* exec-engine.cpp */,
				BE4494BC175CDE7400346B49 /* exec-files.cpp */,
				BE4494BD175CDE7400346B49 /* exec-filters.cpp */,
				BE4494BE175CDE7400346B49 /* exec-graphics.cpp */,
				BE4494BF175CDE7400346B49 /* exec-ide.cpp */,
				BE7506E1175DE05E00A339DA /* exec-idletimer.cpp */,
				BE4494D0175CDE7400346B49 /* exec-legacy.cpp */,
				BE4494D1175CDE7400346B49 /* exec-logic.cpp */,
				BE94042B175F6308003EAB87 /* exec-mail.cpp */,
				BE4494D2175CDE7400346B49 /* exec-math.cpp */,
				BE94594A17621812008408DE /* exec-misc.cpp */,
				BE4494D3175CDE7400346B49 /* exec-multimedia.cpp */,
				768D66C117622FE100F203A3 /* exec-nativecontrol.cpp */,
				BE4494D4175CDE7400346B49 /* exec-network.cpp */,
				BE93A90517608B4500791270 /* exec-notification.cpp */,
				BE94042C175F6308003EAB87 /* exec-orientation.cpp */,
				BE4494D5175CDE7400346B49 /* exec-pasteboard.cpp */,
				768D66C41765E11300F203A3 /* exec-pick.cpp */,
				BE4494D6175CDE7400346B49 /* exec-printing.cpp */,
				BE4494D7175CDE7400346B49 /* exec-scripting.cpp */,
				BE4494D8175CDE7400346B49 /* exec-security.cpp */,
				BE94042D175F6308003EAB87 /* exec-sensor.cpp */,
				BE4494D9175CDE7400346B49 /* exec-server.cpp */,
				BE9459481761E219008408DE /* exec-sound.cpp */,
				BE7506EF175E0BD200A339DA /* exec-store.cpp */,
				BE02B4FA17FEC639001BAFF0 /* exec-strings-chunk.cpp */,
				BE4494DA175CDE7400346B49 /* exec-strings.cpp */,
				BE4494DB175CDE7400346B49 /* exec-text.cpp */,
				BE449997175D02AE00346B49 /* exec-textmessaging.cpp */,
				BE4494DC175CDE7400346B49 /* exec.cpp */,
				7607CF7F1769BB9B00ADB512 /* Exec-Interface */,
			);
			name = Exec;
			sourceTree = "<group>";
		};
		BE449503175CE10F00346B49 /* Legacy */ = {
			isa = PBXGroup;
			children = (
				BE449504175CE13900346B49 /* legacy_spec.cpp */,
			);
			name = Legacy;
			sourceTree = "<group>";
		};
		BE449507175CE88F00346B49 /* Syntax */ = {
			isa = PBXGroup;
			children = (
				BE449508175CE8AC00346B49 /* syntax.cpp */,
				BE449509175CE8AC00346B49 /* syntax.h */,
			);
			name = Syntax;
			sourceTree = "<group>";
		};
		E81AC12D170C8CCE00315861 /* Core - Foundation */ = {
			isa = PBXGroup;
			children = (
				76EF32B7182263DB00FAC195 /* foundation-legacy.cpp */,
				E81AC133170C8DF500315861 /* name.h */,
				E81AC134170C8DF500315861 /* rawarray.h */,
				4DFFC8EE13DD909F006233A4 /* name.cpp */,
			);
			name = "Core - Foundation";
			sourceTree = "<group>";
		};
		E81AC137170C8E1000315861 /* Core - Graphics */ = {
			isa = PBXGroup;
			children = (
<<<<<<< HEAD
				7231B08818CF40B600295AE6 /* imagelist.cpp */,
				7231B08918CF40B600295AE6 /* imagelist.h */,
				7231B08518CF3FFF00295AE6 /* graphicscontext.cpp */,
				7231B08618CF3FFF00295AE6 /* graphicscontext.h */,
				72FFE3471858845A00BA6A23 /* image_rep_resampled.cpp */,
=======
				E8F74459194071C400DCCE28 /* region.cpp */,
>>>>>>> 974cd9d8
				4DD3DDAD1040AC1A00CAC7EF /* bitmapeffect.cpp */,
				4DD3DDB71040AC1A00CAC7EF /* bitmapeffect.h */,
				4DD3DDB61040AC1A00CAC7EF /* bitmapeffectblur.cpp */,
				4DD3DDB51040AC1A00CAC7EF /* bitmapeffectblur.h */,
				76956892182277AE00779255 /* cgimageutil.cpp */,
				4DD3DDCD1040AC5C00CAC7EF /* combiners.cpp */,
				4DD3DDCA1040AC5C00CAC7EF /* context.h */,
				4DDD7F52134BA80E009037A0 /* customprinter.cpp */,
				4DD3DE271040AD0300CAC7EF /* font.cpp */,
				4DD3DE261040AD0300CAC7EF /* font.h */,
				4CD6214D14F639A00063C1B5 /* fonttable.cpp */,
				4DD3DE231040AD0300CAC7EF /* gradient.cpp */,
				4DD3DE221040AD0300CAC7EF /* gradient.h */,
				4DD3DE8F1040AD8500CAC7EF /* mctheme.cpp */,
				4DD3DE8E1040AD8500CAC7EF /* mctheme.h */,
				4DD3DE871040AD8500CAC7EF /* metacontext.cpp */,
				4DD3DE911040AD8500CAC7EF /* metacontext.h */,
				4DD3DEB11040ADAF00CAC7EF /* packed.h */,
				4DD3DEB41040ADAF00CAC7EF /* paint.h */,
				4DD3DEBE1040ADBC00CAC7EF /* path.cpp */,
				4DD3DEBD1040ADBC00CAC7EF /* path.h */,
				4DD3DEBC1040ADBC00CAC7EF /* pathgray.cpp */,
				4DD3DEBB1040ADBC00CAC7EF /* pathprivate.h */,
				4DD3DEBA1040ADBC00CAC7EF /* pathprocess.cpp */,
				4DD3DECD1040ADC500CAC7EF /* printer.cpp */,
				4DD3DECC1040ADC500CAC7EF /* printer.h */,
				4D6E5952140833FA00EE960D /* redraw.cpp */,
				4D6E5951140833FA00EE960D /* redraw.h */,
				4D6E5959140834BD00EE960D /* region.h */,
				E877A6171850D85F008FDE2C /* resolution.cpp */,
				4DD3DEDD1040ADDD00CAC7EF /* rgb.cpp */,
				4DD3E18D1040BDF000CAC7EF /* surface.cpp */,
				E81AC138170C8EC300315861 /* textlayout.h */,
				4D6E58E21407E94200EE960D /* tilecache.cpp */,
				4D6E58E11407E94200EE960D /* tilecache.h */,
				4D43319B141A6EAF001164F9 /* tilecachecg.cpp */,
				4D433C29141CE557001164F9 /* tilecachegl.cpp */,
				4D4330DD141A6115001164F9 /* tilecachesw.cpp */,
			);
			name = "Core - Graphics";
			sourceTree = "<group>";
		};
		E81AC13A170C8F1200315861 /* Core - Language */ = {
			isa = PBXGroup;
			children = (
				4DD3DDB91040AC1A00CAC7EF /* ans.h */,
				4DD3DDB81040AC1A00CAC7EF /* answer.cpp */,
				4DD3DDB41040AC1A00CAC7EF /* answer.h */,
				4DD3DDB31040AC1A00CAC7EF /* ask.cpp */,
				4DD3DDAE1040AC1A00CAC7EF /* ask.h */,
				4DD3DDD71040AC5C00CAC7EF /* chunk.cpp */,
				4DD3DDD61040AC5C00CAC7EF /* chunk.h */,
				4DD3DDD51040AC5C00CAC7EF /* cmds.cpp */,
				4DD3DDD41040AC5C00CAC7EF /* cmds.h */,
				4DD3DDD31040AC5C00CAC7EF /* cmdsc.cpp */,
				4DD3DDD21040AC5C00CAC7EF /* cmdse.cpp */,
				4DD3DDD11040AC5C00CAC7EF /* cmdsf.cpp */,
				4DD3DDD01040AC5C00CAC7EF /* cmdsm.cpp */,
				4DD3DDCF1040AC5C00CAC7EF /* cmdsp.cpp */,
				4DD3DDCE1040AC5C00CAC7EF /* cmdss.cpp */,
				4DD3DDCC1040AC5C00CAC7EF /* constant.cpp */,
				4DD3DDCB1040AC5C00CAC7EF /* constant.h */,
				4DD3DE091040ACE300CAC7EF /* date.cpp */,
				4DD3DE081040ACE300CAC7EF /* date.h */,
				4DD3DE341040AD0300CAC7EF /* execpt.cpp */,
				4DD3DE331040AD0300CAC7EF /* execpt.h */,
				4DF9A3F6142E24FD0063E6FF /* executionerrors.h */,
				4DD3DE181040AD0300CAC7EF /* express.cpp */,
				4DD3DE171040AD0300CAC7EF /* express.h */,
				4DD3DE2F1040AD0300CAC7EF /* external.cpp */,
				4DD3DE2E1040AD0300CAC7EF /* external.h */,
				4DA2CA381136D08700B9F27B /* externalv0.cpp */,
				4DA2CA391136D08700B9F27B /* externalv1.cpp */,
				4DD3DE251040AD0300CAC7EF /* funcs.cpp */,
				4DD3DE241040AD0300CAC7EF /* funcs.h */,
				4DD3DE1D1040AD0300CAC7EF /* funcsm.cpp */,
				4DD3DE321040AD0300CAC7EF /* handler.cpp */,
				4DD3DE311040AD0300CAC7EF /* handler.h */,
				4DD3DE2B1040AD0300CAC7EF /* hndlrlst.cpp */,
				4DD3DE2A1040AD0300CAC7EF /* hndlrlst.h */,
				4DD3DE631040AD2800CAC7EF /* keywords.cpp */,
				4DD3DE621040AD2800CAC7EF /* keywords.h */,
				4DD3DE5B1040AD2800CAC7EF /* literal.h */,
				4DD3DE5C1040AD2800CAC7EF /* literal.cpp */,
				4DD3DEA01040AD9300CAC7EF /* newobj.cpp */,
				4DD3DE9F1040AD9300CAC7EF /* newobj.h */,
				4DD3DEA51040AD9300CAC7EF /* operator.cpp */,
				4DD3DEA41040AD9300CAC7EF /* operator.h */,
				4DD3DEC31040ADBC00CAC7EF /* param.cpp */,
				4DD3DEC21040ADBC00CAC7EF /* param.h */,
				4DF9A3F7142E24FD0063E6FF /* parseerrors.h */,
				4DD3DED61040ADCE00CAC7EF /* property.cpp */,
				4DD3DED51040ADCE00CAC7EF /* property.h */,
				4DD3DEEA1040ADEF00CAC7EF /* scriptpt.cpp */,
				4DD3DEF41040ADEF00CAC7EF /* scriptpt.h */,
				4DD3DF031040ADFC00CAC7EF /* statemnt.cpp */,
				4DD3DF071040ADFC00CAC7EF /* statemnt.h */,
				4DD3DF241040AE0700CAC7EF /* variable.cpp */,
				4DD3DF231040AE0700CAC7EF /* variable.h */,
			);
			name = "Core - Language";
			sourceTree = "<group>";
		};
		E81AC13B170C90C600315861 /* Core - Objects */ = {
			isa = PBXGroup;
			children = (
				722A7EED191B8B6B008C7C4A /* segment.cpp */,
				722A7EEE191B8B6B008C7C4A /* segment.h */,
				4DD3DDB21040AC1A00CAC7EF /* aclip.cpp */,
				4DD3DDB11040AC1A00CAC7EF /* aclip.h */,
				4DD3DDB01040AC1A00CAC7EF /* block.cpp */,
				4DD3DDAF1040AC1A00CAC7EF /* MCBlock.h */,
				4DD3DDDA1040AC5C00CAC7EF /* button.cpp */,
				4DD3DDDF1040AC5C00CAC7EF /* button.h */,
				4DD3DDDE1040AC5C00CAC7EF /* buttondraw.cpp */,
				4DD3DDDB1040AC5C00CAC7EF /* card.cpp */,
				4DD3DDE21040AC5C00CAC7EF /* card.h */,
				4DD3DDE11040AC5C00CAC7EF /* cardlst.cpp */,
				4DD3DDE01040AC5C00CAC7EF /* cardlst.h */,
				4DD3DDD91040AC5C00CAC7EF /* cdata.cpp */,
				4DD3DDD81040AC5C00CAC7EF /* cdata.h */,
				4DD3DDC71040AC5C00CAC7EF /* control.cpp */,
				4DD3DDC61040AC5C00CAC7EF /* control.h */,
				4DD3DDC31040AC5C00CAC7EF /* cpalette.cpp */,
				4DD3DDC21040AC5C00CAC7EF /* cpalette.h */,
				4DD3DE111040ACED00CAC7EF /* dispatch.cpp */,
				4DD3DE0C1040ACED00CAC7EF /* dispatch.h */,
				4DD3DE0E1040ACED00CAC7EF /* edittool.cpp */,
				4DD3DE0D1040ACED00CAC7EF /* edittool.h */,
				4DD3DE361040AD0300CAC7EF /* eps.cpp */,
				4DD3DE351040AD0300CAC7EF /* eps.h */,
				4DD3DE2D1040AD0300CAC7EF /* field.cpp */,
				4DD3DE391040AD0300CAC7EF /* field.h */,
				4DD3DE381040AD0300CAC7EF /* fieldf.cpp */,
				4DD3DE371040AD0300CAC7EF /* fieldh.cpp */,
				4CEEB491150A217D00DF095E /* fieldhtml.cpp */,
				4CEEB492150A217D00DF095E /* fieldrtf.cpp */,
				4DD3DE291040AD0300CAC7EF /* fields.cpp */,
				4CAEA84114E9121C006DFECF /* fieldstyledtext.cpp */,
				4DD3DE211040AD0300CAC7EF /* graphic.cpp */,
				4DD3DE201040AD0300CAC7EF /* graphic.h */,
				4DD3DE1F1040AD0300CAC7EF /* group.cpp */,
				4DD3DE1E1040AD0300CAC7EF /* group.h */,
				4DD3DE301040AD0300CAC7EF /* hc.cpp */,
				4DD3DE2C1040AD0300CAC7EF /* hc.h */,
				4D8C69A1167A22DB00D3CCE7 /* ibmp.cpp */,
				4DD3DE191040AD0300CAC7EF /* icondata.cpp */,
				4DD3DE4F1040AD0F00CAC7EF /* idraw.cpp */,
				4DD3DE4E1040AD0F00CAC7EF /* ifile.cpp */,
				4DD3DE541040AD0F00CAC7EF /* igif.cpp */,
				4DD3DE531040AD0F00CAC7EF /* iimport.cpp */,
				4DD3DE521040AD0F00CAC7EF /* ijpg.cpp */,
				4DD3DE511040AD0F00CAC7EF /* image.cpp */,
				4DD3DE501040AD0F00CAC7EF /* image.h */,
				E84A254C1680BFF600EA7ACC /* image_rep.cpp */,
				E865A51D1695BF3E00C4CBC3 /* image_rep.h */,
				4D8C6999167A22B500D3CCE7 /* image_rep_encoded.cpp */,
				4D8C699A167A22B500D3CCE7 /* image_rep_mutable.cpp */,
				E8AB9052180E9DCD0050A249 /* image_rep_densitymapped.cpp */,
				4D8C699B167A22B500D3CCE7 /* imagebitmap.cpp */,
				E865A51E1695BF3E00C4CBC3 /* imagebitmap.h */,
				4DD3DE661040AD2800CAC7EF /* ipng.cpp */,
				4DDD7F28134BA5BF009037A0 /* iquantization.cpp */,
				E865A51F1695BF3E00C4CBC3 /* iquantization.h */,
				4DDD7F29134BA5BF009037A0 /* iquantize_new.cpp */,
				4D8C69A5167A22F900D3CCE7 /* irle.cpp */,
				4DD3DE651040AD2800CAC7EF /* itransform.cpp */,
				4DD3DE641040AD2800CAC7EF /* iutil.cpp */,
				4DD3DE5E1040AD2800CAC7EF /* line.cpp */,
				4DD3DE5D1040AD2800CAC7EF /* line.h */,
				4DD3DE701040AD3D00CAC7EF /* magnify.cpp */,
				4DD3DE6F1040AD3D00CAC7EF /* magnify.h */,
				4DD3DE8A1040AD8500CAC7EF /* menuparse.cpp */,
				4DD3DE891040AD8500CAC7EF /* menuparse.h */,
				4DD3DE9E1040AD9300CAC7EF /* objdefs.h */,
				4DD3DE9D1040AD9300CAC7EF /* object.cpp */,
				4DD3DE9C1040AD9300CAC7EF /* object.h */,
				4DDD7F2A134BA5BF009037A0 /* objectprops.cpp */,
				4DFFC8F213DD90AF006233A4 /* objectpropsets.cpp */,
				4DD3DE9B1040AD9300CAC7EF /* objectstream.cpp */,
				4DD3DE9A1040AD9300CAC7EF /* objectstream.h */,
				4DD3DE991040AD9300CAC7EF /* objptr.cpp */,
				4DD3DE981040AD9300CAC7EF /* objptr.h */,
				4DD3DEB31040ADAF00CAC7EF /* paragraf.cpp */,
				4DD3DEB21040ADAF00CAC7EF /* paragraf.h */,
				4CAEA83F14E911FE006DFECF /* paragrafattr.cpp */,
				4DD3DEC11040ADBC00CAC7EF /* parentscript.cpp */,
				4DD3DEC01040ADBC00CAC7EF /* parentscript.h */,
				4DD3DEB91040ADBC00CAC7EF /* pickle.cpp */,
				4DD3DEB81040ADBC00CAC7EF /* player.cpp */,
				4DD3DEB71040ADBC00CAC7EF /* player.h */,
				4DD3DED41040ADCE00CAC7EF /* props.cpp */,
				4DD3DEF31040ADEF00CAC7EF /* scrolbar.cpp */,
				4DD3DEF21040ADEF00CAC7EF /* scrolbar.h */,
				4DD3DEF11040ADEF00CAC7EF /* scrollbardraw.cpp */,
				4DD3DEEE1040ADEF00CAC7EF /* sellst.cpp */,
				4DD3DEED1040ADEF00CAC7EF /* sellst.h */,
				4DD3DEEC1040ADEF00CAC7EF /* stack.cpp */,
				4DD3DEE91040ADEF00CAC7EF /* stack.h */,
				4DD3DEE81040ADEF00CAC7EF /* stack2.cpp */,
				4DD3DEE71040ADEF00CAC7EF /* stack3.cpp */,
				E85A91BE16C2B4D300C07FA9 /* stackcache.cpp */,
				4DD3DEE61040ADEF00CAC7EF /* stacke.cpp */,
				4DD3DEE51040ADEF00CAC7EF /* stacklst.cpp */,
				4DD3DEE41040ADEF00CAC7EF /* stacklst.h */,
				76EF32E51822756F00FAC195 /* stackview.cpp */,
				4DD3DF061040ADFC00CAC7EF /* styledtext.cpp */,
				4DD3DF051040ADFC00CAC7EF /* styledtext.h */,
				4DD3DF111040ADFC00CAC7EF /* tooltip.cpp */,
				4DD3DF101040ADFC00CAC7EF /* tooltip.h */,
				4DD3DF0D1040ADFC00CAC7EF /* undolst.cpp */,
				4DD3DF0C1040ADFC00CAC7EF /* undolst.h */,
				4DD3DF201040AE0700CAC7EF /* vclip.cpp */,
				4DD3DF1F1040AE0700CAC7EF /* vclip.h */,
			);
			name = "Core - Objects";
			sourceTree = "<group>";
		};
		E823E62B14D01359001F73C4 /* billing */ = {
			isa = PBXGroup;
			children = (
				E823E61D14D0131F001F73C4 /* BillingReceiver.java */,
				E823E61E14D01320001F73C4 /* BillingService.java */,
				E823E61F14D01320001F73C4 /* C.java */,
				E823E62014D01321001F73C4 /* PurchaseObserver.java */,
				E823E62114D01321001F73C4 /* PurchaseUpdate.java */,
				E823E62214D01321001F73C4 /* ResponseHandler.java */,
				E823E62314D01321001F73C4 /* Security.java */,
			);
			name = billing;
			sourceTree = "<group>";
		};
		E82D43BE1712CEF500A10289 /* Frameworks */ = {
			isa = PBXGroup;
			children = (
				E8111F8D154193A500DB16E3 /* AddressBook.framework */,
				E8111F8F154193AB00DB16E3 /* AddressBookUI.framework */,
				4D7E395F1281626600E7F80A /* AudioToolbox.framework */,
				4D7E394E1281624400E7F80A /* AVFoundation.framework */,
				3CC6F42712AD0A6100852B3B /* CFNetwork.framework */,
				4D7E39451281623000E7F80A /* CoreGraphics.framework */,
				4D7E39531281625500E7F80A /* CoreLocation.framework */,
				F62512621455C7F100BDAACF /* CoreMedia.framework */,
				E8111F8B1541938E00DB16E3 /* CoreMotion.framework */,
				4DE9499D142762490072D9C6 /* CoreText.framework */,
				F6DF4CA515597DD000450B64 /* EventKit.framework */,
				F6DF4CA715597DEA00450B64 /* EventKitUI.framework */,
				4D08A116138EA84C0081F990 /* Foundation.framework */,
				4DD3E17A1040BDAF00CAC7EF /* libz.dylib */,
				4D7E39551281625500E7F80A /* MediaPlayer.framework */,
				4D7E39571281625500E7F80A /* MessageUI.framework */,
				4DC684BD1348EAD7002469A4 /* OpenGLES.framework */,
				4D7E39471281623000E7F80A /* QuartzCore.framework */,
				E86481921439BCE100775960 /* StoreKit.framework */,
				4DA7BB2613251C6E00F9214A /* SystemConfiguration.framework */,
				4D08A11E138EA85E0081F990 /* UIKit.framework */,
			);
			name = Frameworks;
			sourceTree = "<group>";
		};
		E82D43BF1712CF1A00A10289 /* Projects */ = {
			isa = PBXGroup;
			children = (
				7695688B1822775100779255 /* libskia-mobile.xcodeproj */,
				76EF328E18217FC600FAC195 /* libgraphics-mobile.xcodeproj */,
				BE096E7D175CD79D00F92F90 /* libfoundation-mobile.xcodeproj */,
				4DBF5B061802E2F8009CAB2E /* libopenssl-mobile.xcodeproj */,
				4D7B13EC1714198F006782C1 /* libpng-mobile.xcodeproj */,
				4D88B96415F54C13002CFBD6 /* libgif-mobile.xcodeproj */,
				4DD3E0E51040BC6F00CAC7EF /* libjpeg-mobile.xcodeproj */,
				4DD3E13F1040BD3700CAC7EF /* libpcre-mobile.xcodeproj */,
			);
			name = Projects;
			sourceTree = "<group>";
		};
		E84BE35B170C967B00807CF6 /* System */ = {
			isa = PBXGroup;
			children = (
				4D232D5F18DAF06800A4FF3E /* quicktime.cpp */,
				4DD3DEA31040AD9300CAC7EF /* osspec.h */,
				4DFFC8F613DD90CE006233A4 /* syscfdate.cpp */,
				4D01C36F13CE3C810041A281 /* sysdefs.h */,
				4DE7ED6413B33CEA002634F5 /* sysspec.cpp */,
				4DD3DF041040ADFC00CAC7EF /* System.h */,
				4C6D0A371407D04D003B1BA3 /* sysunxnetwork.cpp */,
				76EF323E182145CA00FAC195 /* sysunxrandom.cpp */,
			);
			name = System;
			sourceTree = "<group>";
		};
		E84BE35C170C96D500807CF6 /* Core - Misc */ = {
			isa = PBXGroup;
			children = (
				4DBF5B281802E635009CAB2E /* socket_resolve.cpp */,
				4DD3DE051040ACE300CAC7EF /* debug.cpp */,
				4DD3DE041040ACE300CAC7EF /* debug.h */,
				4DD3DE101040ACED00CAC7EF /* dllst.cpp */,
				4DD3DE0F1040ACED00CAC7EF /* dllst.h */,
				4DA2CA351136D07600B9F27B /* eventqueue.cpp */,
				4DA2CA371136D08700B9F27B /* eventqueue.h */,
				4C7D1CE31476747700129F01 /* exec.h */,
				4D33766B13F926410096DCFE /* fiber.cpp */,
				4D33766A13F926410096DCFE /* fiber.h */,
				4DD3DE281040AD0300CAC7EF /* filedefs.h */,
				4D01C28F13CE2E5B0041A281 /* flst.h */,
				4DD3DE1C1040AD0300CAC7EF /* globals.cpp */,
				4DD3DE1B1040AD0300CAC7EF /* globals.h */,
				4DD3DE1A1040AD0300CAC7EF /* globdefs.h */,
				4DD3DE811040AD6200CAC7EF /* mcerror.cpp */,
				4DD3DE801040AD6200CAC7EF /* mcerror.h */,
				4DD3DE7F1040AD6200CAC7EF /* mcio.cpp */,
				4DD3DE7E1040AD6200CAC7EF /* mcio.h */,
				4DD3DE861040AD8500CAC7EF /* mcssl.cpp */,
				4DD3DE851040AD8500CAC7EF /* mcssl.h */,
				4DD3DE841040AD8500CAC7EF /* mcstring.cpp */,
				4DD3DE901040AD8500CAC7EF /* mcstring.h */,
				4DDD7F35134BA5DA009037A0 /* mcutility.cpp */,
				4DD3DE8D1040AD8500CAC7EF /* mcutility.h */,
				4DD3DE8C1040AD8500CAC7EF /* md5.cpp */,
				4DD3DE8B1040AD8500CAC7EF /* md5.h */,
				4DD3DE881040AD8500CAC7EF /* meta.h */,
				4DA2CA3D1136D0A800B9F27B /* notify.cpp */,
				4DA2CA3E1136D0A800B9F27B /* notify.h */,
				4DD3DEA61040AD9300CAC7EF /* opensslsocket.cpp */,
				4DD3DEBF1040ADBC00CAC7EF /* parsedef.h */,
				4DD3DEB61040ADBC00CAC7EF /* ports.cpp */,
				4DD3DED01040ADCE00CAC7EF /* regex.cpp */,
				4DD3DECF1040ADCE00CAC7EF /* regex.h */,
				4DD3DEDF1040ADE500CAC7EF /* rtf.cpp */,
				4DD3DEE11040ADE500CAC7EF /* rtf.h */,
				4DD3DEE01040ADE500CAC7EF /* rtfsupport.cpp */,
				4DD3DEEB1040ADEF00CAC7EF /* scriptenvironment.h */,
				4DD3DEF01040ADEF00CAC7EF /* securemode.cpp */,
				4DD3DEEF1040ADEF00CAC7EF /* securemode.h */,
				4DDD7F2B134BA5BF009037A0 /* sha1.cpp */,
				E84BE35D170C987D00807CF6 /* sha1.h */,
				4DD3DF091040ADFC00CAC7EF /* text.cpp */,
				4DD3DF081040ADFC00CAC7EF /* text.h */,
				E84BE35F170C98F700807CF6 /* textbuffer.h */,
				4DD3DF021040ADFC00CAC7EF /* transfer.cpp */,
				4DD3DF011040ADFC00CAC7EF /* transfer.h */,
				4DD3DF001040ADFC00CAC7EF /* typedefs.h */,
				4DD3DEFF1040ADFC00CAC7EF /* uidc.cpp */,
				4DD3DF0F1040ADFC00CAC7EF /* uidc.h */,
				4DD3DF0B1040ADFC00CAC7EF /* unicode.cpp */,
				4DD3DF0A1040ADFC00CAC7EF /* unicode.h */,
				4DD3DF261040AE0700CAC7EF /* util.cpp */,
				4DD3DF251040AE0700CAC7EF /* util.h */,
				4DE5E7E6174BBE64001AB76D /* uuid.cpp */,
				4DE5E7E5174BBE64001AB76D /* uuid.h */,
				4DD3DF1C1040AE0700CAC7EF /* visual.cpp */,
				4DD3DF1B1040AE0700CAC7EF /* visual.h */,
				E84BE361170C992600807CF6 /* visualeffect.h */,
			);
			name = "Core - Misc";
			sourceTree = "<group>";
		};
		E84BE363170C99F700807CF6 /* Standalone */ = {
			isa = PBXGroup;
			children = (
				4DD3DDDD1040AC5C00CAC7EF /* capsule.cpp */,
				4DD3DDDC1040AC5C00CAC7EF /* capsule.h */,
				4D08A112138EA7C60081F990 /* dummy.cpp */,
				4DD3DE611040AD2800CAC7EF /* lextable.cpp */,
				4DD3DE5F1040AD2800CAC7EF /* license.h */,
				4DD3DEA71040AD9300CAC7EF /* mode.h */,
				4DD3DEA81040AD9300CAC7EF /* mode_standalone.cpp */,
			);
			name = Standalone;
			sourceTree = "<group>";
		};
		E867E3B1163EC582003579AC /* nativecontrol */ = {
			isa = PBXGroup;
			children = (
				E867E3B2163EC874003579AC /* BrowserControl.java */,
				E8E35F11152367E40036396B /* ExtVideoView.java */,
				E867E3B4163ECE4D003579AC /* InputControl.java */,
				E8E370D1154FED2F00F3396A /* InputView.java */,
				E8E35F14152371A10036396B /* NativeControl.java */,
				E823E61C14CEED47001F73C4 /* NativeControlModule.java */,
				E867E3B3163ECB5E003579AC /* ScrollerControl.java */,
				4D91B3EC134CB7AE000D7AA5 /* VideoControl.java */,
			);
			path = nativecontrol;
			sourceTree = "<group>";
		};
/* End PBXGroup section */

/* Begin PBXNativeTarget section */
		4D222091171D770900E7E557 /* security-community */ = {
			isa = PBXNativeTarget;
			buildConfigurationList = 4D222095171D775A00E7E557 /* Build configuration list for PBXNativeTarget "security-community" */;
			buildPhases = (
				4D22208F171D770900E7E557 /* Sources */,
			);
			buildRules = (
			);
			dependencies = (
			);
			name = "security-community";
			productName = Untitled;
			productReference = 4D222092171D770900E7E557 /* libsecurity-community.a */;
			productType = "com.apple.product-type.library.static";
		};
		4D2D91881386E2610057811A /* standalone-mobile-lib-community */ = {
			isa = PBXNativeTarget;
			buildConfigurationList = 4D2D91941386E2800057811A /* Build configuration list for PBXNativeTarget "standalone-mobile-lib-community" */;
			buildPhases = (
				4D2D91861386E2610057811A /* Sources */,
				4D2D91871386E2610057811A /* Frameworks */,
				4D2D926A1386E7AB0057811A /* Bind Output */,
			);
			buildRules = (
			);
			dependencies = (
				7238DF501848B920007EA049 /* PBXTargetDependency */,
				76EF32E21822743500FAC195 /* PBXTargetDependency */,
				4DABCE6415ECD4E80085E214 /* PBXTargetDependency */,
				4D22209A171D783800E7E557 /* PBXTargetDependency */,
				4D7B149017141A3C006782C1 /* PBXTargetDependency */,
				4D7B149217141A3E006782C1 /* PBXTargetDependency */,
				4D7B149417141A40006782C1 /* PBXTargetDependency */,
				4D7B149617141A43006782C1 /* PBXTargetDependency */,
				BE096E8A175CD7C100F92F90 /* PBXTargetDependency */,
			);
			name = "standalone-mobile-lib-community";
			productName = "standalone-mobile-lib";
			productReference = 4D2D91891386E2610057811A /* libstandalone-mobile-lib-community.a */;
			productType = "com.apple.product-type.library.static";
		};
		4DABCD8915ECD40F0085E214 /* standalone-mobile-kernel */ = {
			isa = PBXNativeTarget;
			buildConfigurationList = 4DABCD9815ECD4590085E214 /* Build configuration list for PBXNativeTarget "standalone-mobile-kernel" */;
			buildPhases = (
				4DABCD8715ECD40F0085E214 /* Sources */,
			);
			buildRules = (
			);
			dependencies = (
				4D2220A4171D78EC00E7E557 /* PBXTargetDependency */,
				4D2220A6171D78F000E7E557 /* PBXTargetDependency */,
				4D2220AA171D78F500E7E557 /* PBXTargetDependency */,
				4D2220AC171D78F800E7E557 /* PBXTargetDependency */,
				4D2220AE171D78FA00E7E557 /* PBXTargetDependency */,
				BE096E88175CD7B300F92F90 /* PBXTargetDependency */,
				4DBF5B101802E309009CAB2E /* PBXTargetDependency */,
			);
			name = "standalone-mobile-kernel";
			productName = "standalone-mobile-kernel";
			productReference = 4DABCD8A15ECD40F0085E214 /* libstandalone-mobile-kernel.a */;
			productType = "com.apple.product-type.library.static";
		};
		4DD3DD981040AA9A00CAC7EF /* standalone-mobile-community */ = {
			isa = PBXNativeTarget;
			buildConfigurationList = 4DD3DD9F1040AA9B00CAC7EF /* Build configuration list for PBXNativeTarget "standalone-mobile-community" */;
			buildPhases = (
				4DD3DD951040AA9A00CAC7EF /* Resources */,
				4DD3DD961040AA9A00CAC7EF /* Sources */,
				4DD3DD971040AA9A00CAC7EF /* Frameworks */,
				F670DB65147D45A5008FEA1E /* Copy Files */,
				4DBF5B5B1802E7C1009CAB2E /* Copy revsecurity */,
			);
			buildRules = (
			);
			dependencies = (
				4D08A0D3138EA52B0081F990 /* PBXTargetDependency */,
				4D76D93E1804281D0091FFE7 /* PBXTargetDependency */,
			);
			name = "standalone-mobile-community";
			productName = "standalone-mobile";
			productReference = 4DD3DD991040AA9A00CAC7EF /* standalone-mobile-community.app */;
			productType = "com.apple.product-type.application";
		};
/* End PBXNativeTarget section */

/* Begin PBXProject section */
		4DD3DD7D1040AA4700CAC7EF /* Project object */ = {
			isa = PBXProject;
			buildConfigurationList = 4DD3DD801040AA4700CAC7EF /* Build configuration list for PBXProject "engine-mobile" */;
			compatibilityVersion = "Xcode 3.2";
			developmentRegion = English;
			hasScannedForEncodings = 0;
			knownRegions = (
				English,
				Japanese,
				French,
				German,
			);
			mainGroup = 4DD3DD7B1040AA4700CAC7EF;
			productRefGroup = 4DD3DD9A1040AA9A00CAC7EF /* Products */;
			projectDirPath = "";
			projectReferences = (
				{
					ProductGroup = BE096E7E175CD79D00F92F90 /* Products */;
					ProjectRef = BE096E7D175CD79D00F92F90 /* libfoundation-mobile.xcodeproj */;
				},
				{
					ProductGroup = 4D7B13A9171418F2006782C1 /* Products */;
					ProjectRef = 4D88B96415F54C13002CFBD6 /* libgif-mobile.xcodeproj */;
				},
				{
					ProductGroup = 76EF328F18217FC600FAC195 /* Products */;
					ProjectRef = 76EF328E18217FC600FAC195 /* libgraphics-mobile.xcodeproj */;
				},
				{
					ProductGroup = 4D7B13B1171418FC006782C1 /* Products */;
					ProjectRef = 4DD3E0E51040BC6F00CAC7EF /* libjpeg-mobile.xcodeproj */;
				},
				{
					ProductGroup = 4DBF5B071802E2F8009CAB2E /* Products */;
					ProjectRef = 4DBF5B061802E2F8009CAB2E /* libopenssl-mobile.xcodeproj */;
				},
				{
					ProductGroup = 4D7B13B917141906006782C1 /* Products */;
					ProjectRef = 4DD3E13F1040BD3700CAC7EF /* libpcre-mobile.xcodeproj */;
				},
				{
					ProductGroup = 4D7B13ED1714198F006782C1 /* Products */;
					ProjectRef = 4D7B13EC1714198F006782C1 /* libpng-mobile.xcodeproj */;
				},
				{
					ProductGroup = 7695688C1822775100779255 /* Products */;
					ProjectRef = 7695688B1822775100779255 /* libskia-mobile.xcodeproj */;
				},
			);
			projectRoot = "";
			targets = (
				4D22209F171D78A100E7E557 /* version */,
				4D222091171D770900E7E557 /* security-community */,
				4DABCD8915ECD40F0085E214 /* standalone-mobile-kernel */,
				4D2D91881386E2610057811A /* standalone-mobile-lib-community */,
				4DD3DD981040AA9A00CAC7EF /* standalone-mobile-community */,
			);
		};
/* End PBXProject section */

/* Begin PBXReferenceProxy section */
		4D7B13AD171418F2006782C1 /* libgifmobile.a */ = {
			isa = PBXReferenceProxy;
			fileType = archive.ar;
			path = libgifmobile.a;
			remoteRef = 4D7B13AC171418F2006782C1 /* PBXContainerItemProxy */;
			sourceTree = BUILT_PRODUCTS_DIR;
		};
		4D7B13B5171418FC006782C1 /* libjpegmobile.a */ = {
			isa = PBXReferenceProxy;
			fileType = archive.ar;
			path = libjpegmobile.a;
			remoteRef = 4D7B13B4171418FC006782C1 /* PBXContainerItemProxy */;
			sourceTree = BUILT_PRODUCTS_DIR;
		};
		4D7B13BD17141906006782C1 /* libpcremobile.a */ = {
			isa = PBXReferenceProxy;
			fileType = archive.ar;
			path = libpcremobile.a;
			remoteRef = 4D7B13BC17141906006782C1 /* PBXContainerItemProxy */;
			sourceTree = BUILT_PRODUCTS_DIR;
		};
		4D7B13F41714198F006782C1 /* libpngmobile.a */ = {
			isa = PBXReferenceProxy;
			fileType = archive.ar;
			path = libpngmobile.a;
			remoteRef = 4D7B13F31714198F006782C1 /* PBXContainerItemProxy */;
			sourceTree = BUILT_PRODUCTS_DIR;
		};
		4DBF5B0C1802E2F8009CAB2E /* libopensslmobile.a */ = {
			isa = PBXReferenceProxy;
			fileType = archive.ar;
			path = libopensslmobile.a;
			remoteRef = 4DBF5B0B1802E2F8009CAB2E /* PBXContainerItemProxy */;
			sourceTree = BUILT_PRODUCTS_DIR;
		};
		4DBF5B0E1802E2F8009CAB2E /* librevsecurity.a */ = {
			isa = PBXReferenceProxy;
			fileType = archive.ar;
			path = librevsecurity.a;
			remoteRef = 4DBF5B0D1802E2F8009CAB2E /* PBXContainerItemProxy */;
			sourceTree = BUILT_PRODUCTS_DIR;
		};
		769568901822775200779255 /* libskiamobile.a */ = {
			isa = PBXReferenceProxy;
			fileType = archive.ar;
			path = libskiamobile.a;
			remoteRef = 7695688F1822775200779255 /* PBXContainerItemProxy */;
			sourceTree = BUILT_PRODUCTS_DIR;
		};
		76EF329318217FC600FAC195 /* libgraphicsmobile.a */ = {
			isa = PBXReferenceProxy;
			fileType = archive.ar;
			path = libgraphicsmobile.a;
			remoteRef = 76EF329218217FC600FAC195 /* PBXContainerItemProxy */;
			sourceTree = BUILT_PRODUCTS_DIR;
		};
		BE096E85175CD79D00F92F90 /* libfoundationmobile.a */ = {
			isa = PBXReferenceProxy;
			fileType = archive.ar;
			path = libfoundationmobile.a;
			remoteRef = BE096E84175CD79D00F92F90 /* PBXContainerItemProxy */;
			sourceTree = BUILT_PRODUCTS_DIR;
		};
/* End PBXReferenceProxy section */

/* Begin PBXResourcesBuildPhase section */
		4DD3DD951040AA9A00CAC7EF /* Resources */ = {
			isa = PBXResourcesBuildPhase;
			buildActionMask = 2147483647;
			files = (
				4D7E3A591281835D00E7F80A /* Default.png in Resources */,
				4CD038F316C8FE1700EBCCBA /* Default-568h@2x.png in Resources */,
			);
			runOnlyForDeploymentPostprocessing = 0;
		};
/* End PBXResourcesBuildPhase section */

/* Begin PBXShellScriptBuildPhase section */
		4D22209E171D78A100E7E557 /* Encode Version */ = {
			isa = PBXShellScriptBuildPhase;
			buildActionMask = 2147483647;
			files = (
			);
			inputPaths = (
				"$(SRCROOT)/../version",
				"$(SRCROOT)/include/revbuild.h.in",
			);
			name = "Encode Version";
			outputPaths = (
				"$(SRCROOT)/include/revbuild.h",
			);
			runOnlyForDeploymentPostprocessing = 0;
			shellPath = /bin/sh;
			shellScript = "#\"$SOLUTION_DIR/prebuilt/bin/Revolution.osx\" \"$SRCROOT/encode_version.rev\" \"$SRCROOT\"\n\"$SOLUTION_DIR/util/encode_version.pl\" \"$SRCROOT\"";
			showEnvVarsInLog = 0;
		};
		4D2D926A1386E7AB0057811A /* Bind Output */ = {
			isa = PBXShellScriptBuildPhase;
			buildActionMask = 2147483647;
			files = (
			);
			inputPaths = (
			);
			name = "Bind Output";
			outputPaths = (
			);
			runOnlyForDeploymentPostprocessing = 0;
			shellPath = /bin/sh;
			shellScript = "if [ -e $PLATFORM_DEVELOPER_BIN_DIR/g++ ]; then\n    BIN_DIR=$PLATFORM_DEVELOPER_BIN_DIR\nelse\n    BIN_DIR=$DEVELOPER_BIN_DIR\nfi\n\nif [ $CONFIGURATION = \"Debug\" ]; then\n  $BIN_DIR/g++ -ObjC -nodefaultlibs -nostartfiles -Wl,-r -arch ${ARCHS//\\ /\\ -arch\\ } -isysroot $SDKROOT -o \"$BUILT_PRODUCTS_DIR/$PRODUCT_NAME.lcext\" \"$BUILT_PRODUCTS_DIR/$EXECUTABLE_NAME\" -Wl,-sectcreate -Wl,__MISC -Wl,__deps -Wl,\"$SRCROOT/standalone.ios\" -Wl,-exported_symbol -Wl,_main -Wl,-exported_symbol -Wl,_load_module -Wl,-exported_symbol -Wl,_resolve_symbol -L\"$SOLUTION_DIR/prebuilt/lib/ios/$SDK_NAME\" -licudata -licui18n -licuio -licule -liculx -licuuc\nelse\n  $BIN_DIR/g++ -ObjC -nodefaultlibs -nostartfiles -Wl,-r -Wl,-x -arch ${ARCHS//\\ /\\ -arch\\ } -isysroot $SDKROOT -o \"$BUILT_PRODUCTS_DIR/$PRODUCT_NAME.lcext\" \"$BUILT_PRODUCTS_DIR/$EXECUTABLE_NAME\" -Wl,-sectcreate -Wl,__MISC -Wl,__deps -Wl,\"$SRCROOT/standalone.ios\" -Wl,-exported_symbol -Wl,_main -Wl,-exported_symbol -Wl,_load_module -Wl,-exported_symbol -Wl,_resolve_symbol -L\"$SOLUTION_DIR/prebuilt/lib/ios/$SDK_NAME\" -licudata -licui18n -licuio -licule -liculx -licuuc\nfi\n";
			showEnvVarsInLog = 0;
		};
		4DBF5B5B1802E7C1009CAB2E /* Copy revsecurity */ = {
			isa = PBXShellScriptBuildPhase;
			buildActionMask = 2147483647;
			files = (
			);
			inputPaths = (
				"$(TARGET_BUILD_DIR)/revsecurity.dylib",
			);
			name = "Copy revsecurity";
			outputPaths = (
				"$(TARGET_BUILD_DIR)/standalone-mobile-community.app/revsecurity.dylib",
			);
			runOnlyForDeploymentPostprocessing = 0;
			shellPath = /bin/sh;
			shellScript = "cp \"$TARGET_BUILD_DIR/revsecurity.dylib\" \"$TARGET_BUILD_DIR/standalone-mobile-community.app/\"";
		};
/* End PBXShellScriptBuildPhase section */

/* Begin PBXSourcesBuildPhase section */
		4D22208F171D770900E7E557 /* Sources */ = {
			isa = PBXSourcesBuildPhase;
			buildActionMask = 2147483647;
			files = (
				4D222098171D782800E7E557 /* stacksecurity.cpp in Sources */,
			);
			runOnlyForDeploymentPostprocessing = 0;
		};
		4D2D91861386E2610057811A /* Sources */ = {
			isa = PBXSourcesBuildPhase;
			buildActionMask = 2147483647;
			files = (
				4D2220BA171D7A3E00E7E557 /* mbliphonead.mm in Sources */,
			);
			runOnlyForDeploymentPostprocessing = 0;
		};
		4DABCD8715ECD40F0085E214 /* Sources */ = {
			isa = PBXSourcesBuildPhase;
			buildActionMask = 2147483647;
			files = (
				72CC34B518A9379200BEC655 /* image_rep_resampled.cpp in Sources */,
				72CC34B418A9378800BEC655 /* exec-keywords.cpp in Sources */,
				4DE5E7EB174BBE89001AB76D /* uuid.cpp in Sources */,
				4DABCD9915ECD4700085E214 /* aclip.cpp in Sources */,
				4DABCD9A15ECD4700085E214 /* answer.cpp in Sources */,
				4DABCD9B15ECD4700085E214 /* ask.cpp in Sources */,
				4DABCD9C15ECD4700085E214 /* bitmapeffect.cpp in Sources */,
				4DABCD9D15ECD4700085E214 /* bitmapeffectblur.cpp in Sources */,
				4DABCD9E15ECD4700085E214 /* block.cpp in Sources */,
				4DABCD9F15ECD4700085E214 /* button.cpp in Sources */,
				4DABCDA015ECD4700085E214 /* buttondraw.cpp in Sources */,
				4DABCDA115ECD4700085E214 /* capsule.cpp in Sources */,
				4DABCDA215ECD4700085E214 /* card.cpp in Sources */,
				4DABCDA315ECD4700085E214 /* cardlst.cpp in Sources */,
				4DABCDA415ECD4700085E214 /* cdata.cpp in Sources */,
				4DABCDA515ECD4700085E214 /* chunk.cpp in Sources */,
				4DABCDA615ECD4700085E214 /* cmds.cpp in Sources */,
				4DABCDA715ECD4700085E214 /* cmdsc.cpp in Sources */,
				4DABCDA815ECD4700085E214 /* cmdse.cpp in Sources */,
				4DABCDA915ECD4700085E214 /* cmdsf.cpp in Sources */,
				4DABCDAA15ECD4700085E214 /* cmdsm.cpp in Sources */,
				4DABCDAB15ECD4700085E214 /* cmdsp.cpp in Sources */,
				4DABCDAC15ECD4700085E214 /* cmdss.cpp in Sources */,
				4DABCDAD15ECD4700085E214 /* combiners.cpp in Sources */,
				4DABCDAE15ECD4700085E214 /* constant.cpp in Sources */,
				4DABCDB015ECD4700085E214 /* control.cpp in Sources */,
				4DABCDB115ECD4700085E214 /* cpalette.cpp in Sources */,
				4DABCDB315ECD4700085E214 /* customprinter.cpp in Sources */,
				4DABCDB415ECD4700085E214 /* date.cpp in Sources */,
				4DABCDB515ECD4700085E214 /* debug.cpp in Sources */,
				4DABCDB615ECD4700085E214 /* dispatch.cpp in Sources */,
				4DABCDB715ECD4700085E214 /* dllst.cpp in Sources */,
				4DABCDB815ECD4700085E214 /* edittool.cpp in Sources */,
				4DABCDB915ECD4700085E214 /* eps.cpp in Sources */,
				4DABCDBA15ECD4700085E214 /* eventqueue.cpp in Sources */,
				4DABCDBC15ECD4700085E214 /* express.cpp in Sources */,
				4DABCDBE15ECD4700085E214 /* external.cpp in Sources */,
				4DABCDBF15ECD4700085E214 /* externalv0.cpp in Sources */,
				4DABCDC015ECD4700085E214 /* externalv1.cpp in Sources */,
				4DABCDC115ECD4700085E214 /* fiber.cpp in Sources */,
				4DABCDC315ECD4700085E214 /* field.cpp in Sources */,
				4DABCDC415ECD4700085E214 /* fieldf.cpp in Sources */,
				E8F7445A194071C400DCCE28 /* region.cpp in Sources */,
				4DABCDC515ECD4700085E214 /* fieldh.cpp in Sources */,
				4DABCDC615ECD4700085E214 /* fieldhtml.cpp in Sources */,
				4DABCDC715ECD4700085E214 /* fieldrtf.cpp in Sources */,
				4DABCDC815ECD4700085E214 /* fields.cpp in Sources */,
				4DABCDC915ECD4700085E214 /* fieldstyledtext.cpp in Sources */,
				4DABCDCA15ECD4700085E214 /* font.cpp in Sources */,
				4DABCDCB15ECD4700085E214 /* fonttable.cpp in Sources */,
				4DABCDCC15ECD4700085E214 /* funcs.cpp in Sources */,
				4DABCDCD15ECD4700085E214 /* funcsm.cpp in Sources */,
				4DABCDCE15ECD4700085E214 /* globals.cpp in Sources */,
				4DABCDCF15ECD4700085E214 /* gradient.cpp in Sources */,
				4DABCDD015ECD4700085E214 /* graphic.cpp in Sources */,
				4DABCDD115ECD4700085E214 /* group.cpp in Sources */,
				4DABCDD215ECD4700085E214 /* handler.cpp in Sources */,
				4DABCDD315ECD4700085E214 /* hc.cpp in Sources */,
				4DABCDD415ECD4700085E214 /* hndlrlst.cpp in Sources */,
				4D8C69A2167A22DB00D3CCE7 /* ibmp.cpp in Sources */,
				4DABCDD515ECD4700085E214 /* idraw.cpp in Sources */,
				4DABCDD615ECD4700085E214 /* ifile.cpp in Sources */,
				4DABCDD715ECD4700085E214 /* igif.cpp in Sources */,
				4DABCDD815ECD4700085E214 /* iimport.cpp in Sources */,
				4DABCDD915ECD4700085E214 /* ijpg.cpp in Sources */,
				4DABCDDA15ECD4700085E214 /* image.cpp in Sources */,
				E84A254E1680BFFD00EA7ACC /* image_rep.cpp in Sources */,
				7268ED961848C37D00D10598 /* image_rep_densitymapped.cpp in Sources */,
				4D8C699C167A22B500D3CCE7 /* image_rep_encoded.cpp in Sources */,
				4D8C699D167A22B500D3CCE7 /* image_rep_mutable.cpp in Sources */,
				4D8C699E167A22B500D3CCE7 /* imagebitmap.cpp in Sources */,
				4DABCDDB15ECD4700085E214 /* ipng.cpp in Sources */,
				4DABCDDC15ECD4700085E214 /* iquantization.cpp in Sources */,
				4DABCDDD15ECD4700085E214 /* iquantize_new.cpp in Sources */,
				4D8C69A6167A22F900D3CCE7 /* irle.cpp in Sources */,
				4DABCDDE15ECD4700085E214 /* itransform.cpp in Sources */,
				4DABCDDF15ECD4700085E214 /* iutil.cpp in Sources */,
				4DABCDE015ECD4700085E214 /* keywords.cpp in Sources */,
				4DABCDE115ECD4700085E214 /* lextable.cpp in Sources */,
				4DABCDE315ECD4700085E214 /* line.cpp in Sources */,
				4DABCDE415ECD4700085E214 /* literal.cpp in Sources */,
				4DABCDE515ECD4700085E214 /* magnify.cpp in Sources */,
				4DABCDE715ECD4700085E214 /* mblad.cpp in Sources */,
				4DABCDEA15ECD4700085E214 /* mblcalendar.cpp in Sources */,
				4DABCDEB15ECD4700085E214 /* mblcamera.cpp in Sources */,
				4DABCDEC15ECD4700085E214 /* mblcontact.cpp in Sources */,
				4DABCDED15ECD4700085E214 /* mblcontrol.cpp in Sources */,
				4DABCDEE15ECD4700085E214 /* mbldc.cpp in Sources */,
				4DABCDEF15ECD4700085E214 /* mbldialog.cpp in Sources */,
				4DABCDF015ECD4700085E214 /* mblflst.cpp in Sources */,
				4DABCDF115ECD4700085E214 /* mbliphone.mm in Sources */,
				4DABCDF215ECD4700085E214 /* mbliphoneactivityindicator.mm in Sources */,
				4D222096171D777400E7E557 /* mbliphoneapp.mm in Sources */,
				4DABCE7A15ECD62C0085E214 /* mbliphoneappview.mm in Sources */,
				4DABCDF515ECD4970085E214 /* mbliphonebrowser.mm in Sources */,
				4DABCDF615ECD4970085E214 /* mbliphonebusyindicator.mm in Sources */,
				4DABCDF715ECD4970085E214 /* mbliphonecalendar.mm in Sources */,
				4DABCDF815ECD4970085E214 /* mbliphonecamera.mm in Sources */,
				4DABCDF915ECD4970085E214 /* mbliphonecontact.mm in Sources */,
				4DABCDFB15ECD4970085E214 /* mbliphonecontrol.mm in Sources */,
				4DABCDFC15ECD4970085E214 /* mbliphonedc.mm in Sources */,
				4DABCDFD15ECD4970085E214 /* mbliphonedialog.mm in Sources */,
				4DABCDFF15ECD4970085E214 /* mbliphoneextra.mm in Sources */,
				4DABCE0015ECD4970085E214 /* mbliphonefs.mm in Sources */,
				4DABCE0115ECD4970085E214 /* mbliphonegfx.mm in Sources */,
				4D222097171D777B00E7E557 /* mbliphonehooks.cpp in Sources */,
				4DABCE0215ECD4B50085E214 /* mbliphoneinput.mm in Sources */,
				4DABCE0315ECD4B50085E214 /* mbliphonemail.mm in Sources */,
				4DABCE0415ECD4B50085E214 /* mbliphonemediapick.mm in Sources */,
				4DABCE0515ECD4B50085E214 /* mbliphonemisc.mm in Sources */,
				4DABCE0615ECD4B50085E214 /* mbliphonenotification.mm in Sources */,
				4DABCE0715ECD4B50085E214 /* mbliphonepick.mm in Sources */,
				4DABCE0815ECD4B50085E214 /* mbliphonepickdate.mm in Sources */,
				4D232D6018DAF07F00A4FF3E /* quicktime.cpp in Sources */,
				4DABCE0915ECD4B50085E214 /* mbliphoneplayer.mm in Sources */,
				4DABCE0A15ECD4B50085E214 /* mbliphonereachability.mm in Sources */,
				4DABCE0B15ECD4B50085E214 /* mbliphonescroller.mm in Sources */,
				4DABCE0C15ECD4B50085E214 /* mbliphonesensor.mm in Sources */,
				4DABCE0D15ECD4B50085E214 /* mbliphonesound.mm in Sources */,
				4DABCE0E15ECD4B50085E214 /* mbliphonestack.mm in Sources */,
				4DABCE0F15ECD4B50085E214 /* mbliphonestore.mm in Sources */,
				4DABCE1015ECD4B50085E214 /* mbliphonetextlayout.mm in Sources */,
				4DABCE1115ECD4B50085E214 /* mbliphonetextmessaging.mm in Sources */,
				4DABCE1215ECD4B50085E214 /* mbliphoneurl.mm in Sources */,
				4DABCE1315ECD4B50085E214 /* mbliphonevideo.mm in Sources */,
				4DABCE1415ECD4B50085E214 /* mblmain.cpp in Sources */,
				4DABCE1515ECD4B50085E214 /* mblnotification.cpp in Sources */,
				4DABCE1615ECD4B50085E214 /* mblsensor.cpp in Sources */,
				4DABCE1715ECD4B50085E214 /* mblsound.cpp in Sources */,
				4DABCE1815ECD4B50085E214 /* mblspec.cpp in Sources */,
				4DABCE1915ECD4B50085E214 /* mblstack.cpp in Sources */,
				4DABCE1A15ECD4B50085E214 /* mblstore.cpp in Sources */,
				4DABCE1C15ECD4B50085E214 /* mcerror.cpp in Sources */,
				4DABCE1D15ECD4B50085E214 /* mcio.cpp in Sources */,
				4DABCE1F15ECD4B50085E214 /* mcstring.cpp in Sources */,
				4CD7DFE318A140D800CBCB57 /* opensslsocket.cpp in Sources */,
				4DABCE2015ECD4B50085E214 /* mctheme.cpp in Sources */,
				4DABCE2115ECD4B50085E214 /* mcutility.cpp in Sources */,
				4DABCE2215ECD4B50085E214 /* md5.cpp in Sources */,
				4DABCE2315ECD4B50085E214 /* menuparse.cpp in Sources */,
				4DABCE2415ECD4B50085E214 /* metacontext.cpp in Sources */,
				4DABCE2515ECD4B50085E214 /* mode_standalone.cpp in Sources */,
				4DABCE2715ECD4B50085E214 /* newobj.cpp in Sources */,
				4DABCE2815ECD4B50085E214 /* notify.cpp in Sources */,
				4DABCE2915ECD4B50085E214 /* object.cpp in Sources */,
				4DABCE2A15ECD4B50085E214 /* objectprops.cpp in Sources */,
				4DABCE2B15ECD4B50085E214 /* objectpropsets.cpp in Sources */,
				4DABCE2C15ECD4B50085E214 /* objectstream.cpp in Sources */,
				4DABCE2D15ECD4B50085E214 /* objptr.cpp in Sources */,
				4DABCE2F15ECD4B50085E214 /* operator.cpp in Sources */,
				4DABCE3015ECD4B50085E214 /* paragraf.cpp in Sources */,
				4DABCE3115ECD4B50085E214 /* paragrafattr.cpp in Sources */,
				4DABCE3215ECD4B50085E214 /* param.cpp in Sources */,
				762EA68C18CE20370054195F /* mcssl.cpp in Sources */,
				4DABCE3315ECD4B50085E214 /* parentscript.cpp in Sources */,
				4DABCE3415ECD4B50085E214 /* path.cpp in Sources */,
				4DABCE3515ECD4B50085E214 /* pathgray.cpp in Sources */,
				4DABCE3615ECD4B50085E214 /* pathprocess.cpp in Sources */,
				4DABCE3715ECD4B50085E214 /* pickle.cpp in Sources */,
				4DABCE3815ECD4B50085E214 /* player.cpp in Sources */,
				4DABCE3915ECD4B50085E214 /* printer.cpp in Sources */,
				4DABCE3A15ECD4B50085E214 /* property.cpp in Sources */,
				4DABCE3C15ECD4B50085E214 /* redraw.cpp in Sources */,
				4DABCE3D15ECD4B50085E214 /* regex.cpp in Sources */,
				4DABCE3E15ECD4B50085E214 /* rtf.cpp in Sources */,
				4DABCE3F15ECD4B50085E214 /* rtfsupport.cpp in Sources */,
				4DABCE4015ECD4B50085E214 /* scriptpt.cpp in Sources */,
				4DABCE4115ECD4B50085E214 /* scrolbar.cpp in Sources */,
				4DABCE4215ECD4B50085E214 /* scrollbardraw.cpp in Sources */,
				4DABCE4315ECD4B50085E214 /* securemode.cpp in Sources */,
				4DABCE4415ECD4B50085E214 /* sellst.cpp in Sources */,
				4DABCE4515ECD4B50085E214 /* sha1.cpp in Sources */,
				4DABCE4615ECD4B50085E214 /* stack.cpp in Sources */,
				4DABCE4715ECD4B50085E214 /* stack2.cpp in Sources */,
				4DABCE4815ECD4B50085E214 /* stack3.cpp in Sources */,
				E85A91BF16C2B4D300C07FA9 /* stackcache.cpp in Sources */,
				4DABCE4915ECD4B50085E214 /* stacklst.cpp in Sources */,
				4DABCE4A15ECD4B50085E214 /* statemnt.cpp in Sources */,
				4DABCE4B15ECD4B50085E214 /* styledtext.cpp in Sources */,
				4DABCE4C15ECD4B50085E214 /* surface.cpp in Sources */,
				4DABCE4D15ECD4B50085E214 /* syscfdate.cpp in Sources */,
				4DABCE4F15ECD4B50085E214 /* sysspec.cpp in Sources */,
				4DABCE5015ECD4B50085E214 /* sysunxnetwork.cpp in Sources */,
				4DABCE5115ECD4B50085E214 /* text.cpp in Sources */,
				4DABCE5215ECD4B50085E214 /* tilecache.cpp in Sources */,
				4DABCE5315ECD4B50085E214 /* tilecachecg.cpp in Sources */,
				4DABCE5415ECD4B50085E214 /* tilecachegl.cpp in Sources */,
				4DABCE5515ECD4B50085E214 /* tilecachesw.cpp in Sources */,
				4DABCE5615ECD4B50085E214 /* tooltip.cpp in Sources */,
				4DABCE5715ECD4B50085E214 /* transfer.cpp in Sources */,
				4DABCE5815ECD4B50085E214 /* uidc.cpp in Sources */,
				4DABCE5915ECD4B50085E214 /* undolst.cpp in Sources */,
				4DABCE5A15ECD4B50085E214 /* unicode.cpp in Sources */,
				4DABCE5B15ECD4B50085E214 /* util.cpp in Sources */,
				4DABCE5C15ECD4B50085E214 /* variable.cpp in Sources */,
				4DABCE5F15ECD4B50085E214 /* vclip.cpp in Sources */,
				4DABCE6115ECD4B50085E214 /* visual.cpp in Sources */,
				BE449505175CE13900346B49 /* legacy_spec.cpp in Sources */,
				BE44950A175CE8AC00346B49 /* syntax.cpp in Sources */,
				BE7506E3175DE36000A339DA /* mblhandlers.cpp in Sources */,
				BE7506EC175DEDB400A339DA /* mbliphoneidletimer.mm in Sources */,
				7607CF321768D26700ADB512 /* mbliphoneorientation.mm in Sources */,
				7607CF701769BB4D00ADB512 /* exec-interface-aclip.cpp in Sources */,
				7607CF711769BB4D00ADB512 /* exec-interface-button.cpp in Sources */,
				7607CF721769BB4D00ADB512 /* exec-interface-card.cpp in Sources */,
				7607CF731769BB4D00ADB512 /* exec-interface-control.cpp in Sources */,
				7607CF741769BB4D00ADB512 /* exec-interface-field.cpp in Sources */,
				7607CF751769BB4D00ADB512 /* exec-interface-graphic.cpp in Sources */,
				7607CF761769BB4D00ADB512 /* exec-interface-group.cpp in Sources */,
				7607CF771769BB4D00ADB512 /* exec-interface-image.cpp in Sources */,
				7607CF781769BB4D00ADB512 /* exec-interface-object.cpp in Sources */,
				7607CF791769BB4D00ADB512 /* exec-interface-player.cpp in Sources */,
				7607CF7A1769BB4D00ADB512 /* exec-interface-scrollbar.cpp in Sources */,
				7607CF7B1769BB4D00ADB512 /* exec-interface-stack.cpp in Sources */,
				7607CF7C1769BB4D00ADB512 /* exec-interface-vclip.cpp in Sources */,
				7607CF7D1769BB4D00ADB512 /* exec-interface.cpp in Sources */,
				7607CF7E1769BB4D00ADB512 /* exec-interface2.cpp in Sources */,
				BE0A3CD417E1FD2500C2361B /* mblnetwork.cpp in Sources */,
				76B298B2180448AF0053EC38 /* exec-interface-field-chunk.cpp in Sources */,
				76EF32BA182263E000FAC195 /* foundation-legacy.cpp in Sources */,
				76EF32D918226C7300FAC195 /* sysunxrandom.cpp in Sources */,
				76EF32DF182270E500FAC195 /* mbltheme.cpp in Sources */,
				76EF32E61822757A00FAC195 /* stackview.cpp in Sources */,
				76956893182277B200779255 /* cgimageutil.cpp in Sources */,
				7268ED8F1848C30200D10598 /* exec-ad.cpp in Sources */,
				BE94042E175F6308003EAB87 /* exec-addressbook.cpp in Sources */,
				BE4494DD175CDE7400346B49 /* exec-array.cpp in Sources */,
				7268ED901848C30200D10598 /* exec-busyindicator.cpp in Sources */,
				7268ED911848C30200D10598 /* exec-calendar.cpp in Sources */,
				BE4494DE175CDE7400346B49 /* exec-datetime.cpp in Sources */,
				BE4494DF175CDE7400346B49 /* exec-debugging.cpp in Sources */,
				BE4494E0175CDE7400346B49 /* exec-dialog.cpp in Sources */,
				BE4494E1175CDE7400346B49 /* exec-engine.cpp in Sources */,
				BE4494E2175CDE7400346B49 /* exec-files.cpp in Sources */,
				BE4494E3175CDE7400346B49 /* exec-filters.cpp in Sources */,
				BE4494E4175CDE7400346B49 /* exec-graphics.cpp in Sources */,
				BE4494E5175CDE7400346B49 /* exec-ide.cpp in Sources */,
				7268ED921848C30200D10598 /* exec-idletimer.cpp in Sources */,
				BE4494F5175CDE7400346B49 /* exec-legacy.cpp in Sources */,
				BE4494F6175CDE7400346B49 /* exec-logic.cpp in Sources */,
				BE94042F175F6308003EAB87 /* exec-mail.cpp in Sources */,
				BE4494F7175CDE7400346B49 /* exec-math.cpp in Sources */,
				7268ED8E1848C1F400D10598 /* exec-misc.cpp in Sources */,
				BE4494F8175CDE7400346B49 /* exec-multimedia.cpp in Sources */,
				768D66C217622FE200F203A3 /* exec-nativecontrol.cpp in Sources */,
				BE4494F9175CDE7400346B49 /* exec-network.cpp in Sources */,
				7268ED931848C30200D10598 /* exec-notification.cpp in Sources */,
				BE940430175F6308003EAB87 /* exec-orientation.cpp in Sources */,
				BE4494FA175CDE7400346B49 /* exec-pasteboard.cpp in Sources */,
				768D66C51765E11300F203A3 /* exec-pick.cpp in Sources */,
				BE4494FB175CDE7400346B49 /* exec-printing.cpp in Sources */,
				BE4494FC175CDE7400346B49 /* exec-scripting.cpp in Sources */,
				BE44950B175CEEF300346B49 /* exec-security.cpp in Sources */,
				BE940431175F6308003EAB87 /* exec-sensor.cpp in Sources */,
				BE4494FE175CDE7400346B49 /* exec-server.cpp in Sources */,
				7268ED941848C30200D10598 /* exec-sound.cpp in Sources */,
				BE7506F0175E0BD200A339DA /* exec-store.cpp in Sources */,
				BE02B4FB17FEC652001BAFF0 /* exec-strings-chunk.cpp in Sources */,
				BE4494FF175CDE7400346B49 /* exec-strings.cpp in Sources */,
				BE449500175CDE7400346B49 /* exec-text.cpp in Sources */,
				7268ED951848C30200D10598 /* exec-textmessaging.cpp in Sources */,
				BE449501175CDE7400346B49 /* exec.cpp in Sources */,
				4DBF5B291802E63F009CAB2E /* socket_resolve.cpp in Sources */,
<<<<<<< HEAD
=======
				E8C22C46177B1700003785D3 /* cgimageutil.cpp in Sources */,
				4C977245193C986700DB2F4A /* coretextfonts.cpp in Sources */,
				E8C22E57177B2884003785D3 /* imagelist.cpp in Sources */,
				E8C22E73177B2960003785D3 /* graphicscontext.cpp in Sources */,
				E8C22E75177B2B53003785D3 /* mbltheme.cpp in Sources */,
				E8B6EE1417F0A1C900F77E0E /* stackview.cpp in Sources */,
				E8AB9053180E9DCD0050A249 /* image_rep_densitymapped.cpp in Sources */,
				E8BE6E2A182966BA00D7C604 /* image_rep_resampled.cpp in Sources */,
>>>>>>> 974cd9d8
				E877A6181850D85F008FDE2C /* resolution.cpp in Sources */,
				7231B08718CF3FFF00295AE6 /* graphicscontext.cpp in Sources */,
				7231B08A18CF40B600295AE6 /* imagelist.cpp in Sources */,
				722A7EEF191B8B6B008C7C4A /* segment.cpp in Sources */,
			);
			runOnlyForDeploymentPostprocessing = 0;
		};
		4DD3DD961040AA9A00CAC7EF /* Sources */ = {
			isa = PBXSourcesBuildPhase;
			buildActionMask = 2147483647;
			files = (
				4D08A113138EA7C60081F990 /* dummy.cpp in Sources */,
			);
			runOnlyForDeploymentPostprocessing = 0;
		};
/* End PBXSourcesBuildPhase section */

/* Begin PBXTargetDependency section */
		4D08A0D3138EA52B0081F990 /* PBXTargetDependency */ = {
			isa = PBXTargetDependency;
			target = 4D2D91881386E2610057811A /* standalone-mobile-lib-community */;
			targetProxy = 4D08A0D2138EA52B0081F990 /* PBXContainerItemProxy */;
		};
		4D22209A171D783800E7E557 /* PBXTargetDependency */ = {
			isa = PBXTargetDependency;
			target = 4D222091171D770900E7E557 /* security-community */;
			targetProxy = 4D222099171D783800E7E557 /* PBXContainerItemProxy */;
		};
		4D2220A4171D78EC00E7E557 /* PBXTargetDependency */ = {
			isa = PBXTargetDependency;
			target = 4D22209F171D78A100E7E557 /* version */;
			targetProxy = 4D2220A3171D78EC00E7E557 /* PBXContainerItemProxy */;
		};
		4D2220A6171D78F000E7E557 /* PBXTargetDependency */ = {
			isa = PBXTargetDependency;
			name = jpegmobile;
			targetProxy = 4D2220A5171D78F000E7E557 /* PBXContainerItemProxy */;
		};
		4D2220AA171D78F500E7E557 /* PBXTargetDependency */ = {
			isa = PBXTargetDependency;
			name = pcremobile;
			targetProxy = 4D2220A9171D78F500E7E557 /* PBXContainerItemProxy */;
		};
		4D2220AC171D78F800E7E557 /* PBXTargetDependency */ = {
			isa = PBXTargetDependency;
			name = gifmobile;
			targetProxy = 4D2220AB171D78F800E7E557 /* PBXContainerItemProxy */;
		};
		4D2220AE171D78FA00E7E557 /* PBXTargetDependency */ = {
			isa = PBXTargetDependency;
			name = pngmobile;
			targetProxy = 4D2220AD171D78FA00E7E557 /* PBXContainerItemProxy */;
		};
		4D76D93E1804281D0091FFE7 /* PBXTargetDependency */ = {
			isa = PBXTargetDependency;
			name = revsecurity;
			targetProxy = 4D76D93D1804281D0091FFE7 /* PBXContainerItemProxy */;
		};
		4D7B149017141A3C006782C1 /* PBXTargetDependency */ = {
			isa = PBXTargetDependency;
			name = jpegmobile;
			targetProxy = 4D7B148F17141A3C006782C1 /* PBXContainerItemProxy */;
		};
		4D7B149217141A3E006782C1 /* PBXTargetDependency */ = {
			isa = PBXTargetDependency;
			name = pcremobile;
			targetProxy = 4D7B149117141A3E006782C1 /* PBXContainerItemProxy */;
		};
		4D7B149417141A40006782C1 /* PBXTargetDependency */ = {
			isa = PBXTargetDependency;
			name = gifmobile;
			targetProxy = 4D7B149317141A40006782C1 /* PBXContainerItemProxy */;
		};
		4D7B149617141A43006782C1 /* PBXTargetDependency */ = {
			isa = PBXTargetDependency;
			name = pngmobile;
			targetProxy = 4D7B149517141A43006782C1 /* PBXContainerItemProxy */;
		};
		4DABCE6415ECD4E80085E214 /* PBXTargetDependency */ = {
			isa = PBXTargetDependency;
			target = 4DABCD8915ECD40F0085E214 /* standalone-mobile-kernel */;
			targetProxy = 4DABCE6315ECD4E80085E214 /* PBXContainerItemProxy */;
		};
		4DBF5B101802E309009CAB2E /* PBXTargetDependency */ = {
			isa = PBXTargetDependency;
			name = opensslmobile;
			targetProxy = 4DBF5B0F1802E309009CAB2E /* PBXContainerItemProxy */;
		};
		7238DF501848B920007EA049 /* PBXTargetDependency */ = {
			isa = PBXTargetDependency;
			name = skiamobile;
			targetProxy = 7238DF4F1848B920007EA049 /* PBXContainerItemProxy */;
		};
		76EF32E21822743500FAC195 /* PBXTargetDependency */ = {
			isa = PBXTargetDependency;
			name = graphicsmobile;
			targetProxy = 76EF32E11822743500FAC195 /* PBXContainerItemProxy */;
		};
		BE096E88175CD7B300F92F90 /* PBXTargetDependency */ = {
			isa = PBXTargetDependency;
			name = libfoundationmobile;
			targetProxy = BE096E87175CD7B300F92F90 /* PBXContainerItemProxy */;
		};
		BE096E8A175CD7C100F92F90 /* PBXTargetDependency */ = {
			isa = PBXTargetDependency;
			name = libfoundationmobile;
			targetProxy = BE096E89175CD7C100F92F90 /* PBXContainerItemProxy */;
		};
/* End PBXTargetDependency section */

/* Begin XCBuildConfiguration section */
		4D222093171D770900E7E557 /* Debug */ = {
			isa = XCBuildConfiguration;
			buildSettings = {
				PRODUCT_NAME = "security-community";
			};
			name = Debug;
		};
		4D222094171D770900E7E557 /* Release */ = {
			isa = XCBuildConfiguration;
			buildSettings = {
				PRODUCT_NAME = "security-community";
			};
			name = Release;
		};
		4D2220A0171D78A100E7E557 /* Debug */ = {
			isa = XCBuildConfiguration;
			buildSettings = {
				PRODUCT_NAME = version;
			};
			name = Debug;
		};
		4D2220A1171D78A100E7E557 /* Release */ = {
			isa = XCBuildConfiguration;
			buildSettings = {
				PRODUCT_NAME = version;
			};
			name = Release;
		};
		4D2D918A1386E2620057811A /* Debug */ = {
			isa = XCBuildConfiguration;
			buildSettings = {
				PRODUCT_NAME = "standalone-mobile-lib-community";
			};
			name = Debug;
		};
		4D2D91921386E2620057811A /* Release */ = {
			isa = XCBuildConfiguration;
			buildSettings = {
				PRODUCT_NAME = "standalone-mobile-lib-community";
			};
			name = Release;
		};
		4D75E64F113C0CA8000A129F /* Release */ = {
			isa = XCBuildConfiguration;
			baseConfigurationReference = 4DD3DF4A1040B13E00CAC7EF /* Release Mobile.xcconfig */;
			buildSettings = {
				LIBRARY_SEARCH_PATHS = "$(SOLUTION_DIR)/prebuilt/lib/ios/$(SDK_NAME)";
				OTHER_CFLAGS = "";
				OTHER_CPLUSPLUSFLAGS = "$(OTHER_CFLAGS)";
			};
			name = Release;
		};
		4D75E650113C0CA8000A129F /* Release */ = {
			isa = XCBuildConfiguration;
			buildSettings = {
				CODE_SIGN_IDENTITY = "iPhone Developer";
				DEAD_CODE_STRIPPING = NO;
				GCC_VERSION = "";
				INFOPLIST_FILE = "rsrc/standalone-mobile-Info.plist";
				OTHER_LDFLAGS = (
					"-Wl,-x",
					"-Wl,-exported_symbol",
					"-Wl,_main",
					"-ObjC",
					"-force_load",
					"${BUILT_PRODUCTS_DIR}/libfoundationmobile.a",
					"-licudata",
					"-licui18n",
					"-licuio",
					"-licule",
					"-liculx",
					"-licuuc",
				);
				PRODUCT_NAME = "standalone-mobile-community";
				PROVISIONING_PROFILE = "";
			};
			name = Release;
		};
		4DABCD8B15ECD40F0085E214 /* Debug */ = {
			isa = XCBuildConfiguration;
			buildSettings = {
				PRODUCT_NAME = "standalone-mobile-kernel";
			};
			name = Debug;
		};
		4DABCD9415ECD40F0085E214 /* Release */ = {
			isa = XCBuildConfiguration;
			buildSettings = {
				PRODUCT_NAME = "standalone-mobile-kernel";
			};
			name = Release;
		};
		4DD3DD7E1040AA4700CAC7EF /* Debug */ = {
			isa = XCBuildConfiguration;
			baseConfigurationReference = 4DD3DF461040B04D00CAC7EF /* Debug Mobile.xcconfig */;
			buildSettings = {
				LIBRARY_SEARCH_PATHS = "$(SOLUTION_DIR)/prebuilt/lib/ios/$(SDK_NAME)";
				OTHER_CFLAGS = "";
				OTHER_CPLUSPLUSFLAGS = "$(OTHER_CFLAGS)";
			};
			name = Debug;
		};
		4DD3DD9D1040AA9B00CAC7EF /* Debug */ = {
			isa = XCBuildConfiguration;
			buildSettings = {
				CODE_SIGN_IDENTITY = "iPhone Developer";
				GCC_VERSION = "";
				INFOPLIST_FILE = "rsrc/standalone-mobile-Info.plist";
				OTHER_LDFLAGS = (
					"-ObjC",
					"-force_load",
					"${BUILT_PRODUCTS_DIR}/libfoundationmobile.a",
					"-licudata",
					"-licui18n",
					"-licuio",
					"-licule",
					"-liculx",
					"-licuuc",
				);
				PRODUCT_NAME = "standalone-mobile-community";
				PROVISIONING_PROFILE = "";
			};
			name = Debug;
		};
/* End XCBuildConfiguration section */

/* Begin XCConfigurationList section */
		4D222095171D775A00E7E557 /* Build configuration list for PBXNativeTarget "security-community" */ = {
			isa = XCConfigurationList;
			buildConfigurations = (
				4D222093171D770900E7E557 /* Debug */,
				4D222094171D770900E7E557 /* Release */,
			);
			defaultConfigurationIsVisible = 0;
			defaultConfigurationName = Release;
		};
		4D2220A2171D78CC00E7E557 /* Build configuration list for PBXAggregateTarget "version" */ = {
			isa = XCConfigurationList;
			buildConfigurations = (
				4D2220A0171D78A100E7E557 /* Debug */,
				4D2220A1171D78A100E7E557 /* Release */,
			);
			defaultConfigurationIsVisible = 0;
			defaultConfigurationName = Release;
		};
		4D2D91941386E2800057811A /* Build configuration list for PBXNativeTarget "standalone-mobile-lib-community" */ = {
			isa = XCConfigurationList;
			buildConfigurations = (
				4D2D918A1386E2620057811A /* Debug */,
				4D2D91921386E2620057811A /* Release */,
			);
			defaultConfigurationIsVisible = 0;
			defaultConfigurationName = Release;
		};
		4DABCD9815ECD4590085E214 /* Build configuration list for PBXNativeTarget "standalone-mobile-kernel" */ = {
			isa = XCConfigurationList;
			buildConfigurations = (
				4DABCD8B15ECD40F0085E214 /* Debug */,
				4DABCD9415ECD40F0085E214 /* Release */,
			);
			defaultConfigurationIsVisible = 0;
			defaultConfigurationName = Release;
		};
		4DD3DD801040AA4700CAC7EF /* Build configuration list for PBXProject "engine-mobile" */ = {
			isa = XCConfigurationList;
			buildConfigurations = (
				4DD3DD7E1040AA4700CAC7EF /* Debug */,
				4D75E64F113C0CA8000A129F /* Release */,
			);
			defaultConfigurationIsVisible = 0;
			defaultConfigurationName = Release;
		};
		4DD3DD9F1040AA9B00CAC7EF /* Build configuration list for PBXNativeTarget "standalone-mobile-community" */ = {
			isa = XCConfigurationList;
			buildConfigurations = (
				4DD3DD9D1040AA9B00CAC7EF /* Debug */,
				4D75E650113C0CA8000A129F /* Release */,
			);
			defaultConfigurationIsVisible = 0;
			defaultConfigurationName = Release;
		};
/* End XCConfigurationList section */
	};
	rootObject = 4DD3DD7D1040AA4700CAC7EF /* Project object */;
}<|MERGE_RESOLUTION|>--- conflicted
+++ resolved
@@ -226,6 +226,7 @@
 		4DABCE4B15ECD4B50085E214 /* styledtext.cpp in Sources */ = {isa = PBXBuildFile; fileRef = 4DD3DF061040ADFC00CAC7EF /* styledtext.cpp */; };
 		4DABCE4C15ECD4B50085E214 /* surface.cpp in Sources */ = {isa = PBXBuildFile; fileRef = 4DD3E18D1040BDF000CAC7EF /* surface.cpp */; };
 		4DABCE4D15ECD4B50085E214 /* syscfdate.cpp in Sources */ = {isa = PBXBuildFile; fileRef = 4DFFC8F613DD90CE006233A4 /* syscfdate.cpp */; };
+		4DABCE4E15ECD4B50085E214 /* sysregion.cpp in Sources */ = {isa = PBXBuildFile; fileRef = 4D6E59571408344300EE960D /* sysregion.cpp */; };
 		4DABCE4F15ECD4B50085E214 /* sysspec.cpp in Sources */ = {isa = PBXBuildFile; fileRef = 4DE7ED6413B33CEA002634F5 /* sysspec.cpp */; };
 		4DABCE5015ECD4B50085E214 /* sysunxnetwork.cpp in Sources */ = {isa = PBXBuildFile; fileRef = 4C6D0A371407D04D003B1BA3 /* sysunxnetwork.cpp */; };
 		4DABCE5115ECD4B50085E214 /* text.cpp in Sources */ = {isa = PBXBuildFile; fileRef = 4DD3DF091040ADFC00CAC7EF /* text.cpp */; };
@@ -333,19 +334,6 @@
 		E85A91BF16C2B4D300C07FA9 /* stackcache.cpp in Sources */ = {isa = PBXBuildFile; fileRef = E85A91BE16C2B4D300C07FA9 /* stackcache.cpp */; };
 		E86481931439BCE100775960 /* StoreKit.framework in Frameworks */ = {isa = PBXBuildFile; fileRef = E86481921439BCE100775960 /* StoreKit.framework */; };
 		E877A6181850D85F008FDE2C /* resolution.cpp in Sources */ = {isa = PBXBuildFile; fileRef = E877A6171850D85F008FDE2C /* resolution.cpp */; };
-<<<<<<< HEAD
-=======
-		E8AB9053180E9DCD0050A249 /* image_rep_densitymapped.cpp in Sources */ = {isa = PBXBuildFile; fileRef = E8AB9052180E9DCD0050A249 /* image_rep_densitymapped.cpp */; };
-		E8B6EE1417F0A1C900F77E0E /* stackview.cpp in Sources */ = {isa = PBXBuildFile; fileRef = E8B6EE1317F0A1C900F77E0E /* stackview.cpp */; };
-		E8BE6E2A182966BA00D7C604 /* image_rep_resampled.cpp in Sources */ = {isa = PBXBuildFile; fileRef = E8BE6E29182966BA00D7C604 /* image_rep_resampled.cpp */; };
-		E8C22C46177B1700003785D3 /* cgimageutil.cpp in Sources */ = {isa = PBXBuildFile; fileRef = E8C22C45177B1700003785D3 /* cgimageutil.cpp */; };
-		E8C22C53177B1BED003785D3 /* libgraphicsmobile.a in Frameworks */ = {isa = PBXBuildFile; fileRef = E8C22C4C177B1B79003785D3 /* libgraphicsmobile.a */; };
-		E8C22C54177B1BED003785D3 /* libskiamobile.a in Frameworks */ = {isa = PBXBuildFile; fileRef = E8C22C52177B1B87003785D3 /* libskiamobile.a */; };
-		E8C22E57177B2884003785D3 /* imagelist.cpp in Sources */ = {isa = PBXBuildFile; fileRef = E8C22E55177B2884003785D3 /* imagelist.cpp */; };
-		E8C22E73177B2960003785D3 /* graphicscontext.cpp in Sources */ = {isa = PBXBuildFile; fileRef = E8C22E71177B2960003785D3 /* graphicscontext.cpp */; };
-		E8C22E75177B2B53003785D3 /* mbltheme.cpp in Sources */ = {isa = PBXBuildFile; fileRef = E8C22E74177B2B53003785D3 /* mbltheme.cpp */; };
-		E8F7445A194071C400DCCE28 /* region.cpp in Sources */ = {isa = PBXBuildFile; fileRef = E8F74459194071C400DCCE28 /* region.cpp */; };
->>>>>>> 974cd9d8
 		F670DB6A147D462B008FEA1E /* CoreMedia.framework in Frameworks */ = {isa = PBXBuildFile; fileRef = F62512621455C7F100BDAACF /* CoreMedia.framework */; };
 		F6DF4CA615597DD000450B64 /* EventKit.framework in Frameworks */ = {isa = PBXBuildFile; fileRef = F6DF4CA515597DD000450B64 /* EventKit.framework */; };
 		F6DF4CA815597DEB00450B64 /* EventKitUI.framework in Frameworks */ = {isa = PBXBuildFile; fileRef = F6DF4CA715597DEA00450B64 /* EventKitUI.framework */; };
@@ -619,6 +607,7 @@
 		4D6E58E21407E94200EE960D /* tilecache.cpp */ = {isa = PBXFileReference; fileEncoding = 4; lastKnownFileType = sourcecode.cpp.cpp; name = tilecache.cpp; path = src/tilecache.cpp; sourceTree = "<group>"; };
 		4D6E5951140833FA00EE960D /* redraw.h */ = {isa = PBXFileReference; fileEncoding = 4; lastKnownFileType = sourcecode.c.h; name = redraw.h; path = src/redraw.h; sourceTree = "<group>"; };
 		4D6E5952140833FA00EE960D /* redraw.cpp */ = {isa = PBXFileReference; fileEncoding = 4; lastKnownFileType = sourcecode.cpp.cpp; name = redraw.cpp; path = src/redraw.cpp; sourceTree = "<group>"; };
+		4D6E59571408344300EE960D /* sysregion.cpp */ = {isa = PBXFileReference; fileEncoding = 4; lastKnownFileType = sourcecode.cpp.cpp; name = sysregion.cpp; path = src/sysregion.cpp; sourceTree = "<group>"; };
 		4D6E5959140834BD00EE960D /* region.h */ = {isa = PBXFileReference; fileEncoding = 4; lastKnownFileType = sourcecode.c.h; name = region.h; path = src/region.h; sourceTree = "<group>"; };
 		4D6F954B12AC157100026A72 /* mbliphonedialog.mm */ = {isa = PBXFileReference; fileEncoding = 4; lastKnownFileType = sourcecode.cpp.objcpp; name = mbliphonedialog.mm; path = src/mbliphonedialog.mm; sourceTree = "<group>"; };
 		4D7651611342243D0042EB2D /* mbliphonelocation.mm */ = {isa = PBXFileReference; fileEncoding = 4; lastKnownFileType = sourcecode.cpp.objcpp; name = mbliphonelocation.mm; path = src/mbliphonelocation.mm; sourceTree = "<group>"; };
@@ -1091,7 +1080,6 @@
 		E8EB28CF147C0DF20081452B /* mblandroidsensor.cpp */ = {isa = PBXFileReference; lastKnownFileType = sourcecode.cpp.cpp; name = mblandroidsensor.cpp; path = src/mblandroidsensor.cpp; sourceTree = "<group>"; };
 		E8EB28D0147D12660081452B /* SensorModule.java */ = {isa = PBXFileReference; lastKnownFileType = sourcecode.java; path = SensorModule.java; sourceTree = "<group>"; };
 		E8EB28D1147D36790081452B /* ScreenOrientationEventListener.java */ = {isa = PBXFileReference; lastKnownFileType = sourcecode.java; path = ScreenOrientationEventListener.java; sourceTree = "<group>"; };
-		E8F74459194071C400DCCE28 /* region.cpp */ = {isa = PBXFileReference; fileEncoding = 4; lastKnownFileType = sourcecode.cpp.cpp; name = region.cpp; path = src/region.cpp; sourceTree = "<group>"; };
 		E8F7CAE91497ACF600A5D60B /* NetworkModule.java */ = {isa = PBXFileReference; lastKnownFileType = sourcecode.java; path = NetworkModule.java; sourceTree = "<group>"; };
 		F60A5A4114800404000982BF /* mbliphonebusyindicator.mm */ = {isa = PBXFileReference; fileEncoding = 4; lastKnownFileType = sourcecode.cpp.objcpp; name = mbliphonebusyindicator.mm; path = src/mbliphonebusyindicator.mm; sourceTree = "<group>"; };
 		F622A6421490E57600383FF2 /* mbliphonepickdate.mm */ = {isa = PBXFileReference; fileEncoding = 4; lastKnownFileType = sourcecode.cpp.objcpp; name = mbliphonepickdate.mm; path = src/mbliphonepickdate.mm; sourceTree = "<group>"; };
@@ -1596,15 +1584,11 @@
 		E81AC137170C8E1000315861 /* Core - Graphics */ = {
 			isa = PBXGroup;
 			children = (
-<<<<<<< HEAD
 				7231B08818CF40B600295AE6 /* imagelist.cpp */,
 				7231B08918CF40B600295AE6 /* imagelist.h */,
 				7231B08518CF3FFF00295AE6 /* graphicscontext.cpp */,
 				7231B08618CF3FFF00295AE6 /* graphicscontext.h */,
 				72FFE3471858845A00BA6A23 /* image_rep_resampled.cpp */,
-=======
-				E8F74459194071C400DCCE28 /* region.cpp */,
->>>>>>> 974cd9d8
 				4DD3DDAD1040AC1A00CAC7EF /* bitmapeffect.cpp */,
 				4DD3DDB71040AC1A00CAC7EF /* bitmapeffect.h */,
 				4DD3DDB61040AC1A00CAC7EF /* bitmapeffectblur.cpp */,
@@ -1887,6 +1871,7 @@
 				4DD3DEA31040AD9300CAC7EF /* osspec.h */,
 				4DFFC8F613DD90CE006233A4 /* syscfdate.cpp */,
 				4D01C36F13CE3C810041A281 /* sysdefs.h */,
+				4D6E59571408344300EE960D /* sysregion.cpp */,
 				4DE7ED6413B33CEA002634F5 /* sysspec.cpp */,
 				4DD3DF041040ADFC00CAC7EF /* System.h */,
 				4C6D0A371407D04D003B1BA3 /* sysunxnetwork.cpp */,
@@ -2334,7 +2319,6 @@
 				4DABCDC115ECD4700085E214 /* fiber.cpp in Sources */,
 				4DABCDC315ECD4700085E214 /* field.cpp in Sources */,
 				4DABCDC415ECD4700085E214 /* fieldf.cpp in Sources */,
-				E8F7445A194071C400DCCE28 /* region.cpp in Sources */,
 				4DABCDC515ECD4700085E214 /* fieldh.cpp in Sources */,
 				4DABCDC615ECD4700085E214 /* fieldhtml.cpp in Sources */,
 				4DABCDC715ECD4700085E214 /* fieldrtf.cpp in Sources */,
@@ -2473,6 +2457,7 @@
 				4DABCE4B15ECD4B50085E214 /* styledtext.cpp in Sources */,
 				4DABCE4C15ECD4B50085E214 /* surface.cpp in Sources */,
 				4DABCE4D15ECD4B50085E214 /* syscfdate.cpp in Sources */,
+				4DABCE4E15ECD4B50085E214 /* sysregion.cpp in Sources */,
 				4DABCE4F15ECD4B50085E214 /* sysspec.cpp in Sources */,
 				4DABCE5015ECD4B50085E214 /* sysunxnetwork.cpp in Sources */,
 				4DABCE5115ECD4B50085E214 /* text.cpp in Sources */,
@@ -2555,17 +2540,6 @@
 				7268ED951848C30200D10598 /* exec-textmessaging.cpp in Sources */,
 				BE449501175CDE7400346B49 /* exec.cpp in Sources */,
 				4DBF5B291802E63F009CAB2E /* socket_resolve.cpp in Sources */,
-<<<<<<< HEAD
-=======
-				E8C22C46177B1700003785D3 /* cgimageutil.cpp in Sources */,
-				4C977245193C986700DB2F4A /* coretextfonts.cpp in Sources */,
-				E8C22E57177B2884003785D3 /* imagelist.cpp in Sources */,
-				E8C22E73177B2960003785D3 /* graphicscontext.cpp in Sources */,
-				E8C22E75177B2B53003785D3 /* mbltheme.cpp in Sources */,
-				E8B6EE1417F0A1C900F77E0E /* stackview.cpp in Sources */,
-				E8AB9053180E9DCD0050A249 /* image_rep_densitymapped.cpp in Sources */,
-				E8BE6E2A182966BA00D7C604 /* image_rep_resampled.cpp in Sources */,
->>>>>>> 974cd9d8
 				E877A6181850D85F008FDE2C /* resolution.cpp in Sources */,
 				7231B08718CF3FFF00295AE6 /* graphicscontext.cpp in Sources */,
 				7231B08A18CF40B600295AE6 /* imagelist.cpp in Sources */,
