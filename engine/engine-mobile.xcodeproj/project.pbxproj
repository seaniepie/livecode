--- conflicted
+++ resolved
@@ -22,12 +22,9 @@
 
 /* Begin PBXBuildFile section */
 		3CC6F42812AD0A6100852B3B /* CFNetwork.framework in Frameworks */ = {isa = PBXBuildFile; fileRef = 3CC6F42712AD0A6100852B3B /* CFNetwork.framework */; };
-<<<<<<< HEAD
-=======
 		4C529CBC1973CF16007C5F7C /* sysunxthreads.cpp in Sources */ = {isa = PBXBuildFile; fileRef = 4C529CBB1973CF16007C5F7C /* sysunxthreads.cpp */; };
 		4C529CBF1973CF4A007C5F7C /* stacktile.cpp in Sources */ = {isa = PBXBuildFile; fileRef = 4C529CBD1973CF4A007C5F7C /* stacktile.cpp */; };
 		4C977245193C986700DB2F4A /* coretextfonts.cpp in Sources */ = {isa = PBXBuildFile; fileRef = 4C977244193C986700DB2F4A /* coretextfonts.cpp */; };
->>>>>>> f7d1b04e
 		4CD038F316C8FE1700EBCCBA /* Default-568h@2x.png in Resources */ = {isa = PBXBuildFile; fileRef = 4CD038F216C8FE1700EBCCBA /* Default-568h@2x.png */; };
 		4CD7DFE318A140D800CBCB57 /* opensslsocket.cpp in Sources */ = {isa = PBXBuildFile; fileRef = 4DD3DEA61040AD9300CAC7EF /* opensslsocket.cpp */; };
 		4D08A0D0138EA51D0081F990 /* libstandalone-mobile-lib-community.a in Frameworks */ = {isa = PBXBuildFile; fileRef = 4D2D91891386E2610057811A /* libstandalone-mobile-lib-community.a */; };
@@ -1759,11 +1756,7 @@
 				E8AB9052180E9DCD0050A249 /* image_rep_densitymapped.cpp */,
 				4D8C6999167A22B500D3CCE7 /* image_rep_encoded.cpp */,
 				4D8C699A167A22B500D3CCE7 /* image_rep_mutable.cpp */,
-<<<<<<< HEAD
-				E8AB9052180E9DCD0050A249 /* image_rep_densitymapped.cpp */,
-=======
 				E8BE6E29182966BA00D7C604 /* image_rep_resampled.cpp */,
->>>>>>> f7d1b04e
 				4D8C699B167A22B500D3CCE7 /* imagebitmap.cpp */,
 				E865A51E1695BF3E00C4CBC3 /* imagebitmap.h */,
 				4DD3DE661040AD2800CAC7EF /* ipng.cpp */,
@@ -1810,13 +1803,8 @@
 				4DD3DEE61040ADEF00CAC7EF /* stacke.cpp */,
 				4DD3DEE51040ADEF00CAC7EF /* stacklst.cpp */,
 				4DD3DEE41040ADEF00CAC7EF /* stacklst.h */,
-<<<<<<< HEAD
-				76EF32E51822756F00FAC195 /* stackview.cpp */,
-=======
 				4C529CBD1973CF4A007C5F7C /* stacktile.cpp */,
 				4C529CBE1973CF4A007C5F7C /* stacktile.h */,
-				E8B6EE1317F0A1C900F77E0E /* stackview.cpp */,
->>>>>>> f7d1b04e
 				4DD3DF061040ADFC00CAC7EF /* styledtext.cpp */,
 				4DD3DF051040ADFC00CAC7EF /* styledtext.h */,
 				4DD3DF111040ADFC00CAC7EF /* tooltip.cpp */,
@@ -1897,11 +1885,8 @@
 				4DD3DF041040ADFC00CAC7EF /* System.h */,
 				4C529CBA1973CF16007C5F7C /* systhreads.h */,
 				4C6D0A371407D04D003B1BA3 /* sysunxnetwork.cpp */,
-<<<<<<< HEAD
 				76EF323E182145CA00FAC195 /* sysunxrandom.cpp */,
-=======
 				4C529CBB1973CF16007C5F7C /* sysunxthreads.cpp */,
->>>>>>> f7d1b04e
 			);
 			name = System;
 			sourceTree = "<group>";
@@ -2566,8 +2551,6 @@
 				7268ED951848C30200D10598 /* exec-textmessaging.cpp in Sources */,
 				BE449501175CDE7400346B49 /* exec.cpp in Sources */,
 				4DBF5B291802E63F009CAB2E /* socket_resolve.cpp in Sources */,
-<<<<<<< HEAD
-=======
 				E8C22C46177B1700003785D3 /* cgimageutil.cpp in Sources */,
 				4C977245193C986700DB2F4A /* coretextfonts.cpp in Sources */,
 				4C529CBF1973CF4A007C5F7C /* stacktile.cpp in Sources */,
@@ -2577,7 +2560,6 @@
 				E8B6EE1417F0A1C900F77E0E /* stackview.cpp in Sources */,
 				E8AB9053180E9DCD0050A249 /* image_rep_densitymapped.cpp in Sources */,
 				E8BE6E2A182966BA00D7C604 /* image_rep_resampled.cpp in Sources */,
->>>>>>> f7d1b04e
 				E877A6181850D85F008FDE2C /* resolution.cpp in Sources */,
 				7231B08718CF3FFF00295AE6 /* graphicscontext.cpp in Sources */,
 				7231B08A18CF40B600295AE6 /* imagelist.cpp in Sources */,
