{
	'includes':
	[
		'../common.gypi',
		'engine-sources.gypi',
		'kernel.gypi',
		'kernel-development.gypi',
		'kernel-installer.gypi',
		'kernel-standalone.gypi',
		'kernel-server.gypi',
	],
	
	'target_defaults':
	{
		'conditions':
		[
			[
				'OS == "linux" or OS == "android"',
				{
					# Ensure that the symbols LCB binds to are exported from the engine
					'ldflags': [ '-rdynamic' ],
				},
			],
		],
	},
	
	'targets':
	[
		{
			'target_name': 'encode_version',
			'type': 'none',
			
			'actions':
			[
				{
					'action_name': 'encode_version',
					'inputs':
					[
						'../util/encode_version.pl',
						'../version',
						'include/revbuild.h.in',
					],
					'outputs':
					[
						'<(SHARED_INTERMEDIATE_DIR)/include/revbuild.h',
					],
					
					'action':
					[
						'<@(perl)',
						'../util/encode_version.pl',
						'.',
						'<(SHARED_INTERMEDIATE_DIR)',
					],
				},
			],
			
			'direct_dependent_settings':
			{
				'include_dirs':
				[
					'<(SHARED_INTERMEDIATE_DIR)/include',
				],
			},
		},
		
		{
			'target_name': 'quicktime_stubs',
			'type': 'none',
			
			'actions':
			[
				{
					'action_name': 'quicktime_stubs',
					'inputs':
					[
						'../util/weak_stub_maker.pl',
						'src/quicktime.stubs',
					],
					'outputs':
					[
						'<(SHARED_INTERMEDIATE_DIR)/src/quicktimestubs.mac.cpp',
					],
					
					'action':
					[
						'<@(perl)',
						'../util/weak_stub_maker.pl',
						'src/quicktime.stubs',
						'<@(_outputs)',
					],
				},
			],
		},
		
		{
			'target_name': 'encode_environment_stack',
			'type': 'none',
			
			'actions':
			[
				{
					'action_name': 'encode_environment_stack',
					'inputs':
					[
						'../util/compress_data.pl',
						'src/Environment.rev',
					],
					'outputs':
					[
						'<(SHARED_INTERMEDIATE_DIR)/src/startupstack.cpp',
					],
					
					'action':
					[
						'<@(perl)',
						'../util/compress_data.pl',
						'src/Environment.rev',
						'<@(_outputs)',
						# Really nasty hack to prevent this from being treated as a path
						'$(this_is_an_undefined_variable)MCstartupstack',
					],
				},
			],
		},
		
		{
			'target_name': 'security-community',
			'type': 'static_library',
			
			'dependencies':
			[
				'../thirdparty/libopenssl/libopenssl.gyp:libopenssl',
				
				# Because our headers are so messed up...
				'../libfoundation/libfoundation.gyp:libFoundation',
				'../libgraphics/libgraphics.gyp:libGraphics',
			],
			
			'sources':
			[
				'<@(engine_security_source_files)',
			],
		},
		
		{
			'target_name': 'server',
			'type': 'executable',
			'product_name': 'server-community',
			
			'dependencies':
			[
				'kernel-server',
				
				'../libfoundation/libfoundation.gyp:libFoundation',
				'../libgraphics/libgraphics.gyp:libGraphics',
			],
			
			'sources':
			[
				'<@(engine_security_source_files)',
			],
			
			'conditions':
			[
				[
					'mobile != 0',
					{
						'type': 'none',
						'mac_bundle': 0,
					},
				],
			],
			
			'msvs_settings':
			{
				'VCLinkerTool':
				{
					'SubSystem': '1',	# /SUBSYSTEM:CONSOLE
				},
			},
			
			'all_dependent_settings':
			{
				'variables':
				{
					'dist_files': [ '<(PRODUCT_DIR)/<(_product_name)>(exe_suffix)' ],
				},
			},
		},
		
		{
			'target_name': 'standalone',
			'product_name': 'standalone-community',
			
			'includes':
			[
				'app-bundle-template.gypi',
			],
			
			'variables':
			{
				'app_plist': 'rsrc/Standalone-Info.plist',
			},
			
			'dependencies':
			[
				'kernel-standalone',
				'security-community',
			],
			
			'sources':
			[
				'src/dummy.cpp',
				'rsrc/standalone.rc',
			],
			
			'conditions':
			[
				[
					'OS == "mac"',
					{
						'product_name': 'Standalone-Community',
						'mac_bundle_resources':
						[
							'rsrc/Standalone.icns',
							'rsrc/StandaloneDoc.icns',
						],
					},
				],
				[
					'OS == "ios"',
					{
						'product_name': 'standalone-mobile-lib-community',
						'product_prefix': '',
						'product_extension': 'lcext',
						'app_plist': 'rsrc/standalone-mobile-Info.plist',
						
						# Forces all dependencies to be linked properly
						'type': 'shared_library',
						
						'variables':
						{
							'deps_file': '${SRCROOT}/standalone.ios',
						},

						'xcode_settings':
						{
							'DEAD_CODE_STRIPPING': 'NO',
							'DYLIB_COMPATIBILITY_VERSION': '',
							'DYLIB_CURRENT_VERSION': '',
							'MACH_O_TYPE': 'mh_object',
							'OTHER_LDFLAGS':
							[
								'-Wl,-sectcreate,__MISC,__deps,<(deps_file)',
								'-Wl,-u,_main',
								'-Wl,-u,_load_module',
								'-Wl,-u,_resolve_symbol',
								#'-all_load',		# Dead stripping later will remove un-needed symbols
							],
						},
					},
				],
				[
					# Use a linker script to add the project and payload sections to the Linux executable
					'OS == "linux"',
					{
						'ldflags':
						[
							'-T', '<(src_top_dir_abs)/engine/linux.link',
						],
					},
				],
				[
					# On Android, this needs to be built as a shared library
					'OS == "android"',
					{
						'product_name': 'Standalone-Community',
						'product_prefix': '',
						'product_extension': '',
						'product_dir': '<(PRODUCT_DIR)',	# Shared libraries are not placed in PRODUCT_DIR by default
						'type': 'shared_library',
						
						'ldflags':
						[
							# Helpful for catching build problems
							'-Wl,-no-undefined',
							
							'-Wl,-T,<(src_top_dir_abs)/engine/linux.link',
						],
						
						'actions':
						[
							{
								'action_name': 'copy_manifest',
								'message': 'Copying manifest file',
								
								'inputs':
								[
									'rsrc/android-manifest.xml',
								],
								
								'outputs':
								[
									'<(PRODUCT_DIR)/Manifest.xml',
								],
								
								'action':
								[
									'cp', '<@(_inputs)', '<@(_outputs)',
								],
							},
							{
								'action_name': 'copy_inputcontrol',
								'message': 'Copying input control file',
								
								'inputs':
								[
									'rsrc/android-inputcontrol.xml',
								],
								
								'outputs':
								[
									'<(PRODUCT_DIR)/livecode_inputcontrol.xml',
								],
								
								'action':
								[
									'cp', '<@(_inputs)', '<@(_outputs)',
								],
							},
							{
								'action_name': 'copy_notify_icon',
								'message': 'Copying notification icon',
								
								'inputs':
								[
									'rsrc/android-notify-icon.png'
								],
								
								'outputs':
								[
									'<(PRODUCT_DIR)/notify_icon.png',
								],
								
								'action':
								[
									'cp', '<@(_inputs)', '<@(_outputs)',
								],
							},
						],
						
						'all_dependent_settings':
						{
							'variables':
							{
								'dist_aux_files':
								[
									'<(PRODUCT_DIR)/Manifest.xml',
									'<(PRODUCT_DIR)/livecode_inputcontrol.xml',
									'<(PRODUCT_DIR)/notify_icon.png',
								],
							},
						},
					},
				],
				[
					'OS == "win"',
					{
						'all_dependent_settings':
						{
							'variables':
							{
								'dist_aux_files':
								[
									'rsrc/w32-manifest-template.xml',
									'rsrc/w32-manifest-template-dpiaware.xml',
									'rsrc/w32-manifest-template-trustinfo.xml',
								],
							},
						},
					},
				],
				[
					'OS == "ios"',
					{
						'all_dependent_settings':
						{
							'variables':
							{
								'dist_aux_files':
								[
									'rsrc/Default-568h@2x.png',
									'rsrc/fontmap',
									'rsrc/mobile-device-template.plist',
									'rsrc/mobile-remote-notification-template.plist',
									'rsrc/mobile-splashscreen-template.plist',
									'rsrc/mobile-template.plist',
									'rsrc/mobile-url-scheme-template.plist',
									'rsrc/template-entitlements.xcent',
									'rsrc/template-store-entitlements.xcent',
									'rsrc/template-remote-notification-entitlements.xcent',
									'rsrc/template-remote-notification-store-entitlements.xcent',
									'rsrc/template-ResourceRules.plist',
								],
							},
						},
					},
				],
				[
					'OS == "emscripten"',
					{
						'product_name': 'standalone-community.bc',
						'all_dependent_settings':
						{
							'variables':
							{
								'dist_aux_files':
								[
									'rsrc/emscripten-standalone-template/',
									'<(PRODUCT_DIR)/standalone-community-<(version_string).js',
									'<(PRODUCT_DIR)/standalone-community-<(version_string).html',
									'<(PRODUCT_DIR)/standalone-community-<(version_string).html.mem',
								],
							},
						},

						'sources!':
						[
							'src/dummy.cpp',
						],
					},
				],
			],
			
			'all_dependent_settings':
			{
				'variables':
				{
					'conditions':
					[
						[
							'OS == "android"',
							{
								'dist_files': [ '<(PRODUCT_DIR)/<(_product_name)>(lib_suffix)' ],
							},
						],
						[
							'OS == "ios"',
							{
								'dist_files': [ '<(PRODUCT_DIR)/standalone-mobile-community.ios-engine' ],
							},
						],
						[
							'OS == "emscripten"',
							{
								'dist_files': [],
							}
						],
						[
							'OS != "android" and OS != "ios" and OS != "emscripten"',
							{
								'dist_files': [ '<(PRODUCT_DIR)/<(_product_name)>(app_bundle_suffix)' ],
							}
						],
					],
				},
			},
		},
		
		{
			'target_name': 'installer',
			'product_name': 'installer',
			
			'includes':
			[
				'app-bundle-template.gypi',
			],
			
			'variables':
			{
				'app_plist': 'rsrc/Installer-Info.plist',
			},
			
			'dependencies':
			[
				'kernel-installer',
				'security-community',
			],
			
			'sources':
			[
				'src/dummy.cpp',
				'rsrc/installer.rc',
			],
			
			'conditions':
			[
				[
					'OS == "mac"',
					{
						'product_name': 'Installer',
						'mac_bundle_resources':
						[
							'rsrc/Installer.icns',
						],
					},
				],
				[
					'mobile != 0',
					{
						'type': 'none',
						'mac_bundle': 0,
					},
				],
				[
					# Use a linker script to add the project and payload sections to the Linux executable
					'OS == "linux"',
					{
						'ldflags':
						[
							'-T', '<(src_top_dir_abs)/engine/linux.link',
						],
					},
				],
			],
			
			'msvs_settings':
			{
				'VCManifestTool':
				{
					'AdditionalManifestFiles': '$(ProjectDir)..\\..\\..\\engine\\src\\installer.manifest',
				},
			},
			
			'all_dependent_settings':
			{
				'variables':
				{
					'dist_files': [ '<(PRODUCT_DIR)/<(_product_name)>(app_bundle_suffix)' ],
				},
			},
		},
		
		{
			'target_name': 'development-postprocess',
			'type': 'none',

			'dependencies':
			[
				'development',
				'../thirdparty/libopenssl/libopenssl.gyp:revsecurity',
			],

			'conditions':
			[
				[
					'OS == "mac"',
					{
						'copies':
						[
							{
								'destination': '<(PRODUCT_DIR)/LiveCode-Community.app/Contents/MacOS',
								'files':
								[
									'<(PRODUCT_DIR)/revsecurity.dylib',
								],
							},
						],
					},
				],
			],
		},

		{
			'target_name': 'development',
			'product_name': 'LiveCode-Community',

			'includes':
			[
				'app-bundle-template.gypi',
			],
			
			'variables':
			{
				'app_plist': 'rsrc/Revolution-Info.plist',
			},
			
			'dependencies':
			[
				'kernel-development',
				'encode_environment_stack',
				'security-community',
			],
			
			'sources':
			[
				'<(SHARED_INTERMEDIATE_DIR)/src/startupstack.cpp',
				'rsrc/development.rc',
			],

			'conditions':
			[
				[
					'OS == "mac"',
					{
						'mac_bundle_resources':
						[
							'rsrc/LiveCode.icns',
							'rsrc/LiveCodeDoc.icns',
						],
					},
				],
				[
					'mobile != 0',
					{
						'type': 'none',
						'mac_bundle': 0,
					},
				],
			],
			
			'msvs_settings':
			{
				'VCManifestTool':
				{
					'AdditionalManifestFiles': '$(ProjectDir)..\\..\\..\\engine\\src\\engine.manifest',
				},
			},
			
			# Visual Studio debugging settings
			'run_as':
			{
				'action': [ '<(PRODUCT_DIR)/<(_product_name).exe' ],
				'environment':
				{
					'REV_TOOLS_PATH' : '$(ProjectDir)..\\..\\..\\ide',
				},
			},
			
			'all_dependent_settings':
			{
				'variables':
				{
					'dist_files': [ '<(PRODUCT_DIR)/<(_product_name)>(app_bundle_suffix)' ],
				},
			},
		},
		
		{
			'target_name': 'ios-standalone-executable',
			'type': 'none',
			
			'dependencies':
			[
				'standalone',
			],
			
			'conditions':
			[
				[
					'OS == "ios"',
					{
						'actions':
						[
							{
								'action_name': 'bind-output',
								'message': 'Bind output',
								
								'inputs':
								[
									'<(PRODUCT_DIR)/standalone-mobile-lib-community.lcext',
								],
								
								'outputs':
								[
									'<(PRODUCT_DIR)/standalone-mobile-community.ios-engine',
								],
								
								'action':
								[
									'./bind-ios-standalone.sh',
									'<@(_inputs)',
									'<@(_outputs)',
								],
							},
						],
					},
				],
			],
		},
	],
	
	'conditions':
	[
		[
			'OS == "linux"',
			{
				'targets':
				[
					{
						'target_name': 'create_linux_stubs',
						'type': 'none',
												
						'actions':
						[
							{
								'action_name': 'linux_library_stubs',
								'inputs':
								[
									'../util/weak_stub_maker.pl',
									'src/linux.stubs',
								],
								'outputs':
								[
									'<(SHARED_INTERMEDIATE_DIR)/src/linux.stubs.cpp',
								],
								
								'action':
								[
									'<@(perl)',
									'../util/weak_stub_maker.pl',
									'src/linux.stubs',
									'<@(_outputs)',
								],
							},
						],
					},
				],
			}
		],
		[
			'OS == "ios"',
			{
				'targets':
				[
					{
						'target_name': 'standalone-app-bundle',
						'product_name': 'Standalone-Community-App',
			
						'includes':
						[
							'app-bundle-template.gypi',
						],
			
						'variables':
						{
							'app_plist': 'rsrc/standalone-mobile-Info.plist',
						},
			
						'dependencies':
						[
							'kernel-standalone',
							'security-community',
						],
			
						'sources':
						[
							'src/dummy.cpp',
						],
					},
				],
			},
		],
		[
			'OS == "emscripten"',
			{
				'targets':
				[
					{
						'target_name': 'javascriptify',
						'type': 'none',

						'dependencies':
						[
							'standalone',
						],

						'variables':
						{
							'version_suffix': '<(version_string)',
						},

						'actions':
						[
							{
								'action_name': 'javascriptify',
								'message': 'Javascript-ifying the Emscripten engine',

								'inputs':
								[
									'emscripten-javascriptify.sh',
									'<(PRODUCT_DIR)/standalone-community.bc',
									'src/em-whitelist.json',
									'src/em-preamble.js',
									'src/em-util.js',
									'src/em-async.js',
									'src/em-event.js',
									'src/em-surface.js',
									'src/em-url.js',
									'src/em-standalone.js',
								],

								'outputs':
								[
									'<(PRODUCT_DIR)/standalone-community-<(version_suffix).js',
									'<(PRODUCT_DIR)/standalone-community-<(version_suffix).html',
									'<(PRODUCT_DIR)/standalone-community-<(version_suffix).html.mem',
								],

								'action':
								[
									'./emscripten-javascriptify.sh',
									'<(PRODUCT_DIR)/standalone-community.bc',
<<<<<<< HEAD
									'<(PRODUCT_DIR)/standalone-community.html',
=======
									'<(PRODUCT_DIR)/standalone-community-<(version_suffix).html',
									'src/em-exported.json',
>>>>>>> 795be868
									'src/em-whitelist.json',
									'src/em-preamble.js',
									'src/em-util.js',
									'src/em-async.js',
									'src/em-event.js',
									'src/em-surface.js',
									'src/em-url.js',
									'src/em-standalone.js',
								],
							},
						],
					},
				],
			},
		],
	],
}<|MERGE_RESOLUTION|>--- conflicted
+++ resolved
@@ -812,12 +812,7 @@
 								[
 									'./emscripten-javascriptify.sh',
 									'<(PRODUCT_DIR)/standalone-community.bc',
-<<<<<<< HEAD
-									'<(PRODUCT_DIR)/standalone-community.html',
-=======
 									'<(PRODUCT_DIR)/standalone-community-<(version_suffix).html',
-									'src/em-exported.json',
->>>>>>> 795be868
 									'src/em-whitelist.json',
 									'src/em-preamble.js',
 									'src/em-util.js',
