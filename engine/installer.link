--- conflicted
+++ resolved
@@ -2,10 +2,6 @@
    ld. It has been modified with a rule to place the '.project' and '.payload'
    sections after the .bss section to allow easy insertion of the installer data. */
 
-<<<<<<< HEAD
-/* MDW-2013-04-23 don't need OUTPUT_FORMAT and OUTPUT_ARCH directives */
-=======
->>>>>>> 0a7a5fdb
 ENTRY(_start)
 SEARCH_DIR("/usr/i386-redhat-linux/lib"); SEARCH_DIR("/usr/local/lib"); SEARCH_DIR("/lib"); SEARCH_DIR("/usr/lib");
 SECTIONS
