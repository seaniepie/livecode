--- conflicted
+++ resolved
@@ -41,7 +41,6 @@
 	OPERATION_ADD_RUNLOOP_ACTION,
 	OPERATION_REMOVE_RUNLOOP_ACTION,
 	OPERATION_RUNLOOP_WAIT,
-<<<<<<< HEAD
     
     // SN-2014-07-04: [[ UnicodeExternalsV0 ]] Add externals extensions to allow utf8-encoded arguments    
 	OPERATION_SEND_CARD_MESSAGE_UTF8,
@@ -66,13 +65,11 @@
 	OPERATION_GET_ARRAY_UTF8_TEXT,
 	OPERATION_GET_ARRAY_UTF8_BINARY,
 	OPERATION_SET_ARRAY_UTF8_TEXT,
-	OPERATION_SET_ARRAY_UTF8_BINARY
-=======
+	OPERATION_SET_ARRAY_UTF8_BINARY,
 
 	// IM-2014-07-09: [[ Bug 12225 ]] Add coordinate conversion functions
 	OPERATION_STACK_TO_WINDOW_RECT,
 	OPERATION_WINDOW_TO_STACK_RECT,
->>>>>>> 4d44cd15
 };
 
 enum
@@ -407,7 +404,6 @@
 }
 
 ////////////////////////////////////////////////////////////////////////////////
-<<<<<<< HEAD
 // 
 // SN-2014-07-04: [[ UnicodeExternalsV0 ]] Add externals functions with utf8-encoded parameters
 //
@@ -593,19 +589,10 @@
 	char *t_result;
     
 	if (s_external_interface_version < 2)
-=======
-// IM-2014-07-09: [[ Bug 12225 ]] Add coordinate conversion functions
-void StackToWindowRect(unsigned int p_win_id, MCRectangle32 *x_rect, int *r_success)
-{
-	char *t_result;
-
-	if (s_external_interface_version < 1)
->>>>>>> 4d44cd15
-	{
-		*r_success = EXTERNAL_FAILURE;
-		return;
-	}
-<<<<<<< HEAD
+	{
+		*r_success = EXTERNAL_FAILURE;
+		return;
+	}
     
 	sprintf(t_index_str, "%d", p_index);
 	t_result = (s_operations[OPERATION_SHOW_IMAGE_BY_NUM_UTF8])(t_index_str, p_group, NULL, r_success);
@@ -626,15 +613,10 @@
     
 	sprintf(t_index_str, "%ld", p_id);
 	t_result = (s_operations[OPERATION_SHOW_IMAGE_BY_ID])(t_index_str, p_group, NULL, r_success);
-=======
-
-	t_result = (s_operations[OPERATION_STACK_TO_WINDOW_RECT])(p_win_id, x_rect, NULL, &r_success);
->>>>>>> 4d44cd15
-	if (t_result != NULL)
-		s_delete(t_result);
-}
-
-<<<<<<< HEAD
+	if (t_result != NULL)
+		s_delete(t_result);
+}
+
 char *GetVariableUTF8(const char *p_name, int *r_success)
 {
 	char *t_result;
@@ -654,18 +636,10 @@
 	char *t_result;
     
 	if (s_external_interface_version < 2)
-=======
-void WindowToStackRect(unsigned int p_win_id, MCRectangle32 *x_rect, int *r_success)
-{
-	char *t_result;
-
-	if (s_external_interface_version < 1)
->>>>>>> 4d44cd15
-	{
-		*r_success = EXTERNAL_FAILURE;
-		return;
-	}
-<<<<<<< HEAD
+	{
+		*r_success = EXTERNAL_FAILURE;
+		return;
+	}
     
 	t_result = (s_operations[OPERATION_SET_VARIABLE_UTF8])(p_name, p_value, NULL, r_success);
     if (t_result != NULL)
@@ -795,12 +769,38 @@
 	if (s_security_handlers != NULL)
 		return s_security_handlers[SECURITY_CHECK_LIBRARY_UTF8](p_library);
 	return True;
-=======
-
+}
+    
+    
+// IM-2014-07-09: [[ Bug 12225 ]] Add coordinate conversion functions
+void StackToWindowRect(unsigned int p_win_id, MCRectangle32 *x_rect, int *r_success)
+{
+    char *t_result;
+    
+    if (s_external_interface_version < 1)
+	{
+		*r_success = EXTERNAL_FAILURE;
+		return;
+	}
+    
+	t_result = (s_operations[OPERATION_STACK_TO_WINDOW_RECT])(p_win_id, x_rect, NULL, &r_success);
+	if (t_result != NULL)
+		s_delete(t_result);
+}
+
+void WindowToStackRect(unsigned int p_win_id, MCRectangle32 *x_rect, int *r_success)
+{
+	char *t_result;
+    
+	if (s_external_interface_version < 1)
+	{
+		*r_success = EXTERNAL_FAILURE;
+		return;
+	}
+    
 	t_result = (s_operations[OPERATION_WINDOW_TO_STACK_RECT])(p_win_id, x_rect, NULL, &r_success);
 	if (t_result != NULL)
 		s_delete(t_result);
->>>>>>> 4d44cd15
 }
 
 ////////////////////////////////////////////////////////////////////////////////
