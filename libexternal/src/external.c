#include <stdlib.h>
#include <string.h>
#include <stdio.h>

#include <revolution/external.h>

#ifdef _WINDOWS
#define LIBRARY_EXPORT __declspec(dllexport)
#else
#define LIBRARY_EXPORT
#endif

enum
{
	OPERATION_SET_IDLE_RATE__DEPRECATED,
	OPERATION_ABORT__DEPRECATED,
	OPERATION_SET_IDLE_FUNC__DEPRECATED,
	OPERATION_SEND_CARD_MESSAGE,
	OPERATION_SEND_MC_MESSAGE__DEPRECATED,
	OPERATION_EVAL_EXP,
	OPERATION_GET_GLOBAL,
	OPERATION_SET_GLOBAL,
	OPERATION_GET_FIELD_BY_NAME,
	OPERATION_GET_FIELD_BY_NUM,
	OPERATION_GET_FIELD_BY_ID,
	OPERATION_SET_FIELD_BY_NAME,
	OPERATION_SET_FIELD_BY_NUM,
	OPERATION_SET_FIELD_BY_ID,
	OPERATION_SHOW_IMAGE_BY_NAME,
	OPERATION_SHOW_IMAGE_BY_NUM,
	OPERATION_SHOW_IMAGE_BY_ID,
	OPERATION_GET_VARIABLE,
	OPERATION_SET_VARIABLE,
	OPERATION_GET_VARIABLE_EX,
	OPERATION_SET_VARIABLE_EX,
	OPERATION_GET_ARRAY,
	OPERATION_SET_ARRAY,

	// IM-2014-03-06: [[ revBrowserCEF ]] Add externals extensions for V1
<<<<<<< HEAD
	/* V1 */ OPERATION_ADD_RUNLOOP_ACTION,
	/* V1 */ OPERATION_REMOVE_RUNLOOP_ACTION,
	/* V1 */ OPERATION_RUNLOOP_WAIT,
    
    // IM-2014-07-09: [[ Bug 12225 ]] Add coordinate conversion functions
	/* V1 */ OPERATION_STACK_TO_WINDOW_RECT,
	/* V1 */ OPERATION_WINDOW_TO_STACK_RECT,
    
    // SN-2014-07-04: [[ UnicodeExternalsV0 ]] Add externals extensions to allow utf8-encoded arguments    
	/* V2 */ OPERATION_SEND_CARD_MESSAGE_UTF8,
	/* V2 */ OPERATION_EVAL_EXP_UTF8,
	/* V2 */ OPERATION_GET_GLOBAL_UTF8,
	/* V2 */ OPERATION_SET_GLOBAL_UTF8,
	/* V2 */ OPERATION_GET_FIELD_BY_NAME_UTF8,
	/* V2 */ OPERATION_GET_FIELD_BY_NUM_UTF8,
	/* V2 */ OPERATION_GET_FIELD_BY_ID_UTF8,
	/* V2 */ OPERATION_SET_FIELD_BY_NAME_UTF8,
	/* V2 */ OPERATION_SET_FIELD_BY_NUM_UTF8,
	/* V2 */ OPERATION_SET_FIELD_BY_ID_UTF8,
	/* V2 */ OPERATION_SHOW_IMAGE_BY_NAME_UTF8,
	/* V2 */ OPERATION_SHOW_IMAGE_BY_NUM_UTF8,
	/* V2 */ OPERATION_SHOW_IMAGE_BY_ID_UTF8,
	/* V2 */ OPERATION_GET_VARIABLE_UTF8,
	/* V2 */ OPERATION_SET_VARIABLE_UTF8,
	/* V2 */ OPERATION_GET_VARIABLE_EX_UTF8_TEXT,
	/* V2 */ OPERATION_GET_VARIABLE_EX_UTF8_BINARY,
	/* V2 */ OPERATION_SET_VARIABLE_EX_UTF8_TEXT,
	/* V2 */ OPERATION_SET_VARIABLE_EX_UTF8_BINARY,
	/* V2 */ OPERATION_GET_ARRAY_UTF8_TEXT,
	/* V2 */ OPERATION_GET_ARRAY_UTF8_BINARY,
	/* V2 */ OPERATION_SET_ARRAY_UTF8_TEXT,
=======
	// V1
	OPERATION_ADD_RUNLOOP_ACTION,
	OPERATION_REMOVE_RUNLOOP_ACTION,
    OPERATION_RUNLOOP_WAIT,

	// IM-2014-07-09: [[ Bug 12225 ]] Add coordinate conversion functions
	OPERATION_STACK_TO_WINDOW_RECT,
	OPERATION_WINDOW_TO_STACK_RECT,

    // SN-2014-07-04: [[ UnicodeExternalsV0 ]] Add externals extensions to allow utf8-encoded arguments
    /* V2 */ OPERATION_SEND_CARD_MESSAGE_UTF8,
    /* V2 */ OPERATION_EVAL_EXP_UTF8,
    /* V2 */ OPERATION_GET_GLOBAL_UTF8,
    /* V2 */ OPERATION_SET_GLOBAL_UTF8,
    /* V2 */ OPERATION_GET_FIELD_BY_NAME_UTF8,
    /* V2 */ OPERATION_GET_FIELD_BY_NUM_UTF8,
    /* V2 */ OPERATION_GET_FIELD_BY_ID_UTF8,
    /* V2 */ OPERATION_SET_FIELD_BY_NAME_UTF8,
    /* V2 */ OPERATION_SET_FIELD_BY_NUM_UTF8,
    /* V2 */ OPERATION_SET_FIELD_BY_ID_UTF8,
    /* V2 */ OPERATION_SHOW_IMAGE_BY_NAME_UTF8,
    /* V2 */ OPERATION_SHOW_IMAGE_BY_NUM_UTF8,
    /* V2 */ OPERATION_SHOW_IMAGE_BY_ID_UTF8,
    /* V2 */ OPERATION_GET_VARIABLE_UTF8,
    /* V2 */ OPERATION_SET_VARIABLE_UTF8,
    /* V2 */ OPERATION_GET_VARIABLE_EX_UTF8_TEXT,
    /* V2 */ OPERATION_GET_VARIABLE_EX_UTF8_BINARY,
    /* V2 */ OPERATION_SET_VARIABLE_EX_UTF8_TEXT,
    /* V2 */ OPERATION_SET_VARIABLE_EX_UTF8_BINARY,
    /* V2 */ OPERATION_GET_ARRAY_UTF8_TEXT,
    /* V2 */ OPERATION_GET_ARRAY_UTF8_BINARY,
    /* V2 */ OPERATION_SET_ARRAY_UTF8_TEXT,
>>>>>>> af4e162e
    /* V2 */ OPERATION_SET_ARRAY_UTF8_BINARY,
    
    // AL-2015-02-06: [[ SB Inclusions ]] Add new callbacks for resource loading.
    /* V3 */ OPERATION_LOAD_MODULE,
    /* V3 */ OPERATION_UNLOAD_MODULE,
    /* V3 */ OPERATION_RESOLVE_SYMBOL_IN_MODULE,
};

enum
{
	SECURITY_CHECK_FILE,
	SECURITY_CHECK_HOST,
	SECURITY_CHECK_LIBRARY,
    
    // SN-2014-07-04: [[ UnicodeExternalsV0 ]] Add security checks with unicode parameters
	/* V2 */ SECURITY_CHECK_FILE_UTF8,
	/* V2 */ SECURITY_CHECK_HOST_UTF8,
	/* V2 */ SECURITY_CHECK_LIBRARY_UTF8
};

typedef char *(*ExternalOperationCallback)(const char *p_arg_1, const char *p_arg_2, const char *p_arg_3, int *r_success);
typedef void (*ExternalDeleteCallback)(void *p_block);

typedef Bool (*ExternalSecurityHandler)(const char *p_op);

extern const char *g_external_name;
extern ExternalDeclaration g_external_table[];

// IM-2014-03-06: [[ revBrowserCEF ]] Initialise externals interface version to V0
static unsigned int s_external_interface_version = 0;

static ExternalOperationCallback *s_operations = NULL;
static ExternalDeleteCallback s_delete = NULL;

static ExternalSecurityHandler *s_security_handlers = NULL;

#if defined(_LINUX) || defined(__MACOSX) || defined(TARGET_SUBPLATFORM_ANDROID)
void getXtable(ExternalOperationCallback p_operations[], ExternalDeleteCallback p_delete, const char **r_name, ExternalDeclaration **r_table, ExternalDeleteCallback *r_external_delete) __attribute__((visibility("default")));
void configureSecurity(ExternalSecurityHandler *p_handlers) __attribute__((visibility("default")));
void setExternalInterfaceVersion(unsigned int p_version) __attribute__((visibility("default")));
#endif

// IM-2014-03-06: [[ revBrowserCEF ]] The engine may call this to notify the external of the availability of extended engine callbacks
void LIBRARY_EXPORT setExternalInterfaceVersion(unsigned int p_version)
{
	s_external_interface_version = p_version;
}

void LIBRARY_EXPORT getXtable(ExternalOperationCallback p_operations[],
															ExternalDeleteCallback p_delete,
															const char **r_name,
															ExternalDeclaration **r_table,
															ExternalDeleteCallback *r_external_delete)
{
	s_operations = p_operations;
	s_delete = p_delete;
	*r_name = g_external_name;
	*r_table = g_external_table;
	*r_external_delete = free;
}

void LIBRARY_EXPORT configureSecurity(ExternalSecurityHandler *p_handlers)
{
	s_security_handlers = p_handlers;
}

static char *retstr(char *p_string)
{
	if (p_string != NULL)
	{
		char *t_result;
		t_result = strdup(p_string);
		s_delete(p_string);
		return t_result;
	}

	return NULL;
}

void SendCardMessage(const char *p_message, int *r_success)
{
	char *t_result;
	t_result = (s_operations[OPERATION_SEND_CARD_MESSAGE])(p_message, NULL, NULL, r_success);
	if (t_result != NULL)
		(s_delete)(t_result);
}


char *EvalExpr(const char *p_expression, int *r_success)
{
	char *t_result;
	t_result = (s_operations[OPERATION_EVAL_EXP])(p_expression, NULL, NULL, r_success);
	return retstr(t_result);
}

char *GetGlobal(const char *p_name, int *r_success)
{
	char *t_result;
	t_result = (s_operations[OPERATION_GET_GLOBAL])(p_name, NULL, NULL, r_success);
	return retstr(t_result);

}

void SetGlobal(const char *p_name, const char *p_value, int *r_success)
{
	char *t_result;
	t_result = (s_operations[OPERATION_SET_GLOBAL])(p_name, p_value, NULL, r_success);
	if (t_result != NULL)
		(s_delete)(t_result);
}

char *GetFieldByName(const char *p_group, const char *p_name, int *r_success)
{
	char *t_result;
	// MDW-2013-05-08 : fix for bug 7913
	t_result = (s_operations[OPERATION_GET_FIELD_BY_NAME])(p_name, p_group, NULL, r_success);
	return retstr(t_result);
}

char *GetFieldByNum(const char *p_group, int p_index, int *r_success)
{
	char t_index_str[16];
	char *t_result;
	
	sprintf(t_index_str, "%d", p_index);
	t_result = (s_operations[OPERATION_GET_FIELD_BY_NUM])(t_index_str, p_group, NULL, r_success);

	return retstr(t_result);
}

char *GetFieldById(const char *p_group, unsigned long p_id, int *r_success)
{
	char t_index_str[16];
	char *t_result;

	sprintf(t_index_str, "%ld", p_id);
	t_result = (s_operations[OPERATION_GET_FIELD_BY_ID])(t_index_str, p_group, NULL, r_success);

	return retstr(t_result);
}

void SetFieldByName(const char *p_group, const char *p_name, const char *p_value, int *r_success)
{
	char *t_result;
	// MDW-2013-05-08 : fix for bug 7913
	t_result = (s_operations[OPERATION_SET_FIELD_BY_NAME])(p_name, p_group, p_value, r_success);
	if (t_result != NULL)
		(s_delete)(t_result);
}

void SetFieldByNum(const char *p_group, int p_index, const char *p_value, int *r_success)
{
	char t_index_str[16];
	char *t_result;

	sprintf(t_index_str, "%d", p_index);
	t_result = (s_operations[OPERATION_SET_FIELD_BY_NUM])(t_index_str, p_group, p_value, r_success);
	if (t_result != NULL)
		s_delete(t_result);
}

void SetFieldById(const char *p_group, unsigned long p_id, const char *p_value, int *r_success)
{
	char t_index_str[16];
	char *t_result;
	sprintf(t_index_str, "%ld", p_id);

	t_result = (s_operations[OPERATION_SET_FIELD_BY_ID])(t_index_str, p_group, p_value, r_success);
	if (t_result != NULL)
		s_delete(t_result);
}

void ShowImageByName(const char *p_group, const char *p_name, int *r_success)
{
	char *t_result;
	// MDW-2013-05-08 : fix for bug 7913
	t_result = (s_operations[OPERATION_SHOW_IMAGE_BY_NAME])(p_name, p_group, NULL, r_success);
	if (t_result != NULL)
		(s_delete)(t_result);
}

void ShowImageByNum(const char *p_group, int p_index, int *r_success)
{
	char t_index_str[16];
	char *t_result;

	sprintf(t_index_str, "%d", p_index);
	t_result = (s_operations[OPERATION_SHOW_IMAGE_BY_NUM])(t_index_str, p_group, NULL, r_success);
	if (t_result != NULL)
		s_delete(t_result);
}

void ShowImageById(const char *p_group, unsigned long p_id, int *r_success)
{
	char t_index_str[16];
	char *t_result;

	sprintf(t_index_str, "%ld", p_id);
	t_result = (s_operations[OPERATION_SHOW_IMAGE_BY_ID])(t_index_str, p_group, NULL, r_success);
	if (t_result != NULL)
		s_delete(t_result);
}

void ShowImageByLongId(const char *p_long_id, int *r_success)
{
	char *t_result;
	t_result = (s_operations[OPERATION_SHOW_IMAGE_BY_ID])(p_long_id, "false", NULL, r_success);
	if (t_result != NULL)
		s_delete(t_result);
}

char *GetVariable(const char *p_name, int *r_success)
{
	char *t_result;
	t_result = (s_operations[OPERATION_GET_VARIABLE])(p_name, NULL, NULL, r_success);
  return retstr(t_result);
}

void SetVariable(const char *p_name, const char *p_value, int *r_success)
{
	char *t_result;
	t_result = (s_operations[OPERATION_SET_VARIABLE])(p_name, p_value, NULL, r_success);
  if (t_result != NULL)
		s_delete(t_result);
}

void GetVariableEx(const char *p_name, const char *p_key, ExternalString *r_value, int *r_success)
{
	char *t_result;
	t_result = (s_operations[OPERATION_GET_VARIABLE_EX])(p_name, p_key, (char *)r_value, r_success);
  if (t_result != NULL)
		s_delete(t_result);
}

void SetVariableEx(const char *p_name, const char *p_key, const ExternalString *p_value, int *r_success)
{
	char *t_result;
	t_result = (s_operations[OPERATION_SET_VARIABLE_EX])(p_name, p_key, (char *)p_value, r_success);
  if (t_result != NULL)
		s_delete(t_result);
}

void GetArray(const char *p_name, int *r_element_count, ExternalString *r_values, char **r_keys, int *r_success)
{
	ExternalArray t_array;
	char *t_result;

	t_array . nelements = *r_element_count;
	t_array . strings = r_values;
	t_array . keys = r_keys;
	t_result = (s_operations[OPERATION_GET_ARRAY])(p_name, NULL, (char *)&t_array, r_success);
	if (t_result != NULL)
		s_delete(t_result);

	if (*r_success == EXTERNAL_SUCCESS)
		*r_element_count = t_array . nelements;
}

void SetArray(const char *p_name, int p_element_count, ExternalString *p_values, char **p_keys, int *r_success)
{
	ExternalArray t_array;
	char *t_result;

	t_array . nelements = p_element_count;
	t_array . strings = p_values;
	t_array . keys = p_keys;
	t_result = (s_operations[OPERATION_SET_ARRAY])(p_name, NULL, (char *)&t_array, r_success);
	if (t_result != NULL)
		s_delete(t_result);
}

Bool SecurityCanAccessFile(const char *p_file)
{
	if (s_security_handlers != NULL)
		return s_security_handlers[SECURITY_CHECK_FILE](p_file);
	return True;
}

Bool SecurityCanAccessHost(const char *p_host)
{
	if (s_security_handlers != NULL)
		return s_security_handlers[SECURITY_CHECK_HOST](p_host);
	return True;
}

Bool SecurityCanAccessLibrary(const char *p_library)
{
	if (s_security_handlers != NULL)
		return s_security_handlers[SECURITY_CHECK_LIBRARY](p_library);
	return True;
}

////////////////////////////////////////////////////////////////////////////////
// IM-2014-03-06: [[ revBrowserCEF ]] Add external interface V1 functions
void AddRunloopAction(MCRunloopActionCallback p_callback, void *p_context, MCRunloopActionRef *r_action, int *r_success)
{
	char *t_result;

	if (s_external_interface_version < 1)
	{
		*r_success = EXTERNAL_FAILURE;
		return;
	}

	t_result = (s_operations[OPERATION_ADD_RUNLOOP_ACTION])(p_callback, p_context, r_action, r_success);
	if (t_result != NULL)
		s_delete(t_result);
}

void RemoveRunloopAction(MCRunloopActionRef p_action, int *r_success)
{
	char *t_result;

	if (s_external_interface_version < 1)
	{
		*r_success = EXTERNAL_FAILURE;
		return;
	}

	t_result = (s_operations[OPERATION_REMOVE_RUNLOOP_ACTION])(p_action, NULL, NULL, r_success);
	if (t_result != NULL)
		s_delete(t_result);
}

void RunloopWait(int *r_success)
{
	char *t_result;

	if (s_external_interface_version < 1)
	{
		*r_success = EXTERNAL_FAILURE;
		return;
	}

	t_result = (s_operations[OPERATION_RUNLOOP_WAIT])(NULL, NULL, NULL, &r_success);
	if (t_result != NULL)
		s_delete(t_result);
}

// IM-2014-07-09: [[ Bug 12225 ]] Add coordinate conversion functions
void StackToWindowRect(unsigned int p_win_id, MCRectangle32 *x_rect, int *r_success)
{
    char *t_result;
    
    if (s_external_interface_version < 1)
	{
		*r_success = EXTERNAL_FAILURE;
		return;
	}
    
	t_result = (s_operations[OPERATION_STACK_TO_WINDOW_RECT])(p_win_id, x_rect, NULL, &r_success);
	if (t_result != NULL)
		s_delete(t_result);
}

void WindowToStackRect(unsigned int p_win_id, MCRectangle32 *x_rect, int *r_success)
{
	char *t_result;
    
	if (s_external_interface_version < 1)
	{
		*r_success = EXTERNAL_FAILURE;
		return;
	}
    
	t_result = (s_operations[OPERATION_WINDOW_TO_STACK_RECT])(p_win_id, x_rect, NULL, &r_success);
	if (t_result != NULL)
		s_delete(t_result);
}

////////////////////////////////////////////////////////////////////////////////
// 
// SN-2014-07-04: [[ UnicodeExternalsV0 ]] Add externals functions with utf8-encoded parameters
//

void SendCardMessageUTF8(const char *p_message, int *r_success)
{
	char *t_result;
    
    // ExternalV0, interface V3 from LiveCode 6.7.4 have no UTF-8 functions
    if (s_external_interface_version < 2 ||
            s_operations[OPERATION_SEND_CARD_MESSAGE_UTF8] == NULL)
	{
		*r_success = EXTERNAL_FAILURE;
		return;
	}
    
	t_result = (s_operations[OPERATION_SEND_CARD_MESSAGE_UTF8])(p_message, NULL, NULL, r_success);
	if (t_result != NULL)
		(s_delete)(t_result);
}


char *EvalExprUTF8(const char *p_expression, int *r_success)
{
	char *t_result;

    // ExternalV0, interface V3 from LiveCode 6.7.4 have no UTF-8 functions
    if (s_external_interface_version < 2 ||
            s_operations[OPERATION_EVAL_EXP_UTF8] == NULL)
	{
		*r_success = EXTERNAL_FAILURE;
		return NULL;
	}
    
	t_result = (s_operations[OPERATION_EVAL_EXP_UTF8])(p_expression, NULL, NULL, r_success);
	return retstr(t_result);
}

char *GetGlobalUTF8(const char *p_name, int *r_success)
{
	char *t_result;

    // ExternalV0, interface V3 from LiveCode 6.7.4 have no UTF-8 functions
    if (s_external_interface_version < 2 ||
            s_operations[OPERATION_GET_GLOBAL_UTF8] == NULL)
	{
		*r_success = EXTERNAL_FAILURE;
		return NULL;
	}
    
	t_result = (s_operations[OPERATION_GET_GLOBAL_UTF8])(p_name, NULL, NULL, r_success);
	return retstr(t_result);
    
}

void SetGlobalUTF8(const char *p_name, const char *p_value, int *r_success)
{
	char *t_result;

    // ExternalV0, interface V3 from LiveCode 6.7.4 have no UTF-8 functions
    if (s_external_interface_version < 2 ||
            s_operations[OPERATION_SET_GLOBAL_UTF8] == NULL)
	{
		*r_success = EXTERNAL_FAILURE;
		return;
	}
    
	t_result = (s_operations[OPERATION_SET_GLOBAL_UTF8])(p_name, p_value, NULL, r_success);
	if (t_result != NULL)
		(s_delete)(t_result);
}

char *GetFieldByNameUTF8(const char *p_group, const char *p_name, int *r_success)
{
	char *t_result;

    // ExternalV0, interface V3 from LiveCode 6.7.4 have no UTF-8 functions
    if (s_external_interface_version < 2 ||
            s_operations[OPERATION_GET_FIELD_BY_NAME_UTF8] == NULL)
	{
		*r_success = EXTERNAL_FAILURE;
		return NULL;
	}
    
	// MDW-2013-05-08 : fix for bug 7913
	t_result = (s_operations[OPERATION_GET_FIELD_BY_NAME_UTF8])(p_name, p_group, NULL, r_success);
	return retstr(t_result);
}

char *GetFieldByNumUTF8(const char *p_group, int p_index, int *r_success)
{
	char t_index_str[16];
	char *t_result;

    // ExternalV0, interface V3 from LiveCode 6.7.4 have no UTF-8 functions
    if (s_external_interface_version < 2 ||
            s_operations[OPERATION_GET_FIELD_BY_NUM_UTF8] == NULL)
	{
		*r_success = EXTERNAL_FAILURE;
		return NULL;
	}
	
	sprintf(t_index_str, "%d", p_index);
	t_result = (s_operations[OPERATION_GET_FIELD_BY_NUM_UTF8])(t_index_str, p_group, NULL, r_success);
    
	return retstr(t_result);
}

char *GetFieldByIdUTF8(const char *p_group, unsigned long p_id, int *r_success)
{
	char t_index_str[16];
	char *t_result;

    // ExternalV0, interface V3 from LiveCode 6.7.4 have no UTF-8 functions
    if (s_external_interface_version < 2 ||
            s_operations[OPERATION_GET_FIELD_BY_ID_UTF8] == NULL)
	{
		*r_success = EXTERNAL_FAILURE;
		return NULL;
	}
    
	sprintf(t_index_str, "%ld", p_id);
    t_result = (s_operations[OPERATION_GET_FIELD_BY_ID_UTF8])(t_index_str, p_group, NULL, r_success);
    
	return retstr(t_result);
}

void SetFieldByNameUTF8(const char *p_group, const char *p_name, const char *p_value, int *r_success)
{
	char *t_result;

    // ExternalV0, interface V3 from LiveCode 6.7.4 have no UTF-8 functions
    if (s_external_interface_version < 2 ||
            s_operations[OPERATION_SET_FIELD_BY_NAME_UTF8] == NULL)
	{
		*r_success = EXTERNAL_FAILURE;
		return;
	}
    
	// MDW-2013-05-08 : fix for bug 7913
	t_result = (s_operations[OPERATION_SET_FIELD_BY_NAME_UTF8])(p_name, p_group, p_value, r_success);
	if (t_result != NULL)
		(s_delete)(t_result);
}

void SetFieldByNumUTF8(const char *p_group, int p_index, const char *p_value, int *r_success)
{
	char t_index_str[16];
	char *t_result;

    // ExternalV0, interface V3 from LiveCode 6.7.4 have no UTF-8 functions
    if (s_external_interface_version < 2 ||
            s_operations[OPERATION_SET_FIELD_BY_NUM_UTF8] == NULL)
	{
		*r_success = EXTERNAL_FAILURE;
		return;
	}
    
	sprintf(t_index_str, "%d", p_index);
	t_result = (s_operations[OPERATION_SET_FIELD_BY_NUM_UTF8])(t_index_str, p_group, p_value, r_success);
	if (t_result != NULL)
		s_delete(t_result);
}

void SetFieldByIdUTF8(const char *p_group, unsigned long p_id, const char *p_value, int *r_success)
{
	char t_index_str[16];
	char *t_result;

    // ExternalV0, interface V3 from LiveCode 6.7.4 have no UTF-8 functions
    if (s_external_interface_version < 2 ||
            s_operations[OPERATION_SET_FIELD_BY_ID_UTF8] == NULL)
	{
		*r_success = EXTERNAL_FAILURE;
		return;
	}
    
	sprintf(t_index_str, "%ld", p_id);    
    t_result = (s_operations[OPERATION_SET_FIELD_BY_ID_UTF8])(t_index_str, p_group, p_value, r_success);
	if (t_result != NULL)
		s_delete(t_result);
}

void ShowImageByNameUTF8(const char *p_group, const char *p_name, int *r_success)
{
	char *t_result;

    // ExternalV0, interface V3 from LiveCode 6.7.4 have no UTF-8 functions
    if (s_external_interface_version < 2 ||
            s_operations[OPERATION_SHOW_IMAGE_BY_NAME_UTF8] == NULL)
	{
		*r_success = EXTERNAL_FAILURE;
		return;
	}
    
	// MDW-2013-05-08 : fix for bug 7913
	t_result = (s_operations[OPERATION_SHOW_IMAGE_BY_NAME_UTF8])(p_name, p_group, NULL, r_success);
	if (t_result != NULL)
		(s_delete)(t_result);
}

void ShowImageByNumUTF8(const char *p_group, int p_index, int *r_success)
{
	char t_index_str[16];
	char *t_result;

    // ExternalV0, interface V3 from LiveCode 6.7.4 have no UTF-8 functions
    if (s_external_interface_version < 2 ||
            s_operations[OPERATION_SHOW_IMAGE_BY_NUM_UTF8] == NULL)
	{
		*r_success = EXTERNAL_FAILURE;
		return;
	}
    
	sprintf(t_index_str, "%d", p_index);
	t_result = (s_operations[OPERATION_SHOW_IMAGE_BY_NUM_UTF8])(t_index_str, p_group, NULL, r_success);
	if (t_result != NULL)
		s_delete(t_result);
}

void ShowImageByIdUTF8(const char *p_group, unsigned long p_id, int *r_success)
{
	char t_index_str[16];
	char *t_result;

    // ExternalV0, interface V3 from LiveCode 6.7.4 have no UTF-8 functions
    if (s_external_interface_version < 2 ||
            s_operations[OPERATION_SHOW_IMAGE_BY_ID_UTF8] == NULL)
	{
		*r_success = EXTERNAL_FAILURE;
		return;
	}
    
	sprintf(t_index_str, "%ld", p_id);
    t_result = (s_operations[OPERATION_SHOW_IMAGE_BY_ID_UTF8])(t_index_str, p_group, NULL, r_success);
	if (t_result != NULL)
		s_delete(t_result);
}

char *GetVariableUTF8(const char *p_name, int *r_success)
{
	char *t_result;

    // ExternalV0, interface V3 from LiveCode 6.7.4 have no UTF-8 functions
    if (s_external_interface_version < 2 ||
            s_operations[OPERATION_GET_VARIABLE_UTF8] == NULL)
	{
		*r_success = EXTERNAL_FAILURE;
		return NULL;
	}
    
	t_result = (s_operations[OPERATION_GET_VARIABLE_UTF8])(p_name, NULL, NULL, r_success);
    return retstr(t_result);
}

void SetVariableUTF8(const char *p_name, const char *p_value, int *r_success)
{
	char *t_result;

    // ExternalV0, interface V3 from LiveCode 6.7.4 have no UTF-8 functions
    if (s_external_interface_version < 2 ||
            s_operations[OPERATION_SET_VARIABLE_UTF8] == NULL)
	{
		*r_success = EXTERNAL_FAILURE;
		return;
	}
    
	t_result = (s_operations[OPERATION_SET_VARIABLE_UTF8])(p_name, p_value, NULL, r_success);
    if (t_result != NULL)
		s_delete(t_result);
}

void GetVariableExUTF8(const char *p_name, const char *p_key, const ExternalString *r_value, Bool p_is_text, int *r_success)
{
	char *t_result;
    int t_operation;
    
    if (p_is_text)
        t_operation = OPERATION_GET_VARIABLE_EX_UTF8_TEXT;
    else
        t_operation = OPERATION_GET_VARIABLE_EX_UTF8_BINARY;

    // ExternalV0, interface V3 from LiveCode 6.7.4 have no UTF-8 functions
    if (s_external_interface_version < 2 ||
            s_operations[t_operation] == NULL)
    {
        *r_success = EXTERNAL_FAILURE;
        return;
    }
    
	t_result = (s_operations[t_operation])(p_name, p_key, (char *)r_value, r_success);
    if (t_result != NULL)
		s_delete(t_result);
}

void SetVariableExUTF8(const char *p_name, const char *p_key, const ExternalString *p_value, Bool p_is_text, int *r_success)
{
	char *t_result;
    int t_operation;
    
    if (p_is_text)
        t_operation = OPERATION_SET_VARIABLE_EX_UTF8_TEXT;
    else
        t_operation = OPERATION_SET_VARIABLE_EX_UTF8_BINARY;


    // ExternalV0, interface V3 from LiveCode 6.7.4 have no UTF-8 functions
    if (s_external_interface_version < 2 ||
            s_operations[t_operation] == NULL)
    {
        *r_success = EXTERNAL_FAILURE;
        return;
    }
    
	t_result = (s_operations[t_operation])(p_name, p_key, (char *)p_value, r_success);
    if (t_result != NULL)
		s_delete(t_result);
}

void GetArrayUTF8(const char *p_name, int *r_element_count, ExternalString *r_values, char **r_keys, Bool p_is_text, int *r_success)
{
	ExternalArray t_array;
	int t_operation;
    char *t_result;

    if (p_is_text)
        t_operation = OPERATION_GET_ARRAY_UTF8_TEXT;
    else
        t_operation = OPERATION_GET_ARRAY_UTF8_BINARY;


    // ExternalV0, interface V3 from LiveCode 6.7.4 have no UTF-8 functions
    if (s_external_interface_version < 2 ||
            s_operations[t_operation] == NULL)
    {
        *r_success = EXTERNAL_FAILURE;
        return;
    }

	t_array . nelements = *r_element_count;
	t_array . strings = r_values;
	t_array . keys = r_keys;
	t_result = (s_operations[t_operation])(p_name, NULL, (char *)&t_array, r_success);
	if (t_result != NULL)
		s_delete(t_result);
    
	if (*r_success == EXTERNAL_SUCCESS)
		*r_element_count = t_array . nelements;
}

void SetArrayUTF8(const char *p_name, int p_element_count, ExternalString *p_values, char **p_keys, Bool p_is_text, int *r_success)
{
	ExternalArray t_array;
	int t_operation;
    char *t_result;
    
    if (p_is_text)
        t_operation = OPERATION_SET_ARRAY_UTF8_TEXT;
    else
        t_operation = OPERATION_SET_ARRAY_UTF8_BINARY;

    // ExternalV0, interface V3 from LiveCode 6.7.4 have no UTF-8 functions
    if (s_external_interface_version < 2 ||
            s_operations[t_operation] == NULL)
    {
        *r_success = EXTERNAL_FAILURE;
        return;
    }
    
	t_array . nelements = p_element_count;
	t_array . strings = p_values;
	t_array . keys = p_keys;
	t_result = (s_operations[t_operation])(p_name, NULL, (char *)&t_array, r_success);
	if (t_result != NULL)
		s_delete(t_result);
}

Bool SecurityCanAccessFileUTF8(const char *p_file)
{
    // ExternalV0, interface V3 from LiveCode 6.7.4 have no UTF-8 functions
    if (s_external_interface_version < 2 ||
            s_operations[SECURITY_CHECK_FILE_UTF8] == NULL)
		return False;
    
	if (s_security_handlers != NULL)
		return s_security_handlers[SECURITY_CHECK_FILE_UTF8](p_file);
	return True;
}

Bool SecurityCanAccessHostUTF8(const char *p_host)
{
    // ExternalV0, interface V3 from LiveCode 6.7.4 have no UTF-8 functions
    if (s_external_interface_version < 2 ||
            s_operations[SECURITY_CHECK_HOST_UTF8] == NULL)
		return False;
    
	if (s_security_handlers != NULL)
		return s_security_handlers[SECURITY_CHECK_HOST_UTF8](p_host);
	return True;
}

Bool SecurityCanAccessLibraryUTF8(const char *p_library)
{
    // ExternalV0, interface V3 from LiveCode 6.7.4 have no UTF-8 functions
    if (s_external_interface_version < 2 ||
            s_operations[SECURITY_CHECK_LIBRARY_UTF8] == NULL)
		return False;
    
	if (s_security_handlers != NULL)
		return s_security_handlers[SECURITY_CHECK_LIBRARY_UTF8](p_library);
	return True;
}

////////////////////////////////////////////////////////////////////////////////

// AL-2015-02-10: [[ SB Inclusions ]] Add wrappers for ExternalV0 module loading callbacks
void LoadModule(const char *p_module, void **r_handle, int *r_success)
{
    if (s_external_interface_version < 3 ||
            s_operations[OPERATION_LOAD_MODULE] == NULL)
    {
        *r_success = EXTERNAL_FAILURE;
        return;
    }
    
    char *t_result;
    t_result = (s_operations[OPERATION_LOAD_MODULE])(p_module, (const char *)r_handle, NULL, r_success);
    
    if (t_result != NULL)
        s_delete(t_result);
}

void UnloadModule(void *p_handle, int *r_success)
{
    if (s_external_interface_version < 3)
    {
        *r_success = EXTERNAL_FAILURE;
        return;
    }
    
    char *t_result;
    t_result = (s_operations[OPERATION_UNLOAD_MODULE])(p_handle, NULL, NULL, r_success);
    
    if (t_result != NULL)
        s_delete(t_result);
}

void ResolveSymbolInModule(void *p_handle, const char *p_symbol, void **r_resolved, int *r_success)
{
    if (s_external_interface_version < 3)
    {
        *r_success = EXTERNAL_FAILURE;
        return;
    }
    
    char *t_result;
    t_result = (s_operations[OPERATION_RESOLVE_SYMBOL_IN_MODULE])(p_handle, p_symbol, (const char *)r_resolved, r_success);
    
    if (t_result != NULL)
        s_delete(t_result);
}

////////////////////////////////////////////////////////////////////////////////

// AL-2015-02-10: [[ SB Inclusions ]] Add wrappers for ExternalV0 module loading callbacks
// SN-2015-02-24: [[ Broken Win Compilation ]] LoadModule is a Win32 API function...
void LoadModuleByName(const char *p_module, void **r_handle, int *r_success)
{
    char *t_result;

    if (s_external_interface_version < 3)
    {
        *r_success = EXTERNAL_FAILURE;
        return;
    }

    t_result = (s_operations[OPERATION_LOAD_MODULE])(p_module, (const char *)r_handle, NULL, r_success);
    
    if (t_result != NULL)
        s_delete(t_result);
}

void UnloadModule(void *p_handle, int *r_success)
{
    char *t_result;

    if (s_external_interface_version < 3)
    {
        *r_success = EXTERNAL_FAILURE;
        return;
    }

    t_result = (s_operations[OPERATION_UNLOAD_MODULE])(p_handle, NULL, NULL, r_success);
    
    if (t_result != NULL)
        s_delete(t_result);
}

void ResolveSymbolInModule(void *p_handle, const char *p_symbol, void **r_resolved, int *r_success)
{
    char *t_result;

    if (s_external_interface_version < 3)
    {
        *r_success = EXTERNAL_FAILURE;
        return;
    }

    t_result = (s_operations[OPERATION_RESOLVE_SYMBOL_IN_MODULE])(p_handle, p_symbol, (const char *)r_resolved, r_success);
    
    if (t_result != NULL)
        s_delete(t_result);
}

////////////////////////////////////////////////////////////////////////////////

#ifdef TARGET_SUBPLATFORM_IPHONE
struct LibExport
{
	const char *name;
	void *address;
};

struct LibInfo
{
	const char **name;
	struct LibExport *exports;
};

static struct LibExport __libexports[] =
{
	{ "getXtable", getXtable },
	{ "configureSecurity", configureSecurity },
    { "setExternalInterfaceVersion", setExternalInterfaceVersion },
	{ 0, 0 }
};

struct LibInfo __libinfo =
{
	&g_external_name,
	__libexports
};
#endif<|MERGE_RESOLUTION|>--- conflicted
+++ resolved
@@ -37,7 +37,6 @@
 	OPERATION_SET_ARRAY,
 
 	// IM-2014-03-06: [[ revBrowserCEF ]] Add externals extensions for V1
-<<<<<<< HEAD
 	/* V1 */ OPERATION_ADD_RUNLOOP_ACTION,
 	/* V1 */ OPERATION_REMOVE_RUNLOOP_ACTION,
 	/* V1 */ OPERATION_RUNLOOP_WAIT,
@@ -69,40 +68,6 @@
 	/* V2 */ OPERATION_GET_ARRAY_UTF8_TEXT,
 	/* V2 */ OPERATION_GET_ARRAY_UTF8_BINARY,
 	/* V2 */ OPERATION_SET_ARRAY_UTF8_TEXT,
-=======
-	// V1
-	OPERATION_ADD_RUNLOOP_ACTION,
-	OPERATION_REMOVE_RUNLOOP_ACTION,
-    OPERATION_RUNLOOP_WAIT,
-
-	// IM-2014-07-09: [[ Bug 12225 ]] Add coordinate conversion functions
-	OPERATION_STACK_TO_WINDOW_RECT,
-	OPERATION_WINDOW_TO_STACK_RECT,
-
-    // SN-2014-07-04: [[ UnicodeExternalsV0 ]] Add externals extensions to allow utf8-encoded arguments
-    /* V2 */ OPERATION_SEND_CARD_MESSAGE_UTF8,
-    /* V2 */ OPERATION_EVAL_EXP_UTF8,
-    /* V2 */ OPERATION_GET_GLOBAL_UTF8,
-    /* V2 */ OPERATION_SET_GLOBAL_UTF8,
-    /* V2 */ OPERATION_GET_FIELD_BY_NAME_UTF8,
-    /* V2 */ OPERATION_GET_FIELD_BY_NUM_UTF8,
-    /* V2 */ OPERATION_GET_FIELD_BY_ID_UTF8,
-    /* V2 */ OPERATION_SET_FIELD_BY_NAME_UTF8,
-    /* V2 */ OPERATION_SET_FIELD_BY_NUM_UTF8,
-    /* V2 */ OPERATION_SET_FIELD_BY_ID_UTF8,
-    /* V2 */ OPERATION_SHOW_IMAGE_BY_NAME_UTF8,
-    /* V2 */ OPERATION_SHOW_IMAGE_BY_NUM_UTF8,
-    /* V2 */ OPERATION_SHOW_IMAGE_BY_ID_UTF8,
-    /* V2 */ OPERATION_GET_VARIABLE_UTF8,
-    /* V2 */ OPERATION_SET_VARIABLE_UTF8,
-    /* V2 */ OPERATION_GET_VARIABLE_EX_UTF8_TEXT,
-    /* V2 */ OPERATION_GET_VARIABLE_EX_UTF8_BINARY,
-    /* V2 */ OPERATION_SET_VARIABLE_EX_UTF8_TEXT,
-    /* V2 */ OPERATION_SET_VARIABLE_EX_UTF8_BINARY,
-    /* V2 */ OPERATION_GET_ARRAY_UTF8_TEXT,
-    /* V2 */ OPERATION_GET_ARRAY_UTF8_BINARY,
-    /* V2 */ OPERATION_SET_ARRAY_UTF8_TEXT,
->>>>>>> af4e162e
     /* V2 */ OPERATION_SET_ARRAY_UTF8_BINARY,
     
     // AL-2015-02-06: [[ SB Inclusions ]] Add new callbacks for resource loading.
@@ -890,57 +855,40 @@
 ////////////////////////////////////////////////////////////////////////////////
 
 // AL-2015-02-10: [[ SB Inclusions ]] Add wrappers for ExternalV0 module loading callbacks
-void LoadModule(const char *p_module, void **r_handle, int *r_success)
-{
-    if (s_external_interface_version < 3 ||
-            s_operations[OPERATION_LOAD_MODULE] == NULL)
-    {
-        *r_success = EXTERNAL_FAILURE;
-        return;
-    }
-    
+// SN-2015-02-24: [[ Broken Win Compilation ]] LoadModule is a Win32 API function...
+void LoadModuleByName(const char *p_module, void **r_handle, int *r_success)
+{
     char *t_result;
-    t_result = (s_operations[OPERATION_LOAD_MODULE])(p_module, (const char *)r_handle, NULL, r_success);
-    
-    if (t_result != NULL)
-        s_delete(t_result);
-}
-
-void UnloadModule(void *p_handle, int *r_success)
-{
+
     if (s_external_interface_version < 3)
     {
         *r_success = EXTERNAL_FAILURE;
         return;
     }
-    
-    char *t_result;
-    t_result = (s_operations[OPERATION_UNLOAD_MODULE])(p_handle, NULL, NULL, r_success);
+
+    t_result = (s_operations[OPERATION_LOAD_MODULE])(p_module, (const char *)r_handle, NULL, r_success);
     
     if (t_result != NULL)
         s_delete(t_result);
 }
 
-void ResolveSymbolInModule(void *p_handle, const char *p_symbol, void **r_resolved, int *r_success)
-{
+void UnloadModule(void *p_handle, int *r_success)
+{
+    char *t_result;
+
     if (s_external_interface_version < 3)
     {
         *r_success = EXTERNAL_FAILURE;
         return;
     }
-    
-    char *t_result;
-    t_result = (s_operations[OPERATION_RESOLVE_SYMBOL_IN_MODULE])(p_handle, p_symbol, (const char *)r_resolved, r_success);
+
+    t_result = (s_operations[OPERATION_UNLOAD_MODULE])(p_handle, NULL, NULL, r_success);
     
     if (t_result != NULL)
         s_delete(t_result);
 }
 
-////////////////////////////////////////////////////////////////////////////////
-
-// AL-2015-02-10: [[ SB Inclusions ]] Add wrappers for ExternalV0 module loading callbacks
-// SN-2015-02-24: [[ Broken Win Compilation ]] LoadModule is a Win32 API function...
-void LoadModuleByName(const char *p_module, void **r_handle, int *r_success)
+void ResolveSymbolInModule(void *p_handle, const char *p_symbol, void **r_resolved, int *r_success)
 {
     char *t_result;
 
@@ -950,38 +898,6 @@
         return;
     }
 
-    t_result = (s_operations[OPERATION_LOAD_MODULE])(p_module, (const char *)r_handle, NULL, r_success);
-    
-    if (t_result != NULL)
-        s_delete(t_result);
-}
-
-void UnloadModule(void *p_handle, int *r_success)
-{
-    char *t_result;
-
-    if (s_external_interface_version < 3)
-    {
-        *r_success = EXTERNAL_FAILURE;
-        return;
-    }
-
-    t_result = (s_operations[OPERATION_UNLOAD_MODULE])(p_handle, NULL, NULL, r_success);
-    
-    if (t_result != NULL)
-        s_delete(t_result);
-}
-
-void ResolveSymbolInModule(void *p_handle, const char *p_symbol, void **r_resolved, int *r_success)
-{
-    char *t_result;
-
-    if (s_external_interface_version < 3)
-    {
-        *r_success = EXTERNAL_FAILURE;
-        return;
-    }
-
     t_result = (s_operations[OPERATION_RESOLVE_SYMBOL_IN_MODULE])(p_handle, p_symbol, (const char *)r_resolved, r_success);
     
     if (t_result != NULL)
