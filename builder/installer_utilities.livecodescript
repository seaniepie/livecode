--- conflicted
+++ resolved
@@ -1,4 +1,4 @@
-﻿script "InstallerUtilities"
+script "InstallerUtilities"
 # This is the back-end installer, updater and uninstaller code. 
 # This code doesn't know anything about the product it is installing, and should be capable
 # of being re-used for products other than LiveCode. It reads a "manifest" file, which contains
@@ -722,15 +722,9 @@
          reportError "Unable to installer uninstaller at '" & pTarget & "'."
       end if
       
-<<<<<<< HEAD
       // SN-2014-10-28: [[ Bug 16410 ]] The uninstaller needs the execution permission
       // (on Linux)
       if the platform contains "linux" then
-=======
-      // SN-2014-10-28: [[ Bug 16410 ]] The uninstaller needs the execution permission 
-      // PM-2016-02-05: [[ Bug 16859 ]] Only on Linux
-      if the platform contains "Linux" then
->>>>>>> f4453ce0
          local tChmodResult
          get shell("chmod +x " & quote & installShortenPath(pTarget) & quote)
          if it is not empty then
