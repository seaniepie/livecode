﻿script "DocsBuilder"
# The max number allowed
constant kFilesPerClump = 50

# Probably not a good idea to change this...
constant kClumpNamePrefix = "revDocClump_"

private function docsBuilderGetSourceDirectory
   return builderDocsFolder()
end docsBuilderGetSourceDirectory

private function docsBuilderGetOutputDirectory
   return builderBuiltDocsFolder()
end docsBuilderGetOutputDirectory

command docsBuilderProgressUpdate pProgress, pMessage
   builderLog "message", pMessage
end docsBuilderProgressUpdate

command logError pError
   local tContext
   // get the context of the calling handler: <handler>:<linenumber>
   put item -2 to -1 of line -2 of the executionContexts into tContext
   builderLog "error", pError, tContext
end logError

command docsBuilderRun pEdition, pVersion
   set the itemdelimiter to "."
   if item 1 of pVersion > 7 then   
      start using stack (builderRepoFolder() & slash & "ide-support/revdocsparser.livecodescript")
      docsBuilderGenerateDocsNew pEdition, pVersion
      exit docsBuilderRun
   end if
   
   local tSourceDir, tOutputDir
   put docsBuilderGetSourceDirectory() into tSourceDir
   put docsBuilderGetOutputDirectory() & "/packaged_xml" into tOutputDir
   
   start using stack (builderIdeRepoFolder() & slash & "Toolset/palettes/revdocumentationlibrary.rev")
   
   builderLog "report", "Building docs into" && tOutputDir
   buildDocumentation tSourceDir & "/dictionary", tSourceDir & "/glossary", tOutputDir & "/dictionary", tOutputDir & "/glossary", tOutputDir, "docsBuilderProgressUpdate", the long id of me
   builderLog "report", "Building docs into" && tOutputDir && "complete"   
end docsBuilderRun

command buildDocumentation pDictionaryInputDirectory, pGlossaryInputDirectory, pDictionaryOutputDirectory, pGlossaryOutputDirectory, pManifestOutputDirectory, pCallback, pCallbackTarget
   initializeProgress pCallback, pCallbackTarget
   
   reportProgress "Cleaning Directory", 0, "Cleaning Existing Structure"
   
   # Create the subdirectories we need.
   pathEnsure (pDictionaryOutputDirectory)
   pathEnsure (pGlossaryOutputDirectory)
   
   # Ensure the subDirectories we need were created.
   if there is no folder pDictionaryOutputDirectory then
      errorShow "libDocumentClumpGenerateAll", "Invalid output directory: " & pDictionaryOutputDirectory
      exit buildDocumentation
   end if
   if there is no folder pGlossaryOutputDirectory then
      errorShow "libDocumentClumpGenerateAll", "Invalid output directory: " & pGlossaryOutputDirectory
      exit buildDocumentation
   end if   
   
   # Clean any existing clumps out of memory to prevent interference.
   deleteExistingClumpsFromMemory
   
   local tFileToDirectory, tLinkLookup
   # Get the the file reference information   
   libDocumentationListXMLFiles pGlossaryInputDirectory, tFileToDirectory
   reportProgress "Glossary", 0, "Listed XML files"
   
   libDocumentationListXMLFiles pDictionaryInputDirectory, tFileToDirectory
   reportProgress "Dictionary", 0, "Listed XML files"
      
   #Get the cross reference information for the internal links
   libDocumentationCreateDocRefs tFileToDirectory
   put libCreateLookupTable (tFileToDirectory) into tLinkLookup
   
   # Build XRef symmetry - create symmetry entries in the lookup array
   libDocumentationCreateXRefSymmertry tFileToDirectory, tLinkLookup
   
   # Compile the dictionary and glossary into a collection of stacks with
   # compressed custom properties.
   compileDictionaryIntoStacks pDictionaryInputDirectory, pDictionaryOutputDirectory, tFileToDirectory, tLinkLookup
   compileGlossaryIntoStacks pGlossaryInputDirectory, pGlossaryOutputDirectory, tFileToDirectory, tLinkLookup
   
   # Create a manifest in the packaged_xml directory as the files are dynamic.
   createManifest pManifestOutputDirectory
   
   reportProgress empty, 100, "Done"
end buildDocumentation

local sProgress
local sProgressCallback
local sProgressCallbackTarget
local sProgressStepStatus

// HSC - tested - complies with current dictionary format
private command initializeProgress pCallback, pCallbackTarget
   put empty into sProgress
   put empty into sProgressStepStatus
   
   # The callback is optional.
   if pCallback is not empty and pCallbackTarget is not empty then
      put pCallback into sProgressCallback
      put pCallbackTarget into sProgressCallbackTarget
   end if
end initializeProgress

local sLastTime
private command reportProgress pStep, pPercentage, pMessage
   # This lets us configure the approximate proportions each step is of the whole process,
   # so that the progress is fairly smooth. (These are quite rough...)
   local tProportion
   switch pStep
      case "Dictionary"
         put 20 into tProportion
         break
      case "Glossary"
         put 1 into tProportion
         break
      case "Creating glossary index"
         put 4 into tProportion
         break
      case "Manifest"
         put "4" into tProportion
         break
      case "Cleaning Directory"
         put 11 into tProportion
         break
      case "Creating dictionary index"
         put 33 into tProportion
         break
      case "Verifying dictionary"
         put 37 into tProportion
         break
   end switch
   
   # When a step is complete, add its proportion to the current progress.
   # The current progess is the overall progress plus the step percentage.
   local tStepPercentage
   if pPercentage = 100 then
      if sProgressStepStatus[pStep] is not "Complete" then
         put "Complete" into sProgressStepStatus[pStep]
         add tProportion to sProgress
      end if
      put 0 into tStepPercentage
   else
      put ((pPercentage / 100) * tProportion) into tStepPercentage
   end if
   
   local tCurrentProgress
   put sProgress + tStepPercentage into tCurrentProgress
   
   # Here we can send a message back to the caller to indicate progress
   # of the docs building, but for now we just display progress on the card.
   if sProgressCallback is not empty and sProgressCallbackTarget is not empty then
      send sProgressCallback && "tCurrentProgress, pMessage" to sProgressCallbackTarget
   end if
   
   if the mode of me is not 0 and the visible of me then
      if the millisecs - sLastTime > 500 then
         statusSet pMessage
         set the thumbPosition of scrollbar 1 of me to tCurrentProgress
         put the millisecs into sLastTime
      end if
   end if
end reportProgress

private command statusSet pMessage
   put pMessage into field "Status" of me
end statusSet

// HSC - tested - complies with current dictionary format
private command deleteExistingClumpsFromMemory
   repeat for each line tStack in the mainstacks
      if tStack begins with "revDocClump_" then
         lock messages
         delete stack tStack
         unlock messages
      end if
   end repeat
end deleteExistingClumpsFromMemory

private command compileGlossaryIntoStacks pInputDirectory, pOutputDirectory, @pFileToDirectory, @pLinkLookup
   local tArrIndex, tFilePath, tRelFilePath, tKeyNumber
   
   local tOldPath
   put the directory into tOldPath
   
   local tPath
   put pInputDirectory into tPath
   set the directory to tPath
   
   reportProgress "Glossary", 0, "Listed XML files"
   
   -- Now loop through the list of files and add the file data to the relevant clump
   local tFileNumber, tClumpNumber, tClumpName, tCount = 1
   repeat with tArrIndex = 1 to the number of elements of pFileToDirectory
      -- Work out which clump to add the file to from its name (number)
      if pFileToDirectory[tArrIndex]["type"] is "glossary" then 
         put ((tArrIndex - 1) div kFilesPerClump) + 1 into tClumpNumber
         put kClumpNamePrefix & tClumpNumber into tClumpName
         
         if there is no stack tClumpName then
            libDocumentationClumpCreate tClumpNumber, pOutputDirectory
         end if
         
         -- Get the relative file path of the entry
         put pFileToDirectory[tArrIndex]["path"] into tFilepath
         set the itemDelimiter to slash
         put item -3 to -1 of tFilepath into tRelFilepath
         
         put libDocumentationClumpAddTo(tClumpName, tArrIndex, pFileToDirectory, pOutputDirectory, pLinkLookup) into tKeyNumber
         
         reportProgress "Glossary", ((tArrIndex / the number of elements of pFileToDirectory) * 100), "Added glossary entry: " & item -1 of tFilePath
         //reportProgress "Glossary", ((tArrIndex / the number of lines of pFileToDirectory) * 100), "Added glossary entry: " & item -1 of tFilePath
         
         set the itemDelimiter to comma
         
      end if
   end repeat
   
   -- Clean up
   repeat for each line tStack in the mainStacks
      if char 1 to (the length of kClumpNamePrefix) of tStack is kClumpNamePrefix then
         delete stack tStack
      end if
   end repeat
   
   reportProgress "Glossary", 100, "Glossary Built"
   
   # Build the index for the xml files
   libDocumentationBuildGlossaryIndex pFileToDirectory, pOutputDirectory
end compileGlossaryIntoStacks

// HSC - tested - complies with current dictionary format
private command libDocumentationListXMLFiles pDirectory, @rFileToPath
   local tOldDirectory
   put the directory into tOldDirectory
   set the directory to pDirectory
   
   local tDirectories
   put the folders into tDirectories
   filter tDirectories without ".."
   
   local tFiles, tItems
   put the number of elements of rFileToPath into tItems
   repeat for each line tDirectory in tDirectories
      set the directory to pDirectory & slash & tDirectory
      put the files into tFiles
      filter tFiles with "*.xml"
      repeat for each line tFile in tFiles
         if tFile is not "" then
            add 1 to tItems
            put pDirectory & slash & tDirectory & slash & tFile into rFileToPath[tItems]["path"]
            put tFile into rFileToPath[tItems]["name"]
            if the length of tDirectory is 1 then
               put "glossary" into rFileToPath[tItems]["type"]
            else
               put tDirectory into rFileToPath[tItems]["type"]
            end if
         end if
      end repeat
   end repeat
   
   set the directory to tOldDirectory
   
end libDocumentationListXMLFiles

private command libDocumentationCreateDocRefs @rFileToDirectory
   local tTree, tName, tArrIndex
   
   repeat with tArrIndex = 1 to the number of elements of rFileToDirectory
      
      open file rFileToDirectory[tArrIndex]["path"] for read
      read from file rFileToDirectory[tArrIndex]["path"] until EOF
      // extract the <name> or <term> from the files and update the rFileToDirectory information
      
      put revCreateXMLTree(it, false, true, false) into tTree
      if tTree is not an integer then
         errorShow "Failed to process preferences file with error: " & tTree
         return empty
      end if
      
      put revXMLNodeContents(tTree, "doc/name") into tName
      if matchText(tName,"xmlerr") then
         put revXMLNodeContents(tTree, "doc/term") into tName
      end if
      if matchText(tName,"xmlerr")  then
         //breakpoint
      end if
      
      // Build XRef symmetry - add see also links to the array structure
      local tXrefs, tXref, tXrefToReplace, tTextStart, tTextEnd, tOffsetFound
      put libGetTextLocation (it, "<references>", "</references>", tTextStart, tTextEnd) into tXrefs
      if tTextStart is not  0 and tTextEnd is not 0 then
         replace "<references>" with "" in tXrefs
         put true into tOffsetFound
         set the itemDelimiter to space
         repeat while tOffsetFound
            // need to include the tStartTags in another repeat loop this will be for the new files.
            put libGetTextLocation (tXrefs, "<", ">", tTextStart, tTextEnd) into tXrefToReplace
            if tTextStart is 0 and tTextEnd is 0 then
               put false into tOffsetFound
            else
               put tXrefToReplace into tXref
               replace "<" with "" in tXref
               replace ">" with "" in tXref
               replace "tag=" with "" in tXref
               replace quote with "" in tXref
               replace tXrefToReplace with tXref in tXrefs
               if character 1 of tXref is not "/" then
                  put tXref & return after rFileToDirectory[tArrIndex]["xrefs"]
               end if
            end if
         end repeat
      end if
      
      // need the following line as revXMLNodeContents decides to turn "&amp;" into "&"
      put escapeEntities (tName) into tName
      
      put tName into rFileToDirectory[tArrIndex]["ref"]
      close file rFileToDirectory[tArrIndex]["path"]
   end repeat
end libDocumentationCreateDocRefs

command libDocumentationCreateXRefSymmertry @rFileToDirectory, @rLinkLookup
   local tArrIndex, tReferenceTo
   repeat with tArrIndex = 1 to the number of elements of rFileToDirectory
      if "xrefs" is among the keys of rFileToDirectory[tArrIndex] then
         repeat for each line tReferenceTo in rFileToDirectory[tArrIndex]["xrefs"]
            if rFileToDirectory[tArrIndex]["type"] && rFileToDirectory[tArrIndex]["ref"] is not among the lines of rFileToDirectory[rLinkLookup[tReferenceTo]]["xrefs"] then
               put rFileToDirectory[tArrIndex]["type"] && rFileToDirectory[tArrIndex]["ref"] & return after rFileToDirectory[rLinkLookup[tReferenceTo]]["xrefs"]
            end if
         end repeat
      end if
   end repeat
end libDocumentationCreateXRefSymmertry

private command createManifest pDirectory
   reportProgress "Manifest", 0, "Listing files for manifest"
   
   local tFiles
   put utilityEnumerateDirectory(pDirectory) into tFiles
   
   reportProgress "Manifest", 70, "Finished listing manifest files"
   
   local tManifest
   repeat for each line tFile in tFiles
      if the last char of tFile is slash then
         # Don't include directories
         next repeat
      end if
      if tFile ends with "/Manifest" then
         next repeat
      end if
      put "file," & slash & tFile & return after tManifest
   end repeat
   delete the last char of tManifest
   
   local tResult
   put tManifest into url ("file:" & pDirectory & "/Manifest")
   put the result into tResult
   if tResult is not empty then
      errorShow "Failed to write manifest at location: "  & pDirectory & "/Manifest" & return & "With error: " & tResult
      exit createManifest
   end if
   
   reportProgress "Manifest", 100, "Finished creating manifest"
end createManifest

# Stolen from standalone builder.
private function utilityEnumerateDirectory pDirectory, pPrefix
   local tOldDirectory, tResult
   put the folder into tOldDirectory
   set the folder to pDirectory
   
   # OK-2008-09-10 : Bug 7147 - Prevent the possibility of an infinite loop by
   # returning empty if the directory cannot be set to pDirectory
   if the folder is not pDirectory then
      return empty
   end if
   
   repeat for each line tSubDirectory in the folders
      if tSubDirectory is among the items of ".,.." then
         next repeat
      end if
      # For our purposes we need the directory first, so it can be created ahead of file creation..
      put pPrefix & tSubDirectory & "/" & return after tResult
      get utilityEnumerateDirectory(pDirectory & "/" & tSubDirectory, pPrefix & tSubDirectory & "/")
      if it is not empty then
         put it & return after tResult
      end if
   end repeat
   local tFileSize
   repeat for each line tFile in the files
      put pPrefix & tFile & return after tResult
   end repeat
   set the folder to tOldDirectory
   delete the last char of tResult
   return tResult
end utilityEnumerateDirectory

private function extractFileNumberFromPath pPath
   set the itemDelimiter to slash
   get item -1 of pPath
   set the itemDelimiter to "."
   return item 1 of it
end extractFileNumberFromPath

private command compileDictionaryIntoStacks pInputDirectory, pOutputDirectory, @pFileToDirectory, @pLinkLookup
   local tDocDirectory, tDirectory, tDirectories, tFile, tFiles, tFilepath
   local tCurrentClumpNumber, tIndexData, tKeyNumber, tRelFilepath, tOutputDirectory
   local tXMLFiles, tFileToPath
   
   local tOldPath
   put the directory into tOldPath
   
   local tPath
   put pInputDirectory into tPath
   set the directory to tPath
   
   reportProgress "Dictionary", 0, "Listed XML files"
   
   -- Now loop through the list of files and add the file data to the relevant clump
   local tFileNumber, tClumpNumber, tClumpName, tCount = 1
   repeat with tArrIndex = 1 to the number of elements of pFileToDirectory
      -- Work out which clump to add the file to from its name (number)
      if pFileToDirectory[tArrIndex]["type"] is not "glossary" then 
         put ((tArrIndex - 1) div kFilesPerClump) + 1 into tClumpNumber
         put kClumpNamePrefix & tClumpNumber into tClumpName
         
         if there is no stack tClumpName then
            libDocumentationClumpCreate tClumpNumber, pOutputDirectory
         end if
         
         -- Get the relative file path of the entry
         put pFileToDirectory[tArrIndex]["path"] into tFilepath
         set the itemDelimiter to slash
         put item -3 to -1 of tFilepath into tRelFilepath

         put libDocumentationClumpAddTo(tClumpName, tArrIndex, pFileToDirectory, pOutputDirectory, pLinkLookup) into tKeyNumber
         
         if tArrIndex mod 10 is 0 then
            reportProgress "Dictionary", ((tArrIndex / the number of elements of pFileToDirectory) * 100), "Added dictionary entry: " & item -1 of tFilePath
         end if
         
         set the itemDelimiter to comma
         
      end if
   end repeat
   
   -- Clean up
   repeat for each line tStack in the mainStacks
      if char 1 to (the length of kClumpNamePrefix) of tStack is kClumpNamePrefix then
         delete stack tStack
      end if
   end repeat
   
   reportProgress "Dictionary", 100, "Dictionary built"
   
   # Build the index for the xml files
   libDocumentationBuildDictionaryIndex pFileToDirectory, pOutputDirectory
   
   # Verify that the documentation is complete, we only bother doing this with the dictionary,
   # as broken glossary entries don't matter as much.
   local tResult
   libDocumentationVerifyAll "dictionary/", pOutputDirectory
   put the result into tResult
   if the result is not empty then
      throw "generation_failed - " & "libDocumentationClumpGenerateAll", "The following docs failed to build: " & return & tResult
      exit to top
   end if
end compileDictionaryIntoStacks

private function getIndexFileName pDirectory
   if pDirectory is "dictionary/" then
      return "dict.index"
   else
      return "glos.index"
   end if
end getIndexFileName

private command libDocumentationVerifyAll pDocDirectory, pOutputDirectory
   reportProgress "Verifying dictionary", 0, "Verifying dictionary"
   
   local tIndexPath
   local tIndexFileName
   put getIndexFileName(pDocDirectory) into tIndexFileName
   
   set the itemDelimiter to slash
   put item 1 to -3 of pOutputDirectory & slash & tIndexFileName into tIndexPath
   set the itemDelimiter to comma
   
   local tIndex
   put url ("binfile:" & tIndexPath) into tIndex
   put arrayDecode(tIndex) into tIndex
   
   local tDocsDirectory
   set the itemDelimiter to slash
   put item 1 to -3 of pOutputDirectory into tDocsDirectory
   set the itemDelimiter to comma
   
   local tResult
   local tType, tTag
   set the itemDelimiter to tab
   
   local tTotal
   put the number of lines of the keys of tIndex into tTotal
   
   local tLineNumber
   put 1 into tLineNumber
   repeat for each key tLine in tIndex
      put "dictionary/" into tType
      put tIndex[tLine]["ID"] into tTag
      
      local tData
      try
         put revDocumentationRetrieve(tType, tTag, tDocsDirectory) into tData
         if tData is empty then
            put "Failed to load dictionary entry: " & tTag && tType & return after tResult
         end if
      catch tError
         put "Failed to load dictionary entry: " & tTag && tType & return after tResult
      end try
      
      if tLineNumber mod 10 = 0 then
         reportProgress "Verifying dictionary", ((tLineNumber / tTotal) * 100), "Verified dictionary entry: " & tLine
      end if
      add 1 to tLineNumber
   end repeat
   
   reportProgress "Verifying dictionary", 100, "Dictionary verified"
   
   return tResult
end libDocumentationVerifyAll

private command libDocumentationBuildGlossaryIndex pFileToDirectory, pOutputDirectory
   local tStep
   put "Creating glossary index" into tStep
   
   reportProgress tStep, 0, tStep
   
   local tIndexFileName
   put getIndexFileName("glossary/") into tIndexFileName
   
   local tIndexFile
   set the itemDelimiter to slash
   put item 1 to -3 of pOutputDirectory & slash & tIndexFileName into tIndexFile
   
   local tIndex, tPath, tLine
   
   local tArrIndex
   
   repeat with tArrIndex = 1 to the number of elements of pFileToDirectory
      if pFileToDirectory[tArrIndex]["type"] is "glossary" then
         put pFileToDirectory[tArrIndex]["path"] into tPath
         put indexGlossaryLine(tPath, tArrIndex) into tLine
         put tLine & return after tIndex
      end if
      reportProgress tStep, ((tArrIndex / the number of elements of pFileToDirectory) * 100), "Indexed glossary file: " & item -1 of tPath
   end repeat
   set the itemDelimiter to comma
   delete the last char of tIndex
   
   local tResult
   put  tIndex into url ("file:" & tIndexFile)
   put the result  into tResult
   if tResult is not empty then
      errorShow "Failed to write to file: " & tIndexFile & " with error : " & tResult
      exit libDocumentationBuildGlossaryIndex
   end if
   
   reportProgress tStep, 100, "Index creation finished"
end libDocumentationBuildGlossaryIndex

// HSC - tested - complies with current dictionary format
private command libDocumentationBuildDictionaryIndex pFileToDirectory, pOutputDirectory
   local tStep
   put "Creating dictionary index" into tStep
   
   reportProgress tStep, 0, tStep
   
   local tIndexFileName
   put getIndexFileName("dictionary/") into tIndexFileName
   
   local tIndexFile
   set the itemDelimiter to slash
   put item 1 to -3 of pOutputDirectory & slash & tIndexFileName into tIndexFile
   
   local tIndex, tLine, tArrIndex, tPath
   local tLineNumber
   put 0 into tLineNumber
   
   repeat with tArrIndex = 1 to the number of elements of pFileToDirectory
      if pFileToDirectory[tArrIndex]["type"] is not "glossary" then
         add 1 to tLineNumber
         put pFileToDirectory[tArrIndex]["path"] into tPath
         put indexLine(tPath, tArrIndex) into tLine
         put tLine into tIndex[tLineNumber]
         local tSynonyms
         put expandSynonyms(tPath, tArrIndex) into tSynonyms
         if tSynonyms is an array then
            repeat for each key tKey in tSynonyms
               add 1 to tLineNumber
               put tSynonyms[tKey]  into tIndex[tLineNumber]
            end repeat
         end if
         
      end if
      reportProgress tStep, ((tArrIndex / the number of elements of pFileToDirectory) * 100), "Indexed dictionary file: " & item -1 of tPath
   end repeat
   
   set the itemDelimiter to comma
   local tResult
   put arrayEncode(tIndex) into url ("binfile:" & tIndexFile)
   put the result into tResult
   if tResult is not empty then
      errorShow "Failed to write to file: " & tIndexFile & " with error: " & tResult
      exit libDocumentationBuildDictionaryIndex
   end if
   reportProgress tStep, 100, "Index creation finished"
end libDocumentationBuildDictionaryIndex

# This function does the following:
# 1. Opens the file pDocument and creates an xml tree of the contents.
# 2. Extract the "synonyms" node and processes it to obtain a list of the synonyms.
# 3. For each synonym, creates an index line linking to pDocument
# 4. Returns the list of index lines
private function expandSynonyms pDocument, pFilename
   local tData
   
   put url ("binfile:" & pDocument) into tData
   if tData is empty then
      errorShow "No data for file: " & pDocument
      exit expandSynonyms
   end if
   
   local tTree
   put revCreateXMLTree(tData, false, true, false) into tTree
   
   local tRoot
   
   put revXMLRootNode(tTree) into tRoot
   
   if tTree is not a number then
      errorShow "The document " & pDocument & " cannot be parsed by revXML"
      exit expandSynonyms
   end if
   
   if tRoot is not "doc" then
      errorShow "The document " & pDocument & " is not a valid dictionary entry because its root node is not <doc>"
      exit expandSynonyms
   end if
   
   # Synonyms are stored as:
   # <synonyms>
   #   <synonym>wd</synonym>
   #   <synonym>window</synonym>
   # revXMLChildNames gives us a return-delimited list of each node containing a synonym.
   local tNodes
   put revXMLChildNames(tTree, "/doc/synonyms", return, "synonym", true) into tNodes
   if tNodes is empty or item 1 of tNodes is "xmlerr" then
      # No synonyms found, exit now...
      return empty
   end if
   
   local tIndexLine
   put indexLine(pDocument, pFilename) into tIndexLine
   
   local tName
   --   set the itemDelimiter to tab
   --   put item 2 of tIndexLine into tName
   --   set the itemDelimiter to comma
   put tIndexLine["Keyword"] into tName
   
   local tSynonym, tSynonyms, tContent
   
   local tCount
   put 0 into tCount
   repeat for each line tNode in tNodes
      add 1 to tCount
      put revXMLNodeContents(tTree, "/doc/synonyms/" & tNode) into tContent
      
      # For each one, copy the index line from the main doc, but replace the doc's name with the synonym.
      put tIndexLine into tSynonym
      
      --set the itemDelimiter to tab
      # Replace the main name
      # put tContent into item 2 of tSynonym
      put tContent into tSynonym["Keyword"]
      
      # Replace any references to the name in the syntax (hopefully this won't cause irregular syntax problems...)
      --get item 4 of tSynonym
      get tSynonym["Syntax"]
      replace tName with tContent in it
      --put it into item 4 of tSynonym
      put it into tSynonym["Syntax"]
      
      --set the itemDelimiter to comma
      
      --put tSynonym & return after tSynonyms
      put tSynonym into tSynonyms[tCount]
   end repeat
   --delete the last char of tSynonyms
   
   revDeleteXMLTree tTree
   
   return tSynonyms
end expandSynonyms

-- Given the path to an xml documentation entry (dictionary only),
-- returns the line of text in the dictionary index that corresponds
-- to the document.
// HSC - tested - complies with current dictionary format
private function indexLine pDoc, pIndex
   
   local tFilename
   set the itemDelimiter to slash
   put item -1 of pDoc into tFilename
   
   local tData
   put url ("file:" & pDoc) into tData
   
   local tArray
   put pIndex into tArray["ID"]
   
   local tTree
   put revCreateXMLTree(tData, false, true, false) into tTree
   if tTree is not a number then
      breakpoint 
   end if
   
   local tName, tCategory
   
   put escapeEntities(revXMLNodeContents(tTree, "doc/name")) into tArray["Keyword"]
   put revXMLNodeContents(tTree, "doc/type") into tArray["Type"]
   
   if item 1 of tArray["Keyword"] is "xmlerr" then
      errorShow "Could not extract name from the dictionary file : " & pDoc & " with error: " & tName
      exit indexLine
   end if
   
   if item 1 of tArray["Type"] is "xmlerr" then
      errorShow "Could not extract type from the glossary file : " & pDoc & " with error: " & tCategory
      exit indexLine
   end if
   
   local tSyntax
   set the itemDelimiter to comma
   put extractNodeXML(tTree, "doc/syntax/example") into tSyntax
   if item 1 of tSyntax is "xmlerr" then
      put empty into tArray["Syntax"]
   else
      put auxFormatSyntax(tSyntax) into tArray["Syntax"]
   end if
   
   local tSynonymInfo, tSynonyms
   put revXMLChildContents(tTree, "doc/synonyms", slash, comma, true, 1) into tSynonymInfo
   repeat for each item tChild in tSynonymInfo
      set the itemDelimiter to slash
      put item 2 to -1 of tChild & comma after tSynonyms
      set the itemDelimiter to comma
   end repeat
   if tSynonyms is not empty then
      delete the last char of tSynonyms
   end if
   
   put tSynonyms into tArray["Synonyms"]
   
   local tVersion 
   set the itemDelimiter to comma
   put revXMLAttribute(tTree, "doc/history/introduced", "version") into tVersion
   if item 1 of tVersion is "xmlerr" then
      put empty into tArray["Version"]
   else
      put tVersion into tArray["Version"]
   end if
   
   put revDocumentationVersionDate(tArray["Version"]) into tArray["Date"]
   put empty into tArray["Notes"]
   
   local tLibrary
   put revXMLNodeContents(tTree, "doc/library") into tLibrary
   if item 1 of tLibrary is "xmlerr" then
      put empty into tArray["Library"]
   else
      put tLibrary into tArray["Library"]
   end if
   
   local tObjects
   put revXMLChildNames(tTree,"doc/objects",return,,false) into tObjects
   repeat for each word tObject in "Button Field Graphic Scrollbar Image Player Card Stack Group"
      if lower (tObject) is among the lines of tObjects or tObjects is "any object" then
         put merge("<img src=[[quote]]201233[[quote]] />") into tArray[tObject]
      else
         put empty into tArray[tObject]
      end if
   end repeat
   
   local tClass, tLine
   put revXMLChildNames(tTree,"doc/classes",return,,false) into tClass
   
   put empty into tArray["Platforms"]
   
   if "desktop" is among the lines of tClass then
      put "Desktop, " after tArray["Platforms"] 
   end if
   
   if "server" is among the lines of tClass then
      put "Server, " after tArray["Platforms"] 
   end if
   
   if "web" is among the lines of tClass then
      put "Web, " after tArray["Platforms"] 
   end if
   
   if "mobile" is among the lines of tClass then
      put "Mobile, " after tArray["Platforms"] 
   end if
   
   if tArray["Platforms"] is not empty then
      put item 1 to -2 of tArray["Platforms"] into tArray["Platforms"]
   else
      //put "" into tArray["Platforms"]
      put "Desktop, Server, Web, Mobile" into tArray["Platforms"]
   end if
   
   local tSecurity
   put revXMLChildNames(tTree,"doc/security",return,,false) into tSecurity
   put empty into tArray["Security"]
   local tCapitalEntry
   repeat for each line tLine in tSecurity
      put tLine into tCapitalEntry
      put toUpper (character 1 of tCapitalEntry) into character 1 of tCapitalEntry
      put tArray["Security"] & tCapitalEntry & comma & space into tArray["Security"]
   end repeat   
   if tArray["Security"] is not empty then
      put item 1 to -2 of tArray["Security"] into tArray["Security"]
   else
      put "None required" into tArray["Security"]
   end if
   
   // We are not supporting Products anymore
   put "" into tArray["Products"]
   
   local tPlatforms
   put extractPlatformInformation(tTree) into tPlatforms
   //HSC-ND put tPlatforms into tArray["Platforms"]
   put tPlatforms into tArray["Operating Systems"]
   
   revDeleteXMLTree tTree
   
   return tArray
end indexLine

function indexGlossaryLine pDoc, pIndex
   local tFilename
   set the itemDelimiter to slash
   put item -1 of pDoc into tFilename
   
   local tData
   put url ("file:" & pDoc) into tData
   
   local tTree
   put revCreateXMLTree(tData, false, true, false) into tTree
   if tTree is not a number then
      errorShow "Could not parse the glossary file: " & pDoc & " with error: " & tTree
      exit indexGlossaryLine
   end if
   
   local tName, tCategory
   put revXMLNodeContents(tTree, "doc/term") into tName
   put revXMLNodeContents(tTree, "doc/categories/category") into tCategory
   
   if item 1 of tName is "xmlerr" then
      errorShow "Could not extract name from the glossary file : " & pDoc & " with error: " & tName
      exit indexGlossaryLine
   end if
   
   if item 1 of tCategory is "xmlerr" then
      errorShow "Could not extract category from the glossary file : " & pDoc & " with error: " & tCategory
      exit indexGlossaryLine
   end if
   
   local tLine
   put pIndex & tab & tName & tab & tCategory into tLine
   
   return tLine
end indexGlossaryLine

private function extractPlatformInformation pTree, pMetadata
   local tPlatforms
   # Information about the 4 desktop platforms is already contained in each document,
   # first extract this.
   //if revXMLAttribute(pTree, "doc/platforms", "mac/") then
   //put "MacOS," after tPlatforms
   //end if
   
   local tChildNames
   put revXMLChildNames(pTree,"doc/platforms",return,,false) into tChildNames
   
   if "mac" is among the lines of tChildNames then
      put "Mac OS X," after tPlatforms
   end if
   
   if "windows" is among the lines of tChildNames then
      put "Windows," after tPlatforms
   end if
   
   if "linux" is among the lines of tChildNames then
      put "Linux," after tPlatforms
   end if
   
    if "ios" is among the lines of tChildNames then
      put "iOS," after tPlatforms
   end if
   
    if "android" is among the lines of tChildNames then
      put "Android," after tPlatforms
   end if
   delete the last char of tPlatforms
   --delete the last char of tPlatforms
   return tPlatforms
end extractPlatformInformation

private function extractNodeXML pTree, pName
   local tXML
   put revXMLText(pTree, pName, false) into tXML
   if item 1 of tXML is "xmlerr" then
      return tXML
   end if
   
   # Chop off the "<pName>" at the start as we don't want this and also the "</pName>" at the end
   local tName
   set the itemDelimiter to slash
   put item -1 of pName into tName
   set the itemDelimiter to comma
   
   delete char 1 to (the length of tName + 2) of tXML
   delete char -(the length of tName + 3) to -1 of tXML
   return tXML
end extractNodeXML

private function auxFormatSyntax pSyntax
   local tSyntax, tOffset
   local tReduced = "false"
   
   put pSyntax into tSyntax
   
   if the number of lines of tSyntax > 1 then
      put true into tReduced
      put line 1 of tSyntax into tSyntax
   end if
   
   if the last char of tSyntax is return then delete the last char of tSyntax
   
   put offset("</p>",tSyntax) into tOffset
   if tOffset <> 0 then add 4 to tOffset
   if (tOffset <> 0) and (tOffset < the length of tSyntax) then
      put char 1 to tOffset - 5 of tSyntax & "</p>" into tSyntax
      put true into tReduced
   end if
   
   replace "<p>" with empty in tSyntax
   replace "</p>" with empty in tSyntax
   replace tab with space in tSyntax
   
   if tReduced then put " ..." after tSyntax
   
   -- Remove all style tags. This is a workaround for the tabstops bug
   -- remove this line to allow the original style information for syntax
   -- to reappear in the dictionary.
   put replaceText(tSyntax, "(<[/a-zA-Z0-9]+>)", "") into tSyntax
   
   return tSyntax
end auxFormatSyntax

private function escapeEntities pText
   replace "&" with "&amp;" in pText
   replace quote with "&quot;" in pText
   replace "<" with "&lt;" in pText
   replace ">" with "&gt;" in pText
   return pText
end escapeEntities

// HSC - tested - complies with current dictionary format
private command libDocumentationClumpCreate pNumber, pDir
   local tClumpName
   ---------
   put kClumpNamePrefix & pNumber into tClumpName
   local tResult
   create invisible stack tClumpName
   save it as pDir & slash & tClumpName & ".rev"
   put the result into tResult
   if tResult is not empty then
      errorShow "Failed to save file to disk at location: " & pDir & slash & tClumpName & ".rev" & " with result: " & tResult
      exit libDocumentationClumpCreate
   end if
   return tClumpName
end libDocumentationClumpCreate

// HSC - tested - complies with current dictionary format
private function libDocumentationClumpAddTo pClumpName, pFileIndex, pFileToDirectory, @pOutputDirectory, @pLinkLookup
   -- adds mapping pFilepath -> pClumpName.N to clump
   local tKeyNumber, tPropName, tDir, tData
   local tFilename, tRemainder   
   
   put pFileIndex mod kFilesPerClump into tRemainder
   if tRemainder is 0 then
      put kFilesPerClump into tRemainder
   end if
   
   put tRemainder into tKeyNumber
   
   put "c" & tKeyNumber into tPropName
   
   put url ("binfile:" & pFileToDirectory[pFileIndex]["path"]) into tData
   
   if tData is empty then
      errorShow "No data for file: " & pFileToDirectory[pFileIndex]["path"]
      exit libDocumentationClumpAddTo
   end if
   
   // convert the new XML format back to the old type
   libDocumentationOldFormat tData, pFileToDirectory, pLinkLookup
   
   put the compress of tData into tData
   set the tPropName of stack pClumpName to tData
   
   # OK-2007-09-03 : Work around an engine bug to ensure that we don't have any problems
   # saving to mounted network drives on OS X
   # save stack pClumpName
   local tResult
   if there is a file (the filename of stack pClumpName) then
      delete file (the filename of stack pClumpName)
      put the result into tResult
      if tResult is not empty then
         errorShow "Failed to delete old stack file: " & tResult
         exit libDocumentationClumpAddTo
      end if
   end if
   
   save stack pClumpName
   put the result into tResult
   if tResult is not empty then
      errorShow "Failed to save clump: " & pClumpName & " (" & tResult & ")"
      exit libDocumentationClumpAddTo
   end if
   
   set the directory to tDir
   return tKeyNumber
end libDocumentationClumpAddTo

private function libGetRelatedEntries tData
   local tResult, tTextStart, tTextEnd, tTextToProcess, tTextLine
   put libGetTextLocation (tData, "<related>", "</related>", tTextStart, tTextEnd) into tTextToProcess
   repeat for each line tTextLine in tTextToProcess
      set the itemdelimiter to slash
      put item 3 of tTextLine into tTextLine
      if tTextLine is empty then
         next repeat
      end if
      set the itemdelimiter to ">"
      put item 0 to 1 of tTextLine into tTextLine
      put char 0 to -6 of tTextLine into tTextLine
      if tTextLine is a number then
         put tTextLine & comma after tResult
      end if
   end repeat
   if tResult is not empty then
      delete the last char of tResult
   end if
   return tResult
end libGetRelatedEntries
   
private function libGetSynonyms pTree
   local tResult
   put revXMLChildContents(pTree,"doc/synonyms",comma, return,"false", -1) into tResult
   if char 1 to 6 of tResult is "xmlerr" then
      put empty into tResult
   end if
   return tResult
end libGetSynonyms
   
private function libGetTextLocation, pData, pStartToken, pEndToken, @rStart, @rEnd
   local tTextFound
   put empty into tTextFound
   put offset (pStartToken, pData) into rStart
   put offset (pEndToken, pData) into rEnd
   if rStart > rEnd then
      breakpoint
   end if
   if rStart is not 0 and rEnd is not 0 then
      put rEnd + the length of pEndToken - 1 into rEnd
      put char rStart to rEnd of pData into tTextFound
   end if
   return tTextFound
end libGetTextLocation

function libGetTextText pText
   local tTextText, tTextStart, tTextEnd
   put offset (">", pText) into tTextStart
   if tTextStart is 0 or tTextStart is the length of pText then
      breakpoint
   end if
   put offset("</", pText, tTextStart) into tTextEnd
   if tTextEnd is 0 then
      breakpoint
   end if
   put char tTextStart + 1 to tTextStart + tTextEnd - 1 of pText into tTextText
   return tTextText
end libGetTextText

private function libCreateLookupTable pFileToDirectory
   local tLookup, tArrayIndex
   repeat with tArrayIndex = 1 to the number of elements of pFileToDirectory
      put tArrayIndex into tLookup [pFileToDirectory[tArrayIndex]["type"] && pFileToDirectory[tArrayIndex]["ref"]]
   end repeat
   return tLookup
end libCreateLookupTable

function libGetLinkText pText, pType, @pFileToDirectory, @pLinkLookup
   local tLinkText, tArrayIndex, tNotFound
   put true into tNotFound
   if offset ("tag=", pText) > 0 then
      // we are using the extened notation
      set the itemdelimiter to quote
      put item 2 of pText into tLinkText
   else
      // the link is implicit in the name
      put libGetTextText (pText) into tLinkText
   end if
   // test that we can access the element we are looking for
   if pLinkLookup[pType && tLinkText] is not a number then
      breakpoint
   end if
   // look up and substitute natural name with file name
   set the itemdelimiter to slash
   // repeat with tArrayIndex = 1 to the number of elements of pFileToDirectory
   // if pFileToDirectory[tArrayIndex]["type"] is pType and pFileToDirectory[tArrayIndex]["ref"] is tLinkText then
   // put item -3 to -1 of pFileToDirectroy[tArrayIndex]["path"] & slash & tArrayIndex & ".xml" into tLinkText
   // put item -3 to -2 of pFileToDirectory[tArrayIndex]["path"] & slash & tArrayIndex & ".xml" into tLinkText
   put item -3 to -2 of pFileToDirectory[pLinkLookup[pType && tLinkText]]["path"] & slash & pLinkLookup[pType && tLinkText] & ".xml" into tLinkText
   //put false into tNotFound
   // exit repeat
   // end if
   //end repeat
   //if tNotFound is true then
   // breakpoint
   // end if
   return tLinkText
end libGetLinkText

private command libReplaceLinks @rData, @rFileToDirectory, @rLinkLookup
   local tOffsetFound, tOffsetSkip, tStartTags, tStartTagsLink, tEndTags, tTag, tTextStart, tTextEnd, tTextToReplace, tReplaceWith, tLinkText, tTextText
   put "<glossary tag=,<command tag=,<constant tag=,<control_st tag=,<function tag=,<keyword tag=,<message tag=,<object tag=,<operator tag=,<property tag=" into tStartTagsLink
   put "<glossary>,<command>,<constant>,<control_st>,<function>,<keyword>,<message>,<object>,<operator>,<property>" into tStartTags
   put "</glossary>,</command>,</constant>,</control_st>,</function>,</keyword>,</message>,</object>,</operator>,</property>" into tEndTags
   put true into tOffsetFound
   put 0 into tOffsetSkip
   set the itemdelimiter to comma
   set the caseSensitive to true   
   repeat with tTag = 1 to the number of items in tStartTags
      put true into tOffsetFound
      repeat while tOffsetFound
         // need to include the tStartTags in another repeat loop this will be for the new files.
         put libGetTextLocation (rData, item tTag of tStartTagsLink, item tTag of tEndTags, tTextStart, tTextEnd) into tTextToReplace
         if tTextStart is 0 and tTextEnd is 0 then
            put false into tOffsetFound
         else
            // generate the text that is to be inserted
            put "<docRef src=" & quote & "--link--" & quote & ">--text--</docRef>" into tReplaceWith
            put libGetLinkText (tTextToReplace, char 2 to -2 of item tTag of tStartTags, rFileToDirectory, rLinkLookup) into tLinkText
            put libGetTextText (tTextToReplace) into tTextText
            // replace the text here
            replace "--link--" with tLinkText in tReplaceWith
            replace "--text--" with tTextText in tReplaceWith
            replace tTextToReplace with tReplaceWith in rData
         end if
      end repeat
   end repeat
end libReplaceLinks

private command libUpdateSyntaxExamples @rData
   // updates the <syntax><example></example></syntax> notation
   local tTextToReplace, tReplaceWith, tTextStart, tTextEnd
   put libGetTextLocation (rData, "<syntax>", "</syntax>", tTextStart, tTextEnd) into tTextToReplace
   if tTextToReplace is empty then
      breakpoint
   else
      put tTextToReplace into tReplaceWith
      replace "<example>" with "<p>" in tReplaceWith
      replace "</example>" with "</p>" in tReplaceWith
      replace "<p><p>" with "<p>" in tReplaceWith
      replace "</p></p>" with "</p>" in tReplaceWith
      replace tTextToReplace with tReplaceWith in rData
   end if
end libUpdateSyntaxExamples

private command libUpdateObjects @rData
   // updates the <objects>...</objects> notation
   local tTextToReplace, tReplaceWith, tTextStart, tTextEnd
   put libGetTextLocation (rData, "<objects>", "</objects>", tTextStart, tTextEnd) into tTextToReplace
   if tTextToReplace is empty then
      breakpoint
   else
      put "<objects>--text--</objects>" into tReplaceWith
      if offset ("<card/>", tTextToReplace) > 0 then
         replace "--text--" with "card,--text--" in tReplaceWith
      end if
      if offset ("<stack/>", tTextToReplace) > 0 then
         replace "--text--" with "stack,--text--" in tReplaceWith
      end if
      if offset ("<group/>", tTextToReplace) > 0 then
         replace "--text--" with "group,--text--" in tReplaceWith
      end if
      if offset ("<field/>", tTextToReplace) > 0 then
         replace "--text--" with "field,--text--" in tReplaceWith
      end if
      if offset ("<button/>", tTextToReplace) > 0 then
         replace "--text--" with "button,--text--" in tReplaceWith
      end if
      if offset ("<graphic/>", tTextToReplace) > 0 then
         replace "--text--" with "graphic,--text--" in tReplaceWith
      end if
      if offset ("<scrollbar/>", tTextToReplace) > 0 then
         replace "--text--" with "scrollbar,--text--" in tReplaceWith
      end if
      if offset ("<player/>", tTextToReplace) > 0 then
         replace "--text--" with "player,--text--" in tReplaceWith
      end if
      if offset ("<image/>", tTextToReplace) > 0 then
         replace "--text--" with "image,--text--" in tReplaceWith
      end if
      if offset ("<AndroidScroller/>", tTextToReplace) > 0 then
         replace "--text--" with "AndroidScroller,--text--" in tReplaceWith
      end if
      if offset ("<AndroidBrowser/>", tTextToReplace) > 0 then
         replace "--text--" with "AndroidBrowser,--text--" in tReplaceWith
      end if
      if offset ("<AndroidPlayer/>", tTextToReplace) > 0 then
         replace "--text--" with "AndroidPlayer,--text--" in tReplaceWith
      end if
      if offset ("<iosBrowser/>", tTextToReplace) > 0 then
         replace "--text--" with "iosBrowser,--text--" in tReplaceWith
      end if
      if offset ("<iosScroller/>", tTextToReplace) > 0 then
         replace "--text--" with "iosScroller,--text--" in tReplaceWith
      end if
      if offset ("<iosPlayer/>", tTextToReplace) > 0 then
         replace "--text--" with "iosPlayer,--text--" in tReplaceWith
      end if
      if offset ("<iosTextInput/>", tTextToReplace) > 0 then
         replace "--text--" with "iosTextInput,--text--" in tReplaceWith
      end if      
      replace ",--text--" with "" in tReplaceWith
      replace "--text--" with "" in tReplaceWith
      replace tTextToReplace with tReplaceWith in rData
   end if
end libUpdateObjects

private command libUpdateReferences @rData, @rFileToDirectory, @rLinkLookup
   // updates the <references></references> notation
   //replace "<references>" with "<related>" in rData
   //replace "</references>" with "</related>" in rData
   
   # Build XRef symmetry - create symmetry entries in the lookup array
   local tTextToReplace, tReplaceWith, tTextStart, tTextEnd, tReferenceTo, tName, tType, tNewReference, tCapitalEntry
   put libGetTextLocation (rData, "<references>", "</references>", tTextStart, tTextEnd) into tTextToReplace
   if tTextStart > 0 and tTextEnd > 0 then
      put tTextToReplace into tReplaceWith
      replace "<references>" with "<related>" in tReplaceWith
      replace "</references>" with "</related>" in tReplaceWith
      put libGetTextLocation (rData, "<type>", "</type>", tTextStart, tTextEnd) into tType
      if tTextStart > 0 and tTextEnd > 0 then
         put libGetTextLocation (rData, "<name>", "</name>", tTextStart, tTextEnd) into tName
         if tTextStart > 0 and tTextEnd > 0 then
            replace "<type>" with "" in tType
            replace "</type>" with "" in tType
            replace "<name>" with "" in tName
            replace "</name>" with "" in tName
            //set the itemDelimiter to space
            repeat for each line tReferenceTo in rFileToDirectory[rLinkLookup[tType && tName]]["xrefs"]
               put "<" & word 1 of tReferenceTo && "tag=" & quote & word 2 to -1 of tReferenceTo & quote & ">" into tNewReference
               if offset (tNewReference, tReplaceWith) is 0 then
                  put word 1 of tReferenceTo into tCapitalEntry
                  put toUpper (character 1 of tCapitalEntry) into character 1 of tCapitalEntry 
                  put word 2 to -1 tReferenceTo && tCapitalEntry & "</" & word 1 tReferenceTo & ">" after tNewReference
                  replace "</related>" with "  " & tNewReference & return & "</related>" in tReplaceWith
               end if
            end repeat
         end if
      end if
      replace tTextToReplace with tReplaceWith in rData
   end if
end libUpdateReferences

private command libUpdateClassification @rData
   // updates the <classification></classification> notation
   replace "<classification>" with "<categories>" in rData
   replace "</classification>" with "</categories>" in rData
end libUpdateClassification

private command libUpdateSummary @rData
   replace "<summary>" with "<summary><p>" in rData
   replace "</summary>" with "</p></summary>" in rData
end libUpdateSummary

private command libUpdateHistory @rData
   // updates the <histroy></history> notation
   replace "<history>" with "" in rData
   replace "</history>" with "" in rData
end libUpdateHistory

private command libUpdatePlatforms @rData
   // updates the <platforms>...</platforms> notation
   replace "<platforms>" with "" in rData
   replace "</platforms>" with "" in rData
   replace "<ios/>" with "<ios support=" & quote & "true" & quote && "/>" in rData
   replace "<android/>" with "<android support=" & quote & "true" & quote && "/>" in rData
   replace "<mac/>" with "<osx support=" & quote & "true" & quote && "/>" in rData
   replace "<windows/>" with "<win32 support=" & quote & "true" & quote && "/>" in rData
   replace "<linux/>" with "<unix support=" & quote & "true" & quote && "/>" in rData
end libUpdatePlatforms

private command libUpdateClasses @rData
   // updates the <classes>...</classes> notation
   local tTextToReplace, tReplaceWith, tTextStart, tTextEnd
   put libGetTextLocation (rData, "<classes>", "</classes>", tTextStart, tTextEnd) into tTextToReplace
   if tTextToReplace is empty then
      breakpoint
   else
      put "<class>--and----text--</class>" into tReplaceWith
      if offset ("<desktop/>", tTextToReplace) > 0 then
         replace "--and--" with", " in tReplaceWith
         replace "--text--" with "--and--Desktop--text--" in tReplaceWith
      end if
      if offset ("<server/>", tTextToReplace) > 0 then
         replace "--and--" with", " in tReplaceWith
         replace "--text--" with "--and--Server--text--" in tReplaceWith
      end if
      if offset ("<web/>", tTextToReplace) > 0 then
         replace "--and--" with", " in tReplaceWith
         replace "--text--" with "--and--Web--text--" in tReplaceWith
      end if
            if offset ("<mobile/>", tTextToReplace) > 0 then
         replace "--and--" with", " in tReplaceWith
         replace "--text--" with "--and--Mobile--text--" in tReplaceWith
      end if
      replace ", , " with "" in tReplaceWith
      replace "--and----text--" with "" in tReplaceWith
      replace "--text--" with "" in tReplaceWith
      replace ", --and--" with "" in tReplaceWith
      replace "--and--" with " and " in tReplaceWith
      replace tTextToReplace with tReplaceWith in rData
   end if
end libUpdateClasses

private command libUpdateSecurity @rData
   // updates the <security>...</security> notation
   local tTextToReplace, tReplaceWith, tTextStart, tTextEnd, tTempReplaceWith
   put libGetTextLocation (rData, "<security>", "</security>", tTextStart, tTextEnd) into tTextToReplace
   if tTextToReplace is empty then
      breakpoint
   else
      put "<security>--and----text--</security>" into tReplaceWith
      if offset ("<disk access=" & quote & "???" & quote & "/>", tTextToReplace)  > 0 then
         replace "--and--" with", " in tReplaceWith
         replace "--text--" with "--and--Disk--text--" in tReplaceWith
      end if
      if offset ("<disk/>", tTextToReplace) > 0 then
         replace "--and--" with", " in tReplaceWith
         replace "--text--" with "--and--Disk--text--" in tReplaceWith
      end if
      if offset ("<network/>", tTextToReplace) > 0 then
         replace "--and--" with", " in tReplaceWith
         replace "--text--" with "--and--Network--text--" in tReplaceWith
      end if
      if offset ("<process/>", tTextToReplace) > 0 then 
         replace "--and--" with", " in tReplaceWith
         replace "--text--" with "--and--Process--text--" in tReplaceWith
      end if
      if offset ("<registry access=" & quote & "read-only" & quote & "/>", tTextToReplace) > 0 then
         replace "--and--" with", " in tReplaceWith
         replace "--text--" with "--and--RegistryRead--text--" in tReplaceWith
      end if
      if offset ("<registry access=" & quote & "read-write" & quote & "/>", tTextToReplace) > 0 then
         replace "--and--" with", " in tReplaceWith
         replace "--text--" with "--and--RegistryWrite--text--" in tReplaceWith
      end if
      if offset ("<stack/>", tTextToReplace) > 0 then
         replace "--and--" with", " in tReplaceWith
         replace "--text--" with "--and--Stack--text--" in tReplaceWith
      end if
      if offset ("<printing/>", tTextToReplace) > 0 then
         replace "--and--" with", " in tReplaceWith
         replace "--text--" with "--and--Printing--text--" in tReplaceWith
      end if
      if offset ("<privacy/>", tTextToReplace) > 0 then
         replace "--and--" with", " in tReplaceWith
         replace "--text--" with "--and--Privacy--text--" in tReplaceWith
      end if
      if offset ("<applescript/>", tTextToReplace) > 0 then
         replace "--and--" with", " in tReplaceWith
         replace "--text--" with "--and--AppleScript--text--" in tReplaceWith
      end if
      if offset ("<doalternate/>", tTextToReplace) > 0 then
         replace "--and--" with", " in tReplaceWith
         replace "--text--" with "--and--DoAlternate--text--" in tReplaceWith
      end if
      replace ", , " with "" in tReplaceWith
      replace "--and----text--" with "" in tReplaceWith
      replace "--text--" with "" in tReplaceWith
      replace ", --and--" with "" in tReplaceWith
      replace "--and--" with " and " in tReplaceWith
      replace tTextToReplace with tReplaceWith in rData
   end if
end libUpdateSecurity

private command libUpdateExampleExamples @rData
   // updates the <examples><example></example></examples> notation
   local tTextToReplace, tReplaceWith, tTextStart, tTextEnd, tCurrentExampleToReplace, tCurrentExampleToReplaceWith, tDoubleLineSpace, tExampleFound, tFirstExample
   put true into tFirstExample
   put true into tExampleFound
   put libGetTextLocation (rData, "<examples>", "</examples>", tTextStart, tTextEnd) into tTextToReplace
   if tTextToReplace is empty then
      breakpoint
   else
      if offset ("</p><p>", tTextToReplace) > 0 then
         put true into tDoubleLineSpace
      else
         put false into tDoubleLineSpace
      end if
      put tTextToReplace into tReplaceWith
      
      repeat while true
         put libGetTextLocation (tReplaceWith, "<example>", "</example>", tTextStart, tTextEnd) into tCurrentExampleToReplace
         if tCurrentExampleToReplace is empty then
            exit repeat
         end if
         put tCurrentExampleToReplace into tCurrentExampleToReplaceWith
         
         if tDoubleLineSpace is true and tFirstExample is false then
            replace "<example>" with "<p/><p>" in tCurrentExampleToReplaceWith
         else
            replace "<example>" with "<p>" in tCurrentExampleToReplaceWith
         end if
         replace "</example>" with "</p>" in tCurrentExampleToReplaceWith
         replace tCurrentExampleToReplace with tCurrentExampleToReplaceWith in tReplaceWith
         if tFirstExample is true then
            put false into tFirstExample
         end if
      end repeat
      
      replace "<examples>" with "<example>" in tReplaceWith
      replace "</examples>" with "</example>" in tReplaceWith
      replace "<p><p>" with "<p>" in tReplaceWith
      replace "</p></p>" with "</p>" in tReplaceWith
      replace tTextToReplace with tReplaceWith in rData
   end if
end libUpdateExampleExamples

private command libUpdateParameters @rData
   // updates the
   //    <parmeters>
   //        <parameter>
   //            <name></name>
   //            <description></description>
   //            <options title="">
   //                <option>
   //                    <value></value>
   //                    <description></description>
   //                </option>
   //            </options>
   //        </parameter>
   //  </parameters>
   local tTextToReplace , tTextToReplaceWith, tCurrentParameterToReplace, tCurrentParameterToReplaceWith, tCurrentParameterNameToReplace, tCurrentParameterNameToReplaceWith
   local tCurrentParameterDescriptionToReplace, tCurrentParameterDescriptionToReplaceWith, tCurrentParameterOptionsToReplace, tCurrentParameterOptionsToReplaceWith
   local tCurrentParameterOptionsOptionToReplace, tCurrentParameterOptionsOptionToReplaceWith
   local tCurrentParameterOptionsOptionItemToReplace, tCurrentParameterOptionsOptionItemToReplaceWith
   local tCurrentParameterOptionsOptionDescriptionToReplace, tCurrentParameterOptionsOptionDescriptionToReplaceWith
   local tCurrentParameterOptionsOptionValuesToReplace, tCurrentParameterOptionsOptionValuesToReplaceWith
   local tCurrentParameterOptionsOptionValuesValueToReplace, tCurrentParameterOptionsOptionValuesValueToReplaceWith
   local tCurrentParameterOptionsOptionValuesValueNameToReplace, tCurrentParameterOptionsOptionValuesValueNameToReplaceWith
   local tCurrentParameterOptionsOptionValuesValueDescriptionToReplace, tCurrentParameterOptionsOptionValuesValueDescriptionToReplaceWith
   local tTextStart, tTextEnd, tStrip, tOptionsTitle, tOptionsTitleWith
   // little test from here
      //if "<legacy_id>2448</legacy_id>" is among the words of rData or "<legacy_id>3388</legacy_id>" is among the words of rData then
         //put tstLine into tstLine
      //end if
   // little test to here      
   put libGetTextLocation (rData, "<parameters>", "</parameters>", tTextStart, tTextEnd) into tTextToReplace
   if the number of lines in tTextToReplace <= 2 and the number of characters in tTextToReplace < 30 then
      if tTextToReplace is not empty then
         replace tTextToReplace with "" in rData
      end if
   else
      put tTextToReplace into tTextToReplaceWith
      // HANDLE THE PARAMETERS
      repeat while true
         put libGetTextLocation (tTextToReplaceWith, "<parameter>", "</parameter>", tTextStart, tTextEnd) into tCurrentParameterToReplace
         if tCurrentParameterToReplace is empty then
            exit repeat
         end if
         put tCurrentParameterToReplace into tCurrentParameterToReplaceWith
         put libGetTextLocation (tCurrentParameterToReplaceWith, "<name>", "</name>", tTextStart, tTextEnd) into tCurrentParameterNameToReplace
         if tCurrentParameterNameToReplace is not empty then
            put tCurrentParameterNameToReplace into tCurrentParameterNameToReplaceWith
            replace "<name>" with "<i>" in tCurrentParameterNameToReplaceWith
            replace "</name>" with "</i><#S#><#S#>" in tCurrentParameterNameToReplaceWith
            replace tCurrentParameterNameToReplace with tCurrentParameterNameToReplaceWith in tCurrentParameterToReplaceWith
         end if
         put libGetTextLocation (tCurrentParameterToReplaceWith, "<description>", "</description>", tTextStart, tTextEnd) into tCurrentParameterDescriptionToReplace
         if tCurrentParameterDescriptionToReplace is not empty then
            put tCurrentParameterDescriptionToReplace into tCurrentParameterDescriptionToReplaceWith
            replace "<description>" with "<#E#><#E#> - " in tCurrentParameterDescriptionToReplaceWith
            replace "</description>" with "" in tCurrentParameterDescriptionToReplaceWith
            replace tCurrentParameterDescriptionToReplace with tCurrentParameterDescriptionToReplaceWith in tCurrentParameterToReplaceWith
         end if
         
         // HANDLE OPTIONS
         repeat while true
            put libGetTextLocation (tCurrentParameterToReplaceWith, "<options", "</options>", tTextStart, tTextEnd) into tCurrentParameterOptionsToReplace
            if tCurrentParameterOptionsToReplace is empty then
               exit repeat
            end if
            put tCurrentParameterOptionsToReplace into tCurrentParameterOptionsToReplaceWith
            // HANDLE THE OPTIONS TITLE
            put libGetTextLocation (tCurrentParameterOptionsToReplaceWith, "title=" & quote, quote & ">", tTextStart, tTextEnd) into tOptionsTitle
            put tOptionsTitle into tOptionsTitleWith
            
            if tOptionsTitleWith is not ("title="&quote&quote&">") and tOptionsTitleWith is not empty then
               replace "title=" & quote with ("<p><u>") in tOptionsTitleWith
               replace quote & ">" with "</u></p><ul>" in tOptionsTitleWith
               replace tOptionsTitle with tOptionsTitleWith in tCurrentParameterOptionsToReplaceWith
            else
               replace tOptionsTitle with "<ul>"  in tCurrentParameterOptionsToReplaceWith
            end if
            repeat while true
               put libGetTextLocation (tCurrentParameterOptionsToReplaceWith, "<option>", "</option>", tTextStart, tTextEnd) into tCurrentParameterOptionsOptionToReplace
               if tCurrentParameterOptionsOptionToReplace is empty then
                  exit repeat
               end if
               put tCurrentParameterOptionsOptionToReplace into tCurrentParameterOptionsOptionToReplaceWith
               put libGetTextLocation (tCurrentParameterOptionsOptionToReplaceWith, "<item>", "</item>", tTextStart, tTextEnd) into tCurrentParameterOptionsOptionItemToReplace
               if tCurrentParameterOptionsOptionItemToReplace is not empty then
                  put tCurrentParameterOptionsOptionItemToReplace into tCurrentParameterOptionsOptionItemToReplaceWith
                  replace "<item>" with "<li><b>" in tCurrentParameterOptionsOptionItemToReplaceWith
                  // HSC - replace "</item>" with "</b><#S#><#S#></li>" in tCurrentParameterOptionsOptionItemToReplaceWith
                  replace "</item>" with "</b><#S#><#S#>" in tCurrentParameterOptionsOptionItemToReplaceWith
                  replace tCurrentParameterOptionsOptionItemToReplace with tCurrentParameterOptionsOptionItemToReplaceWith in tCurrentParameterOptionsOptionToReplaceWith
               end if
               put libGetTextLocation (tCurrentParameterOptionsOptionToReplaceWith, "<description>", "</description>", tTextStart, tTextEnd) into tCurrentParameterOptionsOptionDescriptionToReplace
               if tCurrentParameterOptionsOptionDescriptionToReplace is not empty then
                  put tCurrentParameterOptionsOptionDescriptionToReplace into tCurrentParameterOptionsOptionDescriptionToReplaceWith
                  replace "<description>" with "<#E#><#E#> - " in tCurrentParameterOptionsOptionDescriptionToReplaceWith
                  // HSC - replace "</description>" with "" in tCurrentParameterOptionsOptionDescriptionToReplaceWith
                  replace "</description>" with "</li>" in tCurrentParameterOptionsOptionDescriptionToReplaceWith
                  replace tCurrentParameterOptionsOptionDescriptionToReplace with tCurrentParameterOptionsOptionDescriptionToReplaceWith in tCurrentParameterOptionsOptionToReplaceWith
               else
                  if offset ("<description/>", tCurrentParameterOptionsOptionToReplaceWith) > 0 then
                     // HSC - replace "<description/>" with "<#E#><#E#>" in tCurrentParameterOptionsOptionToReplaceWith
                     replace "<description/>" with "<#E#><#E#></li>" in tCurrentParameterOptionsOptionToReplaceWith
                  end if
               end if
               
               // HANDLE VALUES
               put libGetTextLocation (tCurrentParameterOptionsOptionToReplaceWith, "<values>", "</values>", tTextStart, tTextEnd) into tCurrentParameterOptionsOptionValuesToReplace
               if tCurrentParameterOptionsOptionValuesToReplace is not empty then
                  put tCurrentParameterOptionsOptionValuesToReplace into tCurrentParameterOptionsOptionValuesToReplaceWith
                  repeat while true
                     put libGetTextLocation (tCurrentParameterOptionsOptionValuesToReplaceWith, "<value>", "</value>", tTextStart, tTextEnd) into tCurrentParameterOptionsOptionValuesValueToReplace
                     if tCurrentParameterOptionsOptionValuesValueToReplace is empty then
                        exit repeat
                     end if
                     put tCurrentParameterOptionsOptionValuesValueToReplace into tCurrentParameterOptionsOptionValuesValueToReplaceWith
                     put libGetTextLocation (tCurrentParameterOptionsOptionValuesValueToReplaceWith, "<name>", "</name>", tTextStart, tTextEnd) into tCurrentParameterOptionsOptionValuesValueNameToReplace
                     if offset ("<description/>", tCurrentParameterOptionsOptionValuesValueToReplaceWith) > 0
                     then
                        replace "<description/>" with "" in tCurrentParameterOptionsOptionValuesValueToReplaceWith
                        if tCurrentParameterOptionsOptionValuesValueNameToReplace is not empty then
                           put tCurrentParameterOptionsOptionValuesValueNameToReplace into tCurrentParameterOptionsOptionValuesValueNameToReplaceWith
                           replace "<name>" with "" in tCurrentParameterOptionsOptionValuesValueNameToReplaceWith
                           replace "</name>" with "" in tCurrentParameterOptionsOptionValuesValueNameToReplaceWith
                           replace tCurrentParameterOptionsOptionValuesValueNameToReplace with tCurrentParameterOptionsOptionValuesValueNameToReplaceWith in tCurrentParameterOptionsOptionValuesValueToReplaceWith
                        end if
                     else
                        if tCurrentParameterOptionsOptionValuesValueNameToReplace is not empty then
                           put tCurrentParameterOptionsOptionValuesValueNameToReplace into tCurrentParameterOptionsOptionValuesValueNameToReplaceWith
                           replace "<name>" with "" in tCurrentParameterOptionsOptionValuesValueNameToReplaceWith
                           replace "</name>" with "<#S#><#S#>" in tCurrentParameterOptionsOptionValuesValueNameToReplaceWith
                           replace tCurrentParameterOptionsOptionValuesValueNameToReplace with tCurrentParameterOptionsOptionValuesValueNameToReplaceWith in tCurrentParameterOptionsOptionValuesValueToReplaceWith
                        end if
                        put libGetTextLocation (tCurrentParameterOptionsOptionValuesValueToReplaceWith, "<description>", "</description>", tTextStart, tTextEnd) into tCurrentParameterOptionsOptionValuesValueDescriptionToReplace
                        if tCurrentParameterOptionsOptionValuesValueDescriptionToReplace is not empty then
                           put tCurrentParameterOptionsOptionValuesValueDescriptionToReplace into tCurrentParameterOptionsOptionValuesValueDescriptionToReplaceWith
                           replace "<description>" with "<#E#><#E#> - " in tCurrentParameterOptionsOptionValuesValueDescriptionToReplaceWith
                           replace "</description>" with "" in tCurrentParameterOptionsOptionValuesValueDescriptionToReplaceWith
                           replace tCurrentParameterOptionsOptionValuesValueDescriptionToReplace with tCurrentParameterOptionsOptionValuesValueDescriptionToReplaceWith in tCurrentParameterOptionsOptionValuesValueToReplaceWith
                        end if
                     end if
                     replace "<value>" with "<li>" in tCurrentParameterOptionsOptionValuesValueToReplaceWith
                     replace "</value>" with "</li>" in tCurrentParameterOptionsOptionValuesValueToReplaceWith
                     replace tCurrentParameterOptionsOptionValuesValueToReplace with tCurrentParameterOptionsOptionValuesValueToReplaceWith in tCurrentParameterOptionsOptionValuesToReplaceWith
                  end repeat
                  replace "<values>" with "<ul type="&quote&"circle"&quote&">" in tCurrentParameterOptionsOptionValuesToReplaceWith
                  replace "</values>" with "</ul>" in tCurrentParameterOptionsOptionValuesToReplaceWith
                  replace tCurrentParameterOptionsOptionValuesToReplace with tCurrentParameterOptionsOptionValuesToReplaceWith in tCurrentParameterOptionsToReplaceWith
               end if               
               replace "<option>" with "" in tCurrentParameterOptionsOptionToReplaceWith
               //HSC - replace "</option>" with "</ul>" in tCurrentParameterOptionsOptionToReplaceWith
               replace "</option>" with "" in tCurrentParameterOptionsOptionToReplaceWith
               replace tCurrentParameterOptionsOptionToReplace with tCurrentParameterOptionsOptionToReplaceWith in tCurrentParameterOptionsToReplaceWith
            end repeat
            replace "<options" with "" in tCurrentParameterOptionsToReplaceWith
            replace "</options>" with "</ul>" in tCurrentParameterOptionsToReplaceWith
            replace tCurrentParameterOptionsToReplace with tCurrentParameterOptionsToReplaceWith in tCurrentParameterToReplaceWith
         end repeat
         replace "<parameter>" with "<p>" in tCurrentParameterToReplaceWith
         replace "</parameter>" with "</p>" in tCurrentParameterToReplaceWith
         replace tCurrentParameterToReplace with tCurrentParameterToReplaceWith in tTextToReplaceWith
      end repeat
      
      replace "<parameters>" with "<p><b>Parameters:</b></p>" in tTextToReplaceWith
      replace "</parameters>" with "" in tTextToReplaceWith
      // STRIP OUT ALL MARKED BREAKS
      repeat while true
         put libGetTextLocation (tTextToReplaceWith, "<#S#><#S#>", "<#E#><#E#>", tTextStart, tTextEnd) into tStrip
         if tStrip is empty then
            exit repeat
         end if
         replace tStrip with "" in tTextToReplaceWith
      end repeat
      // STRIP OUT THE <description/> tags
      replace tTextToReplace with tTextToReplaceWith in rData
   end if
   replace "    " with "" in rData
   return rData
end libUpdateParameters

private command libUpdateDescription @rData
   local tTemp
   // strip the overview, parameters, value and comments tags out of the description tags 
   local tTextToReplace, tTextToReplaceSub, tTextToReplaceSubWith, tReplaceWith, tTextStart, tTextEnd, tTextStartSub, tTextEndSub, tPTagRequired
   put false into tPTagRequired
   put libGetTextLocation (rData, "<description>", "</description>", tTextStart, tTextEnd) into tTextToReplace
   if tTextToReplace is empty then
      breakpoint
   else
      put tTextToReplace into tReplaceWith
      // process the overview tags
      put libGetTextLocation (tReplaceWith, "<overview>", "</overview>", tTextStartSub, tTextEndSub) into tTextToReplaceSub
      if tTextToReplaceSub is not empty then
         put the number of characters in tTextToReplaceSub into tTemp
         if the number of lines in tTextToReplaceSub <= 2 and the number of characters in tTextToReplaceSub < 26 then
            replace tTextToReplaceSub with "" in tReplaceWith
         else
            replace "<overview>" with "<p>" in tReplaceWith
            replace "</overview>" with "</p>" in tReplaceWith
            put true into tPTagRequired
         end if
      end if
      // process the parameter tags
      put libGetTextLocation (tReplaceWith, "<parameters>", "</parameters>", tTextStartSub, tTextEndSub) into tTextToReplaceSub
      if tTextToReplaceSub is not empty then
         if the number of lines in tTextToReplaceSub <= 2 and the number of characters in tTextToReplaceSub < 30 then
            replace tTextToReplaceSub with "" in tReplaceWith
         else
            if tPTagRequired is true then
               //replace "<parameters>" with "<p/><p><b>Parameters:</b></p><p>" in tReplaceWith
               replace "<parameters>" with "<p/><p><b>Parameters:</b></p>" in tReplaceWith
            else
               //replace "<parameters>" with "<p><b>Parameters:</b></p><p>" in tReplaceWith
               replace "<parameters>" with "<p><b>Parameters:</b></p>" in tReplaceWith
               put true into tPTagRequired
            end if
            //replace "</parameters>" with "</p>" in tReplaceWith
            replace "</parameters>" with "" in tReplaceWith
            replace "<parameter>" with "<p>" in tReplaceWith
            replace "</parameter>" with "</p>" in tReplaceWith
         end if
      end if
      // process the value tags
      put libGetTextLocation (tReplaceWith, "<value>", "</value>", tTextStartSub, tTextEndSub) into tTextToReplaceSub
      if tTextToReplaceSub is not empty then
         put the number of characters in tTextToReplaceSub into tTemp
         if the number of lines in tTextToReplaceSub <= 2 and the number of characters in tTextToReplaceSub < 20 then
            replace tTextToReplaceSub with "" in tReplaceWith
         else
            if tPTagRequired is true then
               replace "<value>" with "<p/><p><b>Value:</b></p><p>" in tReplaceWith
            else
               replace "<value>" with "<p><b>Value:</b></p><p>" in tReplaceWith
               put true into tPTagRequired
            end if
            replace "</value>" with "</p>" in tReplaceWith
         end if
      end if
      // process the comments tags
      put libGetTextLocation (tReplaceWith, "<comments>", "</comments>", tTextStartSub, tTextEndSub) into tTextToReplaceSub
      if tTextToReplaceSub is not empty then
         put the number of characters in tTextToReplaceSub into tTemp
         if the number of lines in tTextToReplaceSub <= 2 and the number of characters in tTextToReplaceSub < 26 then
            replace tTextToReplaceSub with "" in tReplaceWith
         else
            if tPTagRequired is true then
               replace "<comments>" with "<p/><p><b>Comments:</b></p><p>" in tReplaceWith
            else
               replace "<comments>" with "<p><b>Comments:</b></p><p>" in tReplaceWith
               put true into tPTagRequired
            end if
            replace "</comments>" with "</p>" in tReplaceWith
         end if
      end if
      replace tTextToReplace with tReplaceWith in rData
   end if
end libUpdateDescription

private command libRemoveObsolete @rData
   // removes XML tags that contain no data
   // this is needed to suppress referring headings
   local tTextToReplace, tReplaceWith, tTextStart, tTextEnd
   replace "<library></library>" with "" in rData
   put libGetTextLocation (rData, "<objects>", "</objects>", tTextStart, tTextEnd) into tTextToReplace
   if the number of lines in tTextToReplace is 2 then
      replace tTextToReplace with "" in rData
   end if
   put libGetTextLocation (rData, "<synonyms>", "</synonyms>", tTextStart, tTextEnd) into tTextToReplace
   if the number of lines in tTextToReplace is 2 then
      replace tTextToReplace with "" in rData
   end if
   put libGetTextLocation (rData, "<security>", "</security>", tTextStart, tTextEnd) into tTextToReplace
   if the number of lines in tTextToReplace is 2 then
      replace tTextToReplace with "" in rData
   end if
   put libGetTextLocation (rData, "<syntax>", "</syntax>", tTextStart, tTextEnd) into tTextToReplace
   if the number of lines in tTextToReplace is 2 then
      replace tTextToReplace with "" in rData
   end if   
end libRemoveObsolete

private command libUpdateGeneral @rData
   local tTextStart, tTextEnd, tTextToUpdate
   // updates the <warning></warning> notation
   put libGetTextLocation (rData, "<warning>", "</warning>", tTextStart, tTextEnd) into tTextToUpdate
   if tTextToUpdate is not empty then
      replace "<warning>" with "<b>Warning: </b>" in rData
      replace "</warning>" with "" in rData
   end if
   // updates the <note></note> notation
   put libGetTextLocation (rData, "<note>", "</note>", tTextStart, tTextEnd) into tTextToUpdate
   if tTextToUpdate is not empty then
      replace "<note>" with "<b>Note: </b>" in rData
      replace "</note>" with "" in rData
   end if
   // updates the <cp_note></cp_note> notation
   put libGetTextLocation (rData, "<cp_note>", "</cp_note>", tTextStart, tTextEnd) into tTextToUpdate
   if tTextToUpdate is not empty then
      replace "<cp_note>" with "<b><img src=" & quote & "202652" & quote & "/>  Cross-platform note: </b>" in rData
      replace "</cp_note>" with "" in rData
   end if
   // updates the <caution></caution> notation
   put libGetTextLocation (rData, "<caution>", "</caution>", tTextStart, tTextEnd) into tTextToUpdate
   if tTextToUpdate is not empty then
      replace "<caution>" with "<b><img src=" & quote & "202650" & quote & "/> Caution! </b>" in rData
      replace "</caution>" with "" in rData
   end if
   // updates the <cp_caution></cp_caution> notation
   put libGetTextLocation (rData, "<cp_caution>", "</cp_caution>", tTextStart, tTextEnd) into tTextToUpdate
   if tTextToUpdate is not empty then
      replace "<cp_caution>" with "<b><img src=" & quote & "202654" & quote & "/> Cross-platform caution! </b>" in rData
      replace "</cp_caution>" with "" in rData
   end if
   // updates the <change></change> notation
   put libGetTextLocation (rData, "<change>", "</change>", tTextStart, tTextEnd) into tTextToUpdate
   if tTextToUpdate is not empty then
      replace "<change>" with "<b>Changes: </b>" in rData
      replace "</change>" with "" in rData
   end if
   // updates the <tip></tip> notation
   put libGetTextLocation (rData, "<tip>", "</tip>", tTextStart, tTextEnd) into tTextToUpdate
   if tTextToUpdate is not empty then
      replace "<tip>" with "<b><img src=" & quote & "202651" & quote & "/> Tip: </b>" in rData
      replace "</tip>" with "" in rData
   end if
   // updates the <important></important> notation
   put libGetTextLocation (rData, "<important>", "</important>", tTextStart, tTextEnd) into tTextToUpdate
   if tTextToUpdate is not empty then
      replace "<important>" with "<b><img src=" & quote & "202653" & quote & "/> Important! </b>" in rData
      replace "</important>" with "" in rData
   end if
 
   // strip out ASCII 13
   replace numToChar(13) & numToChar(10) with numToChar(10) in rData
   replace numToChar(13) with numToChar(10) in rData
end libUpdateGeneral

private command libUpdateBoldName @rData
   local tTextStart, tTextEnd, tNameWithTags, tName, tDescription, tDescriptionReplaceWith
   put libGetTextLocation (rData, "<name>", "</name>", tTextStart, tTextEnd) into tNameWithTags
   if tNameWithTags is empty then
      breakpoint
   else
      put tNameWithTags into tName
      replace "<name>" with "" in tName
      replace "</name>" with "" in tName
   end if
   if tName is empty then
      breakpoint
   else
      put libGetTextLocation (rData, "<description>", "</description>", tTextStart, tTextEnd) into tDescription
      put tDescription into tDescriptionReplaceWith
      replace tName with "<b>" & tName & "</b>" in tDescriptionReplaceWith
      replace "<b><b>" with "<b>" in tDescriptionReplaceWith
      replace "<b> <b>" with "<b>" in tDescriptionReplaceWith
      replace "</b></b>" with "</b>" in tDescriptionReplaceWith
      replace "</b> </b>" with "</b>" in tDescriptionReplaceWith
      replace tDescription with tDescriptionReplaceWith in rData
   end if
end libUpdateBoldName

private command libRemoveSynonyms @rData
   local tTextStart, tTextEnd, tTextToRemove
   put libGetTextLocation (rData, "<synonyms>", "</synonyms>", tTextStart, tTextEnd) into tTextToRemove
   if tTextToRemove is empty then
      breakpoint
   else
      replace tTextToRemove with "<synonyms>" & return & tab &"</synonyms>" in rData
   end if
end libRemoveSynonyms

private command libDocumentationOldFormat @rData, @rFileToDirectory, @rLinkLookup
   if offset ("<term>", rData) is 0 then
      // do the dictionary specific stuff
      libUpdateReferences rData, rFileToDirectory, rLinkLookup
   end if
   // now replace the links with the old type 
   libReplaceLinks rData, rFileToDirectory, rLinkLookup
   if offset ("<term>", rData) > 0 then
      // do the glossary specific stuff
      libRemoveSynonyms rData
   else
      // do the dictionary specific stuff
      libUpdateSyntaxExamples rData
      libUpdateObjects rData
      libUpdateClassification rData
      libUpdateHistory rData
      libUpdatePlatforms rData
      libUpdateClasses rData
      libUpdateSecurity rData
      libUpdateSummary rData
      libUpdateExampleExamples rData
      libUpdateParameters rData
      libUpdateDescription rData
      libRemoveObsolete rData
      libUpdateGeneral rData
      // little test from here
      //if "</ul>" is among the words of rData then
         //put tstLine into tstLine
      //end if
      // little test to here      
      //libUpdateBoldName rData
   end if
end libDocumentationOldFormat
   
// HSC - tested - complies with current dictionary format
private command pathEnsure pPath
   if pPath is empty then
      exit pathEnsure
   end if
   
   set the itemDelimiter to "/"
   local tPath
   repeat for each item tPart in pPath
      put tPart & "/" after tPath
      if there is no folder tPath then
         create folder tPath
      end if
   end repeat
end pathEnsure

private function listContainsAllItems pList, pItems
   repeat for each item tItem in pItems
      if tItem is among the items of pList then
         next repeat
      else
         return false
      end if
   end repeat
   return true
end listContainsAllItems

////////////////////////////////////////////////////////////////////////////////

private function escape pString, pConvertLineEndings
   replace "\" with "\\" in pString
   replace quote with ("\" & quote) in pString
   
   if pConvertLineEndings is true then
      replace (numToChar(13) & CR) with (CR & numToChar(13)) in pString
      replace (CR & numToChar(13)) with CR in pString
   end if
   replace CR with "\n" in pString
   //replace "<" with "&lt;" in pString
   //replace ">" with "&gt;" in pString
   replace tab with "\t" in pString
   return (quote & pString & quote)
end escape

command docsBuilderGenerateDocsNew pEdition, pVersion   
   start using stack (builderRepoFolder() & slash & "ide-support" & slash & "revdocsparser.livecodescript")
   
   builderExtUnpack "Business"
   
   builderLog "report", "Building guide into" && builderGuideFolder(pEdition) & slash & "distributed_guide.js"
   pathEnsure (builderGuideFolder(pEdition))
   docsBuilderGenerateDistributedGuide pEdition
   builderLog "report", "Building api into" && builderAPIFolder(pEdition) & slash & "distributed_api.js"
   pathEnsure (builderAPIFolder(pEdition))
   docsBuilderGenerateDistributedAPI pEdition
   
   docsBuilderGenerateZip pEdition, pVersion

   builderLog "report", "Built docs"
end docsBuilderGenerateDocsNew

private command addToList pElement, @xArray
   local tCount
   put the number of elements in xArray into tCount
   put pElement into xArray[tCount + 1]
end addToList

private command addFolderToListIfExists pFolder, pThrowIfNot, @xArray
   if there is a folder pFolder then
      addToList pFolder, xArray
      exit addFolderToListIfExists
   end if
   
   if pThrowIfNot then
      logError "Expected docs folder" && pFolder && "doesn't exist"
   else 
      builderLog "message", "Folder" && pFolder && "doesn't exist"
   end if
end addFolderToListIfExists

private command docsBuilderGetGuideFolders pEdition, @xFolders
   local tRepoGuides
   put builderRepoFolder() & slash & "docs" & slash & "guides" into tRepoGuides
   addFolderToListIfExists tRepoGuides, true, xFolders
   
   local tIDEGuides
   put builderIDEDocsFolder() & slash & "guides" into tIDEGuides
   addFolderToListIfExists tIDEGuides, true, xFolders
   
   local tComponents
   put builderComponentFolders() into tComponents
   
   repeat for each element tComponent in tComponents
      -- each non-community guide should have notes on editon support
      addFolderToListIfExists tComponent["folder"] & slash & "guides", false, xFolders
   end repeat
   
   addFolderToListIfExists builderBuiltGuidesFolder(), false, xFolders
end docsBuilderGetGuideFolders

private command docsBuilderAddExtFolders pEdition, @xFolders
   local tTargetFolder
   put builderUnpackFolder("Business") & slash & "Ext" into tTargetFolder
   repeat for each line tFolder in folders(tTargetFolder)
      if tFolder is ".." then next repeat
      addFolderToListIfExists tTargetFolder & slash & tFolder, true, xFolders
   end repeat
end docsBuilderAddExtFolders

private command docsBuilderGetAdditionalFolders pEdition, @xFolders
   docsBuilderAddExtFolders pEdition, xFolders
end docsBuilderGetAdditionalFolders

command docsBuilderGenerateDistributedGuide pEdition
   local tGuideFoldersA
   docsBuilderGetGuideFolders pEdition, tGuideFoldersA
   docsBuilderGetAdditionalFolders  pEdition, tGuideFoldersA
   
   local tGuideFoldersWithLocationA
   repeat for each element tElement in tGuideFoldersA
      local tGuideWithLocation
      put tElement into tGuideWIthLocation["folder"]
      # All these guides will be in the ide guide folder when installed
      put "ide" into tGuideWithLocation["location"]
      addToList tGuideWithLocation, tGuideFoldersWithLocationA
   end repeat
   
   local tOrderedGuidesA, tOrderFolder
   put builderIDEDocsFolder() & slash & "guides" into tOrderFolder
   put revDocsOrderedGuideData(tGuideFoldersWithLocationA, tOrderFolder) into tOrderedGuidesA
   
   local tGuideData
   repeat for each element tGuideA in tOrderedGuidesA
      docsBuilderProgressUpdate "", "Building guide" && tGuideA["file"]
      put tab & "{" after tGuideData
      put return & revDocsFormatGuideDataAsJSON(tGuideA) after tGuideData
      put return & tab & "}," after tGuideData
   end repeat
   delete the last char of tGuideData
   put textEncode(tGuideData, "utf-8") into url ("binfile:" & builderGuideFolder(pEdition) & slash & "distributed_guide.js")
end docsBuilderGenerateDistributedGuide

private function docsFileGetUTF8Contents pPath, pConvertLineEndings
   local tData, tText
   put url ("binfile:" & pPath) into tData
   put textDecode(tData, "utf-8") into tText
   if pConvertLineEndings then
      replace numToChar(13) & numToChar(10) with numToChar(10) in tText
      replace numToChar(13) with numToChar(10) in tText
   end if
   return tText
end docsFileGetUTF8Contents

-- Find all lcdoc files in pFolder and add them to the list of docs 
-- data in xLibraryA
<<<<<<< HEAD
private command addToDictionaryFromFolder pFolder, @xLibraryA
   docsBuilderProgressUpdate "", "Building dictionary from folder" && pFolder
=======
private command addToDictionaryFromFolder pFolder, pDefaults, @xLibraryA
   docsBuilderProgressUpdate "", "Building dictionary from folder" && pFolder
   
>>>>>>> 2295e2fb
   get files(pFolder)
   filter it with "*.lcdoc"
   repeat for each line tFile in it
      local tText, tParsedA, tDisplayName, tSynonymA
      wait 0 with messages
      put docsFileGetUTF8Contents(pFolder & slash & tFile, true) into tText
      put revDocsParseDocText(tText, pFolder & slash & tFile, pDefaults) into tParsedA
      repeat for each element tDoc in tParsedA["doc"]
         put tDoc["display name"] into tDisplayName
         -- TODO: Work out why something empty is returned
         if tDisplayName is empty then next repeat
         addToList tDoc, xLibraryA
		 -- BWM fix for Bug 18305
		 -- add an additional entry to dictionary for each synonym to allow keyword search
		 if tDoc["Synonyms"] is not empty then
		    put tDoc["Synonyms"] into tSynonymA
		    repeat for each element tSynonymName in tSynonymA
		   	   local tSynonymDoc
			   if tSynonymName is tDisplayName then next repeat -- glossary entries include themselves
			   put tDoc into tSynonymDoc
			   put tSynonymName into tSynonymDoc["display name"]
			   if tDoc["Type"] is not "glossary" then
			      put " (Synonym of " & tDisplayName & ")" after tSynonymDoc["display name"]
			   end if
			   addToList tSynonymDoc, xLibraryA
		    end repeat
		 end if
		 -- end fix for Bug 18305
      end repeat
   end repeat
end addToDictionaryFromFolder

/*
Summary: Parses the current directory into a library array.

pRootDirs (array): An array of paths to the relevant root folders of the 
dictionary.
*/

command docsBuilderParseDictionaryToLibraryArray pComponents, @xDocsA
   repeat for each element tComponent in pComponents      
      local tDictionaryRoot, tGlossaryRoot
      put tComponent["folder"] & slash & "dictionary" into tDictionaryRoot
      put tComponent["folder"] & slash & "glossary" into tGlossaryRoot
      
      local tDefaults
      delete variable tDefaults
      if tComponent["metadata"]["edition"] is not empty then
         put editionDisplayName(tComponent["metadata"]["edition"]) into tDefaults["edition"]
      end if
      
      repeat for each item tRoot in (tDictionaryRoot & "," & tGlossaryRoot)
         if there is not a folder tRoot then
            next repeat
         end if
         
         repeat for each line tLine in folders(tRoot)
            if tLine is ".." then next repeat
            addToDictionaryFromFolder tRoot & slash & tLine, tDefaults, xDocsA
         end repeat
      end repeat
   end repeat
end docsBuilderParseDictionaryToLibraryArray

command docsBuilderParseAdditionalFoldersToLibraryArray pDirs, @xDocsA
   local tFolder
   repeat for each element tFolder in pDirs      
      addToDictionaryFromFolder tFolder, empty, xDocsA
   end repeat
end docsBuilderParseAdditionalFoldersToLibraryArray

function docsBuilderParseDictionary pLibraryName, pAuthor, pComponents, pAdditionalDirsA, pRecursive
   local tLibraryA
   
   put revDocsModifyForUrl(pLibraryName) into tLibraryA["name"]
   put pLibraryName into tLibraryA["display name"]
   put pAuthor into tLibraryA["author"]
   put "dictionary" into tLibraryA["type"]
   
   -- Special case for the dictionary / glossary data extraction
   docsBuilderParseDictionaryToLibraryArray pComponents, tLibraryA["doc"]
   
   -- Add any additional docs to the dictionary
   docsBuilderParseAdditionalFoldersToLibraryArray pAdditionalDirsA, tLibraryA["doc"]
   
   if tLibraryA["doc"] is not empty then
      return tLibraryA
   end if
   
   return empty
end docsBuilderParseDictionary

command docsBuilderGenerateDistributedAPI pEdition
   local tAdditionalFolders
   docsBuilderGetAdditionalFolders pEdition, tAdditionalFolders
   
   local tLibrariesA
   
   local tComponents
   put builderComponentFolders() into tComponents
   
   -- special case the main docs folder
   local tIndex
   put the number of elements of tComponents + 1 into tIndex
   put builderRepoFolder() & "/docs" into tComponents[tIndex]["folder"]
   put "engine" into tComponents[tIndex]["metadata"]["category"]
   put "community" into tComponents[tIndex]["metadata"]["edition"]
   
   local tLCSDictionaryA
   put docsBuilderParseDictionary("LiveCode Script", "LiveCode", tComponents, tAdditionalFolders, false) into tLCSDictionaryA
   
   if tLCSDictionaryA is empty then
      logError "Couldn't parse script dictionary data for" && pEdition
      exit docsBuilderGenerateDistributedAPI
   end if
   
   addToList tLCSDictionaryA, tLibrariesA
   
   local tModuleList, tModularA, tModularCount, tBlocksA, tParsedA
   put 1 into tModularCount
   put revDocsGetBuiltinModuleList(builderModuleInterfaceFolder(), builderRepoFolder()) into tModuleList
   set the itemdelimiter to "."
   repeat for each line tLine in tModuleList
      docsBuilderProgressUpdate "", "Adding docs from" && tLine
      if item -1 of tLine is "lcdoc" then
         get url("file:" & tLine)
      else
         get revDocsGenerateDocsFileFromModular(url ("file:" & tLine))
      end if
      if it is not empty then
         put it into tModularA[tModularCount]
         add 1 to tModularCount
      end if
   end repeat
   
   local tLCBDictionaryA
   put 1 into tModularCount
   repeat for each element tElement in tModularA
      put revDocsParseDocText(tElement) into tParsedA
      repeat for each key tEntry in tParsedA["doc"]
         put tParsedA["doc"][tEntry] into tLCBDictionaryA["doc"][tModularCount]
         add 1 to tModularCount
      end repeat
      put empty into tParsedA
   end repeat
   put "LiveCode Builder" into tLCBDictionaryA["display name"]
   put revDocsModifyForUrl("LiveCode Builder") into tLCBDictionaryA["name"]
   put "LiveCode" into tLCBDictionaryA["author"]
   put "dictionary" into tLCBDictionaryA["type"]
   
   if tLCBDictionaryA is empty then
      logError "Couldn't parse builder dictionary data for" && pEdition
      exit docsBuilderGenerateDistributedAPI
   end if
   
   addToList tLCBDictionaryA, tLibrariesA
   
   local tDatagridA, tDGDocs
   put builderIDEDocsFolder() & "/dictionary/datagrid.lcdoc" into tDGDocs
   put revDocsParseDocFileToLibraryArray(tDGDocs, "Data Grid", "LiveCode") \
      into tDataGridA

   if tDataGridA is empty then
      builderLog "error", "Couldn't parse datagrid dictionary data for" && pEdition
      exit docsBuilderGenerateDistributedAPI
   end if
   
   put "dictionary" into tDataGridA["type"]
   
   addToList tDataGridA, tLibrariesA
   
   local tExtractedDocsFolder
   put builderExtractedDocsFolder() into tExtractedDocsFolder
   
   local tFiles
   put files(tExtractedDocsFolder) into tFiles
   filter tFiles with "*.lcdoc"
   
   set the itemDelimiter to "."
   local tFile
   repeat for each line tFile in tFiles
      local tLibA
      put revDocsParseDocFileToLibraryArray(tExtractedDocsFolder & slash & tFile, item -2 of tFile, "LiveCode") into tLibA
      
      if tLibA is empty then
         builderLog "error", "Couldn't parse" && item -2 of tFile && "dictionary data for" && pEdition
         exit docsBuilderGenerateDistributedAPI
      end if
      
      addToList tLibA, tLibrariesA
   end repeat
   
   local tJSON
   put revDocsFormatLibrariesArrayAsJSON(tLibrariesA) into tJSON
   
   docsBuilderPopulateDatabase pEdition, tLibrariesA
   
   put textEncode(tJSON, "utf-8") into url ("binfile:" & builderAPIFolder(pEdition) & slash & "distributed_api.js")
end docsBuilderGenerateDistributedAPI

on docsBuilderPopulateDatabase pEdition, pLibrariesA
   -- Ensure any existing api database is not updated
   local tExistingAPI
   put revDocsAPIDatabasePath(builderAPIFolder(pEdition)) into tExistingAPI
   if there is a file tExistingAPI then
      delete file tExistingAPI
   end if
   
   local tConnection
   revDocsOpenAPIDatabase builderAPIFolder(pEdition)
   
   put the result into tConnection
   if tConnection is not a number then
      logError the result
      exit docsBuilderPopulateDatabase
   end if
   
   revExecuteSQL tConnection,"BEGIN TRANSACTION"
   
   repeat for each key tKey in pLibrariesA   	  
      builderLog "message", "adding library" && pLibrariesA[tKey]["display name"] && "to docs database"
      revDocsUpdateDatabase tConnection, pLibrariesA[tKey]
      if the result is not empty then
         logError the result
         exit docsBuilderPopulateDatabase
      end if
   end repeat
   
   revExecuteSQL tConnection,"COMMIT"
   revCloseDatabase tConnection
end docsBuilderPopulateDatabase

private command docsBuilderGenerateZip pEdition, pVersion
   -- Ensure edition string is in titlecase
   put editionTitleCase(pEdition) into pEdition
   put replaceText(pVersion, "[-,\.]", "_") into pVersion

   local tInputs, tZipPath
   
   -- Make a list of folders that need to make it into the archived docs
   -- FIXME This has to be kept in sync with the installer manifest, probably
   docsBuilderGetGuideFolders pEdition, tInputs
   put builderIDEDocsFolder() & slash & "html_viewer" into tInputs[the number of elements in tInputs + 1]
   
   -- Figure out a filename for the docs archive
   put builderOutputFolder() & slash & \
         merge("LiveCode[[pEdition]]Docs-[[pVersion]].zip") into tZipPath
   
   -- Use the "zip" command to store the data
   local tDocItem, tCmd, tCmdOutput
   repeat for each element tDocItem in tInputs
      builderLog "message", merge("Archiving [[tDocItem]]")
      put merge("cd $(dirname '[[tDocItem]]') && zip -r '[[tZipPath]]' $(basename '[[tDocItem]]')") into tCmd
      put shell(tCmd) into tCmdOutput
      if the result is not 0 then
         logError "Archiving failed:" && tCmdOutput
         exit docsBuilderGenerateZip
      end if
   end repeat

   builderLog "message", merge("Generated [[tZipPath]]")
end docsBuilderGenerateZip

--- LEGACY

function revDocumentationRetrieve pType, pTag, pFolder
   -- We know how many files per clump cuz of kFilesPerClump
   -- pType is either "dictionary/" or "glossary/"
   local tClumpNumber, tFileNumber, tPropNumber, tPropName
   local tClumpName, tDocData, tClumpPath, tType, tOpenClumps
   ---------
   
   put pType into tType
   if the last char of tType is not slash then put slash after tType
   
   if pFolder is empty then
      put revEnvironmentDocumentationPath() & slash & "packaged_xml/" & tType into tClumpPath
   else
      put pFolder & slash & "packaged_xml/" & tType into tClumpPath
   end if
   
   set the itemDelimiter to "."
   put item 1 of pTag into tFileNumber
   if tFileNumber is not a number then
      return empty
   end if
   put ((tFileNumber - 1) div kFilesPerClump) + 1 into tClumpNumber
   put ((tFileNumber - 1) mod kFilesPerClump) + 1 into tPropNumber
   
   put "c" & tPropNumber into tPropName
   put the mainStacks into tOpenClumps
   filter tOpenClumps with kClumpNamePrefix & "*"
   
   put kClumpNamePrefix & tClumpNumber into tClumpName
   
   put the tPropName of stack (tClumpPath & tClumpName & ".rev") into tDocData
   if tDocData is empty then
      return empty
   end if
   
   -- We've got the doc's compressed data, uncompress and return
   return the decompress of tDocData
end revDocumentationRetrieve<|MERGE_RESOLUTION|>--- conflicted
+++ resolved
@@ -2021,14 +2021,8 @@
 
 -- Find all lcdoc files in pFolder and add them to the list of docs 
 -- data in xLibraryA
-<<<<<<< HEAD
-private command addToDictionaryFromFolder pFolder, @xLibraryA
-   docsBuilderProgressUpdate "", "Building dictionary from folder" && pFolder
-=======
 private command addToDictionaryFromFolder pFolder, pDefaults, @xLibraryA
    docsBuilderProgressUpdate "", "Building dictionary from folder" && pFolder
-   
->>>>>>> 2295e2fb
    get files(pFolder)
    filter it with "*.lcdoc"
    repeat for each line tFile in it
