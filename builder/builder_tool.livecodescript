--- conflicted
+++ resolved
@@ -1,4 +1,4 @@
-﻿script "Command Line Builder"
+script "Command Line Builder"
 local sWarnAsError
 
 on startup
@@ -42,11 +42,7 @@
          end if
          add 1 to tArgIndex
       else if tArgs[tArgIndex] is "--stage" then
-<<<<<<< HEAD
          if tArgs[tArgIndex + 1] is not among the items of "environment,tools,server,notes,docs,disk,guide" then
-=======
-         if tArgs[tArgIndex + 1] is not among the items of "environment,tools,bundle,server,notes,docs,disk" then
->>>>>>> 077fbc55
             __builderLog "error", "Unknown stage '" & tArgs[tArgIndex + 1] & "'"
          end if
          put tArgs[tArgIndex + 1] into tStage
