--- conflicted
+++ resolved
@@ -29,7 +29,6 @@
    -- Fetch the documentation
    local tDocsFolder
    put builderBuiltDocsFolder() into tDocsFolder
-   
    -- Now build the package
    local tPackageFile
    toolsBuilderMakePackage pVersion, pEdition, pPlatform, tEngineFolders, tIdeFolder, tDocsFolder
@@ -586,16 +585,7 @@
          throw "failure"
       end if
    end if
-   
-<<<<<<< HEAD
-   local tEdition
-   put toUpper(char 1 of pEdition) & toLower(char 2 to -1 of pEdition) into tEdition
-   
-   local tDmgFile, tDmgName, tDmgAppFolder
-   put tOutputFileStub & ".dmg" into tDmgFile
-    put "LiveCode" && tEdition && getReadableVersion(pVersion) && "Installer" into tDmgName
-    put (tOutputFileFolder & slash & "Install LiveCode" && tEdition && getReadableVersion(pVersion) & ".app") into tDmgAppFolder
-=======
+
    -- Create a new DMG folder
    create folder tDmgFolder
    
@@ -607,7 +597,6 @@
       throw "failure"
    end if
    
->>>>>>> 07313c8f
    builderLog "message", "Building Mac DMG to '" & tDmgFile & "'"
    if there is a file tDmgFile then
       delete file tDmgFile
@@ -723,15 +712,8 @@
    else if pPlatform begins with "linux" then
       put "Linux" into pPlatform
    end if
-<<<<<<< HEAD
-   
-   -- Ensure that the edition name is capitalised appropriately
-   local tEdition
-   put toUpper(char 1 of pEdition) & toLower(char 2 to -1 of pEdition) into tEdition
-   return "LiveCode" & tEdition & "Installer-" & pVersion & "-" & pPlatform
-=======
+
    return "LiveCode" & the upper of char 1 of pEdition & the lower of char 2 to -1 of pEdition & "Installer-" & pVersion & "-" & pPlatform
->>>>>>> 07313c8f
 end getInstallerFilenameStub
 
 function getDmgFilenameStub pVersion, pPlatform, pEdition
