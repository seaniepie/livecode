--- conflicted
+++ resolved
@@ -15,11 +15,7 @@
    -- If on windows or linux, we can't do anything macosxy due to lack of lipo/strip :o(
    local tEngineFolders
 
-<<<<<<< HEAD
-   get "windows linux linux-x64 linux-armv6hf macosx ios android"
-=======
    get "windows linux-x86 linux-x86_64 linux-armv6hf macosx ios android"
->>>>>>> ac74c241
       
    repeat for each word tPlatform in it
       builderFetchEngine pVersion, tPlatform
@@ -99,14 +95,8 @@
    packageCompilerConfigureSource tPackager, "docs", pDocsFolder
    packageCompilerConfigureSource tPackager, "engine", pEngineFolders[pPlatform]
    packageCompilerConfigureSource tPackager, "macosx", pEngineFolders["macosx"]
-<<<<<<< HEAD
-   packageCompilerConfigureSource tPackager, "linux", pEngineFolders["linux"]
-   packageCompilerConfigureSource tPackager, "linux-i386", pEngineFolders["linux"]
-   packageCompilerConfigureSource tPackager, "linux-x86_64", pEngineFolders["linux-x64"]
-=======
    packageCompilerConfigureSource tPackager, "linux-x86", pEngineFolders["linux-x86"]
    packageCompilerConfigureSource tPackager, "linux-x86_64", pEngineFolders["linux-x86_64"]
->>>>>>> ac74c241
    packageCompilerConfigureSource tPackager, "linux-armv6-hf", pEngineFolders["linux-armv6hf"]
    packageCompilerConfigureSource tPackager, "windows", pEngineFolders["windows"]
    packageCompilerConfigureSource tPackager, "ios", pEngineFolders["ios"]
