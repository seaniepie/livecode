--- conflicted
+++ resolved
@@ -89,11 +89,6 @@
       -- Don't remove lcext files ith Android externals in them
       local tLCExt
       repeat for each line tLCExt in tFiles
-<<<<<<< HEAD
-         get shell(merge("unzip -l '[[ tLCExt ]]'"))
-         if "Android/External-" is not in it then
-            get shell(merge("rm -rf '[[ tLCExt ]]'"))
-=======
          revZipOpenArchive pFolder & slash & tLCExt, "read"
          if the result is not empty then
             builderLog "error", "Cannot open lcext file" && tLCExt
@@ -107,7 +102,6 @@
          
          if tArchiveFiles is not empty then
             get shell(merge("rm -f '[[ tLCExt ]]'"))
->>>>>>> 456b3c02
          end if
       end repeat
    end if
@@ -115,33 +109,6 @@
    -- If the directory contains no code any more, remove it
    put the files & return & the folders into tFiles
    filter lines of tFiles with regex pattern "^.*\.(so|dylib|bundle|dll|lcext)$"
-<<<<<<< HEAD
-   
-   return tFiles is not empty
-end toolsBuilderFilterExternals
-
-private command toolsBuilderPrepareExt pEdition, pPlatform
-   builderExtUnpack pEdition
-   
-   -- Remove un-needed files from the unpacked Ext collection
-   local tOldFolder
-   local tCollectionFolder
-   put builderUnpackFolder() & slash & "Ext" into tCollectionFolder
-   put the defaultFolder into tOldFolder
-   set the defaultFolder to tCollectionFolder
-   repeat for each line tExtension in the folders
-      -- Skip special names
-      if tExtension is empty or tExtension is "." or tExtension is ".." then next repeat
-      
-      toolsBuilderFilterExternals tCollectionFolder & "/" & tExtension, pPlatform
-      if the result is false then
-         set the defaultFolder to tCollectionFolder
-         get shell(merge("rm -rf '[[tExtension]]'"))
-      end if
-   end repeat
-   set the defaultFolder to tOldFolder
-end toolsBuilderPrepareExt
-=======
    
    return tFiles is not empty
 end toolsBuilderFilterExternals
@@ -152,7 +119,6 @@
    
    toolsBuilderFilterExternals builderMergExtFolder() & "/" & "MergExt", pPlatform
 end toolsBuilderPrepareMergExt
->>>>>>> 456b3c02
 
 ////////////////////////////////////////////////////////////////////////////////
 
