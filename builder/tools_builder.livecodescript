﻿script "ToolsBuilder"
////////////////////////////////////////////////////////////////////////////////

-- Building the LiveCode Tools consists of several stages.
--   1) Fetch native code components for each platform
--   2) Fetch the latest IDE
--   3) Fetch the latest documentation
--   4) Build the documentation's clumps
--   5) Compile the install package
--   6) Deploy an installer

////////////////////////////////////////////////////////////////////////////////

command toolsBuilderRun pPlatform, pEdition, pVersion
   -- If on windows or linux, we can't do anything macosxy due to lack of lipo/strip :o(
   local tEngineFolders

   get "windows linux-x86 linux-x86_64 linux-armv6hf macosx ios android emscripten"
      
   repeat for each word tPlatform in it
      builderFetchEngine pVersion, tPlatform
      put the result into tEngineFolders[tPlatform]
   end repeat
   
   -- Next make sure our IDE is up to date
   local tIdeFolder
   put builderIdeRepoFolder() into tIdeFolder
   
   -- Fetch the documentation
   local tDocsFolder
   put builderBuiltDocsFolder() into tDocsFolder
   -- Now build the package
   local tPackageFile
   toolsBuilderMakePackage pVersion, pEdition, pPlatform, tEngineFolders, tIdeFolder, tDocsFolder
   put the result into tPackageFile
   
   -- Compute the private folder
   local tPrivateFolder
   put builderPrivateRepoFolder() into tPrivateFolder
   
   -- Now build the installer
   toolsBuilderMakeInstaller pVersion, pEdition, pPlatform, tIdeFolder, tPrivateFolder, tPackageFile
end toolsBuilderRun

command toolsBuilderRunDisk pPlatform, pEdition, pVersion
   if pPlatform is not "macosx" then
      exit toolsBuilderRunDisk
   end if
   
   if the platform is not "macos" then
      builderLog "error", "Cannot sign and build disk image for Mac on this platform"
      exit toolsBuilderRunDisk
   end if
   
   local tInputFolder
   put builderInputFolder() into tInputFolder
   
   local tInputFile
   put tInputFolder & slash & "installer-mac.zip" into tInputFile
   
   toolsBuilderMakeDisk pVersion, pEdition, pPlatform, tInputFile
end toolsBuilderRunDisk

command toolsBuilderRunBundle pPlatform, pEdition, pVersion
   if pPlatform is not "macosx" then
      exit toolsBuilderRunBundle
   end if
   
   if the platform is not "macos" then
      builderLog "error", "Cannot generate MacOSX app bundle on this platform"
      exit toolsBuilderRunBundle
   end if
   
   toolsBuilderMakeAppBundle pVersion, pEdition, pPlatform
end toolsBuilderRunBundle

////////////////////////////////////////////////////////////////////////////////

private command toolsBuilderFilterExternals pFolder, pPlatform
   -- Enter the extension directory
   local tOldFolder
   put the defaultFolder into tOldFolder
   set the defaultFolder to pFolder
   if the result is not empty then
      builderLog "error", merge("Failed to enter '[[pFolder]]': [[the result]]")
      exit toolsBuilderFilterExternals
   end if

   local tFiles
   -- Remove any iOS code if we're not building the OSX installer
   if pPlatform is not "macosx" then
      put the files into tFiles
      filter lines of tFiles with "*.lcext"
      
      -- Don't remove lcext files ith Android externals in them
      local tLCExt
      repeat for each line tLCExt in tFiles
         revZipOpenArchive pFolder & slash & tLCExt, "read"
         if the result is not empty then
            builderLog "error", "Cannot open lcext file" && tLCExt
            exit toolsBuilderFilterExternals
         end if
         
         local tArchiveFiles
         put revZipEnumerateItems(pFolder & slash & tLCExt) into tArchiveFiles
         filter tArchiveFiles with "Android/External-*"
         revZipCloseArchive pFolder & slash & tLCExt
         
         if tArchiveFiles is empty then
            get shell(merge("rm -fv '[[ tLCExt ]]'"))
         end if
      end repeat
   end if

   -- If the directory contains no code any more, remove it
   put the files & return & the folders into tFiles
   filter lines of tFiles with regex pattern "^.*\.(so|dylib|bundle|dll|lcext)$"

   set the defaultFolder to tOldFolder
   if the result is not empty then
      builderLog "error", merge("Failed to enter '[[tOldFolder]]': [[the result]]")
   end if

   return tFiles is not empty
end toolsBuilderFilterExternals

private command toolsBuilderPrepareExt pEdition, pPlatform
   builderExtUnpack pEdition
   
   -- Remove un-needed files from the unpacked Ext collection
   local tOldFolder
   local tCollectionFolder
   put builderUnpackFolder(pEdition) & slash & "Ext" into tCollectionFolder
   put the defaultFolder into tOldFolder
   set the defaultFolder to tCollectionFolder
   repeat for each line tExtension in the folders
      -- Skip special names
      if tExtension is empty or tExtension is "." or tExtension is ".." then next repeat
      
      toolsBuilderFilterExternals tCollectionFolder & "/" & tExtension, pPlatform
      if the result is false then
         set the defaultFolder to tCollectionFolder
         get shell(merge("rm -rf '[[tExtension]]'"))
      end if
   end repeat
   set the defaultFolder to tOldFolder
end toolsBuilderPrepareExt

////////////////////////////////////////////////////////////////////////////////

private command toolsBuilderMakePackage pVersion, pEdition, pPlatform, pEngineFolders, pIdeFolder, pDocsFolder
   local tPackageFile
   
   local tEditionType
   local tBaseEditionType
   put pEdition into tEditionType
   
   put editionBaseEditionType(pEdition) into tBaseEditionType

   -- Escape the version (by replacing all non-alphanumeric characters with "_")
   local tVersionEscaped
   put replaceText(pVersion,"\W","_") into tVersionEscaped
   
   -- Compute the package temp folder
   local tTempFolder
   put builderWorkFolder() & slash & "tools-" & pPlatform & "-" & pVersion & ".tmp" into tTempFolder
   builderEnsureFolder tTempFolder
   
   -- Compute the package output file
   put builderWorkFolder() & slash & "tools-" & pPlatform & "-" & pVersion & ".zip" into tPackageFile
   builderEnsureFolderForFile tPackageFile
   
   -- Ensure that Ext is available for inclusion
   toolsBuilderPrepareExt pEdition, pPlatform
   
   --return tPackageFile
   
   -- Configure the package compiler appropriately
   local tPackager
   packageCompilerCreate tPackager
   packageCompilerSetReportCallback tPackager, the long id of me, "toolsBuilderPackageReport"
   
   -- Setup the temporary dir
   packageCompilerConfigure tPackager, "temporary", tTempFolder
   
   -- Configure the sources: ide, docs, macosx, windows, linux
   packageCompilerConfigureSource tPackager, "ide", pIdeFolder
   packageCompilerConfigureSource tPackager, "ide-support", builderRepoFolder() & slash & "ide-support"
   packageCompilerConfigureSource tPackager, "docs", pDocsFolder
   packageCompilerConfigureSource tPackager, "engine", pEngineFolders[pPlatform]
   packageCompilerConfigureSource tPackager, "macosx", pEngineFolders["macosx"]
   packageCompilerConfigureSource tPackager, "linux-x86", pEngineFolders["linux-x86"]
   packageCompilerConfigureSource tPackager, "linux-x86_64", pEngineFolders["linux-x86_64"]
   packageCompilerConfigureSource tPackager, "linux-armv6-hf", pEngineFolders["linux-armv6hf"]
   packageCompilerConfigureSource tPackager, "windows", pEngineFolders["windows"]
   packageCompilerConfigureSource tPackager, "ios", pEngineFolders["ios"]
   packageCompilerConfigureSource tPackager, "android", pEngineFolders["android"]
   packageCompilerConfigureSOurce tPackager, "emscripten", pEngineFolders["emscripten"]
   packageCompilerConfigureSource tPackager, "prebuilt", builderRepoFolder() & slash & "prebuilt"
   packageCompilerConfigureSource tPackager, "repo", builderRepoFolder()
<<<<<<< HEAD
   packageCompilerConfigureSource tPackager, "ext", builderUnpackFolder(pEdition)
=======
   packageCompilerConfigureSource tPackager, "ext", builderUnpackFolder()
>>>>>>> e81322e4
   if editionIsInPrivateRepo(tEditionType) then
      packageCompilerConfigureSource tPackager, "private", builderPrivateRepoFolder()
   end if
   
   -- Now set up variables used by the description: TargetFolder, SupportFolder, ToolsFolder, TargetPlatform, TargetEdition
   packageCompilerConfigureVariable tPackager, "TargetFolder", "[[installFolder]]"
   packageCompilerConfigureVariable tPackager, "TargetEdition", tEditionType
   packageCompilerConfigureVariable tPackager, "BaseEdition", tBaseEditionType
   if pPlatform is "macosx" then
      packageCompilerConfigureVariable tPackager, "SupportFolder", "[[installFolder]]/Contents/Tools"
      packageCompilerConfigureVariable tPackager, "ToolsFolder", "[[installFolder]]/Contents/Tools"
   else
      packageCompilerConfigureVariable tPackager, "SupportFolder", "[[installFolder]]"
      packageCompilerConfigureVariable tPackager, "ToolsFolder", "[[installFolder]]"
   end if
   if pPlatform begins with "linux" then
      packageCompilerConfigureVariable tPackager, "TargetPlatform", "linux"
   else
      packageCompilerConfigureVariable tPackager, "TargetPlatform", pPlatform
   end if
   packageCompilerConfigureVariable tPackager, "TodaysDate", "[[todaysDate]]"
   packageCompilerConfigureVariable tPackager, "VersionTag", pVersion
   packageCompilerConfigureVariable tPackager, "EscapedVersionTag", tVersionEscaped
   packageCompilerConfigureVariable tPackager, "ProductBranch", char 1 to 3 of pVersion
   packageCompilerConfigureVariable tPackager, "TargetArchitectures", "i386"
   if pPlatform is "linux-x86" then
      packageCompilerConfigureVariable tPackager, "TargetArchitecture", "x86"
   else if pPlatform is "linux-x86_64" then
      packageCompilerConfigureVariable tPackager, "TargetArchitecture", "x86_64"
   else if pPlatform is "linux-armv6hf" then
      packageCompilerConfigureVariable tPackager, "TargetArchitecture", "armv6-hf"
   end if
   
   -- Now all the names
   local tProductName
   put "LiveCode" && editionDisplayName(pEdition) into tProductName

   -- product tag is the lowercase product name with spaces removed
   local tProductTag
   put toLower(tProductName) into tProductTag
   replace space with empty in tProductTag
   
   packageCompilerConfigureVariable tPackager, "ProductTitle", tProductName && getReadableVersion(pVersion)
   packageCompilerConfigureVariable tPackager, "ProductTag", tProductTag & "_" & getTaggedVersion(pVersion)

   -- For Linux only, case-fold the product name to lowercase and
   -- remove all spaces - we can just use the product tag
   if pPlatform is "Linux" or pPlatform is "Linux-x86_64" or pPlatform is "Linux-armv6hf" then
      put tProductTag into tProductName
   end if
   packageCompilerConfigureVariable tPackager, "ProductName", tProductName
   
   -- The edition tags.
   packageCompilerConfigureVariable tPackager, "EditionTagLower", "-" & toLower(tEditionType)
   packageCompilerConfigureVariable tPackager, "EditionTagUpper", "-" & editionTitleCase(tEditionType)
   packageCompilerConfigureVariable tPackager, "BaseEditionTagLower", "-" & toLower(tBaseEditionType)
   packageCompilerConfigureVariable tPackager, "BaseEditionTagUpper", "-" & editionTitleCase(tBaseEditionType)
   
   local tSuccess
   put true into tSuccess
   
   local tDescFile
   put builderRepoFolder() & slash & "Installer/package.txt" into tDescFile
   builderLog "message", "Parsing description file '" & tDescFile & "'"
   packageCompilerParse tPackager, url ("file:" & tDescFile)
   if the result is empty then
      toolsBuilderPackageReport "report", "Parsed description file '" & tDescFile & "'"
   else
      toolsBuilderPackageReport "error", item 2 to -1 of the result, item 1 of the result
      put false into tSuccess
   end if
   
   if tSuccess then
      if there is a file tPackageFile then
         delete file tPackageFile
      end if
      
      builderLog "message", "Building package '" & tPackageFile & "'"
      packageCompilerBuild tPackager, "LiveCode", tPackageFile
      if the result is empty then
         builderLog "report", "Built package '" & tPackageFile & "'"
      else
         toolsBuilderPackageReport "error", item 2 to -1 of the result, item 1 of the result
         put false into tSuccess
      end if
   end if
   
   packageCompilerDestroy tPackager
   
   if not tSuccess then
      throw "failed"
   end if
   
   return tPackageFile
end toolsBuilderMakePackage

on toolsBuilderPackageReport pType, pMessage, pLine
   if pLine is not empty then
      put "Line" && pLine && ":" && pMessage into pMessage
   end if
   builderLog pType, pMessage
end toolsBuilderPackageReport


////////////////////////////////////////////////////////////////////////////////

private command toolsBuilderMakeInstaller pVersion, pEdition, pPlatform, pIdeFolder, pPrivateFolder, pPackageFile
   -- Make sure no stack messages trigger
   lock messages
   
   -- Ensure the correct capitalisation of the edition name
   put editionTitleCase(pEdition) into pEdition
   
   -- Compute the deploy temp folder
   local tTempFolder
   put builderWorkFolder() & slash & "tools-" & pPlatform & "-" & pVersion & ".tmp" into tTempFolder
   builderEnsureFolder tTempFolder
   
   -- Compute the output file
   local tOutputFileStub, tOutputFileFolder
   put builderOutputFolder() into tOutputFileFolder
   put tOutputFileFolder & slash & getInstallerFilenameStub(pVersion, pPlatform, pEdition) into tOutputFileStub
   builderEnsureFolderForFile tOutputFileStub
   
   local tInstaller
   put the short name of stack (builderSystemFolder() & "/installer.livecode") into tInstaller
   
   -- Choose the apporpriate skin to use for the installer
   local tResources
   if pEdition is "Community" then
      put the short name of stack (builderSystemFolder() & "/tools_installer_resources.rev") into tResources
   else
      builderLog "report", "Commercial installer resources:" && builderCommercialResourceFolder() & slash & pEdition & "/tools_installer_resources.rev"
      put the short name of stack (builderCommercialResourceFolder() & slash & pEdition & "/tools_installer_resources.rev") into tResources
   end if
   set the mainStack of stack tResources to tInstaller
   
   -- Make sure the installer library knows what product it is (for logging file name)
   local tProductName
   put "LiveCode" && editionDisplayName(pEdition) into tProductName
   local tProductTag
   put toLower(tProductName) into tProductTag
   replace space with empty in tProductTag
   
   set the uProduct of stack tInstaller to tProductName
   set the uProductTitle of stack tInstaller to tProductName && getReadableVersion(pVersion)
   set the uProductTag of stack tInstaller to tProductTag & "-" & pVersion
   set the uProductDetails of stack tInstaller to loadTextFile(builderSystemFolder() & "/../Installer/description.txt")
   
<<<<<<< HEAD
   switch pEdition
      case "community"
         set the uProductLicense of stack tInstaller to loadTextFile(pIdeFolder & slash & "License Agreement.txt")
         break
      case "communityplus"
         set the uProductLicense of stack tInstaller to loadTextFile(pPrivateFolder & slash & "CommunityPlus License Agreement.txt")
         break
      default
         set the uProductLicense of stack tInstaller to loadTextFile(pPrivateFolder & slash & "License Agreement.txt")
         break
   end switch
=======
   if editionIsInPrivateRepo(pEdition) then
      set the uProductLicense of stack tInstaller to loadTextFile(pPrivateFolder & slash & "License Agreement.txt")
   else
      set the uProductLicense of stack tInstaller to loadTextFile(pIdeFolder & slash & "License Agreement.txt")
   end if
>>>>>>> e81322e4
   
   -- move behaviors to substacks
   local tInstallerBehaviors, tInstallerBehavior
   put files(builderSystemFolder() & "/installer") into tInstallerBehaviors
   filter tInstallerBehaviors without ".*"
   
   repeat for each line tInstallerBehavior in tInstallerBehaviors
      local tInstallerBehaviorPath
      put builderSystemFolder() & "/installer/" & tInstallerBehavior into tInstallerBehaviorPath
      if there is a stack tInstallerBehaviorPath then
         set the scriptOnly of stack tInstallerBehaviorPath to false
         set the mainstack of stack tInstallerBehaviorPath to tInstaller
      end if
   end repeat
   set the stackFiles of stack tInstaller to empty
   
   -- Save the restructured installer stack out to a temp file and delete from memory
   local tInstallerStackfile
   put tTempFolder & slash & "installer_stackfile.rev" into tInstallerStackfile
   builderLog "message", "Creating installer stackfile at '" & tInstallerStackfile & "'"
   save stack tInstaller as tInstallerStackfile
   if the result is not empty then
      builderLog "error", "Failed to create installer stackfile due to -" && the result
      delete stack tInstaller
      throw "failure"
   end if
   builderLog "report", "Created installer stackfile at '" & tInstallerStackfile & "'"
   delete stack tInstaller
   
   -- No more stack manipulations so unlock messages
   unlock messages
   
   -- Next build up the deploy info
   local tDietParams, tSignParams, tParams
   put "LiveCode Ltd" into tParams["version"]["CompanyName"]
   if pEdition is "Community" then
      put "LiveCode Community Installer" into tParams["version"]["FileDescription"]
      put "LiveCode Community Installer" into tParams["version"]["ProductName"]
   else
      put "LiveCode Installer" into tParams["version"]["FileDescription"]
      put "LiveCode Installer" into tParams["version"]["ProductName"]
   end if
   put "©" && word -1 of the long date & ". All rights reserved worldwide." into tParams["version"]["LegalCopyright"]
   put pVersion into tParams["version"]["ProductVersion"]
   put pVersion into tParams["version"]["FileVersion"]
   
   # AL-2015-03-14: Use deploy parameters to include libURL scriptified stack in installer standalone
   local tAuxStackfiles
   if there is a stack "revLibUrl" then
      put the effective filename of stack "revLibUrl" into tAuxStackfiles
   else
      put builderRepoFolder() & slash & "ide-support" & slash & "revliburl.livecodescript" into tAuxStackfiles
   end if	
   put return & builderSystemFolder() & slash & "installer_utilities.livecodescript" after tAuxStackfiles
   put tAuxStackfiles into tParams["auxiliary_stackfiles"]
   
   // revLibURL needs to initialise its custom props, and revLoadLibrary must therefore be called.
   put merge("send [[quote]]revLoadLibrary[[quote]] to stack [[quote]]revLibUrl[[quote]]") into tParams["startup_script"]
   put return & "insert script of stack" && quote & "InstallerUtilities" & quote && "into back" after tParams["startup_script"]
   
   switch pPlatform
      case "windows"
         -- Process the manifest appropriately
         local tManifestFile
         get windowsManifest()
         replace "[[Name]]" with tParams["version"]["ProductName"] in it
         replace "[[Description]]" with tParams["version"]["FileDescription"] in it
         put tTempFolder & "/manifest.xml" into tManifestFile
         put it into url ("binfile:" & tManifestFile)
         put tManifestFile into tParams["manifest"]
         
         -- First we deploy the installer unsigned
         put abstractPinFile(builderInstallerEngine("windows")) into tParams["engine"]
         put tInstallerStackfile into tParams["stackfile"] 
         put pPackageFile into tParams["payload"]
         put tOutputFileStub & ".unsigned.exe" into tParams["output"]
         
         // libURL is needed in the timestamp processing
         start using stack (builderRepoFolder() & slash & "ide-support" & slash & "revliburl.livecodescript")

         if pEdition is not "Community" then
            put builderCommercialResourceFolder() & slash & pEdition & "/installer.ico" into tParams["appicon"]
         end if
         
         builderLog "message", "Deploying unsigned windows installer to '" && tParams["output"] & "'"
         _internal deploy windows tParams
         if the result is not empty then
            builderLog "error", "Deploy to windows failed - " & the result
            throw "failure"
         end if
         
         -- Next we sign the installer using the certificate (if available)
         local tCertificatesFolder
         put builderPrivateRepoFolder() & slash & "certificates" into tCertificatesFolder
         if there is a folder (tCertificatesFolder) then
            put tParams["output"] into tSignParams["input"]
            put tOutputFileStub & ".exe" into tSignParams["output"]
            put tCertificatesFolder & "/runrev_bin.spc" into tSignParams["certificate"]
            put tCertificatesFolder & "/runrev.pvk" into tSignParams["privatekey"]
            put word 1 of url ("file:" & tCertificatesFolder & "/runrev_password.txt") into tSignParams["passphrase"]
            put "http://timestamp.comodoca.com/authenticode" into tSignParams["timestamper"]
            put "http://www.livecode.com" into tSignParams["url"]
            if pEdition is "Community" then
               put "LiveCode Community Installer" into tSignParams["description"]
            else
               put "LiveCode Installer" into tSignParams["description"]
            end if
            
            builderLog "message", "Signing windows installer to '" && tSignParams["output"] & "'"
            _internal sign windows tSignParams
            if the result is not empty then
               builderLog "error", "Signing of windows executable failed - " & the result
               throw "failure"
            end if
         else
            put url ("binfile:" & tParams["output"]) into url ("binfile:" & tOutputFileStub & ".exe")
         end if
         
         builderLog "report", "Deployed windows installer to '" && tOutputFileStub & ".exe" & "'"
         break
         
      case "linux-x86"
      case "linux-x86_64"
      case "linux-armv6hf"
         put abstractPinFile(builderInstallerEngine(pPlatform)) into tParams["engine"]
         put tInstallerStackFile into tParams["stackfile"]
         put pPackageFile into tParams["payload"]
         if pPlatform is "linux-x86" then
            put tOutputFileStub & ".x86" into tParams["output"]
         else if pPlatform is "linux-x86_64" then
            put tOutputFileStub & ".x86_64" into tParams["output"]
         else -- if pPlatform is "linux-armv6hf"
            put tOutputFileStub & ".rpi" into tParams["output"]
         end if
         
         builderLog "message", "Deploying linux installer to '" && tParams["output"] & "'"
         _internal deploy linux tParams
         if the result is not empty then
            builderLog "error", "Deploy to linux failed - " & the result
            throw "failure"
         end if
         
         builderLog "report", "Deployed linux installer to '" && tParams["output"] & "'"
         break
         
      case "macosx"
         local tPlistFile
         put macPList() into tPlistFile
         replace "[[BundleId]]" with "com.runrev.installer" in tPlistFile
         replace "[[BundleName]]" with "livecodeinstaller" in tPlistFile
         
         create folder tOutputFileStub & ".app"
         create folder tOutputFileStub & ".app" & slash & "Contents"
         create folder tOutputFileStub & ".app" & slash & "Contents/MacOS"
         create folder tOutputFileStub & ".app" & slash & "Contents/Resources"
         put tPlistFile into url ("file:" & tOutputFileStub & ".app" & slash & "Contents/Info.plist")
         if pEdition is "Community" then
            put url ("binfile:" & builderCommunityResourceFolder() & "/Installer.icns")  into url ("binfile:" & tOutputFileStub & ".app" & slash & "Contents/Resources/Installer.icns")
         else
            put url ("binfile:" & builderCommercialResourceFolder() & slash & pEdition & "/Installer.icns") into url ("binfile:" & tOutputFileStub & ".app" & slash & "Contents/Resources/Installer.icns")
         end if
         
         -- Deploy the installer
         put abstractPinFile(builderInstallerEngine("macosx") & slash & "Contents/MacOS/Installer") into tParams["engine"]
         put tInstallerStackFile into tParams["stackfile"]
         put tOutputFileStub & ".app" & slash & "Contents/MacOS/Installer" into tParams["output"]
         
         -- We deploy as 32-bit only for now as the 64-bit slice isn't neccessary
         put "i386" into tParams["architectures"]
         
         put url ("binfile:" & pPackageFile) into url ("binfile:" & tOutputFileStub & ".app" & slash & "Contents/Resources/payload")
         
         builderLog "message", "Deploying macosx installer to '" && tParams["output"] & "'"
         _internal deploy macosx tParams
         if the result is not empty then
            builderLog "error", "Deploy to macosx failed - " & the result
            throw "failure"
         end if
         
         builderLog "report", "Deployed macosx installer to '" && tOutputFileStub & ".app" & "'"
         break
   end switch
end toolsBuilderMakeInstaller

private function escapeArg pArg
   replace "'" with "\'" in pArg
   put "'" before pArg
   put "'" after pArg
   return pArg
end escapeArg

-- Needed on MacOS Sierra
private command clearExtendedAttributes pAppBundle
   -- make sure you have permission to clear extended attributes from bundle files
   get shell("chmod -R u+w" && pAppBundle)
   if the result is not zero then
      builderLog "error", "Setting permissions failed with error:" && it
      throw "failure"
   end if
      
   -- clear extended attributes from bundle files
   get shell("xattr -cr" && pAppBundle)
   if the result is not zero then
      builderLog "error", "Clearing extended attributes failed with error:" && it
      throw "failure"
   end if
end clearExtendedAttributes

private function findSigningIdentity
   get shell("/usr/bin/security -q find-identity -v")
   filter it with "*Developer ID Application:*"
   return it
end findSigningIdentity

command toolsBuilderMakeAppBundle pVersion, pEdition, pPlatform
   -- Compute the name of the installer bundle
   local tOutputFileStub, tOutputFileFolder
   put builderOutputFolder() into tOutputFileFolder
   put tOutputFileFolder & slash & getInstallerFilenameStub(pVersion, pPlatform, pEdition) into tOutputFileStub
   
   -- Remove any stale app bundles
   local tAppBundle
   put tOutputFileFolder & slash & getBundleFilenameStub(pVersion, pPlatform, pEdition) & ".app" into tAppBundle
   if there is a folder tAppBundle then
      builderLog "message", "Removing old macosx app bundle" && "'" & tAppBundle & "'"
      get shell ("chmod -Rvv u+w" && escapeArg(tAppBundle) && "&&" && "rm -r" && escapeArg(tAppBundle))
      if the result is not zero then
         builderLog "error", "Failed to remove old macosx app bundle:" && it
         throw "failure"
      end if
   end if
   
   -- Run the installer to generate the raw app bundle
   builderLog "message", "Installing macosx IDE to" && "'" & tAppBundle & "'"
   get shell(tOutputFileStub & ".app/Contents/MacOS/installer install noui -log /dev/stderr -location" && escapeArg(tAppBundle))
   if the result is not zero then
      builderLog "error", "Failed to run macosx installer:" && it
      throw "failure"
   end if
   
   -- Remove the list of installed files from the app bundle (it isn't needed)
   delete file tAppBundle & "/.setup.txt"
   
   -- Copy just the executable out of the installer to use as the auto-updater
   -- (on OSX, the payload is separate and is un-neccessary)
   builderLog "message", "Adding auto-updater to app bundle"
   get shell ("cp" && escapeArg(tAppBundle & "/LiveCode Setup.app/Contents/MacOS/Installer") && escapeArg(tAppBundle & "/Contents/MacOS/autoupdater"))
   if the result is not zero then
      builderLog "error", "Failed to add auto-updater:" && it
      throw "failure"
   end if
   
   -- Remove the rest of the installer from the app bundle
   builderLog "message", "Removing installer from app bundle"
   get shell("rm -r" && escapeArg(tAppBundle & "/LiveCode Setup.app"))
   if the result is not zero then
      builderLog "error", "Failed to clean macosx app bundle:" & it
      throw "failure"
   end if
   
   -- Copy a shell script and AppleScript into the app bundle to catch attempts 
   -- from old auto-updaters to launch the installer
   local tEngineFolder
   builderFetchEngine empty, "macosx"
   put the result into tEngineFolder
   builderLog "message", "Adding installer shim to app bundle"
   get shell ("install -m755" && escapeArg(tEngineFolder & "/installer-stub") && escapeArg(tAppBundle & "/Contents/MacOS/installer"))
   if the result is not zero then
      builderLog "error", "Failed to copy installer stub shell script:" && it
      throw "failure"
   end if
   get shell ("mkdir -p" && escapeArg(tAppBundle & "/Contents/Resources/Installer"))
   if the result is not zero then
      builderLog "error", "Failed to create installer resources directory:" && it
      throw "failure"
   end if
   get shell ("osacompile" && "-o" && escapeArg(tAppBundle & "/Contents/Resources/Installer/ShowDmgWindow.scpt") && escapeArg(builderCommunityResourceFolder() & "/dmg/open-dmg.applescript"))
   if the result is not zero then
      builderLog "error", "Failed to compile installer stub AppleScript:" && it
      throw "failure"
   end if
   
   -- Remove a problematic (but un-neccessary) file from the CEF framework bundle
   -- Doing it here is ugly, but is temporary (only needed in 6.7 and 7.1).
   get shell ("rm -f" && escapeArg(tAppBundle & "/Contents/Frameworks/Chromium Embedded Framework.framework/Manifest"))

   -- Ensure the permissions on the app bundle are correct
   -- This needs to be done *before* signing as it affects the signature
   -- Can't remove write permission yet, though, as signing writes into the bundle
   get shell ("chmod -Rvv ugo+rX" && escapeArg(tAppBundle))
   if the result is not zero then
      builderLog "error", "Failed to set app bundle permissions:" && it
      throw "failure"
   end if

   -- Find the signing identity
   local tSigningId
   get findSigningIdentity()
   put it into tSigningId
   if it is not empty then
      -- Sign the iOS simulator dylibs
      local tIosRuntimes
      put folders(tAppBundle & "/Contents/Tools/Runtime/iOS") into tIosRuntimes
      repeat for each line tLine in tIosRuntimes
         -- Ignore device builds
         if not (tLine begins with "Simulator-") then next repeat

         -- Get the list of all iOS externals in this folder
         local tRuntimeFolder
         local tRuntimeContents
         put tAppBundle & "/Contents/Tools/Runtime/iOS/" & tLine into tRuntimeFolder
         put files(tRuntimeFolder) into tRuntimeContents
         repeat for each line tFile in tRuntimeContents
            -- Ignore files that aren't dylibs
            local tFullPath
            put tRuntimeFolder & "/" & tFile into tFullPath
            get shell("file" && escapeArg(tFullPath))
            if tFile is "Standalone" or "Mach-O" is not among the words of it then next repeat

            clearExtendedAttributes escapeArg(tFullPath)
			
            -- Sign the extension
            -- The "--force" parameter strips the existing signature (which was
            -- made using a not-valid-for-distribution profile)
            builderLog "message", "Signing iOS extension" && "'" & tFullPath & "'"
            get shell("/usr/bin/codesign --sign" && word 2 of tSigningId && "--force --verbose=2" && escapeArg(tFullPath))
            if the result is not zero then
                builderLog "error", "Could not sign iOS extension:" && it
                throw "failure"
            end if
         end repeat
      end repeat

      clearExtendedAttributes escapeArg(tAppBundle)
    		
      builderLog "message", "Signing macosx app bundle" && "'" & tAppBundle & "'"
      wait 1 second
      get shell("/usr/bin/codesign --sign" && word 2 of tSigningId && "--deep --verbose=2" && escapeArg(tAppBundle))
      if the result is not zero then
         builderLog "error", "Could not sign macosx app bundle:" && it
         throw "failure"
      end if
      builderLog "report", "Successfully signed macosx app bundle" && "'" & tAppBundle & "'"
   else
      builderLog "error", "No valid identity found for signing OSX app bundle"
      throw "failure"
   end if

   -- One last permission change (but a non-signature-breaking one) to prevent accidental IDE modifications
   get shell ("chmod -Rvv -w" && escapeArg(tAppBundle & slash & "Contents"))
   if the result is not zero then
      builderLog "error", "Failed to make app bundle read-only:" && it
      throw "failure"
   end if
end toolsBuilderMakeAppBundle

command toolsBuilderMakeDisk pVersion, pEdition, pPlatform
   -- Get the name of the app bundle that is being built
   local tOutputFileFolder
   local tDmgFolder
   local tAppBundle
   put builderOutputFolder() into tOutputFileFolder
   put builderOutputFolder() & slash & "DMG" into tDmgFolder
   put tOutputFileFolder & slash & getBundleFilenameStub(pVersion, pPlatform, pEdition) & ".app" into tAppBundle
   
   -- DMG output filename
   local tDmgFile
   local tTempDmg
   put tOutputFileFolder & slash & getDmgFilenameStub(pVersion, pPlatform, pEdition) & ".dmg" into tDmgFile
   put tOutputFileFolder & slash & getDmgFilenameStub(pVersion, pPlatform, pEdition) & "-rw.dmg" into tTempDmg
   
   -- Remove any stale DMG folder
   if there is a folder tDmgFolder then
      builderLog "message", "Removing old DMG directory"
      get shell ("chmod -Rvv u+w" && escapeArg(tDmgFolder) && "&&" && "rm -r" && escapeArg(tDmgFolder))
      if the result is not zero then
         builderLog "error","Failed to remove old DMG directory:" && it
         throw "failure"
      end if
   end if

   -- Create a new DMG folder
   create folder tDmgFolder
   
   -- Copy the app bundle into the DMG contents folder
   -- Note the need to preserve permissions!
   builderLog "message", "Copying app bundle into DMG directory"
   get shell ("cp -Rp" && escapeArg(tAppBundle) && escapeArg(tDmgFolder & slash))
   if the result is not zero then
      builderLog "error", "Failed to copy app bundle into DMG directory:" && it
      throw "failure"
   end if
   
   builderLog "message", "Building Mac DMG to '" & tDmgFile & "'"
   if there is a file tDmgFile then
      delete file tDmgFile
   end if
   if there is a file tTempDmg then
      delete file tTempDmg
   end if
   if there is a file tDmgFile or there is a file tTempDmg then
      builderLog "error", "Could not remove existing dmg - make sure it is not mounted"
      throw "failure"
   end if
   
   -- The following is sometimes needed to work around bugs in hdiutil
   --local tTrashFile
   --put builderWorkspaceFolder() & "/deploy/.Trash" into tTrashFile
   --put empty into URL ("file:" & tTrashFile)
   
   -- Attempt to detach any DMGs with the name we're about to create
   -- We ignore failures here as it may not be mounted and an already-mounted
   -- disk will cause a very visible error during the next step.
   local tVolumeName
   put getBundleFilenameStub(pVersion, pPlatform, pEdition) into tVolumeName
   get shell ("hdiutil detach" && escapeArg(tVolumeName))
   
   -- Generate an initial read-write DMG and mount it
   -- This needs to be run with root privileges to get the ownership correct
   -- If the $GENERATE_DMG_SCRIPT env var is set, the script identified by
   -- that path will be used instead of the one stored in the repo
   builderLog "message", "Generating initial DMG"
   local tGenerateScript
   if $GENERATE_DMG_SCRIPT is not empty then
      -- Check that the generate script is identical to the in-repo copy
      -- so it is kept up-to-date
      local tLocalScript
      local tRepoScript
      get shell("which" && escapeArg($GENERATE_DMG_SCRIPT))
      put url("file:" & line 1 of it) into tLocalScript
      put url("file:" & builderSystemFolder() & "/generate-dmg.sh") into tRepoScript
      if tLocalScript is not tRepoScript then
         builderLog "error", "Local DMG generation script differs from the repo copy (please update)"
         throw "failure"
      end if
      
      put "sudo -n" && $GENERATE_DMG_SCRIPT into tGenerateScript
   else if $GENERATE_DMG_SUDO is not empty and $GENERATE_DMG_SUDO is not 0 then
      put "sudo -n" && escapeArg(builderSystemFolder() & "/generate-dmg.sh") into tGenerateScript
   else
      put escapeArg(builderSystemFolder() & "/generate-dmg.sh") into tGenerateScript
   end if
   get shell (tGenerateScript && escapeArg(tVolumeName) && escapeArg(tDmgFolder) && escapeArg(tTempDmg))
   if "created:" is not in it then
      builderLog "error", "Failed to create initial DMG:" && it
      throw "failure"
   end if
   
   -- Generate the multi-resolution TIFF for the DMG background image
   local tBackgroundImage
   put tOutputFileFolder & slash & "bg-" & pEdition & ".tiff" into tBackgroundImage
   builderLog "message", "Generating DMG background image"
   get shell ("tiffutil -cathidpicheck" && escapeArg(builderCommunityResourceFolder() & "/dmg/bg-" & pEdition & ".png") \
         && escapeArg(builderCommunityResourceFolder() & "/dmg/bg-" & pEdition & "@2x.png") \
         && "-out" && escapeArg(tBackgroundImage))
   if the result is not zero then
      builderLog "error","Failed to generate DMG background image:" && it
      throw "failure"
   end if
   
   -- Run the DMG prettifier script (this unmounts the DMG at the end)
   builderLog "message", "Setting DMG background and styling"
   get shell (builderRepoFolder() & "/tools/make-dmg-pretty.sh" && escapeArg(tVolumeName) && escapeArg(tBackgroundImage))
   if it is not empty or the result is not zero then
      builderLog "error", "Failed to apply DMG styling:" && it
      throw "failure"
   end if 
   
   -- Convert the DMG into a read-only, compressed DMG
   builderLog "message", "Compressing DMG"
   get shell ("hdiutil convert" && escapeArg(tTempDmg) && "-format UDBZ -o" && escapeArg(tDmgFile))
   if the result is not zero or not line -1 of it begins with "created:" then
      builderLog "error", "Failed to compress DMG:" && it
      throw "failure"
   end if
   
   builderLog "report", "Deployed macosx dmg to '" & tDmgFile & "'"
end toolsBuilderMakeDisk

////////////////////////////////////////////////////////////////////////////////

function getTaggedVersion pVersion
   set the itemDelimiter to "-"
   if item 2 of pVersion is "gm" then
      delete item -2 to -1 of pVersion
   end if
   replace "-" with "_" in pVersion
   replace "." with "_" in pVersion
   return pVersion
end getTaggedVersion

function getFullReadableVersion pVersion
   local tNumber
   set the itemDelimiter to "-"
   put item 1 of pVersion into tNumber
   
   if item 2 of pVersion is "gm" then
      delete item -2 to -1 of pVersion
   end if
   
   local tTag
   if item 2 of pVersion is not empty then
      put item 2 to -1 of pVersion into tTag
      replace "-" with space in tTag
      put " (" & tTag & ")" into tTag
   end if
   
   return tNumber & tTag
end getFullReadableVersion

function getReadableVersion pVersion
   put getFullReadableVersion(pVersion) into pVersion
   set the itemDelimiter to space

   local tNumber, tTag
   put item 1 of pVersion into tNumber

   if tNumber ends with ".0" then
      delete char -2 to -1 of tNumber
      put tNumber into item 1 of pVersion
   end if

   return pVersion
end getReadableVersion

function getBundleFilenameStub pVersion, pPlatform, pEdition
   return "LiveCode" && editionDisplayName(pEdition) && getFullReadableVersion(pVersion)
end getBundleFilenameStub

function getInstallerFilenameStub pVersion, pPlatform, pEdition
   set the itemDelimiter to "-"
   if item 2 of pVersion is "gm" then
      delete item -2 to -1 of pVersion
   end if
   replace "-" with "_" in pVersion
   replace "." with "_" in pVersion
   if pPlatform is "macosx" then
      put "Mac" into pPlatform
   else if pPlatform is "windows" then
      put "Windows" into pPlatform
   else if pPlatform begins with "linux" then
      put "Linux" into pPlatform
   end if

   return "LiveCode" & editionTitleCase(pEdition) & "Installer-" & pVersion & "-" & pPlatform
end getInstallerFilenameStub

function getDmgFilenameStub pVersion, pPlatform, pEdition
      set the itemDelimiter to "-"
   if item 2 of pVersion is "gm" then
      delete item -2 to -1 of pVersion
   end if
   replace "-" with "_" in pVersion
   replace "." with "_" in pVersion
   if pPlatform is "macosx" then
      put "Mac" into pPlatform
   else if pPlatform is "windows" then
      put "Windows" into pPlatform
   else if pPlatform is "linux" or pPlatform is "linux-x64" or pPlatform is "linux-armv6hf" then
      put "Linux" into pPlatform
   end if
   return "LiveCode" & editionTitleCase(pEdition) & "-" & pVersion & "-" & pPlatform
end getDmgFilenameStub

function loadTextFile pFile
   get url ("binfile:" & pFile)
   replace numToChar(13) & numToChar(10) with return in it
   replace numToChar(13) with return in it
   return it
end loadTextFile<|MERGE_RESOLUTION|>--- conflicted
+++ resolved
@@ -198,11 +198,8 @@
    packageCompilerConfigureSOurce tPackager, "emscripten", pEngineFolders["emscripten"]
    packageCompilerConfigureSource tPackager, "prebuilt", builderRepoFolder() & slash & "prebuilt"
    packageCompilerConfigureSource tPackager, "repo", builderRepoFolder()
-<<<<<<< HEAD
    packageCompilerConfigureSource tPackager, "ext", builderUnpackFolder(pEdition)
-=======
-   packageCompilerConfigureSource tPackager, "ext", builderUnpackFolder()
->>>>>>> e81322e4
+
    if editionIsInPrivateRepo(tEditionType) then
       packageCompilerConfigureSource tPackager, "private", builderPrivateRepoFolder()
    end if
@@ -352,7 +349,6 @@
    set the uProductTag of stack tInstaller to tProductTag & "-" & pVersion
    set the uProductDetails of stack tInstaller to loadTextFile(builderSystemFolder() & "/../Installer/description.txt")
    
-<<<<<<< HEAD
    switch pEdition
       case "community"
          set the uProductLicense of stack tInstaller to loadTextFile(pIdeFolder & slash & "License Agreement.txt")
@@ -364,13 +360,6 @@
          set the uProductLicense of stack tInstaller to loadTextFile(pPrivateFolder & slash & "License Agreement.txt")
          break
    end switch
-=======
-   if editionIsInPrivateRepo(pEdition) then
-      set the uProductLicense of stack tInstaller to loadTextFile(pPrivateFolder & slash & "License Agreement.txt")
-   else
-      set the uProductLicense of stack tInstaller to loadTextFile(pIdeFolder & slash & "License Agreement.txt")
-   end if
->>>>>>> e81322e4
    
    -- move behaviors to substacks
    local tInstallerBehaviors, tInstallerBehavior
