--- conflicted
+++ resolved
@@ -1,9 +1,6 @@
 ﻿script "BuilderUtilities"
-<<<<<<< HEAD
-constant kMergExtVersion = "2016-7-11"
-=======
+
 constant kMergExtVersion = "2016-7-28"
->>>>>>> c380c4e9
 
 local sEngineDir
 local sWorkDir
