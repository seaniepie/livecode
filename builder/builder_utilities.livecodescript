--- conflicted
+++ resolved
@@ -706,11 +706,7 @@
 
 **/
 function builderComponentCategories
-<<<<<<< HEAD
    return "engine,IDE,builder,extension"
-=======
-   return "engine,IDE,extension"
->>>>>>> 2097270a
 end builderComponentCategories
 
 /**
