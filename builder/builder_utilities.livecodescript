﻿script "BuilderUtilities"
<<<<<<< HEAD
constant kMergExtVersion = "2016-5-18"
=======
constant kMergExtVersion = "2016-5-23"
>>>>>>> 0d35df99

local sEngineDir
local sWorkDir
local sOutputDir
local sPrivateDir
local sDocsDir
local sBuiltDocsDir

////////////////////////////////////////////////////////////////////////////////

command builderLog  pType, pMessage
   if there is a stack "Builder" then
      dispatch "__builderLog" to stack "Builder" with  pType, pMessage
   end if
end builderLog

////////////////////////////////////////////////////////////////////////////////

command builderInitialize
   start using stack (builderSystemFolder() & slash & "package_compiler.livecodescript")
end builderInitialize

command builderFinalize
   stop using stack (builderSystemFolder() & slash & "package_compiler.livecodescript")
end builderFinalize

command builderSetEngineDir pDir
   put pDir into sEngineDir
end builderSetEngineDir

command builderSetPrivateDir pDir
   put pDir into sPrivateDir
end builderSetPrivateDir

command builderSetWorkDir pDir
   put pDir into sWorkDir
end builderSetWorkDir

command builderSetDocsDir pDir
   put pDir into sDocsDir
end builderSetDocsDir

command builderSetBuiltDocsDir pDir
   put pDir into sBuiltDocsDir
end builderSetBuiltDocsDir

command builderSetOutputDir pDir
   put pDir into sOutputDir
end builderSetOutputDir

////////////////////////////////////////////////////////////////////////////////

on builderBuild pWhich, pPlatforms, pEdition, pType
   builderInitialize  
   
   local tVersion
   put builderGetVersion() into tVersion
   
   switch pWhich
      case "Tools"
         repeat for each line tPlatform in pPlatforms
            dispatch "toolsBuilderRun" to stack builderToolsBuilderStack() with tPlatform, pEdition, tVersion
         end repeat
         break
      case "Bundle"
         repeat for each line tPlatform in pPlatforms
            dispatch "toolsBuilderRunBundle" to stack builderToolsBuilderStack() with tPlatform, pEdition, tVersion
         end repeat
         break
      case "Engine"
         dispatch "engineBuilderRun" to stack builderEngineBuilderStack() with "environment", pEdition, tVersion
         repeat for each line tPlatform in pPlatforms
            dispatch "engineBuilderRun" to stack builderEngineBuilderStack() with tPlatform, pEdition, tVersion
         end repeat
         break
      case "Server"
         repeat for each line tPlatform in pPlatforms
            dispatch "serverBuilderRun" to stack builderServerBuilderStack() with tPlatform, pEdition, tVersion
         end repeat
         break
      case "Notes"
         dispatch "releaseNotesBuilderRun" to stack builderNotesBuilderStack() with pEdition, tVersion, pType, builderOutputFolder()
         break
      case "Docs"
         dispatch "docsBuilderRun" to stack builderDocsBuilderStack() with pEdition, tVersion
         break
      case "Guide"
         dispatch "guideBuilderRun" to stack builderGuideBuilderStack() with pEdition, tVersion, pType, builderRepoFolder()
         break
      case "Disk"
         repeat for each line tPlatform in pPlatforms
            dispatch "toolsBuilderRunDisk" to stack builderToolsBuilderStack() with tPlatform, pEdition, tVersion
         end repeat
         break
      case "Archive"
         local tBuildNumber
         put builderGetBuildNumber() into tBuildNumber
         dispatch "archiveBuilderRun" to stack builderArchiveBuilderStack() with tVersion, tBuildNumber, pType
         break
   end switch
   	
   builderFinalize	
end builderBuild

-- Fetch the platform string for the platform on which the builder is
-- currently running
function builderPlatform
   switch the platform
      case "linux"
         if the processor ends with "86" then
            return "linux-x86"
         end if
         if the processor ends with "64" then
            return "linux-x86_64"
         end if
         throw "Unknown Linux architecture:" && the processor
      case "win32"
         return "windows"
      case "macos"
         return "macosx"
      case "iphone"
         return "ios"
      case "html5"
         return "emscripten"
      case "android"
         return "android"
      default
         return the platform
   end switch
end builderPlatform

command builderFetchEngine pVersion, pPlatform
   if pPlatform is empty then
      put builderPlatform() into pPlatform
   end if
   if sEngineDir is not empty then
      switch pPlatform
         case "windows"
            return sEngineDir & slash & "win-x86-bin"
         case "linux-x86"
            return sEngineDir & slash & "linux-x86-bin"
         case "linux-x86_64"
            return sEngineDir & slash & "linux-x86_64-bin"
         case "linux-armv6hf"
            return sEngineDir & slash & "linux-armv6hf-bin"
         case "macosx"
            return sEngineDir & slash & "mac-bin"
         case "ios"
            return sEngineDir & slash & "ios-bin"
         case "android"
            return sEngineDir & slash & "android-armv6-bin"
         case "emscripten"
            return sEngineDir & slash & "emscripten-bin"
         default
            write the executionContexts to stderr
            builderLog "error", "Unknown platform '" & pPlatform & "'"
      end switch
      return empty
   end if
   local tPlatform
   switch pPlatform
      case "windows"
         get "windows/release"
         break
      case "linux-x86"
      case "linux-x86_64"
      case "linux-armv6hf"
         get "linux"
         break
      case "macosx"
         get "mac/Release"
         break
      case "ios"
         get "ios"
         break
      case "android"
         get "android/release"
         break
   end switch
   return builderRepoFolder() & "/_build/" & it
end builderFetchEngine

////////////////////////////////////////////////////////////////////////////////

-- This command copies a file to folder, or to a new name in a folder
private command copyFile pSrc, pDst
   if there is a folder pDst then
      set the itemDelimiter to slash
      put slash & item -1 of pSrc after pDst
      set the itemDelimiter to comma
   end if
   
   put url ("binfile:" & pSrc) into url ("binfile:" & pDst)
end copyFile

-- This command copies a folder to another location, building a simple 'Manifest' as it
-- goes.
private command copyFolder @xManifest, pPrefix, pSrcFolder, pDstFolder
   local tOldFolder
   put the folder into tOldFolder
   set the folder to pSrcFolder
   if the result is not empty then
      exit copyFolder
   end if
   repeat for each line tFile in the files
      put url ("binfile:" & pSrcFolder & slash & tFile) into url ("binfile:" & pDstFolder & slash & tFile)
      if pPrefix ends with "Contents/MacOS" then
         put "executable," & pPrefix & slash & tFile & return after xManifest
      else
         put "file," & pPrefix & slash & tFile & return after xManifest
      end if
   end repeat
   repeat for each line tFolder in the folders
      if tFolder is "." or tFolder is ".." then
         next repeat
      end if
      create folder pDstFolder & slash & tFolder
      put "folder," & pPrefix & slash & tFolder & return after xManifest
      copyFolder xManifest, pPrefix & slash & tFolder, pSrcFolder & slash & tFolder, pDstFolder & slash & tFolder
   end repeat
   set the folder to tOldFolder
end copyFolder

////////////////////////////////////////////////////////////////////////////////

-- Returns the folder of the repository
function builderRepoFolder
   set the itemDelimiter to slash
   return item 1 to -3 of the filename of me
end builderRepoFolder

-- Returns the folder of the private repository
function builderPrivateRepoFolder
   if sPrivateDir is not empty then
      return sPrivateDir
   end if
   return builderRepoFolder() & slash & ".."
end builderPrivateRepoFolder

-- Returns the folder of the IDE repository
function builderIdeRepoFolder
   return builderRepoFolder() & slash & "ide"
end builderIdeRepoFolder

-- Returns the folder of the builder system
function builderSystemFolder
   set the itemDelimiter to slash
   return item 1 to -2 of the filename of me
end builderSystemFolder

-- Return the folder of the private builder system
function builderSystemPrivateFolder
   return builderPrivateRepoFolder() & slash & "builder" 
end builderSystemPrivateFolder

-- Returns the folder where intermediate products should be placed
function builderWorkFolder
   if sWorkDir is not empty then
      return sWorkDir
   end if
   return builderRepoFolder() & slash & "_build/final/work"
end builderWorkFolder

-- Returns the folder where input products are placed
function builderInputFolder
   return sEngineDir
end builderInputFolder

-- Returns the folder where output products should be placed
function builderOutputFolder
   if sOutputDir is not empty then
      return sOutputDir
   end if
   return builderRepoFolder() & slash & "_build/final/output"
end builderOutputFolder

-- Returns the folder where all the work should be done
function builderWorkspaceFolder
   return builderRepoFolder() & slash & "_build/final"
end builderWorkspaceFolder

function builderIDEFolder
   return builderIdeRepoFolder()
end builderIDEFolder

function builderIDEDocsFolder
   return builderIDEFolder() & slash & "Documentation"
end builderIDEDocsFolder

# Location for api js file in > LC8
function builderAPIFolder pEdition
   return builderIDEDocsFolder() & slash & "html_viewer/resources/data/" & pEdition & "/api"
end builderAPIFolder

# Location for guide js file in > LC8
function builderGuideFolder pEdition
   return builderIDEDocsFolder() & slash & "html_viewer/resources/data/" & pEdition & "/guide"
end builderGuideFolder

function builderDocsFolder
   if sDocsDir is not empty then
      return sDocsDir
   end if
   return builderRepoFolder() & slash & "docs"
end builderDocsFolder

function builderBuiltDocsFolder
   if sBuiltDocsDir is not empty then
      return sBuiltDocsDir
   end if
   return builderRepoFolder() & slash & "_build/docs"
end builderBuiltDocsFolder

function builderBuiltNotesFolder
   return builderRepoFolder()
end builderBuiltNotesFolder

function builderMergExtVersion
   return kMergExtVersion
end builderMergExtVersion

function builderMergExtFolder
   return builderRepoFolder() & slash & "MergExt-Unpacked"
end builderMergExtFolder

-- Folder for storing guide Markdown files that are generated as part
-- of the build process.
function builderBuiltGuidesFolder
   return builderBuiltDocsFolder() & slash & "guides"
end builderBuiltGuidesFolder

function builderCommercialFolder
   set the itemDel to slash
   return item 1 to -4 of the filename of me
end builderCommercialFolder

function builderCommercialResourceFolder
   return builderCommercialFolder() & "/engine/rsrc"
end builderCommercialResourceFolder

function builderCommunityFolder
   set the itemDel to slash
   return item 1 to -3 of the filename of me
end builderCommunityFolder

function builderCommunityResourceFolder
   return builderCommunityFolder() & "/engine/rsrc"
end builderCommunityResourceFolder

function builderBuildsFolder
   set the itemDelimiter to slash
   return item 1 to -4 of the filename of me
end builderBuildsFolder

function builderResourceStack
   return builderSystemFolder() & slash & "tools_installer_resources.rev"
end builderResourceStack

function builderToolsBuilderStack
   return builderSystemFolder() & slash & "tools_builder.livecodescript"
end builderToolsBuilderStack

function builderServerBuilderStack
   return builderSystemFolder() & slash & "server_builder.livecodescript"
end builderServerBuilderStack

function builderEngineBuilderStack
   return builderSystemFolder() & slash & "engine_builder.livecodescript"
end builderEngineBuilderStack

function builderDocsBuilderStack
   return builderSystemFolder() & slash & "docs_builder.livecodescript"
end builderDocsBuilderStack

function builderGuideBuilderStack
   return builderSystemFolder() & slash & "user_guide_builder.livecodescript"
end builderGuideBuilderStack

function builderNotesBuilderStack
   return builderSystemFolder() & slash & "release_notes_builder.livecodescript"
end builderNotesBuilderStack

function builderArchiveBuilderStack
   return builderSystemPrivateFolder() & slash & "archive_builder.livecodescript"
end builderArchiveBuilderStack

function builderModuleInterfaceFolder
   builderFetchEngine "", "macosx"
   return the result & slash & "modules" & slash & "lci"
end builderModuleInterfaceFolder

function builderPackagedExtensionsFolder
   builderFetchEngine "", "macosx"
   return the result & slash & "packaged_extensions"
end builderPackagedExtensionsFolder

-- Returns the engine that should be used to build the installer
function builderInstallerEngine pPlatform
   local tEngineFolder
   builderFetchEngine empty, pPlatform
   put the result into tEngineFolder
   
   switch pPlatform
      case "windows"
         return tEngineFolder & slash & "installer.exe"
      case "linux-x86"
         return tEngineFolder & slash & "installer"
      case "linux-x86_64"
         return tEngineFolder & slash & "installer"
      case "linux-armv6hf"
         return tEngineFolder & slash & "installer"
      case "macosx"
         return tEngineFolder & slash & "Installer.app"
   end switch
end builderInstallerEngine

function builderMakeTemporaryFile pTempFolder, pTag
   local tIndex
   put 1 into tIndex
   repeat while there is a file (pTempFolder & slash & pTag & "-" & tIndex)
      add 1 to tIndex
   end repeat
   
   return pTempFolder & slash & pTag & "-" & tIndex
end builderMakeTemporaryFile

////////////////////////////////////////////////////////////////////////////////

command builderEnsureFolder pFolder
   set the itemDelimiter to "/"
   if not (pFolder begins with (builderWorkspaceFolder() & slash)) then
      --builderLog "error", "Attempt to create folder outside of root (" & pFolder & ")"
      --throw "failed"
   end if
   
   set the itemDelimiter to slash
   repeat with i = 2 to the number of items in pFolder
      if there is no folder (item 1 to i of pFolder) then
         create folder item 1 to i of pFolder
      end if
   end repeat
   
   if there is no folder pFolder then
      builderLog "error", "Folder creation failed (" & pFolder & ")"
      throw "failed"
   end if
end builderEnsureFolder

command builderEnsureFolderForFile pFile
   set the itemDelimiter to slash
   builderEnsureFolder item 1 to -2 of pFile
end builderEnsureFolderForFile

////////////////////////////////////////////////////////////////////////////////

function builderGetVersion
   local tVersionFile, tVersion
   put url ("file:" & builderRepoFolder() & slash & "version") into tVersionFile
   replace space with empty in tVersionFile
   split tVersionFile by return and "="
   put tVersionFile["BUILD_SHORT_VERSION"] into tVersion   
   return tVersion
end builderGetVersion

function builderGetBuildNumber
   local tVersionFile, tVersion
   put url ("file:" & builderRepoFolder() & slash & "version") into tVersionFile
   replace space with empty in tVersionFile
   split tVersionFile by return and "="
   put tVersionFile["BUILD_REVISION"] into tVersion   
   return tVersion
end builderGetBuildNumber

////////////////////////////////////////////////////////////////////////////////

function getExecutableArchs pInput
   get shell("lipo -info" && quote & pInput & quote)
   set the itemDelimiter to ":"
   get word 1 to -1 of the last item of it
   replace space with comma in it
   return it
end getExecutableArchs

command dietAndStrip pArchs, pInput, pOutput
   local tCurrentArchs
   put getExecutableArchs(pInput) into tCurrentArchs
   
   local tActualArchs
   repeat for each item tArch in pArchs
      if tArch is "x86-64" then
         put "x86_64" into tArch
      end if
      if tArch is "ppc" then
         repeat for each item tCurrentArch in tCurrentArchs
            if tCurrentArch contains "ppc" then
               put tCurrentArch into tArch
               next repeat
            end if
         end repeat
      end if
      if tArch is among the items of tCurrentArchs then
         put tArch & comma after tActualArchs
      end if
   end repeat
   delete the last char of tActualArchs
   
   if the number of items of tCurrentArchs is not the number of items of tActualArchs then
      if  the number of items of tActualArchs is 1 then
         get shell("lipo -thin " & tActualArchs && "-output" && quote & pOutput & quote && quote & pInput & quote)
         if it is not empty then
            return it
         end if
         get shell("strip -S" && quote & pOutput & quote)
      else
         local tFiles
         repeat for each item tArch in tActualArchs
            put quote & pOutput & "." & tArch & quote & space after tFiles
            get shell("lipo -thin" && tArch && "-output" && quote & pOutput & "." & tArch & quote && quote & pInput & quote)
            if it is not empty then
               return it
            end if
         end repeat
         get shell("lipo -create" && tFiles && "-output" && quote & pOutput & quote)
         if it is not empty then
            return it
         end if
         get shell("strip -S" && quote & pOutput & quote)
      end if
   else
      get shell("strip -S -o" && quote & pOutput & quote && quote & pInput & quote)
   end if
   if it is not empty then
      return it
   end if
   return empty
end dietAndStrip

function windowsManifest
   return url ("file:" & builderSystemFolder() & slash & "windows_manifest.xml")
end windowsManifest

function macPList
   return url ("file:" & builderSystemFolder() & slash & "mac_info.plist")
end macPList

////////////////////////////////////////////////////////////////////////////////

private function builderMergExtUrl pMergExtVersion, pEdition
   return "https://downloads.livecode.com/mergext/mergExt_" & pEdition & "_" & pMergExtVersion & ".zip"
end builderMergExtUrl

private function builderMergExtDownloadedFilePath pMergExtVersion, pEdition
   return builderRepoFolder() & slash & "MergExt-" & pEdition & "-" & pMergExtVersion & ".zip"
end builderMergExtDownloadedFilePath

command builderMergExtEnsureZip pMergExtVersion, pEdition
   local tZipPath
   put builderMergExtDownloadedFilePath(pMergExtVersion, pEdition) into tZipPath
   if there is not a file tZipPath then
      local tUrl
      put builderMergExtUrl(pMergExtVersion, pEdition) into tUrl
      builderLog "message", "Downloading MergExt to" && tZipPath
      get shell(merge("curl -o '[[tZipPath]]' '[[tUrl]]'"))
      if the result is not zero then
         builderLog "error", "Failed to download MergExt zip:" && it
         throw "failure"
      end if
   end if
end builderMergExtEnsureZip

command builderMergExtUnpack pMergExtVersion, pEdition
   builderMergExtEnsureZip pMergExtVersion, pEdition
   
   local tMergExtFolder
   local tMergExtZip
   put builderMergExtFolder() into tMergExtFolder
   put builderMergExtDownloadedFilePath(pMergExtVersion, pEdition) into tMergExtZip
   
   if there is a folder tMergExtFolder then
      get shell(merge("rm -r '[[tMergExtFolder]]'"))
   end if
   
   get shell(merge("mkdir -p '[[tMergExtFolder]]/MergExt'"))
   if the result is not zero then
      builderLog "error", "Failed to create MergExt folder:" && it
      throw "failure"
   end if
   
   get shell(merge("cd '[[tMergExtFolder]]/MergExt' && unzip '[[tMergExtZip]]'"))
   if the result is not zero then
      builderLog "error", "Failed to unzip MergExt bundle:" && it
      throw "failure"
   end if
end builderMergExtUnpack<|MERGE_RESOLUTION|>--- conflicted
+++ resolved
@@ -1,9 +1,5 @@
 ﻿script "BuilderUtilities"
-<<<<<<< HEAD
-constant kMergExtVersion = "2016-5-18"
-=======
 constant kMergExtVersion = "2016-5-23"
->>>>>>> 0d35df99
 
 local sEngineDir
 local sWorkDir
