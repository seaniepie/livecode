﻿script "BuilderUtilities"

<<<<<<< HEAD
constant kMergExtVersion = "2018-10-11"
constant kTSNetVersion = "1.3.7"
=======
constant kMergExtVersion = "2018-6-22"
constant kTSNetVersion = "1.3.8"
>>>>>>> f4e77b9a

local sEngineDir
local sWorkDir
local sOutputDir
local sPrivateDir
local sDocsDir
local sBuiltDocsDir
local sTargetArch

////////////////////////////////////////////////////////////////////////////////

command builderLog  pType, pMessage, pContext
   if there is a stack "Builder" then
      dispatch "__builderLog" to stack "Builder" with  pType, pMessage, pContext
   end if
end builderLog

////////////////////////////////////////////////////////////////////////////////

command builderInitialize
   start using stack (builderSystemFolder() & slash & "package_compiler.livecodescript")
end builderInitialize

command builderFinalize
   stop using stack (builderSystemFolder() & slash & "package_compiler.livecodescript")
end builderFinalize

command builderSetEngineDir pDir
   put pDir into sEngineDir
end builderSetEngineDir

command builderSetPrivateDir pDir
   put pDir into sPrivateDir
end builderSetPrivateDir

command builderSetWorkDir pDir
   put pDir into sWorkDir
end builderSetWorkDir

command builderSetDocsDir pDir
   put pDir into sDocsDir
end builderSetDocsDir

command builderSetBuiltDocsDir pDir
   put pDir into sBuiltDocsDir
end builderSetBuiltDocsDir

command builderSetOutputDir pDir
   put pDir into sOutputDir
end builderSetOutputDir

command builderSetTargetArch pArch
   put pArch into sTargetArch
end builderSetTargetArch

////////////////////////////////////////////////////////////////////////////////

on builderBuild pWhich, pPlatforms, pEdition, pType
   builderInitialize  
   
   local tVersion
   put builderGetVersion() into tVersion
   
   switch pWhich
      case "Tools"
         repeat for each line tPlatform in pPlatforms
            dispatch "toolsBuilderRun" to stack builderToolsBuilderStack() with tPlatform, pEdition, tVersion
         end repeat
         break
      case "Bundle"
         repeat for each line tPlatform in pPlatforms
            dispatch "toolsBuilderRunBundle" to stack builderToolsBuilderStack() with tPlatform, pEdition, tVersion
         end repeat
         break
      case "Engine"
         dispatch "engineBuilderRun" to stack builderEngineBuilderStack() with "environment", pEdition, tVersion
         repeat for each line tPlatform in pPlatforms
            dispatch "engineBuilderRun" to stack builderEngineBuilderStack() with tPlatform, pEdition, tVersion
         end repeat
         break
      case "Server"
         repeat for each line tPlatform in pPlatforms
            dispatch "serverBuilderRun" to stack builderServerBuilderStack() with tPlatform, pEdition, tVersion
         end repeat
         break
      case "Notes"
         dispatch "releaseNotesBuilderRun" to stack builderNotesBuilderStack() with pEdition, tVersion, pType, builderOutputFolder()
         break
      case "Docs"
         dispatch "docsBuilderRun" to stack builderDocsBuilderStack() with pEdition, tVersion
         break
      case "Guide"
         dispatch "guideBuilderRun" to stack builderGuideBuilderStack() with pEdition, tVersion, pType, builderRepoFolder()
         break
      case "Disk"
         repeat for each line tPlatform in pPlatforms
            dispatch "toolsBuilderRunDisk" to stack builderToolsBuilderStack() with tPlatform, pEdition, tVersion
         end repeat
         break
      case "Archive"
         local tBuildNumber
         put builderGetBuildNumber() into tBuildNumber
         dispatch "archiveBuilderRun" to stack builderArchiveBuilderStack() with tVersion, tBuildNumber, pType
         break
      case "FMPackage"
         local tGitRevision, tOutputFolder, tPrivateRepo, tTargetArch
         put builderOutputFolder() into tOutputFolder
         put builderGetGitFullHash() into tGitRevision
         put builderPrivateRepoFolder() into tPrivateRepo
         put builderTargetArch() into tTargetArch
         repeat for each line tPlatform in pPlatforms
            dispatch "fmPackageBuilderRun" to stack builderFMPackageBuilderStack() with tPlatform, tPrivateRepo, tOutputFolder, tGitRevision, tTargetArch
         end repeat
   end switch
   	
   builderFinalize	
end builderBuild

-- Fetch the platform string for the platform on which the builder is
-- currently running
function builderPlatform
   switch the platform
      case "linux"
         if the processor ends with "86" then
            return "linux-x86"
         end if
         if the processor ends with "64" then
            return "linux-x86_64"
         end if
         throw "Unknown Linux architecture:" && the processor
      case "win32"
         return "windows"
      case "macos"
         return "macosx"
      case "iphone"
         return "ios"
      case "html5"
         return "emscripten"
      case "android"
         return "android"
      default
         return the platform
   end switch
end builderPlatform

command builderFetchEngine pVersion, pPlatform
   if pPlatform is empty then
      put builderPlatform() into pPlatform
   end if
   if sEngineDir is not empty then
      switch pPlatform
         case "windows"
            return sEngineDir & slash & "win-x86-bin"
         case "linux-x86"
            return sEngineDir & slash & "linux-x86-bin"
         case "linux-x86_64"
            return sEngineDir & slash & "linux-x86_64-bin"
         case "linux-armv6hf"
            return sEngineDir & slash & "linux-armv6hf-bin"
         case "macosx"
            return sEngineDir & slash & "mac-bin"
         case "ios"
            return sEngineDir & slash & "ios-bin"
         case "android"
            return sEngineDir & slash & "android-armv6-bin"
         case "emscripten"
            return sEngineDir & slash & "emscripten-bin"
         default
            write the executionContexts to stderr
            builderLog "error", "Unknown platform '" & pPlatform & "'"
      end switch
      return empty
   end if
   local tPlatform
   switch pPlatform
      case "windows"
         get "windows/release"
         break
      case "linux-x86"
      case "linux-x86_64"
      case "linux-armv6hf"
         get "linux"
         break
      case "macosx"
         get "mac/Release"
         break
      case "ios"
         get "ios"
         break
      case "android"
         get "android/release"
         break
   end switch
   return builderRepoFolder() & "/_build/" & it
end builderFetchEngine

////////////////////////////////////////////////////////////////////////////////

-- This command copies a file to folder, or to a new name in a folder
private command copyFile pSrc, pDst
   if there is a folder pDst then
      set the itemDelimiter to slash
      put slash & item -1 of pSrc after pDst
      set the itemDelimiter to comma
   end if
   
   put url ("binfile:" & pSrc) into url ("binfile:" & pDst)
end copyFile

-- This command copies a folder to another location, building a simple 'Manifest' as it
-- goes.
private command copyFolder @xManifest, pPrefix, pSrcFolder, pDstFolder
   local tOldFolder
   put the folder into tOldFolder
   set the folder to pSrcFolder
   if the result is not empty then
      exit copyFolder
   end if
   repeat for each line tFile in the files
      put url ("binfile:" & pSrcFolder & slash & tFile) into url ("binfile:" & pDstFolder & slash & tFile)
      if pPrefix ends with "Contents/MacOS" then
         put "executable," & pPrefix & slash & tFile & return after xManifest
      else
         put "file," & pPrefix & slash & tFile & return after xManifest
      end if
   end repeat
   repeat for each line tFolder in the folders
      if tFolder is "." or tFolder is ".." then
         next repeat
      end if
      create folder pDstFolder & slash & tFolder
      put "folder," & pPrefix & slash & tFolder & return after xManifest
      copyFolder xManifest, pPrefix & slash & tFolder, pSrcFolder & slash & tFolder, pDstFolder & slash & tFolder
   end repeat
   set the folder to tOldFolder
end copyFolder

////////////////////////////////////////////////////////////////////////////////

function builderTargetArch
   return sTargetArch
end builderTargetArch

-- Returns the folder of the repository
function builderRepoFolder
   set the itemDelimiter to slash
   return item 1 to -3 of the filename of me
end builderRepoFolder

-- Returns the folder of the private repository
function builderPrivateRepoFolder
   if sPrivateDir is not empty then
      return sPrivateDir
   end if
   return builderRepoFolder() & slash & ".."
end builderPrivateRepoFolder

-- Returns the folder of the IDE repository
function builderIdeRepoFolder
   return builderRepoFolder() & slash & "ide"
end builderIdeRepoFolder

-- Returns the folder of the builder system
function builderSystemFolder
   set the itemDelimiter to slash
   return item 1 to -2 of the filename of me
end builderSystemFolder

-- Return the folder of the private builder system
function builderSystemPrivateFolder
   return builderPrivateRepoFolder() & slash & "builder" 
end builderSystemPrivateFolder

-- Returns the folder where intermediate products should be placed
function builderWorkFolder
   if sWorkDir is not empty then
      return sWorkDir
   end if
   return builderRepoFolder() & slash & "_build/final/work"
end builderWorkFolder

-- Returns the folder where input products are placed
function builderInputFolder
   return sEngineDir
end builderInputFolder

-- Returns the folder where output products should be placed
function builderOutputFolder
   if sOutputDir is not empty then
      return sOutputDir
   end if
   return builderRepoFolder() & slash & "_build/final/output"
end builderOutputFolder

-- Returns the folder where all the work should be done
function builderWorkspaceFolder
   return builderRepoFolder() & slash & "_build/final"
end builderWorkspaceFolder

function builderIDEFolder
   return builderIdeRepoFolder()
end builderIDEFolder

function builderIDEDocsFolder
   return builderIDEFolder() & slash & "Documentation"
end builderIDEDocsFolder

# Location for api js files in > LC8
function builderAPIFolder pEdition, pWhich
   local tFolder
   put builderIDEDocsFolder() & "/html_viewer/resources/data/api" \
         into tFolder
   if pWhich is not empty then
      put "_" & pWhich after tFolder
   end if

   return tFolder
end builderAPIFolder

# Location for guide js file in > LC8
function builderGuideFolder pEdition
   return builderIDEDocsFolder() & slash & "html_viewer/resources/data/guide"
end builderGuideFolder

function builderDocsFolder
   if sDocsDir is not empty then
      return sDocsDir
   end if
   return builderRepoFolder() & slash & "docs"
end builderDocsFolder

function builderBuiltDocsFolder
   if sBuiltDocsDir is not empty then
      return sBuiltDocsDir
   end if
   return builderRepoFolder() & slash & "_build/docs"
end builderBuiltDocsFolder

function builderBuiltNotesFolder
   return builderRepoFolder()
end builderBuiltNotesFolder

function builderMergExtVersion
   return kMergExtVersion
end builderMergExtVersion

function builderUnpackFolder pEdition
   replace space with "_" in pEdition
   return builderWorkFolder() & "/ext/unpacked/" & toLower(pEdition)
end builderUnpackFolder

function builderTSNetVersion
   return kTSNetVersion
end builderTSNetVersion

-- Folder for storing guide Markdown files that are generated as part
-- of the build process.
function builderBuiltGuidesFolder
   return builderBuiltDocsFolder() & slash & "guides"
end builderBuiltGuidesFolder

function builderCommercialFolder
   set the itemDel to slash
   return item 1 to -4 of the filename of me
end builderCommercialFolder

function builderCommercialResourceFolder
   return builderCommercialFolder() & "/engine/rsrc"
end builderCommercialResourceFolder

function builderCommunityFolder
   set the itemDel to slash
   return item 1 to -3 of the filename of me
end builderCommunityFolder

function builderCommunityResourceFolder
   return builderCommunityFolder() & "/engine/rsrc"
end builderCommunityResourceFolder

function builderBuildsFolder
   set the itemDelimiter to slash
   return item 1 to -4 of the filename of me
end builderBuildsFolder

function builderResourceStack
   return builderSystemFolder() & slash & "tools_installer_resources.rev"
end builderResourceStack

function builderToolsBuilderStack
   return builderSystemFolder() & slash & "tools_builder.livecodescript"
end builderToolsBuilderStack

function builderServerBuilderStack
   return builderSystemFolder() & slash & "server_builder.livecodescript"
end builderServerBuilderStack

function builderEngineBuilderStack
   return builderSystemFolder() & slash & "engine_builder.livecodescript"
end builderEngineBuilderStack

function builderDocsBuilderStack
   return builderSystemFolder() & slash & "docs_builder.livecodescript"
end builderDocsBuilderStack

function builderGuideBuilderStack
   return builderSystemFolder() & slash & "user_guide_builder.livecodescript"
end builderGuideBuilderStack

function builderNotesBuilderStack
   return builderSystemFolder() & slash & "release_notes_builder.livecodescript"
end builderNotesBuilderStack

function builderArchiveBuilderStack
   return builderSystemPrivateFolder() & slash & "archive_builder.livecodescript"
end builderArchiveBuilderStack

function builderFMPackageBuilderStack
   return builderSystemPrivateFolder() & slash & "package_solution.livecodescript"
end builderFMPackageBuilderStack

function builderModuleInterfaceFolder
   builderFetchEngine "", "macosx"
   return the result & slash & "modules" & slash & "lci"
end builderModuleInterfaceFolder

function builderPackagedExtensionsFolder
   builderFetchEngine "", "macosx"
   return the result & slash & "packaged_extensions"
end builderPackagedExtensionsFolder

function builderExtractedDocsFolder
   builderFetchEngine "", "macosx"
   return the result & slash & "extracted_docs"
end builderExtractedDocsFolder

-- Returns the engine that should be used to build the installer
function builderInstallerEngine pPlatform
   local tEngineFolder
   builderFetchEngine empty, pPlatform
   put the result into tEngineFolder
   
   switch pPlatform
      case "windows"
         return tEngineFolder & slash & "installer.exe"
      case "linux-x86"
         return tEngineFolder & slash & "installer"
      case "linux-x86_64"
         return tEngineFolder & slash & "installer"
      case "linux-armv6hf"
         return tEngineFolder & slash & "installer"
      case "macosx"
         return tEngineFolder & slash & "Installer.app"
   end switch
end builderInstallerEngine

function builderMakeTemporaryFile pTempFolder, pTag
   local tIndex
   put 1 into tIndex
   repeat while there is a file (pTempFolder & slash & pTag & "-" & tIndex)
      add 1 to tIndex
   end repeat
   
   return pTempFolder & slash & pTag & "-" & tIndex
end builderMakeTemporaryFile

////////////////////////////////////////////////////////////////////////////////

command builderEnsureFolder pFolder
   set the itemDelimiter to "/"
   if not (pFolder begins with (builderWorkspaceFolder() & slash)) then
      --builderLog "error", "Attempt to create folder outside of root (" & pFolder & ")"
      --throw "failed"
   end if
   
   set the itemDelimiter to slash
   repeat with i = 2 to the number of items in pFolder
      if there is no folder (item 1 to i of pFolder) then
         create folder item 1 to i of pFolder
      end if
   end repeat
   
   if there is no folder pFolder then
      builderLog "error", "Folder creation failed (" & pFolder & ")"
      throw "failed"
   end if
end builderEnsureFolder

command builderEnsureFolderForFile pFile
   set the itemDelimiter to slash
   builderEnsureFolder item 1 to -2 of pFile
end builderEnsureFolderForFile

////////////////////////////////////////////////////////////////////////////////

function builderGetVersion
   local tVersionFile, tVersion
   put url ("file:" & builderRepoFolder() & slash & "version") into tVersionFile
   replace space with empty in tVersionFile
   split tVersionFile by return and "="
   put tVersionFile["BUILD_SHORT_VERSION"] into tVersion   
   return tVersion
end builderGetVersion

function builderGetBuildNumber
   local tVersionFile, tVersion
   put url ("file:" & builderRepoFolder() & slash & "version") into tVersionFile
   replace space with empty in tVersionFile
   split tVersionFile by return and "="
   put tVersionFile["BUILD_REVISION"] into tVersion   
   return tVersion
end builderGetBuildNumber

////////////////////////////////////////////////////////////////////////////////

function builderGetGitShortHash
	return word 1 of shell("git --git-dir=../.git rev-parse --short HEAD")
end builderGetGitShortHash

function builderGetGitFullHash
	return word 1 of shell("git --git-dir=../.git rev-parse HEAD")
end builderGetGitFullHash

////////////////////////////////////////////////////////////////////////////////

function getExecutableArchs pInput
   get shell("lipo -info" && quote & pInput & quote)
   set the itemDelimiter to ":"
   get word 1 to -1 of the last item of it
   replace space with comma in it
   return it
end getExecutableArchs

command dietAndStrip pArchs, pInput, pOutput
   local tCurrentArchs
   put getExecutableArchs(pInput) into tCurrentArchs
   
   local tActualArchs
   repeat for each item tArch in pArchs
      if tArch is "x86-64" then
         put "x86_64" into tArch
      end if
      if tArch is "ppc" then
         repeat for each item tCurrentArch in tCurrentArchs
            if tCurrentArch contains "ppc" then
               put tCurrentArch into tArch
               next repeat
            end if
         end repeat
      end if
      if tArch is among the items of tCurrentArchs then
         put tArch & comma after tActualArchs
      end if
   end repeat
   delete the last char of tActualArchs
   
   if the number of items of tCurrentArchs is not the number of items of tActualArchs then
      if  the number of items of tActualArchs is 1 then
         get shell("lipo -thin " & tActualArchs && "-output" && quote & pOutput & quote && quote & pInput & quote)
         if it is not empty then
            return it
         end if
         get shell("strip -S" && quote & pOutput & quote)
      else
         local tFiles
         repeat for each item tArch in tActualArchs
            put quote & pOutput & "." & tArch & quote & space after tFiles
            get shell("lipo -thin" && tArch && "-output" && quote & pOutput & "." & tArch & quote && quote & pInput & quote)
            if it is not empty then
               return it
            end if
         end repeat
         get shell("lipo -create" && tFiles && "-output" && quote & pOutput & quote)
         if it is not empty then
            return it
         end if
         get shell("strip -S" && quote & pOutput & quote)
      end if
   else
      get shell("strip -S -o" && quote & pOutput & quote && quote & pInput & quote)
   end if
   if it is not empty then
      return it
   end if
   return empty
end dietAndStrip

function windowsManifest
   return url ("file:" & builderSystemFolder() & slash & "windows_manifest.xml")
end windowsManifest

function macPList
   return url ("file:" & builderSystemFolder() & slash & "mac_info.plist")
end macPList

////////////////////////////////////////////////////////////////////////////////

command builderEnsureZip pZipfile, pURL
   if there is not a file pZipfile then
      builderEnsureFolderForFile pZipfile
      
      builderLog "message", "Downloading zip file:" && pZipfile
      get shell(merge("curl -k -o '[[pZipfile]]' '[[pUrl]]'"))
      if the result is not zero then
         builderLog "error", "Failed to download zip file:" && it
         throw "failure"
      end if
   end if
end builderEnsureZip

command builderUnpackZip pZipfile, pFolder
   builderLog "message", "Unpacking zip file:" && pZipfile
   
   builderEnsureFolder pFolder
   
   get shell(merge("cd '[[pFolder]]' && unzip '[[pZipfile]]'"))
   if the result is not zero then
      builderLog "error", "Failed to unzip file:" && it
      throw "failure"
   end if
end builderUnpackZip

////////////////////////////////////////////////////////////////////////////////

function builderMergExtUrl pMergExtVersion, pEdition
   return "https://downloads.livecode.com/mergext/mergExt_" & pEdition & "_" & pMergExtVersion & ".zip"
end builderMergExtUrl

private function builderMergExtDownloadedFilePath pMergExtVersion, pEdition
   return builderWorkFolder() & "/ext/downloads/MergExt-" & pEdition & "-" & pMergExtVersion & ".zip"
end builderMergExtDownloadedFilePath

private command builderMergExtUnpack pMergExtVersion, pEdition
   local tFolder
   put builderUnpackFolder(pEdition) & slash & "Ext" into tFolder
   
   local tZipFile
   put builderMergExtDownloadedFilePath(pMergExtVersion, pEdition) into tZipFile
   
   local tURL
   put builderMergExtUrl(pMergExtVersion, pEdition) into tURL
   
   builderEnsureZip tZipFile, tURL
   
   builderUnpackZip tZipFile, tFolder
end builderMergExtUnpack

////////////////////////////////////////////////////////////////////////////////

function builderTSNetUrl pTSNetVersion, pEdition
   return "https://downloads.livecode.com/tsNet/tsNet_" & pEdition & "_" & pTSNetVersion & ".zip"
end builderTSNetUrl

private function builderTSNetDownloadedFilePath pTSNetVersion, pEdition
   return builderWorkFolder() & "/ext/downloads/tsNet_" & pEdition & "_" & pTSNetVersion & ".zip"
end builderTSNetDownloadedFilePath

private command builderTSNetUnpack pTSNetVersion, pEdition
   local tFolder
   put builderUnpackFolder(pEdition) & slash & "Ext" into tFolder
   
   local tZipFile
   put builderTSNetDownloadedFilePath(pTSNetVersion, pEdition) into tZipFile
   
   local tURL
   put builderTSNetUrl(pTSNetVersion, pEdition) into tURL
   
   builderEnsureZip tZipFile, tURL
   
   builderUnpackZip tZipFile, tFolder
end builderTSNetUnpack

////////////////////////////////////////////////////////////////////////////////

command builderExtUnpack pEdition
   local tFolder
   put builderUnpackFolder(pEdition) & slash & "Ext" into tFolder
   
   if there is a folder tFolder then
      builderLog "message", "Cleaning unpack folder" && tFolder
      get shell(merge("rm -r '[[tFolder]]'"))
   end if
   
   local tEdition
   put editionTitleCase(pEdition) into tEdition
   -- Ensure that the MergExt bundle is downloaded and unpacked
   builderMergExtUnpack builderMergExtVersion(), tEdition
   
   if editionCompare(pEdition, "communityplus") > 0 then
      -- Ensure that the TSNet bundle is downloaded and unpacked
      builderTSNetUnpack builderTSNetVersion(), tEdition
   end if
end builderExtUnpack

////////////////////////////////////////////////////////////////////////////////

/**

Return valid component categories for note sections

Returns:
An commma delimited list

**/
function builderComponentCategories
   return "engine,IDE,builder,extension"
end builderComponentCategories

/**

Iterate the components directories of the public and private repositories
and parse the yaml file in each subdirectory.

Returns:
An array  of component directories with keys folder (full path) & metadata
(array from of YAML file).

**/
function builderComponentFolders
   local tComponentFolders
   repeat for each line tFolder in builderPrivateRepoFolder() & return & builderRepoFolder()
      repeat for each line tComponent in folders(tFolder & "/components")
         if tComponent begins with "." then
            next repeat
         end if
         
         local tPath
         put tFolder & "/components/" & tComponent & "/component.yml" into tPath
         if there is not a file tPath then
            next repeat
         end if
         
         local tYAML
         put builderFileGetUTF8Contents(tPath) into tYAML
         
         --!TODO Add YAMLToArray script-library so we can have more
         -- complex metadata structures here if necessary
         local tLine
         set the itemdelimiter to colon
         
         local tMetadata
         delete variable tMetadata
         repeat for each line tLine in tYAML
            put word 1 to -1 of (item 2 to -1 of tLine) into tMetadata[item 1 of tLine]
         end repeat
         
         local tIndex
         put the number of elements of tComponentFolders + 1 into tIndex
         put tFolder & "/components/" & tComponent into tComponentFolders[tIndex]["folder"]
         put tMetadata into tComponentFolders[tIndex]["metadata"]
      end repeat
   end repeat
   
   return tComponentFolders
end builderComponentFolders

/**

Read UTF-8 file

Parameters:

pPath (string):
full file path

Returns:
The decoded content of a UTF-8 file with BOM removed if it existed

**/
function builderFileGetUTF8Contents pPath
   return builderFileGetContents(pPath, "UTF-8")
end builderFileGetUTF8Contents

/**

Read file

Parameters:

pPath (string):
full file path

pEncoding (optional string):
The encoding to decode with if any. If empty the the binary file
is returned.

Returns:
The decoded content of a file with BOM removed if it existed

**/
function builderFileGetContents pPath, pEncoding
   local tContents, tResult
   
   put url("binfile:" & pPath) into tContents
   put the result into tResult
   if tResult is not empty then
      throw merge("Failed to read [[pPath]]: [[tResult]]")
   end if
   
   if pEncoding is not empty then
      __DeleteByteOrderMarks tContents, pEncoding
      put textDecode(tContents, pEncoding) into tContents
   end if
   
   return tContents
end builderFileGetContents

private command __DeleteByteOrderMarks @xEncoded, pEncoding
   local tBom
   put textEncode(numToCodepoint(0xfeff), pEncoding) into tBom
   
   if xEncoded begins with tBom then
      delete byte 1 to (the number of bytes in tBom) of xEncoded
   end if
end __DeleteByteOrderMarks

/**

Write UTF-8 file

Parameters:

pPath (string):
full file path

pContents (string):
The file content to write

**/
command builderFileSetUTF8Contents pPath, pContents
   builderFileSetContents pPath, pContents, "UTF-8"
end builderFileSetUTF8Contents

/**

Write file

Parameters:

pPath (string):
full file path

pContents:
The file content to write. Either string or data.

pEncoding (optional string):
The encoding to encode the string in if any.. If not set
the binary data of pContents is written.

**/
command builderFileSetContents pPath, pContents, pEncoding
   local tResult
   
   if pEncoding is empty then
      open file pPath for binary write
   else
      open file pPath for pEncoding text write
   end if
   put the result into tResult
   if tResult is not empty then
      throw merge("Failed to open [[pPath]]: [[tResult]]")
   end if
   
   write pContents to file pPath
   put the result into tResult
   if tResult is not empty then
      throw merge("Failed to write [[pPath]]: [[tResult]]")
   end if
   
   close file pPath -- unchecked
end builderFileSetContents<|MERGE_RESOLUTION|>--- conflicted
+++ resolved
@@ -1,12 +1,7 @@
 ﻿script "BuilderUtilities"
 
-<<<<<<< HEAD
 constant kMergExtVersion = "2018-10-11"
-constant kTSNetVersion = "1.3.7"
-=======
-constant kMergExtVersion = "2018-6-22"
 constant kTSNetVersion = "1.3.8"
->>>>>>> f4e77b9a
 
 local sEngineDir
 local sWorkDir
