--- conflicted
+++ resolved
@@ -1,10 +1,7 @@
 ﻿script "BuilderUtilities"
-<<<<<<< HEAD
-constant kMergExtVersion = "2016-7-4"
+
+constant kMergExtVersion = "2016-7-11"
 constant kTSNetVersion = "1.2"
-=======
-constant kMergExtVersion = "2016-7-11"
->>>>>>> 456b3c02
 
 local sEngineDir
 local sWorkDir
