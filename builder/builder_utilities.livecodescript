﻿script "BuilderUtilities"

<<<<<<< HEAD
constant kMergExtVersion = "2016-12-22"
constant kTSNetVersion = "1.2.5"
=======
constant kMergExtVersion = "2016-10-26"
constant kTSNetVersion = "1.2.6"
>>>>>>> b459eace

local sEngineDir
local sWorkDir
local sOutputDir
local sPrivateDir
local sDocsDir
local sBuiltDocsDir

////////////////////////////////////////////////////////////////////////////////

command builderLog  pType, pMessage, pContext
   if there is a stack "Builder" then
      dispatch "__builderLog" to stack "Builder" with  pType, pMessage, pContext
   end if
end builderLog

////////////////////////////////////////////////////////////////////////////////

command builderInitialize
   start using stack (builderSystemFolder() & slash & "package_compiler.livecodescript")
end builderInitialize

command builderFinalize
   stop using stack (builderSystemFolder() & slash & "package_compiler.livecodescript")
end builderFinalize

command builderSetEngineDir pDir
   put pDir into sEngineDir
end builderSetEngineDir

command builderSetPrivateDir pDir
   put pDir into sPrivateDir
end builderSetPrivateDir

command builderSetWorkDir pDir
   put pDir into sWorkDir
end builderSetWorkDir

command builderSetDocsDir pDir
   put pDir into sDocsDir
end builderSetDocsDir

command builderSetBuiltDocsDir pDir
   put pDir into sBuiltDocsDir
end builderSetBuiltDocsDir

command builderSetOutputDir pDir
   put pDir into sOutputDir
end builderSetOutputDir

////////////////////////////////////////////////////////////////////////////////

on builderBuild pWhich, pPlatforms, pEdition, pType
   builderInitialize  
   
   local tVersion
   put builderGetVersion() into tVersion
   
   switch pWhich
      case "Tools"
         repeat for each line tPlatform in pPlatforms
            dispatch "toolsBuilderRun" to stack builderToolsBuilderStack() with tPlatform, pEdition, tVersion
         end repeat
         break
      case "Bundle"
         repeat for each line tPlatform in pPlatforms
            dispatch "toolsBuilderRunBundle" to stack builderToolsBuilderStack() with tPlatform, pEdition, tVersion
         end repeat
         break
      case "Engine"
         dispatch "engineBuilderRun" to stack builderEngineBuilderStack() with "environment", pEdition, tVersion
         repeat for each line tPlatform in pPlatforms
            dispatch "engineBuilderRun" to stack builderEngineBuilderStack() with tPlatform, pEdition, tVersion
         end repeat
         break
      case "Server"
         repeat for each line tPlatform in pPlatforms
            dispatch "serverBuilderRun" to stack builderServerBuilderStack() with tPlatform, pEdition, tVersion
         end repeat
         break
      case "Notes"
         dispatch "releaseNotesBuilderRun" to stack builderNotesBuilderStack() with pEdition, tVersion, pType, builderOutputFolder()
         break
      case "Docs"
         dispatch "docsBuilderRun" to stack builderDocsBuilderStack() with pEdition, tVersion
         break
      case "Guide"
         dispatch "guideBuilderRun" to stack builderGuideBuilderStack() with pEdition, tVersion, pType, builderRepoFolder()
         break
      case "Disk"
         repeat for each line tPlatform in pPlatforms
            dispatch "toolsBuilderRunDisk" to stack builderToolsBuilderStack() with tPlatform, pEdition, tVersion
         end repeat
         break
      case "Archive"
         local tBuildNumber
         put builderGetBuildNumber() into tBuildNumber
         dispatch "archiveBuilderRun" to stack builderArchiveBuilderStack() with tVersion, tBuildNumber, pType
         break
   end switch
   	
   builderFinalize	
end builderBuild

-- Fetch the platform string for the platform on which the builder is
-- currently running
function builderPlatform
   switch the platform
      case "linux"
         if the processor ends with "86" then
            return "linux-x86"
         end if
         if the processor ends with "64" then
            return "linux-x86_64"
         end if
         throw "Unknown Linux architecture:" && the processor
      case "win32"
         return "windows"
      case "macos"
         return "macosx"
      case "iphone"
         return "ios"
      case "html5"
         return "emscripten"
      case "android"
         return "android"
      default
         return the platform
   end switch
end builderPlatform

command builderFetchEngine pVersion, pPlatform
   if pPlatform is empty then
      put builderPlatform() into pPlatform
   end if
   if sEngineDir is not empty then
      switch pPlatform
         case "windows"
            return sEngineDir & slash & "win-x86-bin"
         case "linux-x86"
            return sEngineDir & slash & "linux-x86-bin"
         case "linux-x86_64"
            return sEngineDir & slash & "linux-x86_64-bin"
         case "linux-armv6hf"
            return sEngineDir & slash & "linux-armv6hf-bin"
         case "macosx"
            return sEngineDir & slash & "mac-bin"
         case "ios"
            return sEngineDir & slash & "ios-bin"
         case "android"
            return sEngineDir & slash & "android-armv6-bin"
         case "emscripten"
            return sEngineDir & slash & "emscripten-bin"
         default
            write the executionContexts to stderr
            builderLog "error", "Unknown platform '" & pPlatform & "'"
      end switch
      return empty
   end if
   local tPlatform
   switch pPlatform
      case "windows"
         get "windows/release"
         break
      case "linux-x86"
      case "linux-x86_64"
      case "linux-armv6hf"
         get "linux"
         break
      case "macosx"
         get "mac/Release"
         break
      case "ios"
         get "ios"
         break
      case "android"
         get "android/release"
         break
   end switch
   return builderRepoFolder() & "/_build/" & it
end builderFetchEngine

////////////////////////////////////////////////////////////////////////////////

-- This command copies a file to folder, or to a new name in a folder
private command copyFile pSrc, pDst
   if there is a folder pDst then
      set the itemDelimiter to slash
      put slash & item -1 of pSrc after pDst
      set the itemDelimiter to comma
   end if
   
   put url ("binfile:" & pSrc) into url ("binfile:" & pDst)
end copyFile

-- This command copies a folder to another location, building a simple 'Manifest' as it
-- goes.
private command copyFolder @xManifest, pPrefix, pSrcFolder, pDstFolder
   local tOldFolder
   put the folder into tOldFolder
   set the folder to pSrcFolder
   if the result is not empty then
      exit copyFolder
   end if
   repeat for each line tFile in the files
      put url ("binfile:" & pSrcFolder & slash & tFile) into url ("binfile:" & pDstFolder & slash & tFile)
      if pPrefix ends with "Contents/MacOS" then
         put "executable," & pPrefix & slash & tFile & return after xManifest
      else
         put "file," & pPrefix & slash & tFile & return after xManifest
      end if
   end repeat
   repeat for each line tFolder in the folders
      if tFolder is "." or tFolder is ".." then
         next repeat
      end if
      create folder pDstFolder & slash & tFolder
      put "folder," & pPrefix & slash & tFolder & return after xManifest
      copyFolder xManifest, pPrefix & slash & tFolder, pSrcFolder & slash & tFolder, pDstFolder & slash & tFolder
   end repeat
   set the folder to tOldFolder
end copyFolder

////////////////////////////////////////////////////////////////////////////////

-- Returns the folder of the repository
function builderRepoFolder
   set the itemDelimiter to slash
   return item 1 to -3 of the filename of me
end builderRepoFolder

-- Returns the folder of the private repository
function builderPrivateRepoFolder
   if sPrivateDir is not empty then
      return sPrivateDir
   end if
   return builderRepoFolder() & slash & ".."
end builderPrivateRepoFolder

-- Returns the folder of the IDE repository
function builderIdeRepoFolder
   return builderRepoFolder() & slash & "ide"
end builderIdeRepoFolder

-- Returns the folder of the builder system
function builderSystemFolder
   set the itemDelimiter to slash
   return item 1 to -2 of the filename of me
end builderSystemFolder

-- Return the folder of the private builder system
function builderSystemPrivateFolder
   return builderPrivateRepoFolder() & slash & "builder" 
end builderSystemPrivateFolder

-- Returns the folder where intermediate products should be placed
function builderWorkFolder
   if sWorkDir is not empty then
      return sWorkDir
   end if
   return builderRepoFolder() & slash & "_build/final/work"
end builderWorkFolder

-- Returns the folder where input products are placed
function builderInputFolder
   return sEngineDir
end builderInputFolder

-- Returns the folder where output products should be placed
function builderOutputFolder
   if sOutputDir is not empty then
      return sOutputDir
   end if
   return builderRepoFolder() & slash & "_build/final/output"
end builderOutputFolder

-- Returns the folder where all the work should be done
function builderWorkspaceFolder
   return builderRepoFolder() & slash & "_build/final"
end builderWorkspaceFolder

function builderIDEFolder
   return builderIdeRepoFolder()
end builderIDEFolder

function builderIDEDocsFolder
   return builderIDEFolder() & slash & "Documentation"
end builderIDEDocsFolder

# Location for api js file in > LC8
function builderAPIFolder pEdition
   return builderIDEDocsFolder() & slash & "html_viewer/resources/data/" & pEdition & "/api"
end builderAPIFolder

# Location for guide js file in > LC8
function builderGuideFolder pEdition
   return builderIDEDocsFolder() & slash & "html_viewer/resources/data/" & pEdition & "/guide"
end builderGuideFolder

function builderDocsFolder
   if sDocsDir is not empty then
      return sDocsDir
   end if
   return builderRepoFolder() & slash & "docs"
end builderDocsFolder

function builderBuiltDocsFolder
   if sBuiltDocsDir is not empty then
      return sBuiltDocsDir
   end if
   return builderRepoFolder() & slash & "_build/docs"
end builderBuiltDocsFolder

function builderBuiltNotesFolder
   return builderRepoFolder()
end builderBuiltNotesFolder

function builderMergExtVersion
   return kMergExtVersion
end builderMergExtVersion

function builderUnpackFolder
   return sWorkDir & "/ext/unpacked"
end builderUnpackFolder

function builderTSNetVersion
   return kTSNetVersion
end builderTSNetVersion

-- Folder for storing guide Markdown files that are generated as part
-- of the build process.
function builderBuiltGuidesFolder
   return builderBuiltDocsFolder() & slash & "guides"
end builderBuiltGuidesFolder

function builderCommercialFolder
   set the itemDel to slash
   return item 1 to -4 of the filename of me
end builderCommercialFolder

function builderCommercialResourceFolder
   return builderCommercialFolder() & "/engine/rsrc"
end builderCommercialResourceFolder

function builderCommunityFolder
   set the itemDel to slash
   return item 1 to -3 of the filename of me
end builderCommunityFolder

function builderCommunityResourceFolder
   return builderCommunityFolder() & "/engine/rsrc"
end builderCommunityResourceFolder

function builderBuildsFolder
   set the itemDelimiter to slash
   return item 1 to -4 of the filename of me
end builderBuildsFolder

function builderResourceStack
   return builderSystemFolder() & slash & "tools_installer_resources.rev"
end builderResourceStack

function builderToolsBuilderStack
   return builderSystemFolder() & slash & "tools_builder.livecodescript"
end builderToolsBuilderStack

function builderServerBuilderStack
   return builderSystemFolder() & slash & "server_builder.livecodescript"
end builderServerBuilderStack

function builderEngineBuilderStack
   return builderSystemFolder() & slash & "engine_builder.livecodescript"
end builderEngineBuilderStack

function builderDocsBuilderStack
   return builderSystemFolder() & slash & "docs_builder.livecodescript"
end builderDocsBuilderStack

function builderGuideBuilderStack
   return builderSystemFolder() & slash & "user_guide_builder.livecodescript"
end builderGuideBuilderStack

function builderNotesBuilderStack
   return builderSystemFolder() & slash & "release_notes_builder.livecodescript"
end builderNotesBuilderStack

function builderArchiveBuilderStack
   return builderSystemPrivateFolder() & slash & "archive_builder.livecodescript"
end builderArchiveBuilderStack

function builderModuleInterfaceFolder
   builderFetchEngine "", "macosx"
   return the result & slash & "modules" & slash & "lci"
end builderModuleInterfaceFolder

function builderPackagedExtensionsFolder
   builderFetchEngine "", "macosx"
   return the result & slash & "packaged_extensions"
end builderPackagedExtensionsFolder

-- Returns the engine that should be used to build the installer
function builderInstallerEngine pPlatform
   local tEngineFolder
   builderFetchEngine empty, pPlatform
   put the result into tEngineFolder
   
   switch pPlatform
      case "windows"
         return tEngineFolder & slash & "installer.exe"
      case "linux-x86"
         return tEngineFolder & slash & "installer"
      case "linux-x86_64"
         return tEngineFolder & slash & "installer"
      case "linux-armv6hf"
         return tEngineFolder & slash & "installer"
      case "macosx"
         return tEngineFolder & slash & "Installer.app"
   end switch
end builderInstallerEngine

function builderMakeTemporaryFile pTempFolder, pTag
   local tIndex
   put 1 into tIndex
   repeat while there is a file (pTempFolder & slash & pTag & "-" & tIndex)
      add 1 to tIndex
   end repeat
   
   return pTempFolder & slash & pTag & "-" & tIndex
end builderMakeTemporaryFile

////////////////////////////////////////////////////////////////////////////////

command builderEnsureFolder pFolder
   set the itemDelimiter to "/"
   if not (pFolder begins with (builderWorkspaceFolder() & slash)) then
      --builderLog "error", "Attempt to create folder outside of root (" & pFolder & ")"
      --throw "failed"
   end if
   
   set the itemDelimiter to slash
   repeat with i = 2 to the number of items in pFolder
      if there is no folder (item 1 to i of pFolder) then
         create folder item 1 to i of pFolder
      end if
   end repeat
   
   if there is no folder pFolder then
      builderLog "error", "Folder creation failed (" & pFolder & ")"
      throw "failed"
   end if
end builderEnsureFolder

command builderEnsureFolderForFile pFile
   set the itemDelimiter to slash
   builderEnsureFolder item 1 to -2 of pFile
end builderEnsureFolderForFile

////////////////////////////////////////////////////////////////////////////////

function builderGetVersion
   local tVersionFile, tVersion
   put url ("file:" & builderRepoFolder() & slash & "version") into tVersionFile
   replace space with empty in tVersionFile
   split tVersionFile by return and "="
   put tVersionFile["BUILD_SHORT_VERSION"] into tVersion   
   return tVersion
end builderGetVersion

function builderGetBuildNumber
   local tVersionFile, tVersion
   put url ("file:" & builderRepoFolder() & slash & "version") into tVersionFile
   replace space with empty in tVersionFile
   split tVersionFile by return and "="
   put tVersionFile["BUILD_REVISION"] into tVersion   
   return tVersion
end builderGetBuildNumber

////////////////////////////////////////////////////////////////////////////////

function getExecutableArchs pInput
   get shell("lipo -info" && quote & pInput & quote)
   set the itemDelimiter to ":"
   get word 1 to -1 of the last item of it
   replace space with comma in it
   return it
end getExecutableArchs

command dietAndStrip pArchs, pInput, pOutput
   local tCurrentArchs
   put getExecutableArchs(pInput) into tCurrentArchs
   
   local tActualArchs
   repeat for each item tArch in pArchs
      if tArch is "x86-64" then
         put "x86_64" into tArch
      end if
      if tArch is "ppc" then
         repeat for each item tCurrentArch in tCurrentArchs
            if tCurrentArch contains "ppc" then
               put tCurrentArch into tArch
               next repeat
            end if
         end repeat
      end if
      if tArch is among the items of tCurrentArchs then
         put tArch & comma after tActualArchs
      end if
   end repeat
   delete the last char of tActualArchs
   
   if the number of items of tCurrentArchs is not the number of items of tActualArchs then
      if  the number of items of tActualArchs is 1 then
         get shell("lipo -thin " & tActualArchs && "-output" && quote & pOutput & quote && quote & pInput & quote)
         if it is not empty then
            return it
         end if
         get shell("strip -S" && quote & pOutput & quote)
      else
         local tFiles
         repeat for each item tArch in tActualArchs
            put quote & pOutput & "." & tArch & quote & space after tFiles
            get shell("lipo -thin" && tArch && "-output" && quote & pOutput & "." & tArch & quote && quote & pInput & quote)
            if it is not empty then
               return it
            end if
         end repeat
         get shell("lipo -create" && tFiles && "-output" && quote & pOutput & quote)
         if it is not empty then
            return it
         end if
         get shell("strip -S" && quote & pOutput & quote)
      end if
   else
      get shell("strip -S -o" && quote & pOutput & quote && quote & pInput & quote)
   end if
   if it is not empty then
      return it
   end if
   return empty
end dietAndStrip

function windowsManifest
   return url ("file:" & builderSystemFolder() & slash & "windows_manifest.xml")
end windowsManifest

function macPList
   return url ("file:" & builderSystemFolder() & slash & "mac_info.plist")
end macPList

////////////////////////////////////////////////////////////////////////////////

command builderEnsureZip pZipfile, pURL
   if there is not a file pZipfile then
      builderEnsureFolderForFile pZipfile
      
      builderLog "message", "Downloading zip file:" && pZipfile
      get shell(merge("curl -o '[[pZipfile]]' '[[pUrl]]'"))
      if the result is not zero then
         builderLog "error", "Failed to download zip file:" && it
         throw "failure"
      end if
   end if
end builderEnsureZip

command builderUnpackZip pZipfile, pFolder
   builderLog "message", "Unpacking zip file:" && pZipfile
   
   builderEnsureFolder pFolder
   
   get shell(merge("cd '[[pFolder]]' && unzip '[[pZipfile]]'"))
   if the result is not zero then
      builderLog "error", "Failed to unzip file:" && it
      throw "failure"
   end if
end builderUnpackZip

////////////////////////////////////////////////////////////////////////////////

function builderMergExtUrl pMergExtVersion, pEdition
   return "https://downloads.livecode.com/mergext/mergExt_" & pEdition & "_" & pMergExtVersion & ".zip"
end builderMergExtUrl

private function builderMergExtDownloadedFilePath pMergExtVersion, pEdition
   return sWorkDir & "/ext/downloads/MergExt-" & pEdition & "-" & pMergExtVersion & ".zip"
end builderMergExtDownloadedFilePath

private command builderMergExtUnpack pMergExtVersion, pEdition
   local tFolder
   put builderUnpackFolder() & slash & "Ext" into tFolder
   
   local tZipFile
   put builderMergExtDownloadedFilePath(pMergExtVersion, pEdition) into tZipFile
   
   local tURL
   put builderMergExtUrl(pMergExtVersion, pEdition) into tURL
   
   builderEnsureZip tZipFile, tURL
   
   builderUnpackZip tZipFile, tFolder
end builderMergExtUnpack

////////////////////////////////////////////////////////////////////////////////

function builderTSNetUrl pTSNetVersion, pEdition
   return "https://downloads.livecode.com/tsNet/tsNet_" & pEdition & "_" & pTSNetVersion & ".zip"
end builderTSNetUrl

private function builderTSNetDownloadedFilePath pTSNetVersion, pEdition
   return sWorkDir & "/ext/downloads/tsNet_" & pEdition & "_" & pTSNetVersion & ".zip"
end builderTSNetDownloadedFilePath

private command builderTSNetUnpack pTSNetVersion, pEdition
   local tFolder
   put builderUnpackFolder() & slash & "Ext" into tFolder
   
   local tZipFile
   put builderTSNetDownloadedFilePath(pTSNetVersion, pEdition) into tZipFile
   
   local tURL
   put builderTSNetUrl(pTSNetVersion, pEdition) into tURL
   
   builderEnsureZip tZipFile, tURL
   
   builderUnpackZip tZipFile, tFolder
end builderTSNetUnpack

////////////////////////////////////////////////////////////////////////////////

command builderExtUnpack pEdition
   local tFolder
   put builderUnpackFolder() & slash & "Ext" into tFolder
   
   if there is a folder tFolder then
      builderLog "message", "Cleaning unpack folder" && tFolder
      get shell(merge("rm -r '[[tFolder]]'"))
   end if
   
   local tEdition
   put toUpper(char 1 of pEdition) & toLower(char 2 to -1 of pEdition) into tEdition
   -- Ensure that the MergExt bundle is downloaded and unpacked
   builderMergExtUnpack builderMergExtVersion(), tEdition
   
   if pEdition is not "community" then
      -- Ensure that the TSNet bundle is downloaded and unpacked
      builderTSNetUnpack builderTSNetVersion(), tEdition
   end if
end builderExtUnpack<|MERGE_RESOLUTION|>--- conflicted
+++ resolved
@@ -1,12 +1,7 @@
 ﻿script "BuilderUtilities"
 
-<<<<<<< HEAD
 constant kMergExtVersion = "2016-12-22"
-constant kTSNetVersion = "1.2.5"
-=======
-constant kMergExtVersion = "2016-10-26"
 constant kTSNetVersion = "1.2.6"
->>>>>>> b459eace
 
 local sEngineDir
 local sWorkDir
