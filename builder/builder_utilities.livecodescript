--- conflicted
+++ resolved
@@ -1,11 +1,7 @@
 ﻿script "BuilderUtilities"
 
-<<<<<<< HEAD
-constant kMergExtVersion = "2016-7-11"
+constant kMergExtVersion = "2016-7-28"
 constant kTSNetVersion = "1.2"
-=======
-constant kMergExtVersion = "2016-7-28"
->>>>>>> fdc37112
 
 local sEngineDir
 local sWorkDir
