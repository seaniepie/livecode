#include <stdlib.h>
#include <stdio.h>
#include <string.h>

#include "literal.h"
#include "position.h"
#include "literal.h"
#include "report.h"

extern void ROOT(void);

static int s_is_bootstrap = 0;

int IsBootstrapCompile(void)
{
    return s_is_bootstrap;
}

void bootstrap_main(int argc, char *argv[])
{
    int i;
	
	// If there is no filename, error.
    if (argc == 0)
    {
        fprintf(stderr, "Invalid arguments\n");
        return 1;
    }
    
    s_is_bootstrap = 1;
    
    for(i = 0; i < argc; i++)
    {
        if (strcmp(argv[i], "-template") == 0 && i + 1 < argc)
           SetTemplateFile(argv[++i]);
        else if (strcmp(argv[i], "-output") == 0 && i + 1 < argc)
            SetOutputFile(argv[++i]);
        else
            AddFile(argv[i]);
    }
    
    if (MoveToNextFile())
    {
        yyExtend();
        InitializeCustomInvokeLists();
        ROOT();
    }
    
    /*
    // Get the filename.
    const char *t_in_file;
    t_in_file = argv[0];
    
    // Compute the output filename.
    const char *t_in_leaf;
    t_in_leaf = strrchr(t_in_file, '/');
    if (t_in_leaf == NULL)
        t_in_leaf = t_in_file;
    
    char t_out_file[256];
    sprintf(t_out_file, "_G_/%s.g", t_in_leaf);
    extern FILE *yyout;
    yyout = fopen(t_out_file, "w");
    if (yyout == NULL)
    {
        fprintf(stderr, "Could not open output file '%s'\n", t_out_file);
        return 1;
    }
    
    extern FILE *yyin;
    yyin = fopen(t_in_file, "r");
    if (yyin == NULL)
    {
        fprintf(stderr, "Could not open file '%s'\n", argv[0]);
        return 1;
    }
    
    Run();
    
    return 0;*/
}

extern int OutputFileAsC;

/* Print some sort of helpful message if the user doesn't pass sane arguments */
static void
usage(int status)
{
    fprintf(stderr,
"Usage: lc-compile -output OUTFILE [-manifest MANIFEST] [--] MLCFILE\n"
"       lc-compile -outputc OUTFILE [-manifest MANIFEST] [--] MLCFILE\n"
"\n"
"Compile a Modular LiveCode source file.\n"
"\n"
"Options:\n"
"  -output  OUTFILE    Filename for bytecode output.\n"
"  -outputc OUTFILE    Filename for C source code output.\n"
"  -manifest MANIFEST  Filename for generated manifest.\n"
"  -h, -help           Print this message.\n"
"  --                  Treat all remaining arguments as filenames.\n"
"\n"
"Report bugs to <http://quality.runrev.com/>\n"
            );
    exit (status);
}

static void full_main(int argc, char *argv[])
{
<<<<<<< HEAD
    int i;
	
	// If there is no filename, error.
    if (argc != 1 && argc != 3 && argc != 5 && argc != 7)
    {
        fprintf(stderr, "Invalid arguments\n");
        return 1;
    }
    
    i = 0;
    if (strcmp(argv[i], "-modulepath") == 0 && i + 1 < argc)
    {
        SetImportedModuleDir(argv[++i]);
        i++;
    }
    if (strcmp(argv[i], "-output") == 0 && i + 1 < argc)
    {
        SetOutputFile(argv[++i]);
        i++;
    }
    else if (strcmp(argv[i], "-outputc") == 0 && i + 1 < argc)
=======
    /* Process options. */
    int have_input_file = 0;
    int end_of_args = 0;
    int argi;

    /* FIXME maybe we should use getopt? */
    for (argi = 0; argi < argc; ++argi)
>>>>>>> f877e00c
    {
        const char *opt = argv[argi];
        const char *optarg = (argi + 1 < argc) ? argv[argi+1] : NULL;
        if (!end_of_args)
        {
            if (0 == strcmp(opt, "-output") && optarg)
            {
                SetOutputFile(argv[++argi]);
                continue;
            }
            if (0 == strcmp(opt, "-outputc") && optarg)
            {
                SetOutputFile(argv[++argi]);
                OutputFileAsC = 1;
                continue;
            }
            if (0 == strcmp(opt, "-manifest") && optarg)
            {
                SetManifestOutputFile(argv[++argi]);
                continue;
            }
            if (0 == strcmp(opt, "-h") || 0 == strcmp(opt, "-help"))
            {
                usage(0);
                continue;
            }
            if (0 == strcmp(opt, "--"))
            {
                end_of_args = 1;
                continue;
            }

            /* Detect unrecognized arguments */
            if ('-' == opt[0])
            {
                fprintf(stderr, "ERROR: Invalid option '%s'.\n\n",
                        argv[argi]);
                usage(1);
            }
        }

        /* Accept only one input file */
        if (!have_input_file)
        {
            AddFile(opt);
            have_input_file = 1;
            continue;
        }
        else
        {
            fprintf(stderr, "WARNING: Ignoring multiple input filenames.\n");
            continue;
        }

        break; /* Doesn't match any option */
    }

	// If there is no filename, error.
    if (!have_input_file)
    {
        fprintf(stderr, "ERROR: You must specify an input filename.\n\n");
        usage(1);
    }

    if (MoveToNextFile())
    {
        yyExtend();
        InitializeCustomInvokeLists();
        ROOT();
    }
}

// No built-in modules for the compiler
void* g_builtin_modules[1] = {NULL};
unsigned int g_builtin_module_count = 0;

extern int yydebug;

int main(int argc, char *argv[])
{
    //extern int yydebug;
	int t_return_code;
	
	// Skip command arg.
    argc -= 1;
    argv += 1;
    
    // Check for debug mode.
    if (argc > 1 && strcmp(argv[0], "-debug") == 0)
    {
        argc -= 1;
        argv += 1;
        
#ifdef _DEBUG
        yydebug = 1;
#endif
    }
    
    InitializeFiles();
    InitializePosition();
    InitializeLiterals();
    InitializeReports();
    InitializeScopes();
    
    // Check for bootstrap mode.
    if (argc > 1 && strcmp(argv[0], "-bootstrap") == 0)
        bootstrap_main(argc - 1, argv + 1);
    else
        full_main(argc, argv);

    if (ErrorsDidOccur())
        t_return_code = 1;
    else
        t_return_code = 0;
    
    FinalizeScopes();
    FinalizeReports();
    FinalizeLiterals();
    FinalizePosition();
    FinalizeFiles();
    
    return t_return_code;
    
    /*extern FILE *yyin;
    yyin = fopen(argv[0], "r");
    if (yyin == NULL)
    {
        fprintf(stderr, "Could not open file '%s'\n", argv[0]);
        return 1;
    }
    
    Run();
    
    return 0;*/
}<|MERGE_RESOLUTION|>--- conflicted
+++ resolved
@@ -93,6 +93,7 @@
 "Compile a Modular LiveCode source file.\n"
 "\n"
 "Options:\n"
+"  -modulepath PATH    Path to directory containing module interface files.\n"
 "  -output  OUTFILE    Filename for bytecode output.\n"
 "  -outputc OUTFILE    Filename for C source code output.\n"
 "  -manifest MANIFEST  Filename for generated manifest.\n"
@@ -106,29 +107,6 @@
 
 static void full_main(int argc, char *argv[])
 {
-<<<<<<< HEAD
-    int i;
-	
-	// If there is no filename, error.
-    if (argc != 1 && argc != 3 && argc != 5 && argc != 7)
-    {
-        fprintf(stderr, "Invalid arguments\n");
-        return 1;
-    }
-    
-    i = 0;
-    if (strcmp(argv[i], "-modulepath") == 0 && i + 1 < argc)
-    {
-        SetImportedModuleDir(argv[++i]);
-        i++;
-    }
-    if (strcmp(argv[i], "-output") == 0 && i + 1 < argc)
-    {
-        SetOutputFile(argv[++i]);
-        i++;
-    }
-    else if (strcmp(argv[i], "-outputc") == 0 && i + 1 < argc)
-=======
     /* Process options. */
     int have_input_file = 0;
     int end_of_args = 0;
@@ -136,12 +114,16 @@
 
     /* FIXME maybe we should use getopt? */
     for (argi = 0; argi < argc; ++argi)
->>>>>>> f877e00c
     {
         const char *opt = argv[argi];
         const char *optarg = (argi + 1 < argc) ? argv[argi+1] : NULL;
         if (!end_of_args)
         {
+            if (0 == strcmp(opt, "-modulepath") && optarg)
+            {
+                SetImportedModuleDir(argv[++argi]);
+                continue;
+            }
             if (0 == strcmp(opt, "-output") && optarg)
             {
                 SetOutputFile(argv[++argi]);
