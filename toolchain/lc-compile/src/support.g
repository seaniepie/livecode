--- conflicted
+++ resolved
@@ -301,12 +301,9 @@
     Error_HandlerNotSuitableForPropertyGetter
     Error_HandlerNotSuitableForPropertySetter
     Error_UnsuitableStringForKeyword
-<<<<<<< HEAD
     Error_IntegerLiteralOutOfRange
-=======
     Error_NextRepeatOutOfContext
     Error_ExitRepeatOutOfContext
->>>>>>> 2c9a1f68
     Warning_DeprecatedTypeName
     Warning_UnsuitableNameForDefinition
     Warning_UsingAsForHandlerReturnTypeDeprecated
@@ -668,12 +665,9 @@
 
 'action' Error_UnsuitableStringForKeyword(Position: POS, Token: STRING)
 
-<<<<<<< HEAD
 'action' Error_IntegerLiteralOutOfRange(Position: POS)
-=======
 'action' Error_NextRepeatOutOfContext(Position: POS)
 'action' Error_ExitRepeatOutOfContext(Position: POS)
->>>>>>> 2c9a1f68
 
 'action' Warning_DeprecatedTypeName(Position: POS, NewType: STRING)
 'action' Warning_UnsuitableNameForDefinition(Position: POS, Identifier: NAME)
