/* Copyright (C) 2003-2013 Runtime Revolution Ltd.
 
 This file is part of LiveCode.
 
 LiveCode is free software; you can redistribute it and/or modify it under
 the terms of the GNU General Public License v3 as published by the Free
 Software Foundation.
 
 LiveCode is distributed in the hope that it will be useful, but WITHOUT ANY
 WARRANTY; without even the implied warranty of MERCHANTABILITY or
 FITNESS FOR A PARTICULAR PURPOSE.  See the GNU General Public License
 for more details.
 
 You should have received a copy of the GNU General Public License
 along with LiveCode.  If not see <http://www.gnu.org/licenses/>.  */

#include "foundation.h"
#include "foundation-auto.h"
#include "script.h"
#include "script-auto.h"

#include "report.h"
#include "literal.h"
#include "position.h"

#include <stdio.h>

extern "C" int OutputFileAsC;
int OutputFileAsC = 0;
extern "C" int OutputFileAsBytecode;
int OutputFileAsBytecode = 0;

extern "C" void EmitStart(void);
extern "C" void EmitFinish(void);

extern "C" void EmitBeginModule(NameRef name, long& r_index);
extern "C" void EmitBeginWidgetModule(NameRef name, long& r_index);
extern "C" void EmitBeginLibraryModule(NameRef name, long& r_index);
extern "C" void EmitEndModule(void);
extern "C" void EmitModuleDependency(NameRef name, long& r_index);
extern "C" void EmitImportedType(long module_index, NameRef name, long type_index, long& r_index);
extern "C" void EmitImportedConstant(long module_index, NameRef name, long type_index, long& r_index);
extern "C" void EmitImportedVariable(long module_index, NameRef name, long type_index, long& r_index);
extern "C" void EmitImportedHandler(long module_index, NameRef name, long type_index, long& r_index);
extern "C" void EmitImportedSyntax(long p_module_index, NameRef p_name, long p_type_index, long& r_index);
extern "C" void EmitExportedDefinition(long index);
extern "C" void EmitDefinitionIndex(long& r_index);
extern "C" void EmitTypeDefinition(long index, PositionRef position, NameRef name, long type_index);
extern "C" void EmitConstantDefinition(long p_index, PositionRef p_position, NameRef p_name, long p_const_index);
extern "C" void EmitVariableDefinition(long index, PositionRef position, NameRef name, long type_index);
extern "C" void EmitContextVariableDefinition(long index, PositionRef position, NameRef name, long type_index, long default_index);
extern "C" void EmitBeginHandlerDefinition(long index, PositionRef position, NameRef name, long type_index);
extern "C" void EmitBeginContextHandlerDefinition(long index, PositionRef position, NameRef name, long type_index);
extern "C" void EmitEndHandlerDefinition(void);
extern "C" void EmitForeignHandlerDefinition(long index, PositionRef position, NameRef name, long type_index, long binding);
extern "C" void EmitEventDefinition(long p_index, PositionRef p_position, NameRef p_name, long p_type_index);
extern "C" void EmitPropertyDefinition(long p_index, PositionRef p_position, NameRef p_name, long setter, long getter);

extern "C" void EmitBeginSyntaxDefinition(long p_index, PositionRef p_position, NameRef p_name);
extern "C" void EmitEndSyntaxDefinition(void);
extern "C" void EmitBeginSyntaxMethod(long p_handler_index);
extern "C" void EmitEndSyntaxMethod(void);
extern "C" void EmitUndefinedSyntaxMethodArgument(void);
extern "C" void EmitTrueSyntaxMethodArgument(void);
extern "C" void EmitFalseSyntaxMethodArgument(void);
extern "C" void EmitInputSyntaxMethodArgument(void);
extern "C" void EmitOutputSyntaxMethodArgument(void);
extern "C" void EmitContextSyntaxMethodArgument(void);
extern "C" void EmitIteratorSyntaxMethodArgument(void);
extern "C" void EmitContainerSyntaxMethodArgument(void);
extern "C" void EmitIntegerSyntaxMethodArgument(long p_int);
extern "C" void EmitRealSyntaxMethodArgument(long p_double);
extern "C" void EmitStringSyntaxMethodArgument(long p_string);
extern "C" void EmitVariableSyntaxMethodArgument(long p_index);
extern "C" void EmitIndexedVariableSyntaxMethodArgument(long p_var_index, long p_element_index);

extern "C" void EmitBeginDefinitionGroup(void);
extern "C" void EmitContinueDefinitionGroup(long index);
extern "C" void EmitEndDefinitionGroup(long *r_index);

extern "C" void EmitDefinedType(long index, long& r_type_index);
extern "C" void EmitForeignType(long binding, long& r_type_index);
extern "C" void EmitNamedType(NameRef module_name, NameRef name, long& r_new_index);
extern "C" void EmitAliasType(NameRef name, long typeindex, long& r_new_index);
extern "C" void EmitOptionalType(long index, long& r_new_index);
extern "C" void EmitPointerType(long& r_new_index);
extern "C" void EmitBoolType(long& r_new_index);
extern "C" void EmitIntType(long& r_new_index);
extern "C" void EmitUIntType(long& r_new_index);
extern "C" void EmitFloatType(long& r_new_index);
extern "C" void EmitDoubleType(long& r_new_index);
extern "C" void EmitAnyType(long& r_new_index);
extern "C" void EmitBooleanType(long& r_new_index);
extern "C" void EmitIntegerType(long& r_new_index);
extern "C" void EmitRealType(long& r_new_index);
extern "C" void EmitNumberType(long& r_new_index);
extern "C" void EmitStringType(long& r_new_index);
extern "C" void EmitDataType(long& r_new_index);
extern "C" void EmitArrayType(long& r_new_index);
extern "C" void EmitListType(long& r_new_index);
extern "C" void EmitUndefinedType(long& r_new_index);
extern "C" void EmitBeginRecordType(long base_type_index);
extern "C" void EmitRecordTypeField(NameRef name, long type_index);
extern "C" void EmitEndRecordType(long& r_type_index);
extern "C" void EmitBeginHandlerType(long return_type_index);
extern "C" void EmitHandlerTypeInParameter(NameRef name, long type_index);
extern "C" void EmitHandlerTypeOutParameter(NameRef name, long type_index);
extern "C" void EmitHandlerTypeInOutParameter(NameRef name, long type_index);
extern "C" void EmitEndHandlerType(long& r_index);
extern "C" void EmitHandlerParameter(NameRef name, long type_index, long& r_index);
extern "C" void EmitHandlerVariable(NameRef name, long type_index, long& r_index);
extern "C" void EmitDeferLabel(long& r_label);
extern "C" void EmitResolveLabel(long label);
extern "C" void EmitCreateRegister(long& r_regindex);
extern "C" void EmitDestroyRegister(long regindex);
extern "C" void EmitJump(long label);
extern "C" void EmitJumpIfTrue(long reg, long label);
extern "C" void EmitJumpIfFalse(long reg, long label);
extern "C" void EmitPushRepeatLabels(long next, long exit);
extern "C" void EmitPopRepeatLabels(void);
extern "C" void EmitCurrentRepeatLabels(long& r_next, long& r_exit);
extern "C" void EmitBeginCall(long index, long resultreg);
extern "C" void EmitBeginIndirectCall(long reg, long resultreg);
extern "C" void EmitContinueCall(long reg);
extern "C" void EmitEndCall(void);
extern "C" void EmitBeginInvoke(long index, long contextreg, long resultreg);
extern "C" void EmitBeginIndirectInvoke(long handlerreg, long contextreg, long resultreg);
extern "C" void EmitContinueInvoke(long reg);
extern "C" void EmitEndInvoke(void);
extern "C" void EmitAssign(long dst, long src);
extern "C" void EmitAssignConstant(long dst, long constidx);
extern "C" void EmitUndefinedConstant(long *idx);
extern "C" void EmitTrueConstant(long *idx);
extern "C" void EmitFalseConstant(long *idx);
extern "C" void EmitIntegerConstant(long value, long *idx);
extern "C" void EmitUnsignedIntegerConstant(unsigned long value, long *idx);
extern "C" void EmitRealConstant(long value, long *idx);
extern "C" void EmitStringConstant(long value, long *idx);
extern "C" void EmitBeginListConstant(void);
extern "C" void EmitContinueListConstant(long idx);
extern "C" void EmitEndListConstant(long *idx);
extern "C" void EmitBeginAssignList(long reg);
extern "C" void EmitContinueAssignList(long reg);
extern "C" void EmitEndAssignList(void);
extern "C" void EmitFetch(long reg, long var, long level);
extern "C" void EmitStore(long reg, long var, long level);
extern "C" void EmitReturn(long reg);
extern "C" void EmitReturnNothing(void);
extern "C" void EmitAttachRegisterToExpression(long reg, long expr);
extern "C" void EmitDetachRegisterFromExpression(long expr);
extern "C" int EmitGetRegisterAttachedToExpression(long expr, long *reg);
extern "C" void EmitPosition(PositionRef position);

extern "C" void OutputBeginManifest(void);
extern "C" void OutputEnd(void);
extern "C" void OutputWrite(const char *msg);
extern "C" void OutputWriteI(const char *left, NameRef name, const char *right);
extern "C" void OutputWriteS(const char *left, const char *string, const char *right);

extern "C" int IsBootstrapCompile(void);

//////////

//static MCTypeInfoRef *s_typeinfos = nil;
//static uindex_t s_typeinfo_count = 0;

static MCNameRef to_mcnameref(NameRef p_name)
{
    const char *t_cstring;
    GetStringOfNameLiteral(p_name, &t_cstring);
    
    MCAutoStringRef t_string;
    MCStringCreateWithCString(t_cstring, &t_string);
    
    MCNameRef t_name;
    MCNameCreate(*t_string, t_name);

    return t_name;
}

static const char *
cstring_from_nameref(NameRef p_name)
{
	const char *t_cstring;
	GetStringOfNameLiteral(p_name, &t_cstring);
	return t_cstring;
}

static MCStringRef to_mcstringref(long p_string)
{
    MCAutoStringRef t_string;
    MCStringCreateWithCString((const char *)p_string, &t_string);
    MCStringRef t_uniq_string;
    MCValueInter(*t_string, t_uniq_string);
    return t_uniq_string;
}

static NameRef nameref_from_mcstringref(MCStringRef p_string)
{
    MCAutoPointer<char> t_utf8_string;
    MCStringConvertToUTF8String(p_string, &t_utf8_string);
    
    NameRef t_name;
    MakeNameLiteral(*t_utf8_string, &t_name);
    
    return t_name;
}

//////////

extern "C" void *Allocate(size_t p_size);
extern "C" void *Reallocate(void *p_ptr, size_t p_new_size);

static MCScriptModuleBuilderRef s_builder;
static NameRef s_module_name;

static NameRef *s_ordered_modules = NULL;
static unsigned int s_ordered_module_count;

static FILE *s_output_code_file = NULL;
static const char *s_output_code_filename = NULL;

struct EmittedModule
{
    EmittedModule *next;
    NameRef name;
    char *modified_name;
    bool has_foreign : 1;
};
static EmittedModule *s_emitted_modules = NULL;

//////////

// String used for output as C sources
#define MC_AS_C_PREFIX "\n" \
    "#ifdef _MSC_VER \n" \
    "#  pragma section(\"__modules\") \n" \
    "#  define MODULE_SECTION __declspec(allocate(\"__modules\")) \n" \
    "#elif defined __APPLE__ \n" \
    "#  define MODULE_SECTION __attribute__((section(\"__MODULES,__modules\"))) __attribute__((used)) \n" \
    "#else \n" \
    "#  define MODULE_SECTION __attribute__((section(\"__modules\"))) __attribute__((used)) \n" \
    "#endif \n"

void EmitStart(void)
{
    MCInitialize();

<<<<<<< HEAD
    s_output_code_file = OpenOutputCodeFile(&s_output_code_filename);
    s_emitted_modules = NULL;
    
    if (s_output_code_file != NULL)
    {
        if (fprintf(s_output_code_file, MC_AS_C_PREFIX) < 0)
            goto error_cleanup;
        if (fprintf(s_output_code_file, "typedef struct { const char *name; unsigned char *data; unsigned long length; } builtin_module_descriptor;\n\n") < 0)
            goto error_cleanup;
    }
    
    return;

error_cleanup:
	if (nil != s_output_code_file)
    {
		fclose (s_output_code_file);
        s_output_code_file = NULL;
    }
    Error_CouldNotWriteOutputFile (s_output_code_filename);
}

static void __EmitModuleOrder(NameRef p_name)
{
    for(unsigned int i = 0; i < s_ordered_module_count; i++)
        if (IsNameEqualToName(p_name, s_ordered_modules[i]))
            return;
    
    s_ordered_modules = (NameRef *)Reallocate(s_ordered_modules, sizeof(NameRef) * (s_ordered_module_count + 1));
    s_ordered_modules[s_ordered_module_count++] = p_name;
}

static bool __FindEmittedModule(NameRef p_name, EmittedModule*& r_module)
{
    for(EmittedModule *t_module = s_emitted_modules; t_module != NULL; t_module = t_module -> next)
        if (IsNameEqualToName(p_name, t_module -> name))
        {
            r_module = t_module;
            return true;
        }
    
    return false;
}

void EmitFinish(void)
{
    if (s_output_code_file != NULL && IsBootstrapCompile())
    {
        if (fprintf(s_output_code_file, "builtin_module_descriptor* g_builtin_modules[] =\n{\n") < 0)
            goto error_cleanup;
        
        for(unsigned int i = 0; i < s_ordered_module_count; i++)
        {
            EmittedModule *t_module;
            if (__FindEmittedModule(s_ordered_modules[i], t_module))
                if (fprintf(s_output_code_file, "    &__%s_module_info,\n", t_module -> modified_name) < 0)
                    goto error_cleanup;
        }
        
        if (fprintf(s_output_code_file, "};\n\n") < 0)
            goto error_cleanup;
        
        if (fprintf(s_output_code_file, "unsigned int g_builtin_module_count = sizeof(g_builtin_modules) / sizeof(builtin_module_descriptor*);\n\n") < 0)
            goto error_cleanup;
        
        if (fprintf(s_output_code_file, "int MCModulesInitialize(void)\n{\n") < 0)
            goto error_cleanup;
        for(unsigned int i = 0; i < s_ordered_module_count; i++)
        {
            EmittedModule *t_module;
            if (__FindEmittedModule(s_ordered_modules[i], t_module))
            {
                if (fprintf(s_output_code_file,
                            "    extern int %s_Initialize(void);\n"
                            "    if (!%s_Initialize())\n"
                            "        return 0;\n",
                            t_module -> modified_name,
                            t_module -> modified_name) < 0)
                    goto error_cleanup;
            }
        }
        if (fprintf(s_output_code_file, "    return 1;\n}\n\n") < 0)
            goto error_cleanup;
        if (fprintf(s_output_code_file, "void MCModulesFinalize(void)\n{\n") < 0)
            goto error_cleanup;
        for(unsigned int i = s_ordered_module_count; i > 0; i--)
        {
            EmittedModule *t_module;
            if (__FindEmittedModule(s_ordered_modules[i - 1], t_module))
            {
                if (fprintf(s_output_code_file,
                            "    extern void %s_Finalize(void);\n"
                            "    %s_Finalize();\n",
                            t_module -> modified_name,
                            t_module -> modified_name) < 0)
                    goto error_cleanup;
            }
        }
        
        if (fprintf(s_output_code_file, "}\n\n") < 0)
            goto error_cleanup;
    }
    
	if (nil != s_output_code_file)
    {
		fclose (s_output_code_file);
        s_output_code_file = NULL;
    }
    
    return;
    
error_cleanup:
	if (nil != s_output_code_file)
    {
		fclose (s_output_code_file);
        s_output_code_file = NULL;
    }
    Error_CouldNotWriteOutputFile (s_output_code_filename);
}

void EmitBeginModule(NameRef p_name, long& r_index)
{
    MCLog("[Emit] BeginModule(%@) -> 0", to_mcnameref(p_name));
=======
    Debug_Emit("BeginModule(%s) -> 0", cstring_from_nameref(p_name));
>>>>>>> 2d03812b

    s_module_name = p_name;
    
    MCScriptBeginModule(kMCScriptModuleKindNone, to_mcnameref(p_name), s_builder);
    r_index = 0;
}

void EmitBeginWidgetModule(NameRef p_name, long& r_index)
{
<<<<<<< HEAD
    MCLog("[Emit] BeginWidgetModule(%@) -> 0", to_mcnameref(p_name));
    
=======
    MCInitialize();

    Debug_Emit("BeginWidgetModule(%s) -> 0", cstring_from_nameref(p_name));

>>>>>>> 2d03812b
    s_module_name = p_name;
    
    MCScriptBeginModule(kMCScriptModuleKindWidget, to_mcnameref(p_name), s_builder);
    r_index = 0;
}

void EmitBeginLibraryModule(NameRef p_name, long& r_index)
{
<<<<<<< HEAD
    MCLog("[Emit] BeginLibraryModule(%@) -> 0", to_mcnameref(p_name));
    
=======
    MCInitialize();

    Debug_Emit("BeginLibraryModule(%s) -> 0", cstring_from_nameref(p_name));

>>>>>>> 2d03812b
    s_module_name = p_name;
    
    MCScriptBeginModule(kMCScriptModuleKindLibrary, to_mcnameref(p_name), s_builder);
    r_index = 0;
}

static bool
EmitEndModuleGetByteCodeBuffer (MCAutoByteArray & r_bytecode)
{
	MCAutoValueRefBase<MCStreamRef> t_stream;
	MCMemoryOutputStreamCreate (&t_stream);

	if (!MCScriptEndModule (s_builder, *t_stream))
		goto error_cleanup;

	void *t_bytecode;
	size_t t_bytecode_len;
	MCMemoryOutputStreamFinish (*t_stream,
	                            t_bytecode,
	                            t_bytecode_len);

	MCAssert (t_bytecode_len <= UINDEX_MAX);
	r_bytecode.Give ((byte_t *) t_bytecode, t_bytecode_len);

	return true;

 error_cleanup:
	Error_CouldNotGenerateBytecode();
	return false;
}

static bool
EmitEndModuleOutputBytecode (const byte_t *p_bytecode,
                             size_t p_bytecode_len)
{
	const char *t_filename = nil;
	FILE *t_file = OpenOutputBytecodeFile (&t_filename);

	if (nil == t_file)
		goto error_cleanup;

	size_t t_written;
	t_written = fwrite (p_bytecode, sizeof(byte_t), p_bytecode_len, t_file);

	if (t_written != p_bytecode_len)
		goto error_cleanup;

	fflush (t_file);
	fclose (t_file);

	return true;

 error_cleanup:
	if (nil != t_file)
		fclose (t_file);
	Error_CouldNotWriteOutputFile (t_filename);
	return false;
}

static bool
EmitEndModuleOutputC (NameRef p_module_name,
                      const char *p_module_name_string,
                      const byte_t *p_bytecode,
                      size_t p_bytecode_len)
{
	char *t_modified_name = nil;
	FILE *t_file = nil;

	t_file = s_output_code_file;
	if (nil == t_file)
		goto error_cleanup;

	t_modified_name = strdup(p_module_name_string);
	if (nil == t_modified_name)
		goto error_cleanup;

	for(int i = 0; t_modified_name[i] != '\0'; i++)
		if (t_modified_name[i] == '.')
			t_modified_name[i] = '_';
    
	if (0 > fprintf(t_file, "static unsigned char %s_module_data[] = {", t_modified_name))
		goto error_cleanup;

	for(size_t i = 0; i < p_bytecode_len; i++)
	{
		if ((i % 16) == 0)
			if (0 > fprintf(t_file, "\n"))
				goto error_cleanup;

		if (0 > fprintf(t_file, "0x%02x, ", ((unsigned char *)p_bytecode)[i]))
			goto error_cleanup;
	}
	if (0 > fprintf(t_file, "};\n\n"))
		goto error_cleanup;

	if (0 > fprintf(t_file, "builtin_module_descriptor __%s_module_info = { \"%s\", %s_module_data, sizeof(%s_module_data) };\n\n", t_modified_name, p_module_name_string, t_modified_name, t_modified_name))
		goto error_cleanup;

    EmittedModule *t_mod;
    t_mod = (EmittedModule *)Allocate(sizeof(EmittedModule));
    t_mod -> next = s_emitted_modules;
    t_mod -> name = p_module_name;
    t_mod -> modified_name = t_modified_name;
    s_emitted_modules = t_mod;
    
	fflush (t_file);
	return true;

 error_cleanup:
	free (t_modified_name);
	if (nil != s_output_code_file)
    {
		fclose (s_output_code_file);
        s_output_code_file = NULL;
    }
    Error_CouldNotWriteOutputFile (s_output_code_filename);
	return false;
}

static bool
EmitEndModuleGetInterfaceBuffer (const byte_t *p_bytecode,
                                 const size_t p_bytecode_len,
                                 MCAutoByteArray & r_interface)
{
	MCAutoValueRefBase<MCStreamRef> t_stream;
	MCAutoScriptModuleRef t_module;
	MCAutoValueRefBase<MCStreamRef> t_output_stream;

	void *t_interface = nil;
	size_t t_interface_len = 0;

	if (!MCMemoryInputStreamCreate(p_bytecode, p_bytecode_len, &t_stream))
		goto error_cleanup;

	if (!MCScriptCreateModuleFromStream(*t_stream, &t_module))
		goto error_cleanup;

	if (!MCMemoryOutputStreamCreate(&t_output_stream))
		goto error_cleanup;

	if (!MCScriptWriteInterfaceOfModule(*t_module, *t_output_stream))
		goto error_cleanup;

	if (!MCMemoryOutputStreamFinish(*t_output_stream,
	                                t_interface, t_interface_len))
		goto error_cleanup;

	MCAssert (t_interface_len <= UINDEX_MAX);
	r_interface.Give ((byte_t *) t_interface, t_interface_len);

	return true;

 error_cleanup:
	Error_CouldNotGenerateInterface();
	return false;
}

static bool
EmitEndModuleOutputInterface (const char *p_module_name,
                              const byte_t *p_interface,
                              size_t p_interface_len)
{
	char *t_filename = nil;
	FILE *t_import = nil;
	t_import = OpenImportedModuleFile(p_module_name, &t_filename);
	if (nil == t_import)
		goto error_cleanup;

	size_t t_written;
	t_written = fwrite (p_interface, sizeof(byte_t), p_interface_len, t_import);
	if (t_written != p_interface_len)
		goto error_cleanup;

	fflush (t_import);
	fclose (t_import);
	free (t_filename);

	return true;

 error_cleanup:
	if (nil != t_import)
		fclose (t_import);
	Error_CouldNotWriteInterfaceFile(t_filename);
	free (t_filename);
	return false;
}

void
EmitEndModule (void)
{
	const char *t_module_string = nil;

	MCAutoByteArray t_bytecode;
	const byte_t *t_bytecode_buf = nil;
	size_t t_bytecode_len = 0;

	MCAutoByteArray t_interface;
	const byte_t *t_interface_buf = nil;
	size_t t_interface_len = 0;

	Debug_Emit("EndModule()");

    __EmitModuleOrder(s_module_name);
    
	GetStringOfNameLiteral(s_module_name, &t_module_string);
	MCAssert (nil != t_module_string);

	/* ---------- 1. Get bytecode */

	if (!EmitEndModuleGetByteCodeBuffer (t_bytecode))
		goto cleanup;

	t_bytecode_buf = t_bytecode.Bytes();
	t_bytecode_len = t_bytecode.ByteCount();

	/* ---------- 2. Output module contents */
	if (OutputFileAsC)
	{
		if (!EmitEndModuleOutputC (s_module_name, t_module_string,
		                           t_bytecode_buf, t_bytecode_len))
			goto cleanup;
	}
	else if (OutputFileAsBytecode)
	{
		if (!EmitEndModuleOutputBytecode (t_bytecode_buf, t_bytecode_len))
			goto cleanup;
	}

	/* ---------- 3. Output module interface */
	if (!EmitEndModuleGetInterfaceBuffer (t_bytecode_buf, t_bytecode_len,
	                                      t_interface))
		goto cleanup;

	t_interface_buf = t_interface.Bytes();
	t_interface_len = t_interface.ByteCount();

	if (!EmitEndModuleOutputInterface (t_module_string,
	                                   t_interface_buf, t_interface_len))
		goto cleanup;

cleanup:
    return;
}

void EmitModuleDependency(NameRef p_name, long& r_index)
{
    __EmitModuleOrder(p_name);
    
    uindex_t t_index;
    MCScriptAddDependencyToModule(s_builder, to_mcnameref(p_name), t_index);
    r_index = t_index + 1;

    Debug_Emit("ModuleDependency(%s -> %d)", cstring_from_nameref(p_name), t_index + 1);
}

void EmitImportedType(long p_module_index, NameRef p_name, long p_type_index, long& r_index)
{
    uindex_t t_index;
    MCScriptAddImportToModule(s_builder, p_module_index - 1, to_mcnameref(p_name), kMCScriptDefinitionKindType, p_type_index, t_index);
    r_index = t_index;

    Debug_Emit("ImportedType(%ld, %s, %ld -> %d)", p_module_index,
               cstring_from_nameref(p_name), p_type_index, t_index);
}

void EmitImportedConstant(long p_module_index, NameRef p_name, long p_type_index, long& r_index)
{
    uindex_t t_index;
    MCScriptAddImportToModule(s_builder, p_module_index - 1, to_mcnameref(p_name), kMCScriptDefinitionKindConstant, p_type_index, t_index);
    r_index = t_index;

    Debug_Emit("ImportedConstant(%ld, %s, %ld -> %d)", p_module_index,
               cstring_from_nameref(p_name), p_type_index, t_index);
}

void EmitImportedVariable(long p_module_index, NameRef p_name, long p_type_index, long& r_index)
{
    uindex_t t_index;
    MCScriptAddImportToModule(s_builder, p_module_index - 1, to_mcnameref(p_name), kMCScriptDefinitionKindVariable, p_type_index, t_index);
    r_index = t_index;

    Debug_Emit("ImportedVariable(%ld, %s, %ld -> %d)", p_module_index,
               cstring_from_nameref(p_name), p_type_index, t_index);
}

void EmitImportedHandler(long p_module_index, NameRef p_name, long p_type_index, long& r_index)
{
    uindex_t t_index;
    MCScriptAddImportToModule(s_builder, p_module_index - 1, to_mcnameref(p_name), kMCScriptDefinitionKindHandler, p_type_index, t_index);
    r_index = t_index;

    Debug_Emit("ImportedHandler(%ld, %s, %ld -> %d)", p_module_index,
               cstring_from_nameref(p_name), p_type_index, t_index);
}

void EmitImportedSyntax(long p_module_index, NameRef p_name, long p_type_index, long& r_index)
{
    uindex_t t_index;
    MCScriptAddImportToModule(s_builder, p_module_index - 1, to_mcnameref(p_name), kMCScriptDefinitionKindSyntax, p_type_index, t_index);
    r_index = t_index;

    Debug_Emit("ImportedSyntax(%ld, %s, %ld -> %d)", p_module_index,
               cstring_from_nameref(p_name), p_type_index, t_index);
}

void EmitExportedDefinition(long p_index)
{
    MCScriptAddExportToModule(s_builder, p_index);

    Debug_Emit("ExportedDefinition(%ld)", p_index);
}

void EmitDefinitionIndex(long& r_index)
{
    uindex_t t_index;
    MCScriptAddDefinitionToModule(s_builder, t_index);
    r_index = t_index;

    Debug_Emit("DefinitionIndex(-> %u)", t_index);
}

void EmitTypeDefinition(long p_index, PositionRef p_position, NameRef p_name, long p_type_index)
{
    MCScriptAddTypeToModule(s_builder, to_mcnameref(p_name), p_type_index, p_index);

    Debug_Emit("TypeDefinition(%ld, %s, %ld)", p_index,
               cstring_from_nameref(p_name), p_type_index);
}

void EmitConstantDefinition(long p_index, PositionRef p_position, NameRef p_name, long p_const_index)
{
    MCScriptAddConstantToModule(s_builder, to_mcnameref(p_name), p_const_index, p_index);

    Debug_Emit("ConstantDefinition(%ld, %s, %ld)", p_index,
               cstring_from_nameref(p_name), p_const_index);
}

void EmitVariableDefinition(long p_index, PositionRef p_position, NameRef p_name, long p_type_index)
{
    MCScriptAddVariableToModule(s_builder, to_mcnameref(p_name), p_type_index, p_index);

    Debug_Emit("VariableDefinition(%ld, %s, %ld)", p_index,
               cstring_from_nameref(p_name), p_type_index);
}

void EmitContextVariableDefinition(long p_index, PositionRef p_position, NameRef p_name, long p_type_index, long p_default_index)
{
    MCScriptAddContextVariableToModule(s_builder, to_mcnameref(p_name), p_type_index, p_default_index, p_index);

    Debug_Emit("ContextVariableDefinition(%ld, %s, %ld, %ld)", p_index,
               cstring_from_nameref(p_name), p_type_index, p_default_index);
}

void EmitForeignHandlerDefinition(long p_index, PositionRef p_position, NameRef p_name, long p_type_index, long p_binding)
{
    MCAutoStringRef t_binding_str;
    if (strcmp((const char *)p_binding, "<builtin>") == 0)
        t_binding_str = MCNameGetString(to_mcnameref(p_name));
    else
        t_binding_str = to_mcstringref(p_binding);
    
    if (!MCStringBeginsWithCString(*t_binding_str, (const char_t *)"lcb:", kMCStringOptionCompareExact))
        MCScriptAddForeignHandlerToModule(s_builder, to_mcnameref(p_name), p_type_index, *t_binding_str, p_index);
    else
    {
        // The string should be of the form:
        //   lcb:<module>.<handler>
        
        MCAutoStringRef t_module_dot_handler;
        MCStringCopySubstring(*t_binding_str, MCRangeMake(4, UINDEX_MAX), &t_module_dot_handler);
        
        MCAutoStringRef t_module, t_handler;
        uindex_t t_offset;
        if (MCStringLastIndexOfChar(*t_module_dot_handler, '.', UINDEX_MAX, kMCStringOptionCompareExact, t_offset))
            MCStringDivideAtIndex(*t_module_dot_handler, t_offset, &t_module, &t_handler);
        else
            t_handler = *t_module_dot_handler;

        long t_module_dep;
        if (*t_module == nil)
            EmitModuleDependency(s_module_name, t_module_dep);
        else
            EmitModuleDependency(nameref_from_mcstringref(*t_module), t_module_dep);
        
        MCNewAutoNameRef t_hand_name;
        MCNameCreate(*t_handler, &t_hand_name);
        
        MCScriptAddImportToModuleWithIndex(s_builder, t_module_dep - 1, *t_hand_name, kMCScriptDefinitionKindHandler, p_type_index, p_index);
    }

    Debug_Emit("ForeignHandlerDefinition(%ld, %s, %ld, %s)", p_index,
               cstring_from_nameref(p_name), p_type_index,
               (const char *) p_binding);
}

void EmitPropertyDefinition(long p_index, PositionRef p_position, NameRef p_name, long p_getter, long p_setter)
{
    MCScriptAddPropertyToModule(s_builder, to_mcnameref(p_name), p_getter, p_setter, p_index);

    Debug_Emit("PropertyDefinition(%ld, %s, %ld, %ld)", p_index,
               cstring_from_nameref(p_name), p_getter, p_setter);
}

void EmitEventDefinition(long p_index, PositionRef p_position, NameRef p_name, long p_type_index)
{
    MCScriptAddEventToModule(s_builder, to_mcnameref(p_name), p_type_index, p_index);

    Debug_Emit("EmitEvent(%ld, %s, %ld)", p_index, cstring_from_nameref(p_name),
               p_type_index);
}

void EmitBeginHandlerDefinition(long p_index, PositionRef p_position, NameRef p_name, long p_type_index)
{
    MCScriptBeginHandlerInModule(s_builder, kMCScriptHandlerScopeNormal, to_mcnameref(p_name), p_type_index, p_index);

    Debug_Emit("BeginHandlerDefinition(%ld, %s, %ld)", p_index,
               cstring_from_nameref(p_name), p_type_index);
}

void EmitBeginContextHandlerDefinition(long p_index, PositionRef p_position, NameRef p_name, long p_type_index)
{
    MCScriptBeginHandlerInModule(s_builder, kMCScriptHandlerScopeContext, to_mcnameref(p_name), p_type_index, p_index);

    Debug_Emit("BeginContextHandlerDefinition(%ld, %s, %ld)", p_index,
               cstring_from_nameref(p_name), p_type_index);
}

void EmitEndHandlerDefinition(void)
{
    MCScriptEndHandlerInModule(s_builder);

    Debug_Emit("EndHandlerDefinition()");
}

void EmitBeginSyntaxDefinition(long p_index, PositionRef p_position, NameRef p_name)
{
    MCScriptBeginSyntaxInModule(s_builder, to_mcnameref(p_name), p_index);

    Debug_Emit("BeginSyntaxDefinition(%ld, %s)", p_index,
               cstring_from_nameref(p_name));
}

void EmitEndSyntaxDefinition(void)
{
    MCScriptEndSyntaxInModule(s_builder);

    Debug_Emit("EndSyntaxDefinition()");
}

void EmitBeginSyntaxMethod(long p_handler_index)
{
    MCScriptBeginSyntaxMethodInModule(s_builder, p_handler_index);

    Debug_Emit("BeginSyntaxMethod(%ld)", p_handler_index);
}

void EmitEndSyntaxMethod(void)
{
    MCScriptEndSyntaxMethodInModule(s_builder);

    Debug_Emit("EmitEndSyntaxMethod()");
}

void EmitInputSyntaxMethodArgument(void)
{
    MCScriptAddBuiltinArgumentToSyntaxMethodInModule(s_builder, 0);

    Debug_Emit("InputSyntaxMethodArgument()");
}

void EmitOutputSyntaxMethodArgument(void)
{
    MCScriptAddBuiltinArgumentToSyntaxMethodInModule(s_builder, 1);

    Debug_Emit("OutputSyntaxMethodArgument()");
}

void EmitContextSyntaxMethodArgument(void)
{
    // TODO: Sort out context
    // MCScriptAddBuiltinArgumentToSyntaxMethodInModule(s_builder, 2);

    Debug_Emit("ContextSyntaxMethodArgument()");
}

void EmitIteratorSyntaxMethodArgument(void)
{
    // TODO: Sort out iterate
    MCScriptAddBuiltinArgumentToSyntaxMethodInModule(s_builder, 2);

    Debug_Emit("IteratorSyntaxMethodArgument()");
}

void EmitContainerSyntaxMethodArgument(void)
{
    // TODO: Sort out iterate
    MCScriptAddBuiltinArgumentToSyntaxMethodInModule(s_builder, 3);

    Debug_Emit("ContainerSyntaxMethodArgument()");
}

void EmitUndefinedSyntaxMethodArgument(void)
{
    MCScriptAddConstantArgumentToSyntaxMethodInModule(s_builder, kMCNull);

    Debug_Emit("UndefinedSyntaxMethodArgument()");
}

void EmitTrueSyntaxMethodArgument(void)
{
    MCScriptAddConstantArgumentToSyntaxMethodInModule(s_builder, kMCTrue);

    Debug_Emit("TrueSyntaxMethodArgument()");
}

void EmitFalseSyntaxMethodArgument(void)
{
    MCScriptAddConstantArgumentToSyntaxMethodInModule(s_builder, kMCFalse);

    Debug_Emit("FalseSyntaxMethodArgument()");
}

void EmitIntegerSyntaxMethodArgument(long p_int)
{
    MCAutoNumberRef t_number;
    MCNumberCreateWithInteger(p_int, &t_number);
    MCScriptAddConstantArgumentToSyntaxMethodInModule(s_builder, *t_number);

    Debug_Emit("IntegerSyntaxMethodArgument(%ld)", p_int);
}

void EmitRealSyntaxMethodArgument(long p_double)
{
    MCAutoNumberRef t_number;
    MCNumberCreateWithInteger(p_double, &t_number);
    MCScriptAddConstantArgumentToSyntaxMethodInModule(s_builder, *t_number);

    Debug_Emit("RealSyntaxMethodArgument(%lf)", *(double *)p_double);
}

void EmitStringSyntaxMethodArgument(long p_string)
{
    MCAutoStringRef t_string;
    MCStringCreateWithCString((const char *)p_string, &t_string);
    MCScriptAddConstantArgumentToSyntaxMethodInModule(s_builder, *t_string);

    Debug_Emit("RealSyntaxMethodArgument(\"%s\")", (const char *)p_string);
}

void EmitVariableSyntaxMethodArgument(long p_index)
{
    MCScriptAddVariableArgumentToSyntaxMethodInModule(s_builder, p_index);

    Debug_Emit("VariableSyntaxMethodArgument(%ld)", p_index);
}

void EmitIndexedVariableSyntaxMethodArgument(long p_var_index, long p_element_index)
{
    MCScriptAddIndexedVariableArgumentToSyntaxMethodInModule(s_builder, p_var_index, p_element_index);

    Debug_Emit("IndexedVariableSyntaxMethodArgument(%ld, %ld)", p_var_index,
               p_element_index);
}

void EmitBeginDefinitionGroup(void)
{
    MCScriptBeginDefinitionGroupInModule(s_builder);

    Debug_Emit("BeginDefinitionGroup()");
}

void EmitContinueDefinitionGroup(long p_index)
{
    MCScriptAddHandlerToDefinitionGroupInModule(s_builder, p_index);

    Debug_Emit("ContinueDefinitionGroup(%ld)", p_index);
}

void EmitEndDefinitionGroup(long *r_index)
{
    uindex_t t_index;
    MCScriptEndDefinitionGroupInModule(s_builder, t_index);
    *r_index = t_index;

    Debug_Emit("EndDefinitionGroup(-> %ld)", *r_index);
}

/////////

static bool define_builtin_typeinfo(const char *name, long& r_new_index)
{
    uindex_t t_mod_index;
    MCScriptAddDependencyToModule(s_builder, MCNAME("__builtin__"), t_mod_index);
    
    uindex_t t_index;
    MCScriptAddImportToModule(s_builder, t_mod_index, MCNAME(name), kMCScriptDefinitionKindType, 0, t_index);
    
    uindex_t t_typeindex;
    MCScriptAddDefinedTypeToModule(s_builder, t_index, t_typeindex);
    
    r_new_index = t_typeindex;
    
    return true;
}

#if 0
void EmitNamedType(NameRef module_name, NameRef name, long& r_new_index)
{
    MCAutoStringRef t_string;
    MCStringFormat(&t_string, "%@.%@", to_mcnameref(module_name), to_mcnameref(name));
    MCNewAutoNameRef t_name;
    MCNameCreate(*t_string, &t_name);
    MCAutoTypeInfoRef t_type;
    MCNamedTypeInfoCreate(*t_name, &t_type);
    if (!define_typeinfo(*t_type, r_new_index))
        return;

    Debug_Emit("NamedType(%s, %s -> %ld)", cstring_from_nameref(module_name),
               cstring_from_nameref(name), r_new_index);
}

void EmitAliasType(NameRef name, long target_index, long& r_new_index)
{
    MCAutoTypeInfoRef t_type;
    MCAliasTypeInfoCreate(to_mcnameref(name), to_mctypeinforef(target_index), &t_type);
    if (!define_typeinfo(*t_type, r_new_index))
        return;

    Debug_Emit("AliasType(%s, %ld -> %ld)", to_mcnameref(name), target_index, r_new_index);
}
#endif

void EmitDefinedType(long index, long& r_type_index)
{
    uindex_t t_type_index;
    MCScriptAddDefinedTypeToModule(s_builder, index, t_type_index);
    r_type_index = t_type_index;

    Debug_Emit("DefinedType(%ld -> %ld)", index, r_type_index);
}

void EmitForeignType(long p_binding, long& r_type_index)
{
    uindex_t t_type_index;
    MCScriptAddForeignTypeToModule(s_builder, to_mcstringref(p_binding), t_type_index);
    r_type_index = t_type_index;

    Debug_Emit("ForeignType(%s -> %ld)", (const char *)p_binding, r_type_index);
}

void EmitOptionalType(long base_index, long& r_new_index)
{
    uindex_t t_index;
    MCScriptAddOptionalTypeToModule(s_builder, base_index, t_index);
    r_new_index = t_index;

    Debug_Emit("OptionalType(%ld -> %ld)", base_index, r_new_index);
}

void EmitPointerType(long& r_new_index)
{
    if (!define_builtin_typeinfo("Pointer", r_new_index))
        return;

    Debug_Emit("PointerType(-> %ld)", r_new_index);
}

void EmitBoolType(long& r_new_index)
{
    if (!define_builtin_typeinfo("CBool", r_new_index))
        return;

    Debug_Emit("BoolType(-> %ld)", r_new_index);
}

void EmitIntType(long& r_new_index)
{
    if (!define_builtin_typeinfo("CInt", r_new_index))
        return;

    Debug_Emit("IntType(-> %ld)", r_new_index);
}

void EmitUIntType(long& r_new_index)
{
    if (!define_builtin_typeinfo("CUint", r_new_index))
        return;

    Debug_Emit("UIntType(-> %ld)", r_new_index);
}

void EmitFloatType(long& r_new_index)
{
    if (!define_builtin_typeinfo("CFloat", r_new_index))
        return;

    Debug_Emit("FloatType(-> %ld)", r_new_index);
}

void EmitDoubleType(long& r_new_index)
{
    if (!define_builtin_typeinfo("CDouble", r_new_index))
        return;

    Debug_Emit("DoubleType(-> %ld)", r_new_index);
}

void EmitAnyType(long& r_new_index)
{
    if (!define_builtin_typeinfo("any", r_new_index))
        return;

    Debug_Emit("AnyType(-> %ld)", r_new_index);
}

void EmitBooleanType(long& r_new_index)
{
    if (!define_builtin_typeinfo("Boolean", r_new_index))
        return;

    Debug_Emit("BooleanType(-> %ld)", r_new_index);
}

void EmitIntegerType(long& r_new_index)
{
    if (!define_builtin_typeinfo("Number", r_new_index))
        return;

    Debug_Emit("IntegerType(-> %ld)", r_new_index);
}

void EmitRealType(long& r_new_index)
{
    // TODO: Real / Integer types.
    if (!define_builtin_typeinfo("Number", r_new_index))
        return;

    Debug_Emit("RealType(-> %ld)", r_new_index);
}

void EmitNumberType(long& r_new_index)
{
    if (!define_builtin_typeinfo("Number", r_new_index))
        return;

    Debug_Emit("NumberType(-> %ld)", r_new_index);
}

void EmitStringType(long& r_new_index)
{
    if (!define_builtin_typeinfo("String", r_new_index))
        return;

    Debug_Emit("StringType(-> %ld)", r_new_index);
}

void EmitDataType(long& r_new_index)
{
    if (!define_builtin_typeinfo("Data", r_new_index))
        return;

    Debug_Emit("DataType(-> %ld)", r_new_index);
}

void EmitArrayType(long& r_new_index)
{
    if (!define_builtin_typeinfo("Array", r_new_index))
        return;

    Debug_Emit("ArrayType(-> %ld)", r_new_index);
}

void EmitListType(long& r_new_index)
{
    if (!define_builtin_typeinfo("List", r_new_index))
        return;

    Debug_Emit("ListType(-> %ld)", r_new_index);
}

void EmitUndefinedType(long& r_new_index)
{
    if (!define_builtin_typeinfo("undefined", r_new_index))
        return;

    Debug_Emit("UndefinedType(-> %ld)", r_new_index);
}

//////////

static MCTypeInfoRef s_current_record_basetype = nil;
static MCRecordTypeFieldInfo *s_current_record_fields = nil;
static uindex_t s_current_record_field_count = 0;

void EmitBeginRecordType(long p_base_type_index)
{
    MCScriptBeginRecordTypeInModule(s_builder, p_base_type_index);

    Debug_Emit("BeginRecordType(%ld)", p_base_type_index);
}

void EmitRecordTypeField(NameRef name, long type_index)
{
    MCScriptContinueRecordTypeInModule(s_builder, to_mcnameref(name), type_index);
    Debug_Emit("RecordTypeField(%s, %ld)", cstring_from_nameref(name),
               type_index);
}

void EmitEndRecordType(long& r_type_index)
{
    uindex_t t_index;
    MCScriptEndRecordTypeInModule(s_builder, t_index);
    r_type_index = t_index;

    Debug_Emit("EndRecordType(-> %ld)", r_type_index);
}

//////////

static MCTypeInfoRef s_current_handler_returntype = nil;
static MCHandlerTypeFieldInfo *s_current_handler_fields = nil;
static uindex_t s_current_handler_field_count = 0;

void EmitBeginHandlerType(long return_type_index)
{
    MCScriptBeginHandlerTypeInModule(s_builder, return_type_index);

    Debug_Emit("BeginHandlerType(%ld)", return_type_index);
}

static void EmitHandlerTypeParameter(MCHandlerTypeFieldMode mode, NameRef name, long type_index)
{
    MCScriptContinueHandlerTypeInModule(s_builder, (MCScriptHandlerTypeParameterMode)mode, to_mcnameref(name), type_index);

    Debug_Emit("HandlerTypeParameter(%d, %s, %ld)", mode,
               cstring_from_nameref(name), type_index);
}

void EmitHandlerTypeInParameter(NameRef name, long type_index)
{
    EmitHandlerTypeParameter(kMCHandlerTypeFieldModeIn, name, type_index);
}

void EmitHandlerTypeOutParameter(NameRef name, long type_index)
{
    EmitHandlerTypeParameter(kMCHandlerTypeFieldModeOut, name, type_index);
}

void EmitHandlerTypeInOutParameter(NameRef name, long type_index)
{
    EmitHandlerTypeParameter(kMCHandlerTypeFieldModeInOut, name, type_index);
}

void EmitEndHandlerType(long& r_type_index)
{
    uindex_t t_index;
    MCScriptEndHandlerTypeInModule(s_builder, t_index);
    r_type_index = t_index;

    Debug_Emit("EndHandlerType(-> %ld)", t_index);
}

///////////

void EmitHandlerParameter(NameRef name, long type_index, long& r_index)
{
    uindex_t t_index;
    MCScriptAddParameterToHandlerInModule(s_builder, to_mcnameref(name), type_index, t_index);
    r_index = t_index;

    Debug_Emit("HandlerParameter(%s, %ld -> %ld)", cstring_from_nameref(name),
               type_index, r_index);
}

void EmitHandlerVariable(NameRef name, long type_index, long& r_index)
{
    uindex_t t_index;
    MCScriptAddVariableToHandlerInModule(s_builder, to_mcnameref(name), type_index, t_index);
    r_index = t_index;

    Debug_Emit("HandlerVariable(%s, %ld -> %ld)", cstring_from_nameref(name),
               type_index, r_index);
}

void EmitDeferLabel(long& r_label)
{
    uindex_t t_index;
    MCScriptDeferLabelForBytecodeInModule(s_builder, t_index);
    r_label = t_index;

    Debug_Emit("DeferLabel(-> %ld)", r_label);
}

void EmitResolveLabel(long label)
{
    MCScriptResolveLabelForBytecodeInModule(s_builder, label);

    Debug_Emit("ResolveLabel(%ld)", label);
}

//////////

static uint8_t *s_registers = nil;
static uindex_t s_register_count = 0;

void EmitCreateRegister(long& r_regindex)
{
    long t_reg;
    t_reg = -1;
    for(uindex_t i = 0; i < s_register_count; i++)
        if (s_registers[i] == 0)
        {
            s_registers[i] = 1;
            t_reg = i;
            break;
        }

    if (t_reg == -1)
    {
        MCMemoryResizeArray(s_register_count + 1, s_registers, s_register_count);
        t_reg = s_register_count - 1;
        s_registers[t_reg] = 1;
    }
    
    r_regindex = t_reg;

    Debug_Emit("CreateRegister(-> %ld)", r_regindex);
}

void EmitDestroyRegister(long regindex)
{
    s_registers[regindex] = 0;

    Debug_Emit("DestroyRegister(%ld)", regindex);
}

//////////

void EmitJump(long label)
{
    MCScriptEmitJumpInModule(s_builder, label);

    Debug_Emit("Jump(%ld)", label);
}

void EmitJumpIfTrue(long reg, long label)
{
    MCScriptEmitJumpIfTrueInModule(s_builder, reg, label);

    Debug_Emit("JumpIfTrue(%ld, %ld)", label);
}

void EmitJumpIfFalse(long reg, long label)
{
    MCScriptEmitJumpIfFalseInModule(s_builder, reg, label);

    Debug_Emit("JumpIfFalse(%ld, %ld)", reg, label);
}

//////////

struct RepeatLabels
{
    RepeatLabels *next;
    long head;
    long tail;
};

static RepeatLabels *s_repeat_labels = nil;

void EmitPushRepeatLabels(long next, long exit)
{
    RepeatLabels *t_labels;
    MCMemoryNew(t_labels);
    t_labels -> head = next;
    t_labels -> tail = exit;
    t_labels -> next = s_repeat_labels;
    s_repeat_labels = t_labels;
}

void EmitPopRepeatLabels(void)
{
    RepeatLabels *t_labels;
    t_labels = s_repeat_labels;
    s_repeat_labels = t_labels -> next;
}

void EmitCurrentRepeatLabels(long& r_next, long& r_exit)
{
    r_next = s_repeat_labels -> head;
    r_exit = s_repeat_labels -> tail;
}

//////////

void EmitBeginInvoke(long index, long contextreg, long resultreg)
{
    MCScriptBeginInvokeInModule(s_builder, index, resultreg);

    Debug_Emit("BeginExecuteInvoke(%ld, %ld, %ld)",
               index, contextreg, resultreg);
}

void EmitBeginIndirectInvoke(long handlerreg, long contextreg, long resultreg)
{
    MCScriptBeginInvokeIndirectInModule(s_builder, handlerreg, resultreg);
    Debug_Emit("BeginExecuteIndirectInvoke(%ld, %ld, %ld)",
               handlerreg, contextreg, resultreg);
}

void EmitContinueInvoke(long reg)
{
    MCScriptContinueInvokeInModule(s_builder, reg);

    Debug_Emit("ContinueInvoke(%ld)", reg);
}

void EmitEndInvoke(void)
{
    MCScriptEndInvokeInModule(s_builder);

    Debug_Emit("EndInvoke()", 0);
}

//////////

void EmitUndefinedConstant(long *idx)
{
    MCScriptAddValueToModule(s_builder, kMCNull, (uindex_t&)*idx);

    Debug_Emit("UndefinedConstant(-> %ld)", *idx);
}

void EmitTrueConstant(long *idx)
{
    MCScriptAddValueToModule(s_builder, kMCTrue, (uindex_t&)*idx);

    Debug_Emit("TrueConstant(-> %ld)", *idx);
}

void EmitFalseConstant(long *idx)
{
    MCScriptAddValueToModule(s_builder, kMCFalse, (uindex_t&)*idx);

    Debug_Emit("FalseConstant(%ld)", *idx);
}

void EmitIntegerConstant(long value, long *idx)
{
    MCAutoNumberRef t_number;
    MCNumberCreateWithInteger(value, &t_number);
    MCScriptAddValueToModule(s_builder, *t_number, (uindex_t&)*idx);

    Debug_Emit("IntegerConstant(%ld -> %ld)", value, *idx);
}

void EmitUnsignedIntegerConstant(unsigned long value, long *idx)
{
    MCAutoNumberRef t_number;
    MCNumberCreateWithUnsignedInteger(value, &t_number);
    MCScriptAddValueToModule(s_builder, *t_number, (uindex_t&)*idx);

    Debug_Emit("UnsignedIntegerConstant(%lu -> %ld)", value, *idx);
}

void EmitRealConstant(long value, long *idx)
{
    MCAutoNumberRef t_number;
    MCNumberCreateWithReal(*(double *)value, &t_number);
    MCScriptAddValueToModule(s_builder, *t_number, (uindex_t&)*idx);

    Debug_Emit("RealConstant(%lf -> %ld)", *(double *)value, *idx);
}

void EmitStringConstant(long value, long *idx)
{
    MCAutoStringRef t_string;
    MCStringCreateWithBytes((const byte_t *)value, strlen((const char *)value), kMCStringEncodingUTF8, false, &t_string);
    MCScriptAddValueToModule(s_builder, *t_string, (uindex_t&)*idx);

    Debug_Emit("StringConstant(\"%s\" -> %ld)", (const char *)value, *idx);
}

void EmitBeginListConstant(void)
{
    MCScriptBeginListValueInModule(s_builder);

    Debug_Emit("BeginListConstant()", 0);
}

void EmitContinueListConstant(long idx)
{
    MCScriptContinueListValueInModule(s_builder, idx);

    Debug_Emit("ContinueListConstant(%ld)", idx);
}

void EmitEndListConstant(long *idx)
{
    MCScriptEndListValueInModule(s_builder, (uindex_t&)*idx);

    Debug_Emit("EndListConstant(-> %ld)", *idx);
}

void EmitBeginAssignList(long reg)
{
    MCScriptEmitBeginAssignListInModule(s_builder, reg);

    Debug_Emit("BeginAssignList(%ld)", reg);
}

void EmitContinueAssignList(long reg)
{
    MCScriptEmitContinueAssignListInModule(s_builder, reg);

    Debug_Emit("ContinueAssignList(%ld)", reg);
}

void EmitEndAssignList(void)
{
    MCScriptEmitEndAssignListInModule(s_builder);

    Debug_Emit("EndAssignList()", 0);
}

void EmitAssign(long dst, long src)
{
    MCScriptEmitAssignInModule(s_builder, dst, src);

    Debug_Emit("Assign(%ld, %ld)", dst, src);
}

void EmitAssignConstant(long dst, long idx)
{
    MCScriptEmitAssignConstantInModule(s_builder, dst, idx);

    Debug_Emit("AssignConstant(%ld, %ld)", dst, idx);
}

/////////

void EmitFetch(long reg, long var, long level)
{
    MCScriptEmitFetchInModule(s_builder, reg, var, level);

    Debug_Emit("Fetch(%ld, %ld, %ld)", reg, var, level);
}

void EmitStore(long reg, long var, long level)
{
    MCScriptEmitStoreInModule(s_builder, reg, var, level);

    Debug_Emit("Store(%ld, %ld, %ld)", reg, var, level);
}

void EmitReturn(long reg)
{
    MCScriptEmitReturnInModule(s_builder, reg);

    Debug_Emit("Return(%ld)", reg);
}

void EmitReturnNothing(void)
{
    MCScriptEmitReturnUndefinedInModule(s_builder);

    Debug_Emit("ReturnUndefined()", 0);
}

////////

struct AttachedReg
{
    AttachedReg *next;
    long expr;
    long reg;
};

static AttachedReg *s_attached_regs = nil;

static bool FindAttachedReg(long expr, AttachedReg*& r_attach)
{
    for(AttachedReg *t_reg = s_attached_regs; t_reg != nil; t_reg = t_reg -> next)
        if (t_reg-> expr == expr)
        {
            r_attach = t_reg;
            return true;
        }
    
    return false;
}

void EmitAttachRegisterToExpression(long reg, long expr)
{
    AttachedReg *t_attach;
    if (FindAttachedReg(expr, t_attach))
        Fatal_InternalInconsistency("Register attached to expression which is already attached");
    
    MCMemoryNew(t_attach);
    t_attach -> next = s_attached_regs;
    t_attach -> expr = expr;
    t_attach -> reg = reg;
    s_attached_regs = t_attach;
}

void EmitDetachRegisterFromExpression(long expr)
{
    if (s_attached_regs == nil)
        return;
    
    AttachedReg *t_remove;
    t_remove = nil;
    
    if (s_attached_regs -> expr == expr)
    {
        t_remove = s_attached_regs;
        s_attached_regs = s_attached_regs -> next;
    }
    else
    {
        for(AttachedReg *t_reg = s_attached_regs; t_reg -> next != nil; t_reg = t_reg -> next)
            if (t_reg -> next -> expr == expr)
            {
                t_remove = t_reg -> next;
                t_reg -> next = t_reg -> next -> next;
                break;
            }
    }
    
    MCMemoryDelete(t_remove);
}

int EmitIsRegisterAttachedToExpression(long expr)
{
    AttachedReg *t_attach;
    return FindAttachedReg(expr, t_attach);
}

int EmitGetRegisterAttachedToExpression(long expr, long *reg)
{
    AttachedReg *t_attach;
    if (!FindAttachedReg(expr, t_attach))
        return 0;
    
    *reg = t_attach -> reg;

    return 1;
}

void EmitPosition(PositionRef p_position)
{
    FileRef t_file;
    GetFileOfPosition(p_position, &t_file);
    const char *t_filename;
    GetFileName(t_file, &t_filename);
    NameRef t_filename_name;
    MakeNameLiteral(t_filename, &t_filename_name);
    long t_line;
    GetRowOfPosition(p_position, &t_line);
    MCScriptEmitPositionInModule(s_builder, to_mcnameref(t_filename_name), t_line);

    Debug_Emit("Position('%s', %ld)", t_filename, t_line);
}

//////////

static FILE *s_output = NULL;

void OutputBeginManifest(void)
{
    s_output = OpenManifestOutputFile();
}

void OutputWrite(const char *p_string)
{
    if (s_output == NULL)
        return;
    
    fprintf(s_output, "%s", p_string);
}

void OutputWriteS(const char *p_left, const char *p_string, const char *p_right)
{
    if (s_output == NULL)
        return;
    
    fprintf(s_output, "%s%s%s", p_left, p_string, p_right);
}

void OutputWriteI(const char *p_left, NameRef p_name, const char *p_right)
{
    if (s_output == NULL)
        return;
    
    const char *t_name_string;
    GetStringOfNameLiteral(p_name, &t_name_string);
    OutputWriteS(p_left, t_name_string, p_right);
}

void OutputEnd(void)
{
    if (s_output == NULL)
        return;
    
    fclose(s_output);
}<|MERGE_RESOLUTION|>--- conflicted
+++ resolved
@@ -246,7 +246,6 @@
 {
     MCInitialize();
 
-<<<<<<< HEAD
     s_output_code_file = OpenOutputCodeFile(&s_output_code_filename);
     s_emitted_modules = NULL;
     
@@ -369,10 +368,9 @@
 
 void EmitBeginModule(NameRef p_name, long& r_index)
 {
-    MCLog("[Emit] BeginModule(%@) -> 0", to_mcnameref(p_name));
-=======
+    MCInitialize();
+
     Debug_Emit("BeginModule(%s) -> 0", cstring_from_nameref(p_name));
->>>>>>> 2d03812b
 
     s_module_name = p_name;
     
@@ -382,15 +380,10 @@
 
 void EmitBeginWidgetModule(NameRef p_name, long& r_index)
 {
-<<<<<<< HEAD
-    MCLog("[Emit] BeginWidgetModule(%@) -> 0", to_mcnameref(p_name));
-    
-=======
     MCInitialize();
 
     Debug_Emit("BeginWidgetModule(%s) -> 0", cstring_from_nameref(p_name));
 
->>>>>>> 2d03812b
     s_module_name = p_name;
     
     MCScriptBeginModule(kMCScriptModuleKindWidget, to_mcnameref(p_name), s_builder);
@@ -399,15 +392,10 @@
 
 void EmitBeginLibraryModule(NameRef p_name, long& r_index)
 {
-<<<<<<< HEAD
-    MCLog("[Emit] BeginLibraryModule(%@) -> 0", to_mcnameref(p_name));
-    
-=======
     MCInitialize();
 
     Debug_Emit("BeginLibraryModule(%s) -> 0", cstring_from_nameref(p_name));
 
->>>>>>> 2d03812b
     s_module_name = p_name;
     
     MCScriptBeginModule(kMCScriptModuleKindLibrary, to_mcnameref(p_name), s_builder);
