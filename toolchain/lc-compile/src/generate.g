/* Copyright (C) 2003-2013 Runtime Revolution Ltd.
 
 This file is part of LiveCode.
 
 LiveCode is free software; you can redistribute it and/or modify it under
 the terms of the GNU General Public License v3 as published by the Free
 Software Foundation.
 
 LiveCode is distributed in the hope that it will be useful, but WITHOUT ANY
 WARRANTY; without even the implied warranty of MERCHANTABILITY or
 FITNESS FOR A PARTICULAR PURPOSE.  See the GNU General Public License
 for more details.
 
 You should have received a copy of the GNU General Public License
 along with LiveCode.  If not see <http://www.gnu.org/licenses/>.  */

'module' generate

'use'
    types
    support

'export'
    Generate

--------------------------------------------------------------------------------

'var' ModuleDependencyList : NAMELIST

'var' IgnoredModuleList : NAMELIST

'action' Generate(MODULE)

    'rule' Generate(Module:module(_, Kind, Id, Imports, Definitions)):
        ModuleDependencyList <- nil
        
        QueryModuleId(Id -> Info)
        Id'Name -> ModuleName
        (|
            where(Kind -> module)
            EmitBeginModule(ModuleName -> ModuleIndex)
        ||
            where(Kind -> widget)
            EmitBeginWidgetModule(ModuleName -> ModuleIndex)
            IgnoredModuleList <- nil
        ||
            where(Kind -> library)
            EmitBeginLibraryModule(ModuleName -> ModuleIndex)
        |)
        Info'Index <- ModuleIndex
        
        (|
            ne(Kind, widget)
            (|
                ImportContainsCanvas(Imports)
                MakeNameLiteral("com.livecode.widget" -> WidgetModuleName)
                IgnoredModuleList <- namelist(WidgetModuleName, nil)
            ||
                MakeNameLiteral("com.livecode.widget" -> WidgetModuleName)
                MakeNameLiteral("com.livecode.canvas" -> CanvasModuleName)
                IgnoredModuleList <- namelist(CanvasModuleName, namelist(WidgetModuleName, nil))
            |)
        ||
            IgnoredModuleList <- nil
        |)

        -- Emit all imported declarations and dependent modules.
        GenerateImportedDefinitions(Definitions)

        -- Declare indices for all definitions in this module (so mutally referential
        -- definitions work).
        GenerateDefinitionIndexes(Definitions)
        
        -- Generate all definitions from this module.
        GenerateDefinitions(Definitions)
        
        -- Generate all the exported definitions
        GenerateExportedDefinitions(Definitions)
        
        EmitEndModule()
        
        GenerateManifest(Module)

'condition' ImportContainsCanvas(IMPORT)

    'rule' ImportContainsCanvas(sequence(Left, _)):
        ImportContainsCanvas(Left)
        
    'rule' ImportContainsCanvas(sequence(_, Right)):
        ImportContainsCanvas(Right)
        
    'rule' ImportContainsCanvas(import(_, Id)):
        Id'Name -> Name
        MakeNameLiteral("com.livecode.canvas" -> CanvasModuleName)
        eq(Name, CanvasModuleName)

----------

'action' GenerateManifest(MODULE)

    'rule' GenerateManifest(module(_, Kind, Id, Imports, Definitions)):
        OutputBeginManifest()
        Id'Name -> Name
        OutputWrite("<package version=\"0.0\">\n")
        OutputWriteI("  <name>", Name, "</name>\n")
        [|
            QueryMetadata(Definitions, "title" -> TitleString)
            OutputWriteS("  <title>", TitleString, "</title>\n")
        |]
        [|
            QueryMetadata(Definitions, "author" -> AuthorString)
            OutputWriteS("  <author>", AuthorString, "</author>\n")
        |]
        [|
            QueryMetadata(Definitions, "description" -> DescriptionString)
            OutputWriteS("  <description>", DescriptionString, "</description>\n")
        |]
        [|
            QueryMetadata(Definitions, "version" -> VersionString)
            OutputWriteS("  <version>", VersionString, "</version>\n")
        |]
        OutputWrite("  <license>community</license>\n")
        (|
            where(Kind -> widget)
            OutputWrite("  <type>widget</type>\n")
        ||
            where(Kind -> library)
            OutputWrite("  <type>library</type>\n")
        ||
        |)
        ModuleDependencyList -> Requirements
        GenerateManifestRequires(Requirements)
        GenerateManifestDefinitions(Definitions)
        OutputWrite("</package>")
        OutputEnd()

'condition' QueryMetadata(DEFINITION, STRING -> STRING)

    'rule' QueryMetadata(sequence(Left, _), Key -> Value):
        QueryMetadata(Left, Key -> Value)

    'rule' QueryMetadata(sequence(_, Right), Key -> Value):
        QueryMetadata(Right, Key -> Value)
        
    'rule' QueryMetadata(metadata(_, Key, Value), WantedKey -> Value):
        IsStringEqualToString(Key, WantedKey)

'action' AddModuleToDependencyList(NAME)

    'rule' AddModuleToDependencyList(Name):
        ModuleDependencyList -> List
        IsNameInList(Name, List)
        
    'rule' AddModuleToDependencyList(Name):
        ModuleDependencyList -> List
        ModuleDependencyList <- namelist(Name, List)
        
'action' GenerateManifestRequires(NAMELIST)

    'rule' GenerateManifestRequires(namelist(Head, Tail)):
        GenerateManifestRequires(Tail)
        OutputWriteI("  <requires name=\"", Head, "\"/>\n")
    
    'rule' GenerateManifestRequires(nil):
        -- do nothing

'action' GenerateManifestDefinitions(DEFINITION)

    'rule' GenerateManifestDefinitions(sequence(Left, Right)):
        GenerateManifestDefinitions(Left)
        GenerateManifestDefinitions(Right)
        
    'rule' GenerateManifestDefinitions(metadata(_, Key, Value)):
        (|
            IsStringEqualToString(Key, "title")
        ||
            IsStringEqualToString(Key, "author")
        ||
            IsStringEqualToString(Key, "description")
        ||
            IsStringEqualToString(Key, "version")
        ||
            OutputWriteS("  <metadata key=\"", Key, "\">")
            OutputWriteS("", Value, "</metadata>\n")
        |)

    'rule' GenerateManifestDefinitions(type(_, public, Name, _)):
    
    'rule' GenerateManifestDefinitions(constant(_, public, Name, _)):
    
    'rule' GenerateManifestDefinitions(variable(_, public, Name, _)):
    
    'rule' GenerateManifestDefinitions(handler(_, public, Name, Signature, _, _)):
        GenerateManifestHandlerDefinition(Name, Signature)

    'rule' GenerateManifestDefinitions(foreignhandler(_, public, Name, Signature, _)):
        GenerateManifestHandlerDefinition(Name, Signature)

    'rule' GenerateManifestDefinitions(property(_, public, Name, Getter, OptionalSetter)):
        QuerySymbolId(Getter -> GetInfo)
        GetInfo'Type -> GetDefType
        (|
            where(GetDefType -> handler(_, signature(_, GetType)))
        ||
            where(GetDefType -> GetType)
        |)
        (|
            where(OptionalSetter -> id(Setter))
            QuerySymbolId(Setter -> SetInfo)
            SetInfo'Type -> SetDefType
            (|
                where(SetDefType -> handler(_, signature(parameterlist(parameter(_, _, _, SetType), _), _)))
            ||
                where(SetDefType -> SetType)
            |)
        ||
            where(TYPE'nil -> SetType)
        |)
        GenerateManifestPropertyDefinition(Name, GetType, SetType)

    'rule' GenerateManifestDefinitions(event(_, public, Name, Signature)):
        GenerateManifestEventDefinition(Name, Signature)

    'rule' GenerateManifestDefinitions(_):
        -- nothing

'action' GenerateManifestType(TYPE)

    'rule' GenerateManifestType(Type):
        [|
            IsTypeOptional(Type)
            OutputWrite("optional ")
        |]
        GenerateManifestTypeBody(Type)

'condition' IsTypeOptional(TYPE)

    'rule' IsTypeOptional(optional(_, Base)):
        -- do nothing
        
    'rule' IsTypeOptional(named(_, Id))
        QuerySymbolId(Id -> Info)
        Info'Type -> Type
        IsTypeOptional(Type)

'action' GenerateManifestTypeBody(TYPE)

    'rule' GenerateManifestTypeBody(optional(_, Base)):
        GenerateManifestTypeBody(Base)

    'rule' GenerateManifestTypeBody(named(_, Id)):
        QuerySymbolId(Id -> Info)
        Info'Type -> Type
        (|
            where(Type -> optional(_, _))
            GenerateManifestTypeBody(Type)
        ||
            where(Type -> named(_, _))
            GenerateManifestTypeBody(Type)
        ||
            Id'Name -> Name
            OutputWriteI("", Name, "")
        |)

    'rule' GenerateManifestTypeBody(any(_)):
        OutputWrite("any")

    'rule' GenerateManifestTypeBody(undefined(_)):
        OutputWrite("undefined")

    'rule' GenerateManifestTypeBody(boolean(_)):
        OutputWrite("boolean")
    'rule' GenerateManifestTypeBody(integer(_)):
        OutputWrite("integer")
    'rule' GenerateManifestTypeBody(real(_)):
        OutputWrite("real")
    'rule' GenerateManifestTypeBody(number(_)):
        OutputWrite("number")
    'rule' GenerateManifestTypeBody(string(_)):
        OutputWrite("string")
    'rule' GenerateManifestTypeBody(data(_)):
        OutputWrite("data")
    'rule' GenerateManifestTypeBody(array(_)):
        OutputWrite("array")
    'rule' GenerateManifestTypeBody(list(_, _)):
        OutputWrite("list")

    'rule' GenerateManifestTypeBody(Type):
        print(Type)
        Fatal_InternalInconsistency("attempt to generate uncoded type for manifest")

'action' GenerateManifestSignatureParameters(PARAMETERLIST)

    'rule' GenerateManifestSignatureParameters(parameterlist(parameter(_, Mode, _, Type), Tail)):
        (|
            where(Mode -> in)
            OutputWrite("in ")
        ||
            where(Mode -> out)
            OutputWrite("out ")
        ||
            where(Mode -> inout)
            OutputWrite("inout ")
        |)
        GenerateManifestType(Type)
        [|
            ne(Tail, nil)
            OutputWrite(",")
        |]
        GenerateManifestSignatureParameters(Tail)

    'rule' GenerateManifestSignatureParameters(nil):
        -- do nothing

'action' GenerateManifestSignature(SIGNATURE)

    'rule' GenerateManifestSignature(signature(Parameters, ReturnType)):
        OutputWrite("parameters=\"")
        GenerateManifestSignatureParameters(Parameters)
        OutputWrite("\" return=\"")
        GenerateManifestType(ReturnType)
        OutputWrite("\"")

'action' GenerateManifestHandlerDefinition(ID, SIGNATURE)

    'rule' GenerateManifestHandlerDefinition(Id, Signature):
        Id'Name -> Name
        OutputWriteI("  <handler name=\"", Name, "\" ")
        GenerateManifestSignature(Signature)
        OutputWrite("/>\n")

'action' GenerateManifestEventDefinition(ID, SIGNATURE)

    'rule' GenerateManifestEventDefinition(Id, Signature):
        Id'Name -> Name
        OutputWriteI("  <event name=\"", Name, "\" ")
        GenerateManifestSignature(Signature)
        OutputWrite("/>\n")

'action' GenerateManifestPropertyDefinition(ID, TYPE, TYPE)

    'rule' GenerateManifestPropertyDefinition(Id, GetType, SetType):
        Id'Name -> Name
        OutputWriteI("  <property name=\"", Name, "\" get=\"")
        GenerateManifestType(GetType)
        [|
            ne(SetType, nil)
            OutputWrite("\" set=\"")
            GenerateManifestType(SetType)
        |]
        OutputWrite("\"/>\n")

'condition' IsNameInList(NAME, NAMELIST)
    'rule' IsNameInList(Id, namelist(Head, Tail)):
        eq(Id, Head)
    'rule' IsNameInList(Id, namelist(Head, Tail)):
        IsNameInList(Id, Tail)

'condition' IsNameNotInList(NAME, NAMELIST)
    'rule' IsNameNotInList(Id, namelist(Head, Tail)):
        ne(Id, Head)
        IsNameNotInList(Id, Tail)
    'rule' IsNameNotInList(Id, nil):
        -- success

----------

-- Iterate over the tree, generating declarations for all used imported
-- definitions.
'sweep' GenerateImportedDefinitions(ANY)

    'rule' GenerateImportedDefinitions(TYPE'named(Position, Name)):
        QuerySymbolId(Name -> Info)
        Info'Type -> Type
        GenerateImportedDefinitions(Type)
        GenerateImportedDefinition(Name)
        
    'rule' GenerateImportedDefinitions(STATEMENT'call(_, Handler, Arguments)):
        GenerateImportedDefinition(Handler)
        GenerateImportedDefinitions(Arguments)

    --'rule' GenerateImportedDefinitions(STATEMENT'invoke(_, Info, Arguments)):
    --    GenerateImportedInvokeDefinition(Info)
    --    GenerateImportedDefinitions(Arguments)
        
    'rule' GenerateImportedDefinitions(EXPRESSION'slot(_, Name)):
        GenerateImportedDefinition(Name)

    'rule' GenerateImportedDefinitions(EXPRESSION'call(_, Handler, Arguments)):
        GenerateImportedDefinition(Handler)
        GenerateImportedDefinitions(Arguments)

    --'rule' GenerateImportedDefinitions(EXPRESSION'invoke(_, Info, Arguments)):
    --    GenerateImportedInvokeDefinition(Info)
    --    GenerateImportedDefinitions(Arguments)

'action' GenerateImportedDefinition(ID)

    'rule' GenerateImportedDefinition(Id):
        -- Only generate the an imported definition if it comes from another module.
        IsUngeneratedExternalId(Id)
        
        -- Get the module in which the definition is defined
        QueryModuleOfId(Id -> ModuleId)
        
        -- Ensure we have a dependency for the module
        GenerateModuleDependency(ModuleId -> ModuleIndex)
        ModuleId'Name -> ModuleName
        AddModuleToDependencyList(ModuleName)
        
        -- Fetch the info about the symbol.
        QuerySymbolId(Id -> SymbolInfo)
        Id'Name -> SymbolName
        SymbolInfo'Kind -> SymbolKind
        SymbolInfo'Type -> SymbolType
        
        -- Generate a type for the symbol (this is unused for now so just use undefined)
        -- GenerateType(SymbolType -> SymbolTypeIndex)
        EmitUndefinedType(-> SymbolTypeIndex)

        -- Now add the import definition to the module
        (|
            where(SymbolKind -> type)
            EmitImportedType(ModuleIndex, SymbolName, SymbolTypeIndex -> SymbolIndex)
        ||
            where(SymbolKind -> constant)
            EmitImportedConstant(ModuleIndex, SymbolName, SymbolTypeIndex -> SymbolIndex)
        ||
            where(SymbolKind -> variable)
            EmitImportedVariable(ModuleIndex, SymbolName, SymbolTypeIndex -> SymbolIndex)
        ||
            where(SymbolKind -> handler)
            EmitImportedHandler(ModuleIndex, SymbolName, SymbolTypeIndex -> SymbolIndex)
        |)
        
        -- We now have an index of an 'external definition' to use when referencing it.
        SymbolInfo'Index <- SymbolIndex
        
    'rule' GenerateImportedDefinition(Id):
        -- If we get here then either the id isn't imported, or we have previously
        -- generated it.

----

'action' GenerateModuleDependency(ID -> INT)
    
    'rule' GenerateModuleDependency(Id -> ModuleIndex):
        -- Get info about the module
        QueryModuleId(Id -> ModuleInfo)
        
        -- Fetch the module index
        ModuleInfo'Index -> CurrentModuleIndex
        [|
            -- If the module has been depended on yet, it will have index -1
            eq(CurrentModuleIndex, -1)
            Id'Name -> ModuleName
            
            -- Emit a dependency for the module and get its index
            EmitModuleDependency(ModuleName -> NewModuleIndex)
            ModuleInfo'Index <- NewModuleIndex

            AddModuleToDependencyList(ModuleName)
        |]
        
        -- Now return the updated module index
        ModuleInfo'Index -> ModuleIndex

----

'action' GenerateDefinitionIndexes(DEFINITION)

    'rule' GenerateDefinitionIndexes(sequence(Left, Right)):
        GenerateDefinitionIndexes(Left)
        GenerateDefinitionIndexes(Right)
        
    'rule' GenerateDefinitionIndexes(type(_, _, Name, _)):
        GenerateDefinitionIndex(Name)
    
    'rule' GenerateDefinitionIndexes(constant(_, _, Name, _)):
        GenerateDefinitionIndex(Name)
    
    'rule' GenerateDefinitionIndexes(variable(_, _, Name, _)):
        GenerateDefinitionIndex(Name)
    
    'rule' GenerateDefinitionIndexes(handler(_, _, Name, _, _, _)):
        GenerateDefinitionIndex(Name)

    'rule' GenerateDefinitionIndexes(foreignhandler(_, _, Name, _, _)):
        GenerateDefinitionIndex(Name)

    'rule' GenerateDefinitionIndexes(property(_, _, Name, _, _)):
        GenerateDefinitionIndex(Name)

    'rule' GenerateDefinitionIndexes(event(_, _, Name, _)):
        GenerateDefinitionIndex(Name)

    'rule' GenerateDefinitionIndexes(syntax(_, _, Name, _, _, _)):
        GenerateDefinitionIndex(Name)
    
    'rule' GenerateDefinitionIndexes(_):
        -- nothing

'action' GenerateDefinitionIndex(ID)

    'rule' GenerateDefinitionIndex(Id):
        QuerySyntaxId(Id -> Info)
        EmitDefinitionIndex(-> Index)
        Info'Index <- Index

    'rule' GenerateDefinitionIndex(Id):
        QuerySymbolId(Id -> Info)
        EmitDefinitionIndex(-> Index)
        Info'Index <- Index

'condition' IsRValueMethodPresent(SYNTAXMETHODLIST)

    'rule' IsRValueMethodPresent(methodlist(method(_, _, Arguments), Tail)):
        (|
            IsMarkTypePresentInArguments(output, Arguments)
        ||
            IsRValueMethodPresent(Tail)
        |)
        
'condition' IsLValueMethodPresent(SYNTAXMETHODLIST)

    'rule' IsLValueMethodPresent(methodlist(method(_, _, Arguments), Tail)):
        (|
            IsMarkTypePresentInArguments(input, Arguments)
        ||
            IsRValueMethodPresent(Tail)
        |)

'condition' IsMarkTypePresentInArguments(SYNTAXMARKTYPE, SYNTAXCONSTANTLIST)

    'rule' IsMarkTypePresentInArguments(MarkType, constantlist(variable(_, Name), _)):
        QuerySyntaxMarkId(Name -> Info)
        Info'Type -> Type
        eq(MarkType, Type)
        
    'rule' IsMarkTypePresentInArguments(MarkType, constantlist(indexedvariable(_, Name, _), _)):
        QuerySyntaxMarkId(Name -> Info)
        Info'Type -> Type
        eq(MarkType, Type)

    'rule' IsMarkTypePresentInArguments(MarkType, constantlist(_, Tail)):
        IsMarkTypePresentInArguments(MarkType, Tail)

----

'action' GenerateExportedDefinitions(DEFINITION)

    'rule' GenerateExportedDefinitions(sequence(Left, Right)):
        GenerateExportedDefinitions(Left)
        GenerateExportedDefinitions(Right)
        
    'rule' GenerateExportedDefinitions(type(_, public, Id, _)):
        GenerateExportedDefinition(Id)
        
    'rule' GenerateExportedDefinitions(constant(_, public, Id, _)):
        GenerateExportedDefinition(Id)
        
    'rule' GenerateExportedDefinitions(variable(_, public, Id, _)):
        GenerateExportedDefinition(Id)

    'rule' GenerateExportedDefinitions(handler(_, public, Id, _, _, _)):
        GenerateExportedDefinition(Id)

    'rule' GenerateExportedDefinitions(foreignhandler(_, public, Id, _, _)):
        GenerateExportedDefinition(Id)

    'rule' GenerateExportedDefinitions(property(_, _, Id, _, _)):
        GenerateExportedDefinition(Id)

    'rule' GenerateExportedDefinitions(event(_, _, Id, _)):
        GenerateExportedDefinition(Id)
        
    'rule' GenerateExportedDefinitions(syntax(_, _, Id, _, _, _)):
        GenerateExportedDefinition(Id)
        
    'rule' GenerateExportedDefinitions(_):
        -- Non-public, non-exportable definition fallthrough.

'action' GenerateExportedDefinition(ID)

    'rule' GenerateExportedDefinition(Id):
        QuerySyntaxId(Id -> Info)
        Info'Index -> Index
        ne(Index, -1)
        EmitExportedDefinition(Index)

    'rule' GenerateExportedDefinition(Id):
        QuerySymbolId(Id -> Info)
        Info'Index -> Index
        EmitExportedDefinition(Index)

----

'action' GenerateDefinitions(DEFINITION)

    'rule' GenerateDefinitions(sequence(Left, Right)):
        GenerateDefinitions(Left)
        GenerateDefinitions(Right)
        
    'rule' GenerateDefinitions(type(Position, _, Id, Type)):
        GenerateType(Type -> TypeIndex)
        
        QuerySymbolId(Id -> Info)
        Id'Name -> Name
        Info'Index -> DefIndex
        EmitTypeDefinition(DefIndex, Position, Name, TypeIndex)
        
    'rule' GenerateDefinitions(constant(Position, _, Id, Value)):
        QuerySymbolId(Id -> Info)
        Id'Name -> Name
        Info'Index -> DefIndex
        EmitConstant(Value -> Index)
        EmitConstantDefinition(DefIndex, Position, Name, Index)
        
    'rule' GenerateDefinitions(variable(Position, _, Id, Type)):
        GenerateType(Type -> TypeIndex)
        
        QuerySymbolId(Id -> Info)
        Id'Name -> Name
        Info'Index -> DefIndex
        EmitVariableDefinition(DefIndex, Position, Name, TypeIndex)

    'rule' GenerateDefinitions(handler(Position, _, Id, Signature:signature(Parameters, _), _, Body)):
        GenerateType(handler(Position, Signature) -> TypeIndex)
        
        QuerySymbolId(Id -> Info)
        Id'Name -> Name
        Info'Index -> DefIndex
        EmitBeginHandlerDefinition(DefIndex, Position, Name, TypeIndex)
        GenerateParameters(Parameters)
        CreateParameterRegisters(Parameters)
        CreateVariableRegisters(Body)
        EmitCreateRegister(-> ContextReg)
        EmitCreateRegister(-> ResultReg)
        GenerateBody(ResultReg, ContextReg, Body)
        EmitDestroyRegister(ContextReg)
        EmitDestroyRegister(ResultReg)
        EmitReturnNothing()
        DestroyVariableRegisters(Body)
        DestroyParameterRegisters(Parameters)
        EmitEndHandlerDefinition()

    'rule' GenerateDefinitions(foreignhandler(Position, _, Id, Signature, Binding)):
        GenerateType(handler(Position, Signature) -> TypeIndex)
        
        QuerySymbolId(Id -> Info)
        Id'Name -> Name
        Info'Index -> DefIndex
        EmitForeignHandlerDefinition(DefIndex, Position, Name, TypeIndex, Binding)
        
    'rule' GenerateDefinitions(property(Position, _, Id, Getter, OptionalSetter)):
        QuerySymbolId(Id -> Info)
        Id'Name -> Name
        Info'Index -> DefIndex
        QuerySymbolId(Getter -> GetInfo)
        GetInfo'Index -> GetIndex
        (|
            where(OptionalSetter -> id(Setter))
            QuerySymbolId(Setter -> SetInfo)
            SetInfo'Index -> SetIndex
        ||
            where(-1 -> SetIndex)
        |)
        EmitPropertyDefinition(DefIndex, Position, Name, GetIndex, SetIndex)
        
    'rule' GenerateDefinitions(event(Position, _, Id, Signature)):
        GenerateType(handler(Position, Signature) -> TypeIndex)

        QuerySymbolId(Id -> Info)
        Id'Name -> Name
        Info'Index -> DefIndex
        EmitEventDefinition(DefIndex, Position, Name, TypeIndex)
        
    'rule' GenerateDefinitions(syntax(Position, _, Id, Class, _, _)):
        QuerySyntaxId(Id -> Info)
        Id'Name -> Name
        Info'Methods -> Methods
        Info'Index -> Index
        EmitBeginSyntaxDefinition(Index, Position, Name)
        GenerateSyntaxMethods(Methods)
        EmitEndSyntaxDefinition()
        
    'rule' GenerateDefinitions(metadata(_, _, _)):
        -- do nothing

    'rule' GenerateDefinitions(nil):
        -- nothing

----

'action' GenerateSyntaxMethods(SYNTAXMETHODLIST)

    'rule' GenerateSyntaxMethods(methodlist(method(Position, Id, Arguments), Tail)):
        QuerySymbolId(Id -> Info)
        Info'Index -> HandlerIndex
        EmitBeginSyntaxMethod(HandlerIndex)
        GenerateSyntaxMethodArguments(Arguments)
        EmitEndSyntaxMethod()
        
    'rule' GenerateSyntaxMethods(nil):
        -- do nothing

'action' GenerateSyntaxMethodArguments(SYNTAXCONSTANTLIST)

    'rule' GenerateSyntaxMethodArguments(constantlist(Head, Tail)):
        GenerateSyntaxMethodArgument(Head)
        GenerateSyntaxMethodArguments(Tail)
        
    'rule' GenerateSyntaxMethodArguments(nil):
        -- do nothing

'action' GenerateSyntaxMethodArgument(SYNTAXCONSTANT)

    'rule' GenerateSyntaxMethodArgument(undefined(_)):
        EmitUndefinedSyntaxMethodArgument()

    'rule' GenerateSyntaxMethodArgument(true(_)):
        EmitTrueSyntaxMethodArgument()

    'rule' GenerateSyntaxMethodArgument(false(_)):
        EmitFalseSyntaxMethodArgument()

    'rule' GenerateSyntaxMethodArgument(integer(_, Value)):
        EmitIntegerSyntaxMethodArgument(Value)

    'rule' GenerateSyntaxMethodArgument(real(_, Value)):
        EmitRealSyntaxMethodArgument(Value)

    'rule' GenerateSyntaxMethodArgument(string(_, Value)):
        EmitStringSyntaxMethodArgument(Value)

    'rule' GenerateSyntaxMethodArgument(variable(_, Name)):
        QuerySyntaxMarkId(Name -> Info)
        (|
            Info'Type -> context
            EmitContextSyntaxMethodArgument()
        ||
            Info'Type -> input
            EmitInputSyntaxMethodArgument()
        ||
            Info'Type -> output
            EmitOutputSyntaxMethodArgument()
        ||
            Info'Type -> iterator
            EmitIteratorSyntaxMethodArgument()
        ||
            Info'Type -> container
            EmitContainerSyntaxMethodArgument()
        ||
            Info'Index -> Index
            EmitVariableSyntaxMethodArgument(Index)
        |)

    'rule' GenerateSyntaxMethodArgument(indexedvariable(_, Name, ElementIndex)):
        QuerySyntaxMarkId(Name -> Info)
        Info'Index -> Index
        EmitIndexedVariableSyntaxMethodArgument(Index, ElementIndex)

----

'action' GenerateParameters(PARAMETERLIST)

    'rule' GenerateParameters(parameterlist(parameter(_, _, Id, Type), Rest)):
        QuerySymbolId(Id -> Info)
        Id'Name -> Name
        GenerateType(Type -> TypeIndex)
        EmitHandlerParameter(Name, TypeIndex -> Index)
        Info'Index <- Index
        GenerateParameters(Rest)

    'rule' GenerateParameters(nil):
        -- nothing
        
'action' CreateParameterRegisters(PARAMETERLIST)

    'rule' CreateParameterRegisters(parameterlist(parameter(_, _, _, _), Rest)):
        EmitCreateRegister(-> Register)
        CreateParameterRegisters(Rest)

    'rule' CreateParameterRegisters(nil):
        -- nothing

'sweep' CreateVariableRegisters(ANY)

    'rule' CreateVariableRegisters(STATEMENT'variable(_, _, _)):
        EmitCreateRegister(-> Register)

'action' DestroyParameterRegisters(PARAMETERLIST)

    'rule' DestroyParameterRegisters(parameterlist(parameter(_, _, Id, _), Rest)):
        QuerySymbolId(Id -> Info)
        Info'Index -> Index
        EmitDestroyRegister(Index)
        DestroyParameterRegisters(Rest)

    'rule' DestroyParameterRegisters(nil):
        -- nothing

'action' DestroyVariableRegisters(STATEMENT)

    'rule' DestroyVariableRegisters(sequence(Left, Right)):
        DestroyVariableRegisters(Left)
        DestroyVariableRegisters(Right)

    'rule' DestroyVariableRegisters(variable(_, Id, _)):
        QuerySymbolId(Id -> Info)
        Info'Index -> Index
        EmitDestroyRegister(Index)

    'rule' DestroyVariableRegisters(_):
        -- nothing

'action' GenerateBody(INT, INT, STATEMENT)

    'rule' GenerateBody(Result, Context, sequence(Left, Right)):
        GenerateBody(Result, Context, Left)
        GenerateBody(Result, Context, Right)

    'rule' GenerateBody(Result, Context, variable(Position, Id, Type)):
        QuerySymbolId(Id -> Info)
        Id'Name -> Name
        GenerateType(Type -> TypeIndex)
        EmitHandlerVariable(Name, TypeIndex -> Index)
        Info'Index <- Index
    
    'rule' GenerateBody(Result, Context, if(Position, Condition, Consequent, Alternate)):
        EmitDeferLabel(-> AlternateLabel)
        EmitDeferLabel(-> EndIfLabel)
        EmitPosition(Position)
        GenerateExpression(Result, Context, Condition -> ResultRegister)
        EmitJumpIfFalse(ResultRegister, AlternateLabel)
        EmitDestroyRegister(ResultRegister)
        GenerateBody(Result, Context, Consequent)
        EmitJump(EndIfLabel)
        EmitResolveLabel(AlternateLabel)
        GenerateBody(Result, Context, Alternate)
        EmitResolveLabel(EndIfLabel)
        
    'rule' GenerateBody(Result, Context, repeatforever(Position, Body)):
        EmitDeferLabel(-> RepeatHead)
        EmitDeferLabel(-> RepeatTail)
        EmitPosition(Position)
        EmitPushRepeatLabels(RepeatHead, RepeatTail)
        EmitResolveLabel(RepeatHead)
        GenerateBody(Result, Context, Body)
        EmitJump(RepeatHead)
        EmitResolveLabel(RepeatTail)
        EmitPopRepeatLabels()
        
    'rule' GenerateBody(Result, Context, repeatcounted(Position, Count, Body)):
        -- repeat n times uses a builtin invoke:
        -- bool RepeatCountedIterator(inout count)
        --   if count == 0 then return false
        --   count -= 1
        --   return true
        GenerateExpression(Result, Context, Count -> CountRegister)
        EmitDeferLabel(-> RepeatHead)
        EmitDeferLabel(-> RepeatTail)
        EmitPushRepeatLabels(RepeatHead, RepeatTail)

        EmitPosition(Position)
        EmitResolveLabel(RepeatHead)
        EmitCreateRegister(-> ContinueRegister)
        GenerateBeginBuiltinInvoke("RepeatCounted", Context, ContinueRegister)
        EmitContinueInvoke(CountRegister)
        EmitEndInvoke()
        EmitJumpIfFalse(ContinueRegister, RepeatTail)
        EmitDestroyRegister(ContinueRegister)
        GenerateBody(Result, Context, Body)
        EmitJump(RepeatHead)
        EmitResolveLabel(RepeatTail)
        EmitDestroyRegister(CountRegister)
        EmitPopRepeatLabels()
        
    'rule' GenerateBody(Result, Context, repeatwhile(Position, Condition, Body)):
        EmitDeferLabel(-> RepeatHead)
        EmitDeferLabel(-> RepeatTail)
        EmitPushRepeatLabels(RepeatHead, RepeatTail)
        
        EmitPosition(Position)
        EmitResolveLabel(RepeatHead)
        GenerateExpression(Result, Context, Condition -> ContinueRegister)
        EmitJumpIfFalse(ContinueRegister, RepeatTail)
        EmitDestroyRegister(ContinueRegister)
        GenerateBody(Result, Context, Body)
        EmitJump(RepeatHead)
        EmitResolveLabel(RepeatTail)
        EmitPopRepeatLabels()

    'rule' GenerateBody(Result, Context, repeatuntil(Position, Condition, Body)):
        EmitDeferLabel(-> RepeatHead)
        EmitDeferLabel(-> RepeatTail)
        EmitPushRepeatLabels(RepeatHead, RepeatTail)
        
        EmitPosition(Position)
        EmitResolveLabel(RepeatHead)
        GenerateExpression(Result, Context, Condition -> ContinueRegister)
        EmitJumpIfTrue(ContinueRegister, RepeatTail)
        EmitDestroyRegister(ContinueRegister)
        GenerateBody(Result, Context, Body)
        EmitJump(RepeatHead)
        EmitResolveLabel(RepeatTail)
        EmitPopRepeatLabels()
        
    'rule' GenerateBody(Result, Context, repeatupto(Position, Slot, Start, Finish, Step, Body)):
        QuerySymbolId(Slot -> Info)
        Info'Index -> VarIndex
        Info'Kind -> VarKind

        EmitDeferLabel(-> RepeatHead)
        EmitDeferLabel(-> RepeatNext)
        EmitDeferLabel(-> RepeatTail)
        EmitPushRepeatLabels(RepeatNext, RepeatTail)
        
        EmitPosition(Position)
        GenerateExpression(Result, Context, Start -> CounterRegister)
        GenerateExpression(Result, Context, Finish -> LimitRegister)
        (|
            where(Step -> nil)
            EmitCreateRegister(-> StepRegister)
            EmitAssignInteger(StepRegister, 1)
        ||
            GenerateExpression(Result, Context, Step -> StepRegister)
        |)

        EmitResolveLabel(RepeatHead)
        EmitCreateRegister(-> ContinueRegister)
        GenerateBeginBuiltinInvoke("RepeatUpToCondition", Context, ContinueRegister)
        EmitContinueInvoke(CounterRegister)
        EmitContinueInvoke(LimitRegister)
        EmitEndInvoke()

        EmitStoreVar(VarKind, CounterRegister, VarIndex)
        EmitJumpIfFalse(ContinueRegister, RepeatTail)
        EmitDestroyRegister(ContinueRegister)

        GenerateBody(Result, Context, Body)

        EmitResolveLabel(RepeatNext)
        EmitFetchVar(VarKind, CounterRegister, VarIndex)
        GenerateBeginBuiltinInvoke("RepeatUpToIterate", Context, CounterRegister)
        EmitContinueInvoke(CounterRegister)
        EmitContinueInvoke(StepRegister)
        EmitEndInvoke()

        EmitJump(RepeatHead)
        EmitResolveLabel(RepeatTail)
        EmitDestroyRegister(CounterRegister)
        EmitDestroyRegister(LimitRegister)
        EmitDestroyRegister(StepRegister)

    'rule' GenerateBody(Result, Context, repeatdownto(Position, Slot, Start, Finish, Step, Body)):
        QuerySymbolId(Slot -> Info)
        Info'Index -> VarIndex
        Info'Kind -> VarKind

        EmitDeferLabel(-> RepeatHead)
        EmitDeferLabel(-> RepeatNext)
        EmitDeferLabel(-> RepeatTail)
        EmitPushRepeatLabels(RepeatNext, RepeatTail)
        
        EmitPosition(Position)
        GenerateExpression(Result, Context, Start -> CounterRegister)
        GenerateExpression(Result, Context, Finish -> LimitRegister)
        (|
            where(Step -> nil)
            EmitCreateRegister(-> StepRegister)
            EmitAssignInteger(StepRegister, -1)
        ||
            GenerateExpression(Result, Context, Step -> StepRegister)
        |)

        EmitResolveLabel(RepeatHead)
        EmitCreateRegister(-> ContinueRegister)
        GenerateBeginBuiltinInvoke("RepeatDownToCondition", Context, ContinueRegister)
        EmitContinueInvoke(CounterRegister)
        EmitContinueInvoke(LimitRegister)
        EmitEndInvoke()

        EmitStoreVar(VarKind, CounterRegister, VarIndex)
        EmitJumpIfFalse(ContinueRegister, RepeatTail)
        EmitDestroyRegister(ContinueRegister)

        GenerateBody(Result, Context, Body)

        EmitResolveLabel(RepeatNext)
        EmitFetchVar(VarKind, CounterRegister, VarIndex)
        GenerateBeginBuiltinInvoke("RepeatDownToIterate", Context, CounterRegister)
        EmitContinueInvoke(CounterRegister)
        EmitContinueInvoke(StepRegister)
        EmitEndInvoke()
        EmitJump(RepeatHead)
        EmitResolveLabel(RepeatTail)
        EmitDestroyRegister(CounterRegister)
        EmitDestroyRegister(LimitRegister)
        EmitDestroyRegister(StepRegister)
        
    'rule' GenerateBody(Result, Context, repeatforeach(Position, Invoke:invoke(_, IteratorInvokes, Arguments), Container, Body)):
        EmitDeferLabel(-> RepeatHead)
        EmitDeferLabel(-> RepeatTail)
        EmitPushRepeatLabels(RepeatHead, RepeatTail)
        
        EmitPosition(Position)
        EmitCreateRegister(-> IteratorReg)
        EmitAssignUndefined(IteratorReg)
        GenerateExpression(Result, Context, Container -> TargetReg)
        
        EmitResolveLabel(RepeatHead)
        GenerateDefinitionGroupForInvokes(IteratorInvokes, iterate, Arguments -> Index, Signature)
        GenerateInvoke_EvaluateArguments(Result, Context, Signature, Arguments)
        EmitCreateRegister(-> ContinueReg)
        EmitBeginInvoke(Index, Context, ContinueReg)
        EmitContinueInvoke(IteratorReg)
        GenerateInvoke_EmitInvokeArguments(Arguments)
        EmitContinueInvoke(TargetReg)
        EmitEndInvoke()

        EmitJumpIfFalse(ContinueReg, RepeatTail)
        
        GenerateInvoke_AssignArguments(Result, Context, Signature, Arguments)
        GenerateInvoke_FreeArguments(Arguments)
        
        EmitDestroyRegister(ContinueReg)
        
        GenerateBody(Result, Context, Body)
        
        EmitJump(RepeatHead)
        
        EmitDestroyRegister(IteratorReg)
        EmitDestroyRegister(TargetReg)

        EmitResolveLabel(RepeatTail)

        
    'rule' GenerateBody(Result, Context, nextrepeat(Position)):
        EmitCurrentRepeatLabels(-> Next, _)
        EmitPosition(Position)
        EmitJump(Next)
        
    'rule' GenerateBody(Result, Context, exitrepeat(Position)):
        EmitCurrentRepeatLabels(-> _, Exit)
        EmitPosition(Position)
        EmitJump(Exit)
        
    'rule' GenerateBody(Result, Context, return(Position, Value)):
        EmitPosition(Position)
        (|
            where(Value -> nil)
            EmitReturnNothing()
        ||
            GenerateExpression(Result, Context, Value -> ReturnReg)
            EmitReturn(ReturnReg)
        |)
        
    'rule' GenerateBody(Result, Context, call(Position, Handler, Arguments)):
        EmitPosition(Position)
        GenerateCallInRegister(Result, Context, Position, Handler, Arguments, Result)

    'rule' GenerateBody(Result, Context, put(Position, Source, slot(_, Id))):
        EmitPosition(Position)
        GenerateInvoke_EvaluateArgumentForIn(Result, Context, Source)
        EmitGetRegisterAttachedToExpression(Source -> SrcReg)
        QuerySymbolId(Id -> Info)
        Info'Kind -> Kind
        Info'Index -> Index
        EmitStoreVar(Kind, SrcReg, Index)
        GenerateInvoke_FreeArgument(Source)
        EmitAssignUndefined(Result)

    'rule' GenerateBody(Result, Context, put(Position, Source, Target)):
        EmitPosition(Position)
        GenerateInvoke_EvaluateArgumentForIn(Result, Context, Source)
        GenerateInvoke_EvaluateArgumentForOut(Result, Context, Target)
        EmitGetRegisterAttachedToExpression(Source -> SrcReg)
        EmitGetRegisterAttachedToExpression(Target -> DstReg)
        EmitAssign(DstReg, SrcReg)
        GenerateInvoke_AssignArgument(Result, Context, Target)
        GenerateInvoke_FreeArgument(Source)
        GenerateInvoke_FreeArgument(Target)
        EmitAssignUndefined(Result)
        
    'rule' GenerateBody(Result, Context, get(Position, Value)):
        GenerateExpression(Result, Context, Value -> Reg)
        EmitAssign(Result, Reg)

    'rule' GenerateBody(Result, Context, invoke(Position, Invokes, Arguments)):
        EmitPosition(Position)
        GenerateDefinitionGroupForInvokes(Invokes, execute, Arguments -> Index, Signature)
        GenerateInvoke_EvaluateArguments(Result, Context, Signature, Arguments)
        EmitBeginInvoke(Index, Context, Result)
        GenerateInvoke_EmitInvokeArguments(Arguments)
        EmitEndInvoke()
        GenerateInvoke_AssignArguments(Result, Context, Signature, Arguments)
        GenerateInvoke_FreeArguments(Arguments)
        
    'rule' GenerateBody(Result, Context, throw(Position, Error)):
        EmitPosition(Position)
        GenerateExpression(Result, Context, Error -> Reg)
        GenerateBeginBuiltinInvoke("Throw", Context, Result)
        EmitContinueInvoke(Reg)
        EmitDestroyRegister(Reg)
        EmitAssignUndefined(Result)
        
    'rule' GenerateBody(Result, Context, postfixinto(Position, Command, slot(_, Id))):
        QuerySymbolId(Id -> Info)
        Info'Kind -> Kind
        Info'Index -> Index
        IsVariableInRegister(Kind)
        GenerateBody(Index, Context, Command)
        EmitAssignUndefined(Result)

    'rule' GenerateBody(Result, Context, postfixinto(Position, Command, Target)):
        EmitPosition(Position)
        GenerateInvoke_EvaluateArgumentForOut(Result, Context, Target)
        EmitGetRegisterAttachedToExpression(Target -> DstReg)
        GenerateBody(DstReg, Context, Command)
        GenerateInvoke_AssignArgument(Result, Context, Target)
        GenerateInvoke_FreeArgument(Target)
        EmitAssignUndefined(Result)

    'rule' GenerateBody(Result, Context, nil):
        -- nothing

'action' GenerateBeginBuiltinInvoke(STRING, INT, INT)

    'rule' GenerateBeginBuiltinInvoke(NameString, ContextReg, ResultReg):
        MakeNameLiteral("__builtin__" -> ModuleName)
        EmitModuleDependency(ModuleName -> ModuleIndex)
        MakeNameLiteral(NameString -> InvokeName)
        EmitUndefinedType(-> SymbolTypeIndex)
        EmitImportedHandler(ModuleIndex, InvokeName, SymbolTypeIndex -> SymbolIndex)
        EmitBeginInvoke(SymbolIndex, ContextReg, ResultReg)

----

-- Evaluate the arguments for the invoke with the given signature. This attaches
-- a register to each expression which is used to perform the invoke.
-- For 'in' arguments the expression is evaluated as normal as no assign-invoke
-- is required.
-- For 'inout' arguments the expression is evaluated as normal but if the expr is
-- an invoke, its argument registers are retained for use in the corresponding
-- assign-invoke.
-- For 'out' arguments the expression is not evaluated, but if the expr is an invoke
-- then its arguments are evaluated ready for the corresponding assign-invoke.
--
'action' GenerateInvoke_EvaluateArguments(INT, INT, INVOKESIGNATURE, EXPRESSIONLIST)

    'rule' GenerateInvoke_EvaluateArguments(ResultReg, ContextReg, invokesignature(in, Index, SigRest), Args):
        GetExpressionAtIndex(Args, Index -> Expr)
        GenerateInvoke_EvaluateArgumentForIn(ResultReg, ContextReg, Expr)
        GenerateInvoke_EvaluateArguments(ResultReg, ContextReg, SigRest, Args)
        
    'rule' GenerateInvoke_EvaluateArguments(ResultReg, ContextReg, invokesignature(inout, Index, SigRest), Args):
        GetExpressionAtIndex(Args, Index -> Expr)
        GenerateInvoke_EvaluateArgumentForInOut(ResultReg, ContextReg, Expr)
        GenerateInvoke_EvaluateArguments(ResultReg, ContextReg, SigRest, Args)

    'rule' GenerateInvoke_EvaluateArguments(ResultReg, ContextReg, invokesignature(out, Index, SigRest), Args):
        GetExpressionAtIndex(Args, Index -> Expr)
        GenerateInvoke_EvaluateArgumentForOut(ResultReg, ContextReg, Expr)
        GenerateInvoke_EvaluateArguments(ResultReg, ContextReg, SigRest, Args)
        
    'rule' GenerateInvoke_EvaluateArguments(_, _, nil, _):
        -- do nothing.

-- In arguments are simple, just evaluate the expr into a register attached to the
-- node.
'action' GenerateInvoke_EvaluateArgumentForIn(INT, INT, EXPRESSION)

    'rule' GenerateInvoke_EvaluateArgumentForIn(ResultReg, ContextReg, nil):
        -- do nothing for nil arguments.

    'rule' GenerateInvoke_EvaluateArgumentForIn(ResultReg, ContextReg, Expr:slot(_, Id)):
        QuerySymbolId(Id -> Info)
        (|
            Info'Kind -> parameter
        ||
            Info'Kind -> local
        |)
        Info'Index -> Register
        EmitAttachRegisterToExpression(Register, Expr)

    'rule' GenerateInvoke_EvaluateArgumentForIn(ResultReg, ContextReg, Expr):
        EmitCreateRegister(-> OutputReg)
        EmitAttachRegisterToExpression(OutputReg, Expr)
        GenerateExpressionInRegister(ResultReg, ContextReg, Expr, OutputReg)

-- Out arguments are a little bit trickier. If the expr is an invoke then we must
-- evaluate its arguments, but do no more. Otherwise, it has to be something we
-- can store in (i.e. slot). If it is neither of these things then our compiler has
-- not checked things properly!
'action' GenerateInvoke_EvaluateArgumentForOut(INT, INT, EXPRESSION)

    'rule' GenerateInvoke_EvaluateArgumentForOut(ResultReg, ContextReg, Invoke:invoke(_, Invokes, Arguments)):
        EmitCreateRegister(-> OutputReg)
        EmitAttachRegisterToExpression(OutputReg, Invoke)
        GenerateDefinitionGroupForInvokes(Invokes, assign, Arguments -> Index, Signature)
        GenerateInvoke_EvaluateArguments(ResultReg, ContextReg, Signature, Arguments)

    'rule' GenerateInvoke_EvaluateArgumentForOut(ResultReg, ContextReg, Expr:slot(_, Id)):
        QuerySymbolId(Id -> Info)
        (|
            Info'Kind -> parameter
        ||
            Info'Kind -> local
        |)
        Info'Index -> Register
        EmitAttachRegisterToExpression(Register, Expr)

    'rule' GenerateInvoke_EvaluateArgumentForOut(ResultReg, ContextReg, Slot:slot(_, _)):
        EmitCreateRegister(-> OutputReg)
        EmitAttachRegisterToExpression(OutputReg, Slot)
        
    'rule' GenerateInvoke_EvaluateArgumentForOut(ResultReg, ContextReg, nil):
        -- do nothing for nil arguments

    'rule' GenerateInvoke_EvaluateArgumentForOut(ResultReg, ContextReg, _):
        Fatal_InternalInconsistency("Invalid expression for out argument not checked properly!")

-- Inout arguments are a combination of 'in' and 'out'. If the expr is an invoke then
-- we must evaluate its arguments and call its evaluate side. Otherwise the expr has to
-- be a slot which we must also evaluate. Anything else is an inconsistency.
'action' GenerateInvoke_EvaluateArgumentForInOut(INT, INT, EXPRESSION)

    'rule' GenerateInvoke_EvaluateArgumentForInOut(ResultReg, ContextReg, Invoke:invoke(_, Invokes, Arguments)):
        EmitCreateRegister(-> OutputReg)
        EmitAttachRegisterToExpression(OutputReg, Invoke)
        GenerateDefinitionGroupForInvokes(Invokes, evaluate, Arguments -> Index, Signature)
        GenerateInvoke_EvaluateArguments(ResultReg, ContextReg, Signature, Arguments)
        EmitCreateRegister(-> IgnoredResultReg)
        EmitBeginInvoke(Index, ContextReg, IgnoredResultReg)
        GenerateInvoke_EmitInvokeArguments(Arguments)
        EmitContinueInvoke(OutputReg)
        EmitEndInvoke()
        EmitDestroyRegister(IgnoredResultReg)
        GenerateInvoke_AssignArguments(ResultReg, ContextReg, Signature, Arguments)

    'rule' GenerateInvoke_EvaluateArgumentForInOut(ResultReg, ContextReg, Expr:slot(_, Id)):
        QuerySymbolId(Id -> Info)
        (|
            Info'Kind -> parameter
        ||
            Info'Kind -> local
        |)
        Info'Index -> Register
        EmitAttachRegisterToExpression(Register, Expr)

    'rule' GenerateInvoke_EvaluateArgumentForInOut(ResultReg, ContextReg, Slot:slot(_, _)):
        EmitCreateRegister(-> OutputReg)
        EmitAttachRegisterToExpression(OutputReg, Slot)
        GenerateExpressionInRegister(ResultReg, ContextReg, Slot, OutputReg)
        
    'rule' GenerateInvoke_EvaluateArgumentForInOut(ResultReg, ContextReg, nil):
        -- do nothing for nil arguments

    'rule' GenerateInvoke_EvaluateArgumentForInOut(ResultReg, ContextReg, _):
        Fatal_InternalInconsistency("Invalid expression for inout argument not checked properly!")

----

'action' GenerateInvoke_AssignArguments(INT, INT, INVOKESIGNATURE, EXPRESSIONLIST)

    'rule' GenerateInvoke_AssignArguments(ResultReg, ContextReg, invokesignature(in, Index, SigRest), Args):
        -- nothing to do for in arguments
        GetExpressionAtIndex(Args, Index -> Expr)
        GenerateInvoke_AssignArguments(ResultReg, ContextReg, SigRest, Args)
        
    'rule' GenerateInvoke_AssignArguments(ResultReg, ContextReg, invokesignature(_, Index, SigRest), Args):
        -- out and inout are the same
        GetExpressionAtIndex(Args, Index -> Expr)
        GenerateInvoke_AssignArgument(ResultReg, ContextReg, Expr)
        GenerateInvoke_AssignArguments(ResultReg, ContextReg, SigRest, Args)

    'rule' GenerateInvoke_AssignArguments(_, _, nil, _):
        -- do nothing.
        
'action' GenerateInvoke_AssignArgument(INT, INT, EXPRESSION)

    'rule' GenerateInvoke_AssignArgument(ResultReg, ContextReg, Invoke:invoke(_, Invokes, Arguments)):
        EmitGetRegisterAttachedToExpression(Invoke -> InputReg)
        GenerateDefinitionGroupForInvokes(Invokes, assign, Arguments -> Index, Signature)
        [|
            ne(Signature, nil)
            EmitCreateRegister(-> IgnoredResultReg)
            EmitBeginInvoke(Index, ContextReg, IgnoredResultReg)
            EmitContinueInvoke(InputReg)
            GenerateInvoke_EmitInvokeArguments(Arguments)
            EmitEndInvoke()
            EmitDestroyRegister(IgnoredResultReg)
        |]
        GenerateInvoke_AssignArguments(ResultReg, ContextReg, Signature, Arguments)
        
    'rule' GenerateInvoke_AssignArgument(ResultReg, ContextReg, Slot:slot(_, Id)):
        QuerySymbolId(Id -> Info)
        (|
            Info'Kind -> parameter
        ||
            Info'Kind -> local
        |)
        -- Nothing more to do as the invoke will have done the assign.

    'rule' GenerateInvoke_AssignArgument(ResultReg, ContextReg, Slot:slot(_, Id)):
        EmitGetRegisterAttachedToExpression(Slot -> InputReg)
        QuerySymbolId(Id -> Info)
        Info'Kind -> Kind
        Info'Index -> Index
        EmitStoreVar(Kind, InputReg, Index)

----

'action' GenerateInvoke_FreeArguments(EXPRESSIONLIST)

    'rule' GenerateInvoke_FreeArguments(expressionlist(Expr, Rest)):
        GenerateInvoke_FreeArgument(Expr)
        GenerateInvoke_FreeArguments(Rest)
        
    'rule' GenerateInvoke_FreeArguments(nil):
        -- do nothing
        
'action' GenerateInvoke_FreeArgument(EXPRESSION)

    'rule' GenerateInvoke_FreeArgument(Expr:invoke(_, _, Arguments)):
        [|
            EmitGetRegisterAttachedToExpression(Expr -> Reg)
            EmitDestroyRegister(Reg)
            EmitDetachRegisterFromExpression(Expr)
        |]
        GenerateInvoke_FreeArguments(Arguments)
    
    'rule' GenerateInvoke_FreeArgument(Expr:slot(_, Id)):
        QuerySymbolId(Id -> Info)
        (|
            Info'Kind -> parameter
        ||
            Info'Kind -> local
        |)
        EmitDetachRegisterFromExpression(Expr)

    'rule' GenerateInvoke_FreeArgument(Expr):
        [|
            EmitGetRegisterAttachedToExpression(Expr -> Reg)
            EmitDestroyRegister(Reg)
            EmitDetachRegisterFromExpression(Expr)
        |]

    'rule' GenerateInvoke_FreeArgument(_):
        -- nothing to do

----

'action' GenerateInvoke_EmitInvokeArguments(EXPRESSIONLIST)

    'rule' GenerateInvoke_EmitInvokeArguments(expressionlist(Head, Tail)):
        EmitGetRegisterAttachedToExpression(Head -> Reg)
        EmitContinueInvoke(Reg)
        GenerateInvoke_EmitInvokeArguments(Tail)

    'rule' GenerateInvoke_EmitInvokeArguments(expressionlist(nil, Tail)):
        GenerateInvoke_EmitInvokeArguments(Tail)

    'rule' GenerateInvoke_EmitInvokeArguments(nil):
        -- do nothing

----

'action' GenerateDefinitionGroupForInvokes(INVOKELIST, INVOKEMETHODTYPE, EXPRESSIONLIST -> INT, INVOKESIGNATURE)

    'rule' GenerateDefinitionGroupForInvokes(InvokeList, Type, Arguments -> Index, Signature)
        EmitBeginDefinitionGroup()
        GenerateDefinitionGroupForInvokeList(InvokeList, Type, Arguments -> Signature)
        EmitEndDefinitionGroup(-> Index)

'action' GenerateDefinitionGroupForInvokeList(INVOKELIST, INVOKEMETHODTYPE, EXPRESSIONLIST -> INVOKESIGNATURE)

    'rule' GenerateDefinitionGroupForInvokeList(invokelist(Head, Tail), Type, Arguments -> Signature):
        Head'ModuleName -> ModuleName
        Head'Methods -> Methods
        GenerateDefinitionGroupForInvokeMethodList(ModuleName, Type, Arguments, Methods -> HeadSig)
        GenerateDefinitionGroupForInvokeList(Tail, Type, Arguments -> TailSig)
        (|
            eq(HeadSig, nil)
            where(TailSig -> Signature)
        ||
            where(HeadSig -> Signature)
        |)
        
    'rule' GenerateDefinitionGroupForInvokeList(nil, _, _ -> nil):
        -- do nothing

'action' GenerateDefinitionGroupForInvokeMethodList(STRING, INVOKEMETHODTYPE, EXPRESSIONLIST, INVOKEMETHODLIST -> INVOKESIGNATURE)
    
    'rule' GenerateDefinitionGroupForInvokeMethodList(ModuleNameString, WantType, Arguments, methodlist(SymbolNameString, IsType, Signature, Tail) -> OutSig):
        (|
            eq(WantType, IsType)
            AreAllArgumentsDefinedForInvokeMethod(Arguments, Signature)

            CountDefinedArguments(Arguments -> ArgCount)
            CountInvokeParameters(Signature -> ParamCount)
            eq(ArgCount, ParamCount)

            MakeNameLiteral(ModuleNameString -> ModuleName)
            
            IgnoredModuleList -> IgnoredModules
            IsNameNotInList(ModuleName, IgnoredModules)
            
            EmitModuleDependency(ModuleName -> ModuleIndex)
            AddModuleToDependencyList(ModuleName)
            
            MakeNameLiteral(SymbolNameString -> SymbolName)
            EmitUndefinedType(-> SymbolTypeIndex)
            EmitImportedHandler(ModuleIndex, SymbolName, SymbolTypeIndex -> SymbolIndex)
            
            EmitContinueDefinitionGroup(SymbolIndex)
            
            where(Signature -> HeadSig)
        ||
            where(INVOKESIGNATURE'nil -> HeadSig)
        |)
        GenerateDefinitionGroupForInvokeMethodList(ModuleNameString, WantType, Arguments, Tail -> TailSig)
        (|
            eq(HeadSig, nil)
            where(TailSig -> OutSig)
        ||
            where(HeadSig -> OutSig)
        |)

        
     'rule' GenerateDefinitionGroupForInvokeMethodList(_, _, _, nil -> nil):
        -- do nothing

'action' CountDefinedArguments(EXPRESSIONLIST -> INT)
    'rule' CountDefinedArguments(expressionlist(nil, Rest) -> Count):
        CountDefinedArguments(Rest -> Count)
    'rule' CountDefinedArguments(expressionlist(Head, Rest) -> Count + 1):
        CountDefinedArguments(Rest -> Count)
    'rule' CountDefinedArguments(nil -> 0):
        -- do nothing

'action' CountInvokeParameters(INVOKESIGNATURE -> INT)
    'rule' CountInvokeParameters(invokesignature(_, Index, Rest) -> Count)
        eq(Index, -1)
        CountInvokeParameters(Rest -> Count)
    'rule' CountInvokeParameters(invokesignature(_, _, Rest) -> Count + 1)
        CountInvokeParameters(Rest -> Count)
    'rule' CountInvokeParameters(nil -> 0):
        -- do nothing

'condition' AreAllArgumentsDefinedForInvokeMethod(EXPRESSIONLIST, INVOKESIGNATURE)

    'rule' AreAllArgumentsDefinedForInvokeMethod(Arguments, invokesignature(_, Index, Tail)):
        eq(Index, -1)
        AreAllArgumentsDefinedForInvokeMethod(Arguments, Tail)
        
    'rule' AreAllArgumentsDefinedForInvokeMethod(Arguments, invokesignature(_, Index, Tail)):
        GetExpressionAtIndex(Arguments, Index -> Arg)
        ne(Arg, nil)
        AreAllArgumentsDefinedForInvokeMethod(Arguments, Tail)

    'rule' AreAllArgumentsDefinedForInvokeMethod(Arguments, nil):
        -- do nothing

'action' GetExpressionAtIndex(EXPRESSIONLIST, INT -> EXPRESSION)

    'rule' GetExpressionAtIndex(expressionlist(Head, Tail), Index -> Head):
        eq(Index, 0)
        
    'rule' GetExpressionAtIndex(expressionlist(_, Tail), Index -> Head):
        GetExpressionAtIndex(Tail, Index - 1 -> Head)
        
    'rule' GetExpressionAtIndex(nil, Index -> nil):
        -- off the end!

----

'action' FullyResolveType(TYPE -> TYPE)

'action' GenerateCallInRegister(INT, INT, POS, ID, EXPRESSIONLIST, INT)

    'rule' GenerateCallInRegister(Result, Context, Position, Handler, Arguments, Output):
        QuerySymbolId(Handler -> Info)
        Info'Index -> Index
        Info'Kind -> Kind
        Info'Type -> Type
        FullyResolveType(Type -> handler(_, signature(HandlerSig, _)))
        GenerateCall_GetInvokeSignature(HandlerSig, 0 -> InvokeSig)

        (|
            -- If the Id is not a handler it must be a variable
            ne(Kind, handler)
            EmitCreateRegister(-> HandlerReg)
            EmitFetchVar(Kind, HandlerReg, Index)
        ||
            where(-1 -> HandlerReg)
        |)
        
        GenerateInvoke_EvaluateArguments(Result, Context, InvokeSig, Arguments)
        
        (|
            ne(Kind, handler)
            EmitBeginIndirectInvoke(HandlerReg, Context, Output)
        ||
            EmitBeginInvoke(Index, Context, Output)
        |)
        
        GenerateInvoke_EmitInvokeArguments(Arguments)
        EmitEndInvoke
        GenerateInvoke_AssignArguments(Result, Context, InvokeSig, Arguments)
        GenerateInvoke_FreeArguments(Arguments)
        
        [|
            ne(Kind, handler)
            EmitDestroyRegister(HandlerReg)
        |]

'action' GenerateCall_GetInvokeSignature(PARAMETERLIST, INT -> INVOKESIGNATURE)

    'rule' GenerateCall_GetInvokeSignature(parameterlist(parameter(_, Mode, _, _), ParamRest), Index -> invokesignature(Mode, Index, InvokeRest)):
        GenerateCall_GetInvokeSignature(ParamRest, Index + 1 -> InvokeRest)
    
    'rule' GenerateCall_GetInvokeSignature(nil, _ -> nil):
        -- do nothing

----

'condition' IsExpressionSimpleConstant(EXPRESSION)

'action' GenerateExpression(INT, INT, EXPRESSION -> INT)

    'rule' GenerateExpression(Result, Context, Expr -> Output):
        EmitCreateRegister(-> Output)
        GenerateExpressionInRegister(Result, Context, Expr, Output)

'action' GenerateExpressionInRegister(INT, INT, EXPRESSION, INT)

    'rule' GenerateExpressionInRegister(Result, Context, undefined(_), Output):
        EmitAssignUndefined(Output)

    'rule' GenerateExpressionInRegister(Result, Context, true(_), Output):
        EmitAssignTrue(Output)
        
    'rule' GenerateExpressionInRegister(Result, Context, false(_), Output):
        EmitAssignFalse(Output)
        
    'rule' GenerateExpressionInRegister(Result, Context, integer(_, Value), Output):
        EmitAssignInteger(Output, Value)
        
    'rule' GenerateExpressionInRegister(Result, Context, real(_, Value), Output):
        EmitAssignReal(Output, Value)
        
    'rule' GenerateExpressionInRegister(Result, Context, string(_, Value), Output):
        EmitAssignString(Output, Value)
        
    'rule' GenerateExpressionInRegister(Result, Context, slot(_, Id), Output):
        QuerySymbolId(Id -> Info)
        Info'Kind -> Kind
        Info'Index -> Index
        EmitFetchVar(Kind, Output, Index)
        
    'rule' GenerateExpressionInRegister(Result, Context, result(_), Output):
        EmitAssign(Output, Result)
        
    'rule' GenerateExpressionInRegister(Result, Context, logicalor(_, Left, Right), Output):
        EmitDeferLabel(-> ShortLabel)
        GenerateExpressionInRegister(Result, Context, Left, Output)
        EmitJumpIfTrue(Output, ShortLabel)
        GenerateExpressionInRegister(Result, Context, Right, Output)
        EmitResolveLabel(ShortLabel)

    'rule' GenerateExpressionInRegister(Result, Context, logicaland(_, Left, Right), Output):
        EmitDeferLabel(-> ShortLabel)
        GenerateExpressionInRegister(Result, Context, Left, Output)
        EmitJumpIfFalse(Output, ShortLabel)
        GenerateExpressionInRegister(Result, Context, Right, Output)
        EmitResolveLabel(ShortLabel)

    'rule' GenerateExpressionInRegister(Result, Context, as(_, _, _), Output):
        -- TODO
    
    'rule' GenerateExpressionInRegister(Result, Context, List:list(Position, Elements), Output):
        (|
            IsExpressionSimpleConstant(List)
            EmitConstant(List -> Index)
            EmitAssignConstant(Output, Index)
        ||
            GenerateExpressionList(Result, Context, Elements -> ListRegs)
            EmitBeginAssignList(Output)
            GenerateAssignList(ListRegs)
            EmitEndAssignList()
            EmitDestroyRegisterList(ListRegs)
        |)
    
    'rule' GenerateExpressionInRegister(Result, Context, call(Position, Handler, Arguments), Output):
        GenerateCallInRegister(Result, Context, Position, Handler, Arguments, Output)
    
    'rule' GenerateExpressionInRegister(Result, Context, invoke(_, Invokes, Arguments), Output):
        GenerateDefinitionGroupForInvokes(Invokes, evaluate, Arguments -> Index, Signature)
        GenerateInvoke_EvaluateArguments(Result, Context, Signature, Arguments)
        EmitCreateRegister(-> IgnoredReg)
        EmitBeginInvoke(Index, Context, IgnoredReg)
        GenerateInvoke_EmitInvokeArguments(Arguments)
        EmitContinueInvoke(Output)
        EmitEndInvoke()
        EmitDestroyRegister(IgnoredReg)
        GenerateInvoke_AssignArguments(Result, Context, Signature, Arguments)
        GenerateInvoke_FreeArguments(Arguments)
        
    'rule' GenerateExpressionInRegister(_, _, Expr, _):
        print(Expr)
        eq(0, 1)

----

'action' GenerateAssignList(INTLIST)

    'rule' GenerateAssignList(intlist(Head, Tail)):
        EmitContinueAssignList(Head)
        GenerateAssignList(Tail)

    'rule' GenerateAssignList(nil):
        -- finished

<<<<<<< HEAD
'action' EmitAssignUndefined(INT)

    'rule' EmitAssignUndefined(Reg):
        EmitUndefinedConstant(-> Index)
        EmitAssignConstant(Reg, Index)

'action' EmitAssignTrue(INT)

    'rule' EmitAssignTrue(Reg):
        EmitTrueConstant(-> Index)
        EmitAssignConstant(Reg, Index)

'action' EmitAssignFalse(INT)

    'rule' EmitAssignFalse(Reg):
        EmitFalseConstant(-> Index)
        EmitAssignConstant(Reg, Index)

'action' EmitAssignInteger(INT, INT)

    'rule' EmitAssignInteger(Reg, Value):
        EmitIntegerConstant(Value -> Index)
        EmitAssignConstant(Reg, Index)

'action' EmitAssignReal(INT, DOUBLE)

    'rule' EmitAssignReal(Reg, Value):
        EmitRealConstant(Value -> Index)
        EmitAssignConstant(Reg, Index)
        
'action' EmitAssignString(INT, STRING)

    'rule' EmitAssignString(Reg, Value):
        EmitStringConstant(Value -> Index)
        EmitAssignConstant(Reg, Index)

'action' EmitConstant(EXPRESSION -> INT)

    'rule' EmitConstant(undefined(_) -> Index):
        EmitUndefinedConstant(-> Index)

    'rule' EmitConstant(true(_) -> Index):
        EmitTrueConstant(-> Index)

    'rule' EmitConstant(false(_) -> Index):
        EmitFalseConstant(-> Index)

    'rule' EmitConstant(integer(_, IntValue) -> Index):
        EmitIntegerConstant(IntValue -> Index)

    'rule' EmitConstant(real(_, RealValue) -> Index):
        EmitRealConstant(RealValue -> Index)

    'rule' EmitConstant(string(_, StringValue) -> Index):
        EmitStringConstant(StringValue -> Index)

    'rule' EmitConstant(list(_, Elements) -> Index):
        EmitListConstantElements(Elements -> Indicies)
        EmitBeginListConstant()
        EmitListConstant(Indicies)
        EmitEndListConstant(-> Index)

'action' EmitListConstantElements(EXPRESSIONLIST -> INTLIST)

    'rule' EmitListConstantElements(expressionlist(Head, Tail) -> intlist(Index, Rest)):
        EmitConstant(Head -> Index)
        EmitListConstantElements(Tail -> Rest)
        
    'rule' EmitListConstantElements(nil -> nil):
        -- nothing

'action' EmitListConstant(INTLIST)

    'rule' EmitListConstant(intlist(Head, Tail)):
        EmitContinueListConstant(Head)
        EmitListConstant(Tail)
        
    'rule' EmitListConstant(nil):
        -- nothing

'action' EmitStoreVar(SYMBOLKIND, INT, INT)
=======
'condition' IsVariableInRegister(SYMBOLKIND)
>>>>>>> 80bb32c9

    'rule' IsVariableInRegister(local):
    'rule' IsVariableInRegister(parameter):


'action' EmitStoreVar(SYMBOLKIND, INT, INT)
        
    'rule' EmitStoreVar(Kind, Reg, Var):
        IsVariableInRegister(Kind)
        EmitAssign(Var, Reg)

    -- This catches all module-scope things, including variables and handler references.
    'rule' EmitStoreVar(_, Reg, Var):
        EmitStore(Reg, Var, 0)

'action' EmitFetchVar(SYMBOLKIND, INT, INT)

    'rule' EmitFetchVar(Kind, Reg, Var):
        IsVariableInRegister(Kind)
        EmitAssign(Reg, Var)

    -- This catches all module-scope things, including variables and handler references.
    'rule' EmitFetchVar(_, Reg, Var):
        EmitFetch(Reg, Var, 0)
        
'action' EmitInvokeRegisterList(INTLIST)

    'rule' EmitInvokeRegisterList(intlist(Head, Tail)):
        EmitContinueInvoke(Head)
        EmitInvokeRegisterList(Tail)
        
    'rule' EmitInvokeRegisterList(nil):
        -- nothing

'action' EmitDestroyRegisterList(INTLIST)

    'rule' EmitDestroyRegisterList(intlist(Head, Tail)):
        EmitDestroyRegister(Head)
        EmitDestroyRegisterList(Tail)
        
    'rule' EmitDestroyRegisterList(nil):
        -- nothing

'action' GenerateExpressionList(INT, INT, EXPRESSIONLIST -> INTLIST)

    'rule' GenerateExpressionList(Result, Context, expressionlist(Head, Tail) -> intlist(HeadReg, TailRegs)):
        GenerateExpression(Result, Context, Head -> HeadReg)
        GenerateExpressionList(Result, Context, Tail -> TailRegs)
        
    'rule' GenerateExpressionList(_, _, nil -> nil)
        -- nothing

--------------------------------------------------------------------------------

'condition' IsNamedTypeId(ID)

    'rule' IsNamedTypeId(Id):
        -- If the id is defined in another module then it is a named type.
        -- If the id is defined in this module and is public then it is a named type.
        -- Otherwise it is an alias to an 'unnamed' type.
        QuerySymbolId(Id -> Info)
        Info'Parent -> ModuleId
        QueryModuleId(ModuleId -> ModuleInfo)
        ModuleInfo'Index -> Index
        (|
            ne(Index, 0)
        ||
            Info'Access -> public
        |)


'action' ResolveType(TYPE -> TYPE)

    'rule' ResolveType(optional(_, Base) -> Base):
    'rule' ResolveType(ThisType:named(_, Id) -> Base):
        QuerySymbolId(Id -> Info)
        Info'Type -> Type
        (|
            where(Type -> named(_, _))
            ResolveType(Type -> Base)
        ||
            where(Type -> optional(_, _))
            ResolveType(Type -> Base)
        ||
            where(Type -> foreign(_, _))
            where(ThisType -> Base)
        ||
            where(Type -> handler(_, _))
            where(ThisType -> Base)
        ||
            where(Type -> record(_, _, _))
            where(ThisType -> Base)
        ||
            where(Type -> Base)
        |)
    'rule' ResolveType(Type -> Type):
        -- do nothing

'action' GenerateType(TYPE -> INT)

    'rule' GenerateType(Type -> Index):
        ResolveType(Type -> ActualType)
        GenerateBaseType(ActualType -> BaseTypeIndex)
        (|
            IsTypeOptional(Type)
            EmitOptionalType(BaseTypeIndex -> Index)
        ||
            where(BaseTypeIndex -> Index)
        |)

'action' GenerateBaseType(TYPE -> INT)

    'rule' GenerateBaseType(optional(_, Base) -> Index):
        GenerateBaseType(Base -> BaseTypeIndex)
        EmitOptionalType(BaseTypeIndex -> Index)

    'rule' GenerateBaseType(Type:named(_, Id) -> Index):
        ResolveType(Type -> DefinedType)
        QuerySymbolId(Id -> Info)
        Info'Index -> DefinedIndex
        EmitDefinedType(DefinedIndex -> Index)
        
    'rule' GenerateBaseType(foreign(_, Binding) -> Index):
        EmitForeignType(Binding -> Index)

    'rule' GenerateBaseType(record(_, Base, Fields) -> Index):
        GenerateType(Base -> BaseTypeIndex)
        EmitBeginRecordType(BaseTypeIndex)
        GenerateRecordTypeFields(Fields)
        EmitEndRecordType(-> Index)

    'rule' GenerateBaseType(handler(_, signature(Parameters, ReturnType)) -> Index):
        GenerateType(ReturnType -> ReturnTypeIndex)
        EmitBeginHandlerType(ReturnTypeIndex)
        GenerateHandlerTypeParameters(Parameters)
        EmitEndHandlerType(-> Index)

    'rule' GenerateBaseType(any(_) -> Index):
        EmitAnyType(-> Index)
    'rule' GenerateBaseType(undefined(_) -> Index):
        EmitUndefinedType(-> Index)

    'rule' GenerateBaseType(boolean(_) -> Index):
        EmitBooleanType(-> Index)
    'rule' GenerateBaseType(integer(_) -> Index):
        EmitIntegerType(-> Index)
    'rule' GenerateBaseType(real(_) -> Index):
        EmitRealType(-> Index)
    'rule' GenerateBaseType(number(_) -> Index):
        EmitNumberType(-> Index)
    'rule' GenerateBaseType(string(_) -> Index):
        EmitStringType(-> Index)
    'rule' GenerateBaseType(data(_) -> Index):
        EmitDataType(-> Index)
    'rule' GenerateBaseType(array(_) -> Index):
        EmitArrayType(-> Index)
    'rule' GenerateBaseType(list(_, _) -> Index):
        EmitListType(-> Index)

    'rule' GenerateBaseType(Type -> 0):
        print(Type)
        Fatal_InternalInconsistency("attempt to generate uncoded type")

'action' GenerateRecordTypeFields(FIELDLIST)

    'rule' GenerateRecordTypeFields(fieldlist(slot(_, Id, Type), Tail)):
        GenerateType(Type -> TypeIndex)
        Id'Name -> Name
        EmitRecordTypeField(Name, TypeIndex)
        GenerateRecordTypeFields(Tail)
        
    'rule' GenerateRecordTypeFields(nil):
        -- nothing

'action' GenerateHandlerTypeParameters(PARAMETERLIST)

    'rule' GenerateHandlerTypeParameters(parameterlist(parameter(_, Mode, Id, Type), Rest)):
        GenerateType(Type -> TypeIndex)
        Id'Name -> Name
        (|
            where(Mode -> in)
            EmitHandlerTypeInParameter(Name, TypeIndex)
        ||
            where(Mode -> out)
            EmitHandlerTypeOutParameter(Name, TypeIndex)
        ||
            where(Mode -> inout)
            EmitHandlerTypeInOutParameter(Name, TypeIndex)
        |)
        GenerateHandlerTypeParameters(Rest)
        
    'rule' GenerateHandlerTypeParameters(nil):
        -- nothing

--------------------------------------------------------------------------------

'condition' IsUngeneratedExternalId(ID)

    'rule' IsUngeneratedExternalId(Id):
        -- Ungenerated if index is -1
        QuerySymbolId(Id -> Info)
        Info'Index -> Index
        eq(Index, -1)

        -- Extenal if module index is not 0
        Info'Parent -> ModuleId
        QueryModuleId(ModuleId -> ModuleInfo)
        ModuleInfo'Index -> ModuleIndex

        ne(ModuleIndex, 0)

'condition' IsExternalId(ID)

    'rule' IsExternalId(Id):
        -- Extenal if module index is not 0
        QuerySymbolId(Id -> Info)
        Info'Parent -> ModuleId
        QueryModuleId(ModuleId -> ModuleInfo)
        ModuleInfo'Index -> ModuleIndex
        ne(ModuleIndex, 0)

'action' QueryModuleOfId(ID -> ID)

    'rule' QueryModuleOfId(Id -> ModuleId):
        QuerySymbolId(Id -> Info)
        Info'Parent -> ModuleId

'condition' QuerySymbolId(ID -> SYMBOLINFO)

    'rule' QuerySymbolId(Id -> Info):
        QueryId(Id -> symbol(Info))

'condition' QueryModuleId(ID -> MODULEINFO)

    'rule' QueryModuleId(Id -> Info):
        QueryId(Id -> module(Info))
        
-- Defined in check.g
'action' QueryId(ID -> MEANING)
'condition' QuerySyntaxId(ID -> SYNTAXINFO)
'condition' QuerySyntaxMarkId(ID -> SYNTAXMARKINFO)

--------------------------------------------------------------------------------<|MERGE_RESOLUTION|>--- conflicted
+++ resolved
@@ -1623,7 +1623,6 @@
     'rule' GenerateAssignList(nil):
         -- finished
 
-<<<<<<< HEAD
 'action' EmitAssignUndefined(INT)
 
     'rule' EmitAssignUndefined(Reg):
@@ -1704,10 +1703,7 @@
     'rule' EmitListConstant(nil):
         -- nothing
 
-'action' EmitStoreVar(SYMBOLKIND, INT, INT)
-=======
 'condition' IsVariableInRegister(SYMBOLKIND)
->>>>>>> 80bb32c9
 
     'rule' IsVariableInRegister(local):
     'rule' IsVariableInRegister(parameter):
