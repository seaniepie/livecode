--- conflicted
+++ resolved
@@ -1,11 +1,8 @@
 module test
 
-<<<<<<< HEAD
 use com.livecode.math
-=======
 use com.livecode.file
 use com.livecode.stream
->>>>>>> 62fefeed
 
 public handler test()
     variable tResults as list
@@ -779,13 +776,8 @@
 	testLog("List", "Is", tSubList is ["abcd", 1], xResults)
 	testLog("List", "IsNot", tSubList is not ["Abcd", 1], xResults)
 
-<<<<<<< HEAD
-    testLog("List", "IsIn", "abcd" is in tSubList, xResults)
-    testLog("List", "IsNotIn", not tSubList is in tTestList, xResults)
-=======
     testLog("List", "IsIn", "abcd" is in ["abcd", "efgh"], xResults)
     testLog("List", "IsNotIn", not "dsf" is in ["abcd", "efgh"], xResults)
->>>>>>> 62fefeed
 
     variable tString as string
     pop front of tSubList into tString
