--- conflicted
+++ resolved
@@ -978,14 +978,9 @@
 	testLog("System", "OperatingSystemNonEmpty", the operating system is not empty, xResults)
 end handler
 
-<<<<<<< HEAD
-public handler testDate(inout xResults as list)
+public handler testDate(inout xResults as List)
     testLog("Date", "LocalDateListLength", the number of elements in the local date is 6, xResults)
     testLog("Date", "UniversalTimeIsAPositiveNumber", the universal time > 0, xResults)
-=======
-public handler testDate(inout xResults as List)
-testLog("Date", "LocalTimeListLength", the number of elements in the local time is 6, xResults)
->>>>>>> 670dc9d5
 end handler
 
 end module