--- conflicted
+++ resolved
@@ -2114,17 +2114,12 @@
 end revAddExternal
 
 private command revAddMapping pPlatform, pName, pLocation
-<<<<<<< HEAD
    -- The name comes in without 'db' in front of it for the existing database
    -- drivers, but it needs to be 'db*'.
    if pName is among the items of "sqlite,postgres,odbc,mysql,oracle" then
       put "db" before pName
    end if
-   if sStandaloneSettingsA[pPlatform & ",library"] is not empty then put return after sStandaloneSettingsA[pPlatform & ",library"]
-   put pName & kSeparator & "./" & pLocation after sStandaloneSettingsA[pPlatform & ",library"]
-=======
    revSBAddLibraryMapping pPlatform, pName, pLocation, sStandaloneSettingsA
->>>>>>> 117f6f2d
 end revAddMapping
 
 # AL-2015-01-29: [[ Scriptify IDE ]] Factor out external copy function to ensure external is included in deploy params
