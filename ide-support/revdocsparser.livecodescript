﻿script "revDocsParser"
/* 
Tests the features of the inline documentation parser & display

Synonyms: none

Associations: stack, revIdeDocsLibrary

pArrayParam (array): An array parameter
{ key : "key1"
value: "value1"
key : "key2"
value (array) : A sub-array
{ key (integer) : an integer key
value (string) : the description of the value at this index }
optional key : an optional key
value (string): the value associated with this optional key }

pEnumParam (enum): An enum parameter
-"option 1" : description of option 1
- option 2 : description of option 2
- option 3 : description of option 3 

pOptionalParam (optional integer): An integer parameter
pParam: A param afterward with no space
The result: Sets the result to empty
Returns (string): Description of string

Example:
// Some inline docs for myHandler...
on myHandler pParam
   // do something
end myHandler


// Some inline docs for myOtherHandler...
on myOtherHandler
   // do something other
end myOtherHandler

Description: 
Should have examples of *every* type of docs element in order to **make sure** they display correctly.
Can have some *markdown* in it:
* List
* Of
* Things

References:
myFavourite.command,ANOther.function

Tags: documentation, meta 
*/

function revDocsInlineDocsParsingTest pArrayParam, pEnumParam, pOptionalParam, pParam
   return empty
end revDocsInlineDocsParsingTest

function revDocsGetBuiltinModuleList pModuleInterfacePath, pRepoPath
   local tModulePath, tEngine, tScript, tListA
   
   put pModuleInterfacePath into tModulePath
   put pRepoPath & slash & "engine" & slash & "src" into tEngine
   put pRepoPath & slash & "libscript" & slash & "src" into tScript
   
   local tInstalled
   set the defaultFolder to tModulePath
   put the files into tInstalled
   filter tInstalled with "*.lci"
   
   local tSourcePaths
   put tScript into tSourcePaths[1]
   put tEngine into tSourcePaths[2]
   
   local tCount
   put 1 into tCount
   
   set the itemdelimiter to "."
   local tFiles
   repeat for each element tElement in tSourcePaths
      set the defaultfolder to tElement
      local tDocsA
      put the files into tFiles
      filter tFiles with regex pattern ".*(\.(mlc|lcb))+"
      # Check to see if the corresponding interface file exists so that we 
      # don't add anything to the dictionary that isn't actually there.
      repeat for each line tFile in tFiles
         local tInterfaceFile
         put "com.livecode." & tFile into tInterfaceFile
         put "lci" into item -1 of tInterfaceFile
         if replaceText(tInterfaceFile, "-", "") is not among the lines of tInstalled then next repeat
         put true into tListA[tElement & slash & tFile]
      end repeat
   end repeat
   
   set the defaultfolder to (pRepoPath & slash & "docs" & slash & "builder")
   put the files into tFiles
   filter tFiles with "*.lcdoc"
   repeat for each line tFile in tFiles
      put true into tListA[pRepoPath & slash & "docs" & slash & "builder" & slash & tFile]
   end repeat
   
   return the keys of tListA
end revDocsGetBuiltinModuleList

function revDocsGenerateDocsFilesFromBuiltIn pModuleInterfacePath, pRepoPath
   local tModulePath, tEngine, tScript
   
   put pModuleInterfacePath into tModulePath
   put pRepoPath & slash & "engine" & slash & "src" into tEngine
   put pRepoPath & slash & "libscript" & slash & "src" into tScript
   
   local tInstalled
   set the defaultFolder to tModulePath
   put the files into tInstalled
   filter tInstalled with "*.lci"
   
   local tSourcePaths
   put tScript into tSourcePaths[1]
   put tEngine into tSourcePaths[2]
   
   local tCount
   put 1 into tCount
   
   set the itemdelimiter to "."
   local tFiles
   repeat for each element tElement in tSourcePaths
      set the defaultfolder to tElement
      local tDocsA
      put the files into tFiles
      filter tFiles with regex pattern ".*(\.(mlc|lcb))+"
      # Check to see if the corresponding interface file exists so that we 
      # don't add anything to the dictionary that isn't actually there.
      repeat for each line tFile in tFiles
         local tInterfaceFile
         put "com.livecode." & tFile into tInterfaceFile
         put "lci" into item -1 of tInterfaceFile
         if replaceText(tInterfaceFile, "-", "") is not among the lines of tInstalled then next repeat
         get revDocsGenerateDocsFileFromModularFile(tFile)
         if it is not empty then
            put it into tDocsA[tCount]
            add 1 to tCount
         end if
      end repeat
   end repeat
   
   set the defaultfolder to (pRepoPath & slash & "docs" & slash & "builder")
   put the files into tFiles
   filter tFiles with "*.lcdoc"
   repeat for each line tFile in tFiles
      get url("file:" & tFile)
      if it is not empty then
         put it into tDocsA[tCount]
         add 1 to tCount
      end if
   end repeat
   
   return tDocsA
end revDocsGenerateDocsFilesFromBuiltIn

/*
Summary: Formats a libraries array as JSON.

pLibrariesA (array): A libraries array is a numerically keyed array of library arrays. 

Description:
Each element of the numerically keyed <pLibrariesA> is a library array. 
The latter consists of three keys, "name", "author", and "doc". The first two of these are strings.
The third is an array. The "doc" subarray is numerically keyed. 
Each element of it represents the documentation for a handler contained in the library.

There are a number of ways of creating a library array:
* <revDocsParseDirectoryToLibraryArray> creates a library array from all of the (non-inline) docs entries of a given type in a directory
* <revDocsParseDictionaryToLibraryArray> creates the dictionary library array

*/
function revDocsFormatLibrariesArrayAsJSON pLibrariesA
   local tJSON
   repeat for each element tLibraryA in pLibrariesA
      get revDocsFormatLibraryArrayAsJSON(tLibraryA) 
      if it is not empty then 
         put it & comma after tJSON
      end if
   end repeat
   
   delete the last char of tJSON
   return tJSON
end revDocsFormatLibrariesArrayAsJSON

/* 
Summary: Create a library array with all the docs data from the specified directory

Parameters:
pLibraryName (string): The name of the library
pAuthor(string): The author of the library
pRootDir(string): The root directory to search for files
pType (enum): The type of docs to parse
- "modular": This will take any inline docs in .lcb files as well as all standard .lcdoc files in the directory
- "script": This will take any inline docs in .livecode files as well as all standard .lcdoc files in the directory
- "dictionary": This will take the standard .lcdoc files in the directory and parse as dicitonary entries

Returns(array): An array consisting of all the parsed docs data
{ key: "name"
value(string): the name of the library
key: "author"
value(string): the author of the library
key: "doc"
value(array): an array, with one key per handler or syntax element
{ key(string): the name of the handler or syntax element
value(array): an array of all the docs elements for this handler or piece of syntax
}
}
*/

function revDocsParseDirectoryToLibraryArray pLibraryName, pAuthor, pRootDir, pType, pRecursive
   local tLibraryA
   if there is a folder pRootDir then
      put pLibraryName into tLibraryA["name"]
      put pAuthor into tLibraryA["author"]
      put pType into tLibraryA["type"]
      
      if pType is "dictionary" then
         put revDocsParseDictionaryToLibraryArray(pRootDir) into tLibraryA["doc"]
      else
         put __revDocsParseDirectoryToLibraryArray(pType, pRootDir, pRecursive) into tLibraryA["doc"]
      end if
   end if
   
   if tLibraryA["doc"] is not empty then
      return tLibraryA
   end if
   
   return empty
end revDocsParseDirectoryToLibraryArray


/*
Summary: Parses the current directory into a library array.

pRootDir (string): The path to the root directory of the dictionary
*/

function revDocsParseDictionaryToLibraryArray pRootDir
   if there is not a folder pRootDir then
      return empty
   end if
   
   # Get the list of canonical glossary entries
   local tGlossaryA
   put revDocsCollectGlossarySynonyms(pRootDir) into tGlossaryA
   
   local tDictionaryRoot, tGlossaryRoot
   put pRootDir & slash & "dictionary" into tDictionaryRoot
   put pRootDir & slash & "glossary" into tGlossaryRoot
   
   local tCount
   put 1 into tCount
   
   local tText, tLibraryA, tParsedA
   
   repeat for each item tRoot in (tDictionaryRoot & "," & tGlossaryRoot)
      set the defaultfolder to tRoot
      repeat for each line tLine in the folders
         if tLine is ".." then next repeat
         set the defaultfolder to tRoot & slash & tLine
         get the files
         filter it with "*.lcdoc"
         repeat for each line tFile in it
            wait 0 with messages
            put textDecode(url ("binfile:" & tRoot & slash & tLine & slash & tFile), "utf-8") into tText
            put revDocsParseDocText(tText, tRoot & slash & tLine & slash & tFile) into tParsedA
            put tParsedA["doc"][1] into tLibraryA[tCount]
            add 1 to tCount
         end repeat
      end repeat
   end repeat
   return tLibraryA
end revDocsParseDictionaryToLibraryArray

/*
Summary: Takes a .lcdoc file and formats it as a JSON array.
*/

function revDocsFormatAPIAsJSON pLibraryName, pAuthor, pAPIFile
   # Get the data
   local tText, tData
   put url ("binfile:" & pAPIFile) into tData
   put textDecode(tData, "utf-8") into tText
   
   return revDocsFormatDocTextAsJSON(pAPIFile, tText, pLibraryName, pAuthor)
end revDocsFormatAPIAsJSON

/*
Summary: Takes a .lcdoc file and parses it into a library array.
*/
function revDocsParseFileToArray pFile, pType, @xCount, @xLibraryA
   # Get the data
   local tText, tData
   put url ("binfile:" & pFile) into tData
   put textDecode(tData, "utf-8") into tText
   
   return revDocsParseFileContentsToArray(pFile, tText, pType, xCount, xLibraryA)
end revDocsParseFileToArray

function revDocsParseFileContentsToArray pFile, pText, pType, @xCount, @xLibraryA
   # Extract and parse the comment blocks
   local tParsedA
   switch pType
      case "modular"
         put revDocsParseDocText(pText, pFile) into tParsedA
         break
      case "script"
         local tBlocksA
         put revDocsParseScriptDocs(pText) into tBlocksA
         put revDocsParseDocBlocks(tBlocksA, pFIle) into tParsedA
         break
   end switch
   
   
   # Add to the library array
   repeat for each key tEntry in tParsedA
      put tParsedA[tEntry] into xLibraryA[xCount]
      put tEntry into xLibraryA[xCount]["name"]
      add 1 to xCount
   end repeat
   return empty
end revDocsParseFileContentsToArray

function revDocsGenerateDocsFilesFromModularDirectory pDir
   set the defaultfolder to pDir
   
   local tFiles
   put the files into tFiles
   filter tFiles with regex pattern ".*(\.(mlc|lcb))+"
   
   local tDocsA, tCount
   
   put 1 into tCount
   repeat for each line tFile in tFiles
      get revDocsGenerateDocsFileFromModularFile(tFile)
      if it is not empty then
         put it into tDocsA[tCount]
         add 1 to tCount
      end if
   end repeat
   
   return tDocsA
end revDocsGenerateDocsFilesFromModularDirectory

/*
Summary: Extracts the inline docs from a .lcb file

pFile: The path to the .lcb file to extract docs from

Returns (string): A string consisting of all the docs for the syntax and handlers present in the .lcb file

Description:
<revDocsGenerateDocsFileFromModularFile> is used when packaging a widget to create its API documentation.
It generates the Library and Type elements from the declaration in the <pFile> (either widget or library), and extracts
the comment block that precedes any initial declaration for use as the library-level Description element.
It then extracts the comment blocks that precede syntax and handler definitions in <pFile>, and generates the 
Name, Type, Syntax, and Associated elements for each entry, as well as the parameter types.

Tags: Package building
*/

function revDocsGenerateDocsFileFromModularFile pFile
   return revDocsGenerateDocsFileFromModular(url ("file:" & pFile), pFile)
end revDocsGenerateDocsFileFromModularFile

/*
Convert inline docs to the standard format (that can be parsed without code blocks)
*/

function revDocsGenerateDocsFileFromModular pText, pFilename
   return revDocsGenerateDocsFileFromText(pText, pFilename)
end revDocsGenerateDocsFileFromModular

function revDocsGenerateDocsFileFromText pText, pSource
   local tEntryType
   put empty into tEntryType
   
   local tInComment, tInEntry, tEntryEnded
   put false into tInComment
   put false into tInEntry
   
   local tFirstWord, tEntryData
   local tComment, tData
   local tHandlerData, tPhraseData
   
   local tLibraryData, tAPIData
   revDocsExtractDocBlocks pText, pSource, tAPIData, tLibraryData
   
   # Allow inline module description as valid docs
   if tAPIData is empty then
      logWarning "No handlers documented", pSource
   end if
   
   if tLibraryData["name"] is empty then
      logError "No extension name found", pSource
   end if
   
   local tOutput
   put revDocsFormatInlineComments(tLibraryData, true) into tOutput
   
   if tOutput is empty then
      logWarning "Invalid library-level docs", pSource
   end if
   
   repeat for each key tKey in tAPIData
      local tFormatted
      put revDocsFormatInlineComments(tAPIData[tKey], false) into tFormatted
      if tFormatted is empty then
         logWarning "No docs for element" && tKey, pSource
      else
         put tFormatted & return & return after tOutput
      end if
   end repeat
   return tOutput
end revDocsGenerateDocsFileFromText

##################################################
#
#          PARSING UTILITIES
#
##################################################

/*
Extracts the comment blocks that live in between functions which contain the documentation for those functions 

pText: The script to extract comment blocks from
pSource : The source of the script (either a filename or an object id)
Returns (array) : An array containing the details for the comment blocks associated with each api entry

*/
on revDocsExtractDocBlocks pText, pSource, @rAPIData, @rLibraryData
   local tEntryType
   put empty into tEntryType
   
   local tInComment, tInEntry, tEntryEnded
   put false into tInComment
   put false into tInEntry
   
   local tFirstWord, tEntryData
   local tComment, tData
   local tHandlerData, tPhraseData
   
   local tLibraryData, tAPIData
   
   # Keep track of if this is a widget module or not
   local tIsWidget
   put false into tIsWidget
   
   # If the source is an object, then we are parsing script
   local tIsScript
   put there is a pSource into tIsScript
   
   # Keep track of whether we should warn about the comment style
   local tNumCommentStars
   
   repeat for each line tLine in pText
      # Check to see if this is the start of a handler / syntax or a block of comments 
      put word 1 of tLine into tFirstWord
      
      # By default, the entry doesn't end on this line
      put false into tEntryEnded
      
      # If we are neither in a comment block or in handler / syntax then 
      if not tInComment and not tInEntry then
         # In almost all cases, we will be in a new entry
         put true into tInEntry
         
         switch tFirstWord
            case "module"
            case "library"
               put "library" into tEntryData["type"]
               put word 2 to -1 of tLine into tEntryData["name"]
               put true into tEntryEnded
               put true into tEntryData["need_docs"]
               break
            case "widget"
               put true into tIsWidget
               put "widget" into tEntryData["type"]
               put word 2 to -1 of tLine into tEntryData["name"]
               put true into tEntryEnded
               put true into tEntryData["need_docs"]
               break
            case "handler"
               put "handler" into tEntryData["type"]
               # Handler is private by default, so don't document
               put true into tEntryData["private"]
               break
            case "private"
               if word 2 of tLine is "handler" then
                  # Don't document private handler
                  put true into tEntryData["private"]
                  # eat the word 'private'
                  put word 2 to -1 of tLine into tLine
               else
                  put false into tInEntry
               end if
               break
            case "public"
               if word 2 of tLine is "handler" then
                  put "handler" into tEntryData["type"]
                  # eat the word 'public'
                  put word 2 to -1 of tLine into tLine
                  put token 2 of tLine into tEntryData["name"]
                  
                  # If we have a widget, then public handlers are not in the message path and so don't need docs.
                  put not tIsWidget into tEntryData["need_docs"]
               else 
                  put true into tEntryData["private"]
                  if word 2 of tLine is "foreign" then
                     if word 3 of tLine is "handler" then
                        put "handler" into tEntryData["type"]
                     else if word 3 of tLine is "type" then
                        put "type" into tEntryData["type"]
                     end if
                     # eat the words 'public foreign'
                     put word 3 to -1 of tLine into tLine
                     put true into tEntryEnded
                  end if
               end if
               break
            case "syntax"
               put word 2 of tLine into tEntryData["name"]
               if word 4 of tLine is "phrase" then
                  put "phrase" into tEntryData["type"]
               else
                  put "syntax" into tEntryData["type"]
                  put true into tEntryData["need_docs"]
               end if
               break
            case "property"
               put word 2 of tLine into tEntryData["name"]
               put "property" into tEntryData["type"]
               # Properties are one-liners
               put true into tEntryEnded
               put true into tEntryData["need_docs"]
               break
            case "on"
            case "command"
            case "function"
               if tFirstWord is "function" then
                  put "function" into tEntryData["type"]
               else
                  put "command" into tEntryData["type"]
               end if
               put word 2 of tLine into tEntryData["name"]
               put true into tEntryData["need_docs"]
               break
            default
               # This is not a new entry
               put false into tInEntry
               # Check if this is a new comment block
               if tFirstWord begins with "/*" then
                  
                  # Warn when docs are contained in /* comments instead of /**                  
                  if tFirstWord begins with "/**" then
                     put 2 into tNumCommentStars
                  else
                     put 1 into tNumCommentStars
                  end if
                  
                  # If this is script, and this is an initial block of comments,
                  # then treat as the library description
                  if tIsScript and tAPIData is empty and tComment is not empty then
                     put "library" into tLibraryData["type"]
                     put tComment into tLibraryData["comments"]
                     put the short name of pSource into tLibraryData["name"]
                  end if
                  
                  # Discard any previous comments
                  put empty into tComment
                  local tCommentOffset
                  put true into tInComment
                  put offset("/*", tLine) into tCommentOffset
                  put char (tCommentOffset + tNumCommentStars + 1) to -1 of tLine into tLine
                  
                  # If there's nothing else on this line, don't add it.
                  if word 1 of tLine is empty then next repeat
               end if
               break
         end switch
      end if
      
      # If we're in comments check to see if this is the end of a block of comments
      if tInComment then
         if word -1 of tLine ends with "*/" then
            put false into tInComment
            put offset("*/", tLine) into tCommentOffset
            delete char tCommentOffset to -1 of tLine
            
            # Remove another star if this is a double-star comment closer
            if char -1 of tLine is "*" then
               delete char -1 of tLine
            end if
            
            # If there's nothing else on this line, don't add it.
            if word 1 of tLine is empty then
               next repeat
            end if
         else if tComment is empty and tFirstWord is empty then
            next repeat
         end if
         put tLine & return after tComment
         next repeat
      end if
      
      # If we are in an entry, add the line to the current data
      if tInEntry then         
         # ignore empty lines
         if tFirstWord is empty then 
            next repeat
         else if tFirstWord is "end" then
            put true into tEntryEnded
         end if
         put tLine & return after tData
      end if
      
      # If the entry is ended, convert all the collected data to a structured array
      if tEntryEnded then
         # Extract data from the syntax / handler if comments are not empty
         if tComment is not empty then
            switch tEntryData["type"]
               case "library"
               case "widget"
                  put tComment into tEntryData["comments"]
                  put tEntryData into tLibraryData
                  break
               case "handler"
                  revDocsParseHandler line 1 of tData, tHandlerData
                  revDocsUpdateDocBlocks true, "handler", line 1 of tData, tComment, tAPIData
                  break
               case "function"
               case "command"
                  revDocsUpdateDocBlocks false, tEntryData["type"], line 1 of tData, tComment, tAPIData
                  break
               case "type"
                  break
               case "phrase"
                  put tData into tPhraseData[word 2 of tData]
                  break
               case "syntax"
                  revDocsUpdateModularSyntaxDocBlocks tData, tComment, tHandlerData, tPhraseData, tAPIData
                  break
               case "property"
                  revDocsUpdateDocBlocksForProperty tData, tComment, tAPIData
                  break
            end switch
            
            # Warn about comment format if appropriate
<<<<<<< HEAD
            if tCommentWarning then
=======
            if tNumCommentStars is 1 then
>>>>>>> 04f55764
               logWarning "Docs comments for" && tEntryData["type"] && tEntryData["name"] && "should be contained in /** comments", pSource
            end if	
            put empty into tNumCommentStars
            
         else
            if tEntryData["need_docs"] then
               logError "Required documentation not found for" && tEntryData["type"] && tEntryData["name"], pSource
            end if
         end if
         put empty into tEntryData
         put empty into tComment
         put empty into tData
         put false into tInEntry
      end if
   end repeat
   
   put tAPIData into rAPIData
   put tLibraryData into rLibraryData
end revDocsExtractDocBlocks 

private command log pOutput
   write pOutput & return to stdout
end log

private command logError pError, pFilename
   log pFilename & ":" && "error:" && pError
end logError

private command logWarning pWarning, pFilename
   log pFilename & ":" && "warning:" && pWarning
end logWarning

private function extensionsFromType pType
   switch pType
      case "module"
         return ".*\.(lcb|lcdoc)"
      case "script"
         return ".*\.(livecode|lcdoc)"
      case "dictionary"
         return ".*\.lcdoc"
   end switch
end extensionsFromType

private function __revDocsParseDirectoryToLibraryArray pType, pRootDir, pRecursive
   if there is not a folder pRootDir then
      return empty
   end if
   
   local tFiles, tExtensionRegex
   put extensionsFromType(pType) into tExtensionRegex
   set the defaultfolder to pRootDir
   put the files into tFiles
   filter tFiles with regex pattern tExtensionRegex
   
   local tCount
   put 1 into tCount
   
   local tLibraryA
   if tFiles is not empty then
      repeat for each line tFile in tFiles
         revDocsParseFileToArray(tFile, pType, tCount, tLibraryA)
      end repeat
   end if
   
   if pRecursive then
      local tSubDirA
      repeat for each line tLine in the folders
         if tLine is ".." then
            next repeat
         end if
         put __revDocsParseDirectoryToLibraryArray(pType, pRootDir & slash & tLine, pRecursive) into tSubDirA
         repeat for each key tEntry in tSubDirA
            put tSubDirA[tEntry] into tLibraryA[tCount]
            add 1 to tCount
         end repeat
      end repeat
   end if
   
   return tLibraryA
end __revDocsParseDirectoryToLibraryArray

function revDocsFormatInlineComments pDataA, pIsLibrary
   local tComment
   if pIsLibrary then
      put "Description:" & return & pDataA["comments"] after tComment
   else
      put pDataA["comments"] into tComment
   end if
   
   local tElementsA
   put revDocsExtractElements(tComment) into tElementsA
   
   local tEntriesA
   put revDocsGroupElements(tElementsA) into tEntriesA
   
   # If tEntries is empty, there was an error (docs empty, or no Name element)
   if tEntriesA is empty then
      return empty
   end if
   
   local tEntryA, tElementA, tElement
   
   local tHasA
   
   local tParamsFound
   put false into tParamsFound
   
   local tDocData
   
   local tStart, tEnd
   put 1 into tStart
   put the number of elements in tEntriesA into tEnd
   if tEntriesA[0] is not empty then 
      subtract 1 from tStart
      subtract 1 from tEnd
   end if
   
   local tName, tType, tSyntax, tEntryDoc
   repeat with x = tStart to tEnd
      put empty into tHasA
      put empty into tEntryDoc
      put empty into tSyntax
      put tEntriesA[x] into tEntryA
      repeat with y = 1 to the number of elements in tEntryA["elements"]
         put tEntryA["elements"][y] into tElementA
         
         put tElementA["name"] into tElement
         
         put true into tHasA[tElement]
         
         if tElement is "Name" then
            put tElementA["content"] into tName
            next repeat
         else if tElement is "Type" then
            put tElementA["content"] into tType
            next repeat
         else if tElement is "Syntax" then
            put tElementA["content"] into tSyntax[the number of elements of tSyntax + 1]
            next repeat
         end if
         
         if tElement is "References" then
            repeat for each element tPhrase in pDataA["phrases"]
               put comma & tPhrase & "(phrase)" after tElementA["content"]
            end repeat
         end if
         if tElement is "output" then
            put "Returns" into tElementA["name"]
         end if
         if tElementA["name"] is "Returns" then
            if tElementA["type"] is empty then
               get pDataA["variants"][1]["return value"]["type"]
               if it is not empty then
                  put it into tElementA["type"]
               end if
            end if
         else if tElement is "The result" then
            if tElementA["type"] is empty then
               get pDataA["variants"][1]["the result"]["type"]
               if it is not empty then
                  put it into tElementA["type"]
               end if
            end if
         else
            repeat for each element tVariant in pDataA["variants"]
               repeat for each element tParam in tVariant
                  if tParam["name"] is tElement then
                     if not tParamsFound then
                        put "Parameters:" & return after tEntryDoc
                        put true into tParamsFound
                     end if
                     if tElementA["type"] is empty then
                        # add the param details if they were not included
                        if pDataA["phrases"][tElement] is not empty then
                           put "<" & word 1 to -1 of pDataA["phrases"][tElement] & ">" into tElementA["type"]
                        else if tParam["type"] is not empty then
                           put tParam["type"] into tElementA["type"]
                        end if
                     end if
                     if tParam["mode"] is not "in" then
                        put tParam["mode"] & " " before tElementA["type"]
                     end if
                  end if
               end repeat
            end repeat
         end if
         
         # Now output back to the doc data
         put tElementA["name"] into tElement
         
         if tElementA["type"] is not empty then
            put tElement & "(" & tElementA["type"] & "):" && tElementA["content"] & return after tEntryDoc
         else
            if the number of lines in tElementA["content"] > 1 then              
               local tDeleteTab
               put false into tDeleteTab
               put tElement & ":" & return after tEntryDoc
               repeat for each line tLine in tElementA["content"]
                  if line 1 of tElementA["content"] begins with tab then
                     put true into tDeleteTab
                  end if
                  if tDeleteTab and tLine begins with tab then
                     delete char 1 of tLine
                  end if
                  put tLine & return after tEntryDoc
               end repeat
            else
               put tElement & ":" && tElementA["content"] & return after tEntryDoc
            end if
         end if
         put return after tEntryDoc
      end repeat
      if tHasA["Syntax"] is not true then
         put pDataA["syntax"] into tSyntax
      end if
      repeat with z = 1 to the number of elements in tSyntax
         put "Syntax:" && tSyntax[z] & return & return before tEntryDoc
      end repeat
      
      if tHasA["Type"] is not true then
         put pDataA["type"] into tType
      end if
      put "Type:" && tType & return & return before tEntryDoc
      
      if tHasA["Name"] is not true then
         put pDataA["name"] into tName
      end if
      if pIsLibrary and x = 0 then
         put "Library:" && tName & return & return before tEntryDoc
      else
         put "Name:" && tName & return & return before tEntryDoc
      end if
      
      if tHasA["References"] is not true then
         if pDataA["phrases"] is not empty then
            put "References: " after tEntryDoc
            repeat for each element tElement in pDataA["phrases"]
               put tElement & "(phrase)" & comma after tEntryDoc
            end repeat
            delete the last char of tEntryDoc
            put return & return after tEntryDoc
         end if
      end if
      put tEntryDoc after tDocData
   end repeat
   
   return tDocData
end revDocsFormatInlineComments

function revDocsCollectGlossarySynonyms pRoot
   local tGlossaryA, tText, tName, tSynonyms
   set the defaultfolder to pRoot & slash & "glossary"
   local tFolders
   put the folders into tFolders
   repeat for each line tLine in tFolders
      if tLine is ".." then next repeat
      set the defaultfolder to pRoot & slash & "glossary" & slash &  tLine
      get the files
      filter it with "*.lcdoc"
      if it is not empty then
         repeat for each line tFile in it
            if tFile begins with "." then next repeat
            put url ("file:" & pRoot & slash & "glossary" & slash & tLine & slash & tFile) into tText
            get lineOffset("Name:", tText)
            put word 2 to -1 of line it of tText into tName
            if tName is empty then
               next repeat
            end if
            get lineOffset("Synonyms:", tText)
            put word 2 to -1 of line it of tText into tSynonyms
            if tSynonyms is empty then
               next repeat
            end if
            
            repeat for each item tItem in tSynonyms
               put tName into tGlossaryA[tItem]
            end repeat
            
         end repeat
      end if
   end repeat
   return tGlossaryA
end revDocsCollectGlossarySynonyms

private function __elementRegex
   # Regex used to determine if this line starts a new element
   # Matched substrings are element name, (optional) param type, same line element content
   return "^ *([tT]he [rR]esult|\w+) *(?:\(( *(?:optional |in |out |inout )?<?\w*>?) *\))? *: *(.*)"
end __elementRegex

/*
Utility function to extract any elements matching the docs element style
*/
function revDocsExtractElements pText
   # Get the element-matching regex
   local tElementRegex
   put __elementRegex() into tElementRegex
   
   # Array to store the elements
   local tElementsA
   local tElementCount
   put 0 into tElementCount
   
   # Store the content that belongs to this element
   local tElementA, tAccumulatedContent
   
   # Flush the previous accumulation of content when we see a new element
   local tFlushAccumulated
   put false into tFlushAccumulated
   
   # Variables to aid extraction of array parameter description
   local tInArrayDescription
   put false into tInArrayDescription
   local tArrayDepth
   put 0 into tArrayDepth
   
   local tInternalBlankLines
   repeat for each line tLine in pText
      # Variables to store regex matches
      local tNextElementName, tParamType, tAfterElement
      
      get word 1 of tLine
      if tInArrayDescription then
         # Keep track of array depth
         if it begins with "{" then
            add 1 to tArrayDepth
            put tLine & return after tAccumulatedContent
            next repeat
         end if
         if word -1 of tLine ends with "}" then
            subtract 1 from tArrayDepth
            put tLine & return after tAccumulatedContent
            if tArrayDepth <= 0 then
               put false into tInArrayDescription
            end if
            next repeat
         end if
      end if
      if tArrayDepth > 0 then
         put tLine & return after tAccumulatedContent
         next repeat
      end if
      
      # If this matches the element definition regex, flush the accumulated content to the elements array
      # otherwise just append to the accumulated content
      
      if word 1 of tLine is empty then
         # AL-2015-09-03: [[ Bug 15866 ]] If we have an empty line and there is already content for this element,
         #  then the blank line is intentional whitespace, so keep track of the number
         if tAccumulatedContent is not empty then
            add 1 to tInternalBlankLines
         end if
         next repeat
      else if matchText(tLine, tElementRegex, tNextElementName, tParamType, tAfterElement) then   
         if tAccumulatedContent is not empty and tElementCount is 0 then
            add 1 to tElementCount
         end if
         if tElementCount is not 0 then
            put tElementA into tElementsA[tElementCount]
            if tElementA["name"] is empty then
               put "Summary" into tElementsA[tElementCount]["name"]
            end if
            delete the last char of tAccumulatedContent
            put tAccumulatedContent into tElementsA[tElementCount]["content"]
         end if
         add 1 to tElementCount
         
         put empty into tAccumulatedContent
         put 0 into tInternalBlankLines
         # Prevent propagation of element details
         put empty into tElementA
         put tNextElementName into tElementA["name"]
         
         if tParamType is not empty then
            put tParamType into tElementA["type"]
            if tParamType is "array" then
               put true into tInArrayDescription
            end if
         end if
         put empty into tParamType
         
         if word 1 of tAfterElement is not empty then
            put word 1 to -1 of tAfterElement & return into tAccumulatedContent
         end if
      else
         # AL-2015-09-03: [[ Bug 15866 ]] Include internal blank lines in content
         repeat tInternalBlankLines
            put return after tAccumulatedContent
         end repeat
         put 0 into tInternalBlankLines
         put tLine & return after tAccumulatedContent
      end if
   end repeat
   
   # Add any remaining text to the last element
   if tAccumulatedContent is not empty and tElementCount is 0 then
      add 1 to tElementCount
   end if
   if tElementCount is not 0 then
      put tElementA into tElementsA[tElementCount]
      if tElementA["name"] is empty then
         put "Summary" into tElementsA[tElementCount]["name"]
      end if
      put tAccumulatedContent into tElementsA[tElementCount]["content"]
   end if
   
   return tElementsA
end revDocsExtractElements

private command __nameToKeyAndType pName, @rKey, @rType
   put pName into rKey
   switch pName
      case "Summary"
      case "Type"
      case "Description"
      case "Changes"
      case "Introduced"
         put "standard" into rType
         break
      case "Example"
      case "Syntax"
         put "multiple" into rType
         break
      case "Tags"
      case "OS"
      case "Platforms"
      case "Security"
      case "Synonyms"
      case "Associations"
         put "items" into rType
         break
      case "The result"
      case "It"
      case "Return"
         put "return" into rType
         break
      case "Returns"
         put "return" into rType
         put "return" into rKey
         break
      case "Related"
         put "references" into rKey
         put "references" into rType
         break
      case "References"
         put "references" into rType
         break
      case "Tag"
         put "tags" into rKey
         put "items" into rType
         break
      case "Name"
         put "display name" into rKey
         put "standard" into rType
         break
      case "Parameters"
         put "parameters" into rType
         break
      default
         # "Value" is a common parameter name, so special case it 
      case "Value"
         put pName into rKey
         put "param" into rType
         break
   end switch
end __nameToKeyAndType

function revDocsParseElements pExtractedA, pBlocksA, pFilename
   local tParsedA
   
   local tParams
   put pBlocksA["params"] into tParams
   
   # Keep track of the most recent standard element key, in case we have falsely identified element.
   local tLastKey
   local tExtraA
   put "description" into tLastKey
   
   # If we have an unknown docs element which is not under a Parameters: element, then
   # append it to the previous element. 
   local tDoingParams
   put false into tDoingParams
   
   repeat with tElementNum = 1 to the number of elements of pExtractedA
      local tElementA
      put pExtractedA[tElementNum] into tElementA
      
      local tKey, tType
      __nameToKeyAndType tElementA["name"], tKey, tType
      
      if tType is not "param" then
         # If any of these elements are already parsed and we are 'doing params'
         # then remaining ones should be treated as param elements
         if tType is "standard" and tParsedA[tKey] is not empty and tDoingParams then
            put "param" into tType
         else
            put false into tDoingParams
         end if
      end if
      
      switch tType
         case "standard"
            # Put standard elements into the array with no further processing
            put tElementA["content"] into tParsedA[tKey]
            break
         case "multiple"
            # There might be more than one occurrence of these elements
            get the number of elements of tParsedA[tKey]
            put tElementA["content"] into tParsedA[tKey][it + 1]
            break
         case "items"
            # These are all single-line, comma-delimited
            local tCount
            put 1 into tCount
            repeat for each item tItem in tElementA["content"]
               put word 1 to -1 of tItem into tParsedA[tKey][tCount]
               add 1 to tCount
            end repeat
            break
         case "references"
            # References require a bit of custom treatment
            put revDocsParseReferences(tElementA["content"]) into tParsedA[tKey]
            break
         case "param"
            local tRefParam, tFormattedA
            put false into tRefParam
            # Check to see if this is a param and add warning to error state
            if tParams[("@" & tKey)] then
               put true into tRefParam
            else if tParams[tKey] is not true then
               if tKey is not "Value" then
                  # If there was no explicit 'Parameters' declaration, and there is no match, append to previous
                  # Otherwise, warn and output anyway
                  if tDoingParams then
                     logWarning tKey && "in" && pExtractedA[1]["content"] && "is not an element type, and does not match a param name.", pFilename
                  else
                     # 'unparse' the element
                     put return & tKey & ":" & tElementA["content"] after tExtraA[tLastKey]
                     break
                  end if
               end if
            end if
            
            # Fall through if this is a property and there is a 'Value' element
            if tKey is not "Value" or tParsedA["type"] is not "property" then
               get the number of elements of tParsedA["params"] + 1
               put revDocsParseDescriptionForType(tElementA["type"], tElementA["content"]) into tParsedA["params"][it]
               put tRefParam into tParsedA["params"][it]["refparam"]
               put tKey into tParsedA["params"][it]["name"]
               break
            end if
         case "return"
            put revDocsParseDescriptionForType(tElementA["type"], tElementA["content"]) into tParsedA["value"][tKey]
            break
         case "parameters"
            put true into tDoingParams
            break
         default
            logWarning "Invalid type returned from nameToKeyAndType", pFilename
            break
      end switch
      if tType is "standard" then
         put tKey into tLastKey
      end if
   end repeat
   
   repeat for each key tKey in tExtraA
      put tExtraA[tKey] after tParsedA[tKey]
   end repeat
   
   # Transfer all docs information calculated from code
   repeat for each item tItem in "type,syntax,variants,display name"
      if tParsedA[tItem] is empty then
         put pBlocksA[tItem] into tParsedA[tItem]
      end if
   end repeat
   
   return tParsedA
end revDocsParseElements

private command __updateParamsFromSyntaxLine pLine, @xParamsA
   local tParamStart, tParamEnd
   repeat while matchChunk(pLine, "< *(\w+) *>", tParamStart, tParamEnd)
      put true into xParamsA[char tParamStart to tParamEnd of pLine]
      put char tParamEnd to -1 of pLine into pLine
   end repeat
end __updateParamsFromSyntaxLine

function revDocsFormatDocFileAsJSON pFile, pLibraryName, pAuthor
   local tFileContents
   put url("binfile:" & pFile) into tFileContents
   return revDocsFormatDocTextAsJSON(pFile, tFileContents, pLibraryName, pAuthor)
end revDocsFormatDocFileAsJSON

function revDocsFormatDocTextAsJSON pFile, pText, pLibraryName, pAuthor
   if pText is empty then
      return empty
   end if
   
   # Parse the doc text into a library array
   local tLIbraryA
   put revDocsParseDocTextToLibraryArray(pFile, pText, pLibraryName, pAuthor) into tLibraryA
   return revDocsFormatLibraryArrayAsJSON(tLibraryA)
end revDocsFormatDocTextAsJSON

function revDocsParseDocFileToLibraryArray pFile, pLibraryName, pAuthor
   local tFileContents
   put url("binfile:" & pFile) into tFileContents
   return revDocsParseDocTextToLibraryArray(pFile, tFileContents, pLibraryName, pAuthor)
end revDocsParseDocFileToLibraryArray

function revDocsParseDocTextToLibraryArray pFile, pText, pLibraryName, pAuthor
   local tLibraryA
   put revDocsParseDocText(pText, pFile) into tLibraryA
   if pLibraryName is not empty then
      put pLibraryName into tLibraryA["name"]
   end if
   put pAuthor into tLibraryA["author"]
   return tLibraryA
end revDocsParseDocTextToLibraryArray

function revDocsParseDocFile pFile
   local tFileContents
   put url("binfile:" & pFile) into tFileContents
   return revDocsParseDocText(tFileContents, pFile)
end revDocsParseDocFile

function revDocsGroupElements pElementsA
   local tLibraryName
   
   local tElementsA
   put pElementsA into tElementsA
   local tEntriesA, tEntryCount
   put 0 into tEntryCount
   
   local tEntryElementCount
   put 1 into tEntryElementCount
   
   local tParsedA
   # Get library-level data
   local tStartNum
   put 1 into tStartNum
   repeat forever
      get tElementsA[tStartNum]["name"]
      switch it
         case "Name"
         case ""
            exit repeat
         default
            put tElementsA[tStartNum]["content"] into tEntriesA[tEntryCount]["elements"][tEntryElementCount]["content"]
            put it into tEntriesA[tEntryCount]["elements"][tEntryElementCount]["name"]
            add 1 to tStartNum
            add 1 to tEntryElementCount
            break
      end switch
   end repeat
   
   put 0 into tEntryElementCount
   repeat with tElementNum = tStartNum to the number of elements in tElementsA
      add 1 to tEntryElementCount
      local tElementA
      put tElementsA[tElementNum] into tElementA
      
      if tElementA["name"] is "Name" then
         add 1 to tEntryCount
         put 1 into tEntryElementCount
      end if
      
      put tElementA into tEntriesA[tEntryCount]["elements"][tEntryElementCount]
   end repeat
   return tEntriesA
   
end revDocsGroupElements

function revDocsParseDocText pText, pFilename
   local tElementsA
   put revDocsExtractElements(pText) into tElementsA
   
   local tLibraryName
   local tEntriesA, tEntryCount
   put 0 into tEntryCount
   
   local tParsedA
   # Get library-level data
   local tStartNum
   put 1 into tStartNum
   repeat forever
      get tElementsA[tStartNum]["name"]
      switch it
         case "Name"
         case empty
            exit repeat
         case "Library"
            put tElementsA[tStartNum]["content"] into tParsedA["name"]
            add 1 to tStartNum
            break
         case "Description"
         case "Author"
         case "Type"
            // Add top-level tags to all library entries
         case "Tags"
            // Library entries can have examples
         case "Example"
            put tElementsA[tStartNum]["content"] into tParsedA[it]
            add 1 to tStartNum
            break
         default
            logError "Error:" && it && "is invalid library-level element", pFilename
            exit repeat
      end switch
   end repeat
   
   local tEntryElementCount
   put 0 into tEntryElementCount
   
   local tSeenAssociations
   put false into tSeenAssociations
   
   local tSeenTags
   put false into tSeenTags
   
   local tAssociationsDefault
   put "Associations" into tAssociationsDefault["name"]
   put tParsedA["name"] into tAssociationsDefault["content"]
   repeat with tElementNum = tStartNum to the number of elements in tElementsA
      add 1 to tEntryElementCount
      local tElementA
      put tElementsA[tElementNum] into tElementA
      
      if tElementA["name"] is "Name" then
         # Add the library name to the associations of this entry
         if tParsedA["name"] is not empty and tSeenAssociations is not true and tEntryCount is not 0 then
            put tAssociationsDefault into tEntriesA[tEntryCount]["elements"][tEntryElementCount]
            add 1 to tEntryElementCount
         end if
         if tParsedA["tags"] is not empty and tSeenTags is not true and tEntryCount is not 0 then
            put "Tags" into tEntriesA[tEntryCount]["elements"][tEntryElementCount]["name"]
            put tParsedA["tags"] into tEntriesA[tEntryCount]["elements"][tEntryElementCount]["content"]
            add 1 to tEntryElementCount
         end if
         add 1 to tEntryCount
         put 1 into tEntryElementCount
         put false into tSeenAssociations   
         put false into tSeenTags
      end if
      
      if tElementA["name"] is "Syntax" then
         __updateParamsFromSyntaxLine tElementA["content"], tEntriesA[tEntryCount]["params"]
      end if
      
      if tElementA["name"] is "Associations" then
         put true into tSeenAssociations
         if tParsedA["name"] is not empty and tParsedA["name"] is not among the items of tElementA["content"] then
            put tParsedA["name"] & comma before tElementA["content"]
         end if
      end if
      
      if tElementA["name"] is "Tags" and tParsedA["tags"] is not empty then
         put true into tSeenTags
         put tParsedA["tags"] & comma before tElementA["content"]
      end if
      
      put tElementA into tEntriesA[tEntryCount]["elements"][tEntryElementCount]
   end repeat
   
   // Add association and tag to the last element, if they were not found
   if tParsedA["name"] is not empty and tSeenAssociations is not true and tEntryCount is not 0 then
      add 1 to tEntryElementCount
      put tAssociationsDefault into tEntriesA[tEntryCount]["elements"][tEntryElementCount]
   end if
   if tParsedA["tags"] is not empty and tSeenTags is not true and tEntryCount is not 0 then
      add 1 to tEntryElementCount
      put "Tags" into tEntriesA[tEntryCount]["elements"][tEntryElementCount]["name"]
      put tParsedA["tags"] into tEntriesA[tEntryCount]["elements"][tEntryElementCount]["content"]
   end if
   
   // Add a library entry
   local tLibraryElements
   local tCount
   put 1 into tCount
   add 1 to tEntryCount
   repeat for each item tItem in "name,description,author,type,example"
      if tParsedA[tItem] is not empty then
         put tItem into tEntriesA[tEntryCount]["elements"][tCount]["name"]
         put tParsedA[tItem] into tEntriesA[tEntryCount]["elements"][tCount]["content"]
         add 1 to tCount
      end if
   end repeat
   
   repeat for each key tKey in tEntriesA
      put revDocsParseElements(tEntriesA[tKey]["elements"], tEntriesA[tKey], pFilename) into tParsedA["doc"][tKey]
   end repeat
   
   return tParsedA
end revDocsParseDocText

/*
Removes the unnecessary (from the point of view of docs) parts of a lcb syntax declaration
*/
private function formatSyntaxLine pLine, pPhrases
   // Currently have to use &lt; and &gt; for < and >
   local tStart,tEnd
   local tEscapedQuote
   put "\" & quote into tEscapedQuote
   
   local tType, tParam, tPhrases
   repeat while matchChunk(pLine, "( *: *\w* *)>", tStart, tEnd)
      put empty into tType
      put empty into tParam
      if matchText(pLine, "< *(\w*) *: *(\w*) *>", tParam, tType) and tType is not "Expression" and tType is among the keys of pPhrases then
         put replaceText(pLine, "< *" & tParam & " *: *" & tType & " *>", formatSyntaxLine(line 2 of pPhrases[tType], pPhrases)) into pLine
      else
         delete char tStart to tEnd of pLine
      end if
   end repeat
   
   # Replace isolated <
   if matchChunk(pLine, tEscapedQuote & "[^ ]*(<)[^ ]*" & tEscapedQuote, tStart, tEnd) then
      put "&lt;" into char tStart of pLine
   end if
   
   # Replace isolated >
   if matchChunk(pLine, tEscapedQuote & "[^ ]*(>)[^ ]*" & tEscapedQuote, tStart, tEnd) then
      put "&gt;" into char tStart of pLine
   end if
   
   # Replace options 
   # Eg ( "is" <IsNot=false> | "is not" <IsNot=true>) becomes ("is" | "is not")
   put replaceText(pLine, "[\(\|] *< *(\w*)=[^>]*> *[\)\|]", ")") into pLine
   put replaceText(pLine, " *< *(\w*)=[^>]*> *", " ") into pLine
   
   # Remove quotation marks
   replace quote with empty in pLine
   return pLine
end formatSyntaxLine

command revDocsParseHandler pHandler, @xHandlers
   local tHandlerParams, tHandlerResult, tHandlerResult2
   get matchText(pHandler, "\((.*)\)(?: as (\w*)(?: (\w*))?)?", tHandlerParams, tHandlerResult, tHandlerResult2)
   
   local tHandlerName
   put token 2 of pHandler into tHandlerName
   
   local tData, tParamData
   repeat for each item tItem in tHandlerParams
      put empty into tParamData
      put word 2 of tItem into tParamData["name"]
      put word 4 to -1 of tItem into tParamData["type"]
      put word 1 of tItem into tParamData["mode"]
      put tParamData into tData[the number of elements of tData + 1]
   end repeat   
   put tData into xHandlers[tHandlerName]["params"]
   
   if tHandlerResult is not "undefined" then
      if tHandlerResult is "optional" then
         put " " & tHandlerResult2 after tHandlerResult
      end if
      put tHandlerResult into xHandlers[tHandlerName]["the result"]["type"]
   end if
end revDocsParseHandler

on revDocsUpdateDocBlocksForProperty pData, pComment, @xDataA
   local tName
   put word 2 of pData into tName
   put pComment into xDataA[tName]["comments"]
   put "property" into xDataA[tName]["type"]
   put tName into xDataA[tName]["name"]
end revDocsUpdateDocBlocksForProperty

command revDocsUpdateModularSyntaxDocBlocks pData, pComment, pHandlersA, pPhrasesA, @xDataA
   local tNameLine, tSyntaxLine, tBindingLines, tDeprecated
   local tCurrentLine
   put 1 into tCurrentLine
   put line tCurrentLine of pData into tNameLine
   add 1 to tCurrentLine
   if line tCurrentLine of pData begins with "deprecate" then
      add 1 to tCurrentLine
      put true into tDeprecated
   end if
   
   put line tCurrentLine of pData into tSyntaxLine
   add 1 to tCurrentLine
   
   repeat with x = tCurrentLine to the number of lines in pData
      get line x of pData
      if it begins with "end" then
         exit repeat
      end if
      put it into tBindingLines[the number of elements of tBindingLines + 1]
   end repeat
   
   local tEntryName
   put word 2 of tNameLine into tEntryName
   
   put formatSyntaxLine(tSyntaxLine, pPhrasesA) into xDataA[tEntryName]["syntax"][1]
   
   local tParam, tParams
   // Parse parameters from syntax line
   local tFirst, tItem
   put true into tFirst
   set the itemdelimiter to "<"
   repeat for each item tItem in xDataA[tEntryName]["syntax"][1]
      if tFirst is not true then
         put token 1 of tItem & comma after tParams
      end if
      put false into tFirst
   end repeat
   delete the last char of tParams
   
   set the itemdelimiter to comma
   
   local tParamTypes, tHandler, tCount
   put 1 into tCount
   // determine the param types from the handler bindings
   repeat for each element tLine in tBindingLines
      put pHandlersA[token 1 of tLine] into tHandler
      if tHandler is empty then 
         next repeat
      end if
      // extract from brackets
      local tBindingParams
      get matchText(tLine, "\((.*)\)", tBindingParams)
      // get types
      local tItemNum, tParamName
      
      repeat with tItemNum = 1 to the number of elements in tHandler["params"]
         put tHandler["params"][tItemNum] into tItem
         put word 1 of item tItemNum of tBindingParams into tParamName
         if tParamName is "output" then
            put tItem["type"] into tParamTypes["return value"]["type"]
         else
            get the number of elements of tParamTypes + 1
            put tParamName into tParamTypes[it]["name"]
            put tItem["type"] into tParamTypes[it]["type"]
            put tItem["mode"] into tParamTypes[it]["mode"]
         end if
      end repeat   
      if tHandler["the result"] is not empty then
         put tHandler["the result"]["type"] into tParamTypes["the result"]["type"]
      end if
      put tParamTypes into xDataA[tEntryName]["variants"][tCount]
      add 1 to tCount
   end repeat
   
   put char 1 to offset(" with precedence", word 4 to -1 of tNameLine) -1 of word 4 to -1 of tNameLine into xDataA[tEntryName]["type"]
   put word -1 of xDataA[tEntryName]["type"] into xDataA[tEntryName]["type"]
   put "syntax" into xDataA[tEntryName]["kind"]
   put pComment into xDataA[tEntryName]["comments"]
   put tDeprecated is true into xDataA[tEntryName]["deprecated"]
   put tEntryName into xDataA[tEntryName]["name"]
end revDocsUpdateModularSyntaxDocBlocks

command revDocsUpdateDocBlocks pModular, pType, pLine, pComment, @xDataA
   if pComment is empty then
      exit revDocsUpdateDocBlocks
   end if
   
   get word 1 of pLine
   if it is "private" then
      exit revDocsUpdateDocBlocks
   end if
   
   if it is "public" then
      put word 2 to -1 of pLine into pLine
   end if
   
   local tEntryName, tHandlerParams
   if pModular then
      get matchText(pLine, "(\w*)\((.*)\)", tEntryName, tHandlerParams)
   else
      put word 2 of pLine into tEntryName
      put word 3 to -1 of line 1 of pLine into tHandlerParams
   end if
   
   local tParam, tParams
   # Get handler params w/out spaces
   repeat for each item tParam in tHandlerParams
      if pModular then
         put word 2 of tParam & comma after tParams
      else
         put word 1 of tParam & comma after tParams
      end if
   end repeat
   delete the last char of tParams
   
   local tSyntax
   local tParamArray
   local tParamsSyntax
   repeat for each item tItem in tParams
      put true into tParamArray[tItem]
      if tItem begins with "@" then
         delete char 1 of tItem
      end if
      put "<" & tItem & ">," after tParamsSyntax
   end repeat
   delete the last char of tParamsSyntax
   if pType is "function" or pType is "handler" then
      put "(" before tParamsSyntax
      put ")" after tParamsSyntax
      put tEntryName & tParamsSyntax into tSyntax
   else
      put tEntryName && tParamsSyntax into tSyntax
   end if
   
   put tSyntax into xDataA[tEntryName]["syntax"][1]
   put tParamArray into xDataA[tEntryName]["params"]
   put pType into xDataA[tEntryName]["type"]
   put tEntryName into xDataA[tEntryName]["name"]
   
   # Output the comments that preceded this function definition
   put pComment into xDataA[tEntryName]["comments"]
   # Distinguish from syntax
   put "handler" into xDataA[tEntryName]["kind"]
end revDocsUpdateDocBlocks

function revDocsParseReferences pDescription
   local tReferences
   
   local tRef, tType
   repeat for each item tItem in pDescription
      if matchText(tItem, "(.*)\((.*)\)", tRef, tType) then
         put word 1 to -1 of tRef into tRef
         put word 1 to -1 of tType into tType
         put tRef into tReferences[tType][the number of elements of tReferences[tType] + 1]
      end if
   end repeat
   return tReferences
end revDocsParseReferences

function revDocsParseDescriptionForType pType, pDescription
   if word 1 of pType is "optional" then
      // more formatting for optional type?
      put word 2 to -1 of pType into pType
   end if
   local tArray
   switch pType
      case "array"
         put revDocsParseDescriptionOfArray(pDescription) into tArray
         break
      case "enum"
         put revDocsParseDescriptionOfEnum(pDescription) into tArray
         break
      default
         put pDescription into tArray["description"]
         put pType into tArray["type"]
         break
   end switch
   return tArray
end revDocsParseDescriptionForType

function revDocsParseKeyValuePair pToParse
   local tArray
   local tOptional 
   put false into tOptional
   
   local tElementsA
   put revDocsExtractElements(line 1 to 2 of pToParse) into tElementsA
   
   // flush out key value pair into tArray
   if word 1 of tElementsA[1]["type"] is "optional" then
      put true into tOptional
      put word 2 to -1 of tElementsA[1]["type"] into tElementsA[1]["type"]
   end if
   put tElementsA[1]["type"] into tArray["key"]["type"]
   put tElementsA[1]["content"] into tArray["key"]["description"]
   put tOptional into tArray["key"]["optional"]
   
   put tElementsA[2]["type"] into tArray["value"]["type"]
   put tElementsA[2]["content"] into tArray["value"]["description"]
   return tArray
end revDocsParseKeyValuePair

function revDocsParseSubArray pToParse
   local tArray
   local tStart, tFinish, tArrayDef
   
   local tOptional
   local tCount
   put 1 into tCount
   put false into tOptional
   repeat while pToParse is not empty
      
      if word 1 of line 1 of pToParse is empty then
         delete line 1 of pToParse
         next repeat
      end if
      
      put revDocsParseKeyValuePair(line 1 to 2 of pToParse) into tArray[tCount]
      
      local tOpenOffset, tCloseOffset, tUpdateOpen
      put 0 into tOpenOffset
      if tArray[tCount]["value"]["type"] is "array" then
         put offset("{", pToParse) into tOpenOffset
      end if
      
      // if there are no opening brackets, then we're done with this key-value pair
      if tOpenOffset is 0 then
         add 1 to tCount
         delete line 1 to 2 of pToParse
         next repeat
      end if
      
      local tNesting, tCurrent, tFirst
      put true into tFirst
      put 0 into tCurrent
      
      put tOpenOffset + 1 into tStart
      put offset("}", pToParse) into tCloseOffset
      put 0 into tNesting
      
      repeat while tFirst is true or tNesting is not 0
         put false into tFirst
         if tOpenOffset > 0 and tOpenOffset < tCloseOffset then
            add 1 to tNesting
            put true into tUpdateOpen
            put tOpenOffset into tCurrent
         else
            local tSubArray
            subtract 1 from tNesting
            put false into tUpdateOpen
            put tCloseOffset into tCurrent
            if tNesting is 0 then
               put char tStart to tCloseOffset - 1 of pToParse into tSubArray
               get revDocsParseSubArray(tSubArray)
               put it into tArray[tCount]["value"]["array"]
               add 1 to tCount
               put char tCloseOffset + 1 to -1 of pToParse into pToParse
               exit repeat
            end if
         end if
         if tUpdateOpen then
            get offset("{", pToParse, tCurrent) 
            if it is 0 then
               put -1 into tOpenOffset
            else
               put it + tCurrent into tOpenOffset
            end if
         else
            get offset("}", pToParse, tCurrent) 
            if it is 0 then
               // Add closing parethesis at the end if one is not found
               put "}" after pToParse 
               put length(pToParse) into tCloseOffset
            else
               put it + tCurrent into tCloseOffset
            end if
         end if
      end repeat
   end repeat
   return tArray
end revDocsParseSubArray

/*
Parses a parameter description according to the rules of documenting an array

pDescription (string) : The description to be formatted for an array type
Returns (array) : An array representing the data for the documented array

*/

function revDocsParseDescriptionOfArray pDescription
   local tCount
   put 1 into tCount
   
   local tArray, tOutput
   
   // Find extent of array definition
   get offset("{", pDescription)
   put word 1 to -1 of (char 1 to it - 1 of pDescription) & return into tOutput
   
   local tIndex, tArrayDef
   put "-1" into tIndex
   if offset("}", pDescription) is not 0 then
      repeat until char tIndex of pDescription is "}"
         subtract 1 from tIndex
      end repeat
      put word 1 to -1 of (char it + 1 to tIndex - 1 of pDescription) into tArrayDef
   end if
   
   put tOutput into tArray["description"]
   put "array" into tArray["type"]
   put revDocsParseSubArray(tArrayDef) into tArray["array"]
   return tArray
end revDocsParseDescriptionOfArray

/*
Parses a parameter description according to the rules of documenting an enum

pDescription (string) : The description to be formatted for an array type
Returns (array) : An array representing the data for the documented array

*/

function revDocsParseDescriptionOfEnum pDescription
   local tArray, tOutput, tInEnum
   local tCount
   put 1 into tCount
   repeat for each line tLine in pDescription
      
      # A blank line ends an enum and goes back to description
      if word 1 of tLine is empty then 
         if tInEnum then
            put false into tInEnum
         else
            next repeat
         end if
      end if
      
      local tValue, tOption, tDescription
      if matchText(tLine, " *[-\*] *([^:\(]*)(?:\(([^\)]*)\))? *: *(.*)", tValue, tOption, tDescription) then
         if tOption is not empty then
            put "(" & word 1 to -1 of tOption & ")" after tValue
         end if
         
         put word 1 to -1 of tValue into tArray["enum"][tCount]["value"]
         put word 1 to -1 of tDescription into tArray["enum"][tCount]["description"]
         add 1 to tCount
      else
         put tLine & return after tOutput
      end if
   end repeat
   
   put tOutput into tArray["description"]
   put "enum" into tArray["type"]
   return tArray
end revDocsParseDescriptionOfEnum

##################################################
#
#          JSON OUTPUT UTILITIES
#
##################################################

private function __tabs pNum
   local tOutput
   repeat pNum
      put tab after tOutput
   end repeat
   return tOutput
end __tabs

function revDocsFormatLibraryArrayAsJSON pLibraryA
   local tJSON
   put "{" after tJSON
   put return & __tabs(2) & keyValue("display name",pLibraryA["name"]) & comma after tJSON
   put return & __tabs(2) & keyValue("name",revDocsModifyForURL(pLibraryA["name"])) & comma after tJSON
   put return & __tabs(2) & keyValue("author",pLibraryA["author"]) & comma after tJSON
   put return & __tabs(2) & escape("doc") & ":[" after tJSON
   
   local tCount
   put the number of elements in pLibraryA["doc"] into tCount
   
   if tCount is not 0 then
      repeat with tID = 1 to tCount
         put revDocsFormatLibraryDataAsJSON(tID, pLibraryA["doc"][tID]) & comma after tJSON
      end repeat
      delete the last char of tJSON
   end if
   put "]" after tJSON
   put return & tab & "}" after tJSON
   return tJSON
end revDocsFormatLibraryArrayAsJSON

private function __revDocsParamIsDefinedType pType
   switch pType
      case "pointer"
      case "bool"
      case "int"
      case "uint"
      case "index"
      case "uindex"
      case "float"
      case "double"
      case "any"
      case "boolean"
      case "integer"
      case "real"
      case "number"
      case "string"
      case "data"
      case "binary string"
      case "array"
      case "list"
      case "undefined"
      case "enum"
      case "set"
      case "id"
         return false
      default
         return true
   end switch
end __revDocsParamIsDefinedType

function revDocsArrayParamToJSON pParamA, pDepth
   if the keys of pParamA is empty then
      return empty
   end if
   local tOutput, tPrefix
   put return & __tabs(pDepth) after tPrefix
   put escape("array") & ":[" after tOutput
   repeat for each element tKeyValue in pParamA
      put "{" after tOutput
      put tPrefix & tab & escape("key") & ": {"  after tOutput
      put tPrefix & tab & tab & keyValue("type", tKeyValue["key"]["type"]) & comma after tOutput
      put tPrefix & tab & tab & keyValue("description", tKeyValue["key"]["description"]) & "}" & comma after tOutput
      put tPrefix & tab & escape("value") & ": {"  after tOutput
      put revDocsTypedParamToJSON(tKeyValue["value"], pDepth + 2) & "}" after tOutput
      put tPrefix & "}" & comma  after tOutput
   end repeat
   delete the last char of tOutput
   put "]" after tOutput
   return tOutput
end revDocsArrayParamToJSON

function revDocsEnumParamToJSON pParamA
   if the keys of pParamA is empty then
      return empty
   end if
   local tOutput, tPrefix
   put return & __tabs(4) into tPrefix
   put tPrefix & escape("enum") & ":[" after tOutput
   repeat for each element tKeyValue in pParamA
      put tPrefix & tab & "{" & keyValue("value", tKeyValue["value"]) & comma after tOutput
      put tPrefix & tab & keyValue("description", tKeyValue["description"]) & "}" & comma after tOutput
   end repeat
   delete the last char of tOutput
   put "]" after tOutput
   return tOutput
end revDocsEnumParamToJSON

function revDocsTypedParamToJSON pParamA, pDepth, pRef
   if the keys of pParamA is empty then
      return empty
   end if
   local tOutput, tPrefix
   put return & __tabs(pDepth) after tPrefix
   put tPrefix & keyValue("name", pParamA["name"]) & comma into tOutput
   put tPrefix & keyValue("type", pParamA["type"]) & comma after tOutput
   if pRef is not false then
      put tPrefix & keyValue("refparam", pParamA["refparam"]) & comma after tOutput
   end if
   put tPrefix & keyValue("description", pParamA["description"]) after tOutput
   if word 1 of pParamA["type"] is "optional" then
      // more formatting for optional type?
   end if
   
   switch pParamA["type"]
      case "array"
         get revDocsArrayParamToJSON(pParamA["array"], pDepth)
         if it is not empty then
            put comma & tPrefix & it after tOutput
         end if
         break
      case "enum"
         get revDocsEnumParamToJSON(pParamA["enum"]) 
         if it is not empty then
            put comma & tPrefix & it after tOutput
         end if
         break
      default
         break
   end switch
   return tOutput
end revDocsTypedParamToJSON

function __revDocsFormatParamArrayAsJSON pParamA
   local tOutput
   put "[" into tOutput 
   repeat with x = 1 to the number of elements in pParamA
      put "{" after tOutput
      put revDocsTypedParamToJSON(pParamA[x], 4, true) after tOutput
      put return & __tabs(3) & "}" & comma after tOutput
   end repeat
   delete the last char of tOutput
   put "]" after tOutput
   return tOutput
end __revDocsFormatParamArrayAsJSON

function __revDocsFormatValuesArrayAsJSON pParamA
   local tOutput
   put "[" into tOutput 

   local tReturnTypes
   put "return,value,it,the result" into tReturnTypes
   repeat for each item tReturn in tReturnTypes
      if pParamA[tReturn] is empty then
         next repeat
      end if
      put "{" after tOutput
      put tReturn into pParamA[tReturn]["name"]
      put revDocsTypedParamToJSON(pParamA[tReturn], 4, false) after tOutput
      put return & __tabs(3) & "}" & comma after tOutput
   end repeat
   delete the last char of tOutput
   put "]" after tOutput
   return tOutput
end __revDocsFormatValuesArrayAsJSON

function __revDocsFormatExamplesArrayAsJSON pExampleA
   local tOutput
   put "[" into tOutput 
   repeat for each element tExample in pExampleA
      put "{" & return & __tabs(4) & keyValue("script", tExample) after tOutput
      put return & __tabs(3) & "}" & comma after tOutput
   end repeat
   delete the last char of tOutput
   put "]" after tOutput
   return tOutput
end __revDocsFormatExamplesArrayAsJSON

function revDocsItemListToJSONArray pArray, pKey, pTabs
   if pArray[pKey] is empty then
      return empty
   end if
   
   local tTagList
   repeat for each element tTag in pArray[pKey]
      put escape(tTag) & comma after tTagList
   end repeat
   delete the last char of tTagList
   
   if pTabs is empty then
      put 3 into pTabs
   end if
   
   return __tabs(pTabs) & escape(pKey) & ":[" & tTagList & "]" & comma & return
end revDocsItemListToJSONArray

function __formatParamsAsItalic pText
   local tStart, tEnd
   repeat while matchChunk(pText, "<([^i]|[^><\/]{2,})>", tStart, tEnd)
      put "</i" after char tEnd of pText
      put "i>" before char tStart of pText
   end repeat
   return pText
end __formatParamsAsItalic

function __revDocsFormatDisplaySyntaxArrayAsJSON pSyntaxA
   local tOutput
   put "[" into tOutput 
   repeat for each element tExample in pSyntaxA
      put return & __tabs(4) & escape(__formatParamsAsItalic(tExample)) & comma after tOutput
   end repeat
   delete the last char of tOutput
   put return & __tabs(3) & "]" after tOutput
   return tOutput
end __revDocsFormatDisplaySyntaxArrayAsJSON

function __revDocsFormatSyntaxArrayAsJSON pSyntaxA
   local tOutput
   put "[" into tOutput 
   repeat for each element tExample in pSyntaxA
      put return & __tabs(4) & escape(tExample) & comma after tOutput
   end repeat
   delete the last char of tOutput
   put return & __tabs(3) & "]" after tOutput
   return tOutput
end __revDocsFormatSyntaxArrayAsJSON

private function keyValue pKey, pElement
   return escape(tolower(pKey)) & ":" & escape(pElement)
end keyValue

private function escape pString, pConvertLineEndings
   replace "\" with "\\" in pString
   replace quote with ("\" & quote) in pString
   
   if pConvertLineEndings is true then
      replace (numToChar(13) & CR) with (CR & numToChar(13)) in pString
      replace (CR & numToChar(13)) with CR in pString
   end if
   replace CR with "\n" in pString
   //replace "<" with "&lt;" in pString
   //replace ">" with "&gt;" in pString
   replace tab with "\t" in pString
   return (quote & pString & quote)
end escape

function revDocsModifyForURL pName
   replace " " with "_" in pName
   return urlencode(toLower(pName))
end revDocsModifyForURL

function outputArrayElement pElement, pArray, pTabCount, pLower
   if pLower then
      return outputElement(pElement, tolower(pArray[pElement]), pTabCount)
   else
      return outputElement(pElement, pArray[pElement], pTabCount)
   end if
end outputArrayElement

function outputElement pElement, pValue, pTabCount
   local tOutput
   repeat pTabCount
      put tab after tOutput
   end repeat
   put keyValue(pElement, pValue) & comma & return after tOutput
   return tOutput
end outputElement

function outputElementIfExists pElement, pArray, pTabCount
   if pArray[pElement] is not empty then
      return outputElement(pElement, pArray[pElement], pTabCount)
   end if
   return empty
end outputElementIfExists

function __revDocsFormatReferencesArrayAsJSON pReferencesA
   if pReferencesA is empty then
      return empty
   end if
   
   local tOutput
   put tab & tab & tab & escape("references") & ":{" & return into tOutput
   repeat for each key tKey in pReferencesA
      get revDocsItemListToJSONArray(pReferencesA, tKey, 4)
      put it after tOutput
   end repeat
   delete char -2 to -1 of tOutput
   put return & tab & tab & tab & "}," & return after tOutput
   return tOutput
end __revDocsFormatReferencesArrayAsJSON

function __revDocsFormatCustomArrayAsJSON pKey, pArray
   if pArray[pKey] is empty then
      return empty
   end if
   switch pKey
      case "syntax"
         return tab & tab & tab & escape("syntax") & ":" & __revDocsFormatSyntaxArrayAsJSON(pArray["syntax"]) & comma & return
      case "display syntax"
         return tab & tab & tab & escape("display syntax") & ":" & __revDocsFormatDisplaySyntaxArrayAsJSON(pArray["display syntax"]) & comma & return
      case "params"
         return tab & tab & tab & escape("parameters") & ":" & __revDocsFormatParamArrayAsJSON(pArray["params"]) & comma & return
      case "example"
         return tab & tab & tab & escape("examples") & ":" & __revDocsFormatExamplesArrayAsJSON(pArray["example"]) & comma & return 
      case "value"
         return tab & tab & tab & escape("value") & ":" & __revDocsFormatValuesArrayAsJSON(pArray["value"]) & comma & return
      default
         throw "invalid value " & pKey & "passed to __revDocsFormatCustomArrayAsJSON"
         return empty
   end switch
end __revDocsFormatCustomArrayAsJSON

/* 
Format the library array data as a JSON array as needed by the docs viewer
*/

function revDocsFormatLibraryDataAsJSON pID, pLibraryDataA
   local tJSON
   put "{" & return into tJSON
   
   if pLibraryDataA["display name"] is empty then
      put pLibraryDataA["name"] into pLibraryDataA["display name"]
   else if pLibraryDataA["name"] is empty then
      put pLibraryDataA["display name"] into pLibraryDataA["name"]
   else
      throw "No name parsed"
   end if
   # The 'name' should be urlencoded
   put revDocsModifyForURL(pLibraryDataA["name"]) into pLibraryDataA["name"]
   
   # ID
   put outputElement("id", pID, 3) after tJSON
   
   # Name
   put outputArrayElement("name", pLibraryDataA, 3) after tJSON
   
   # Display Name
   put outputArrayElement("display name", pLibraryDataA, 3) after tJSON
   
   # Type
   put outputArrayElement("type", pLibraryDataA, 3, true) after tJSON
   
   # Syntax
   put __revDocsFormatCustomArrayAsJSON("syntax", pLibraryDataA) after tJSON
   
   # Display syntax
   if pLibraryDataA["syntax"] is not empty then
      put line 1 of pLibraryDataA["syntax"][1] into pLibraryDataA["display syntax"][1]
   else
      put pLibraryDataA["display name"] into pLibraryDataA["display syntax"][1]
   end if
   put __revDocsFormatCustomArrayAsJSON("display syntax", pLibraryDataA) after tJSON
   
   # Synonyms
   put revDocsItemListToJSONArray(pLibraryDataA, "synonyms") after tJSON
   
   # Associations
   put revDocsItemListToJSONArray(pLibraryDataA, "associations") after tJSON
   
   # Summary
   put outputElementIfExists("summary", pLibraryDataA, 3) after tJSON
   
   # Introduced
   put outputElementIfExists("introduced", pLibraryDataA, 3) after tJSON
   
   # OS
   put revDocsItemListToJSONArray(pLibraryDataA, "OS") after tJSON
   
   # Platforms
   put revDocsItemListToJSONArray(pLibraryDataA, "platforms") after tJSON
   
   # Security
   put revDocsItemListToJSONArray(pLibraryDataA, "security") after tJSON
   
   # Parameters
   put __revDocsFormatCustomArrayAsJSON("params", pLibraryDataA) after tJSON
   
   # Example
   put __revDocsFormatCustomArrayAsJSON("example", pLibraryDataA) after tJSON
   
   # Value
   put __revDocsFormatCustomArrayAsJSON("value", pLibraryDataA) after tJSON
   
   # Description
   put outputElementIfExists("description", pLibraryDataA, 3) after tJSON
   
   # References
   put __revDocsFormatReferencesArrayAsJSON(pLibraryDataA["references"]) after tJSON
   
   # Tags
   put revDocsItemListToJSONArray(pLibraryDataA, "tags") after tJSON
   
   # Changes
   put outputElementIfExists("changes", pLibraryDataA, 3) after tJSON
   
   delete char -2 to -1 of tJSON
   put return & tab & tab & "}" after tJSON
   return tJSON
   
end revDocsFormatLibraryDataAsJSON<|MERGE_RESOLUTION|>--- conflicted
+++ resolved
@@ -650,11 +650,7 @@
             end switch
             
             # Warn about comment format if appropriate
-<<<<<<< HEAD
-            if tCommentWarning then
-=======
             if tNumCommentStars is 1 then
->>>>>>> 04f55764
                logWarning "Docs comments for" && tEntryData["type"] && tEntryData["name"] && "should be contained in /** comments", pSource
             end if	
             put empty into tNumCommentStars
