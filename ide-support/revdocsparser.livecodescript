--- conflicted
+++ resolved
@@ -1072,13 +1072,9 @@
       case "Introduced"
       case "Deprecated"
       case "Edition"
-<<<<<<< HEAD
       case "Version"
       case "Author"
       case "SVGIcon"
-=======
-      case "Name"
->>>>>>> 1e532bfc
          put "standard" into rType
          break
       case "Example"
@@ -1115,7 +1111,6 @@
          put "tags" into rKey
          put "items" into rType
          break
-<<<<<<< HEAD
       case "Name"
       case "Title"
          put "display name" into rKey
@@ -1125,8 +1120,6 @@
          put "name" into rKey
          put "standard" into rType
          break
-=======
->>>>>>> 1e532bfc
       case "Parameters"
          put "parameters" into rType
          break
@@ -1294,23 +1287,10 @@
 end revDocsParseDocFileToLibraryArray
 
 function revDocsParseDocTextToLibraryArray pFile, pText, pLibraryName, pAuthor
-<<<<<<< HEAD
-   local tLibraryA
-   put revDocsParseDocText(pText, pFile) into tLibraryA
-   if pLibraryName is not empty then
-      put pLibraryName into tLibraryA["display name"]
-      put revDocsModifyForUrl(pLibraryName) into tLIbraryA["name"]
-   end if
-   if pAuthor is not empty then
-      put pAuthor into tLibraryA["author"]
-   end if
-   return tLibraryA
-=======
-   local tOverridesA
+  local tOverridesA
    put pLibraryName into tOverridesA["display name"]
    put pAuthor into tOverridesA["author"]
    return revDocsParseDocText(pText, pFile, "", tOverridesA)
->>>>>>> 1e532bfc
 end revDocsParseDocTextToLibraryArray
 
 function revDocsParseDocFile pFile
@@ -1366,16 +1346,12 @@
    
 end revDocsGroupElements
 
-<<<<<<< HEAD
 -- Elements that when defined at the library level
 -- apply to all docs in the api
 constant kInheritedElements = "author,version,associations,tags,requires,uses"
 -- Elements that should be in the library's actual docs entry
 constant kLibraryEntryElements = "name,display name,summary,description,type,example,references,edition"
-function revDocsParseDocText pText, pFilename, pDefaults
-=======
 function revDocsParseDocText pText, pFilename, pDefaults, pOverrides
->>>>>>> 1e532bfc
    local tElementsA
    put revDocsExtractElements(pText) into tElementsA
    
@@ -1397,13 +1373,10 @@
             exit repeat
          case "Title"       
          case "Library"
-<<<<<<< HEAD
-=======
-            put tElementsA[tStartNum]["content"] into tParsedA["name"]
+            put tElementsA[tStartNum]["content"] into tParsedA["library"]
             add 1 to tStartNum
             break
          case "Summary"
->>>>>>> 1e532bfc
          case "Description"
          case "Author"
          case "Type"
@@ -1486,69 +1459,47 @@
       end if
    end repeat
    
-<<<<<<< HEAD
-   // Add a library entry
-   local tLibraryElementsA
-   local tLibCount
-   put 1 into tLibCount
-   add 1 to tEntryCount
-   
-   -- Use kLibraryEntryElements to determine what library-level docs actually
-   -- appear in the library entry in the dictionary. Everything else is 
-   -- essentially metadata
-   repeat for each key tKey in tParsedA
-      if tParsedA[tKey] is not empty then
-         put tKey into tLibraryElementsA[tLibCount]["name"]            
-         put tParsedA[tKey] into tLibraryElementsA[tLibCount]["content"]
-         add 1 to tLibCount
-      end if
-   end repeat
-=======
    // Add a library entry, if there was one
-   local tHasLibraryEntry
-   put tParsedA["name"] is not empty into tHasLibraryEntry
+   local tHasLibraryEntry, tLibraryA
+   put tParsedA["library"] is not empty into tHasLibraryEntry
    if tHasLibraryEntry then
-      local tLibraryElements
-      local tCount
-      put 1 into tCount
+      local tLibraryElementsA
+      local tLibCount
+      put 1 into tLibCount
       add 1 to tEntryCount
       
-      // Use overrides if specified
-      repeat for each item tItem in "name,description,author,type,example,references,edition,associations"
-         if tParsedA[tItem] is not empty then
-            put tItem into tEntriesA[tEntryCount]["elements"][tCount]["name"]
-            put tParsedA[tItem] into tEntriesA[tEntryCount]["elements"][tCount]["content"]
-            add 1 to tCount
+      -- Use kLibraryEntryElements to determine what library-level docs actually
+      -- appear in the library entry in the dictionary. Everything else is 
+      -- essentially metadata
+      repeat for each key tKey in tParsedA
+         if tParsedA[tKey] is not empty then
+            put tKey into tLibraryElementsA[tLibCount]["name"]            
+            put tParsedA[tKey] into tLibraryElementsA[tLibCount]["content"]
+            add 1 to tLibCount
          end if
       end repeat
-   end if
->>>>>>> 1e532bfc
-   
-   local tLibraryA
-   put revDocsParseElements(tLibraryElementsA, empty, pFilename) into tLibraryA
-   
-   repeat for each key tLibElementKey in tLibraryA
-      if tLibElementKey is among the items of kLibraryEntryElements then
-         put tLibraryA[tLibElementKey] into tLibraryA["doc"][0][tLibElementKey]
-      end if
-   end repeat 
+      
+      put revDocsParseElements(tLibraryElementsA, empty, pFilename) into tLibraryA
+   end if
    
    repeat for each key tKey in tEntriesA
       put revDocsParseElements(tEntriesA[tKey]["elements"], tEntriesA[tKey], pFilename) into tLibraryA["doc"][tKey]
    end repeat
    
-<<<<<<< HEAD
+   if tHasLibraryEntry then  
+      repeat for each key tLibElementKey in tLibraryA
+         if tLibElementKey is among the items of kLibraryEntryElements then
+            put tLibraryA[tLibElementKey] into tLibraryA["doc"][0][tLibElementKey]
+         end if
+      end repeat 
+      
+      // Use overrides if specified
+      repeat for each key tKey in pOverrides
+         put pOverrides[tKey] into tLibraryA["doc"][0][tKey]
+         put pOverrides[tKey] into tLibraryA[tKey]
+      end repeat
+   end if
    return tLibraryA
-=======
-   if tHasLibraryEntry then
-      repeat for each key tKey in pOverrides
-         put pOverrides[tKey] into tParsedA["doc"][tEntryCount][tKey]
-         put pOverrides[tKey] into tParsedA[tKey]
-      end repeat
-   end if
-   
-   return tParsedA
->>>>>>> 1e532bfc
 end revDocsParseDocText
 
 /*
@@ -2007,33 +1958,16 @@
    return tOutput
 end __tabs
 
-<<<<<<< HEAD
-function revDocsFormatLibraryDocArrayAsJSON pLibraryName, pDocA
-   local tJSON, tCount
-   repeat for each element tDoc in pDocA
+function revDocsFormatLibraryDocArrayAsJSON pLibraryA
+   local tJSON, tCount, tDocA
+   put pLibraryA["doc"] into tDocA
+   repeat for each element tDoc in tDocA
       local tId
       add 1 to tCount
-      put pLibraryName & "-" & tCount into tId
-      put revDocsFormatLibraryDataAsJSON(tId, tDoc, pLibraryName) & comma after tJSON
+      put pLibraryA["name"] & "-" & tCount into tId
+      put revDocsFormatLibraryDataAsJSON(tId, tDoc, pLibraryA) & comma after tJSON
    end repeat
    delete the last char of tJSON
-=======
-function revDocsFormatLibraryDocArrayAsJSON pLibraryA
-   local tCount, tDocA
-   put pLibraryA["doc"] into tDocA
-   put the number of elements in tDocA into tCount
-   
-   local tJSON
-   if tCount is not 0 then
-      repeat with tIndex = 1 to tCount
-         local tDoc, tId
-         put tDocA[tIndex] into tDoc
-         put pLibraryA["name"] & "-" & tIndex into tId
-         put revDocsFormatLibraryDataAsJSON(tId, tDoc, pLibraryA) & comma after tJSON
-      end repeat
-      delete the last char of tJSON
-   end if
->>>>>>> 1e532bfc
    return tJSON
 end revDocsFormatLibraryDocArrayAsJSON
 
@@ -2350,22 +2284,17 @@
    local tJSON
    put "{" & return into tJSON
    
-<<<<<<< HEAD
-   if pLibraryDataA["display name"] is empty then
-      put pLibraryDataA["name"] into pLibraryDataA["display name"]
-   else if pLibraryDataA["name"] is empty then
-      put pLibraryDataA["display name"] into pLibraryDataA["name"]
-   end if
-   
-   if pLibraryDataA["display name"] is empty and \
-         pLibraryDataA["name"] is empty then
+   if pDocDataA["display name"] is empty then
+      put pDocDataA["name"] into pDocDataA["display name"]
+   else if pDocDataA["name"] is empty then
+      put pDocDataA["display name"] into pDocDataA["name"]
+   end if
+   
+   if pDocDataA["display name"] is empty and \
+         pDocDataA["name"] is empty then
       logError "No doc name found for" && pID
-=======
-   if pDocDataA["name"] is empty then
-      throw "no name parsed"
->>>>>>> 1e532bfc
-   end if
-
+   end if
+   
    # The 'name' should be urlencoded
    put revDocsModifyForURL(pDocDataA["name"]) into pDocDataA["name"]
    
@@ -2805,4 +2734,9 @@
    put tab & escape("group") & ":" & escape(pGuideDataA["group"]) & comma & return after tGuideData
    put tab & escape("data") & ":" & escape(pGuideDataA["data"], true)  after tGuideData
    return tGuideData
-end revDocsFormatGuideDataAsJSON+end revDocsFormatGuideDataAsJSON
+
+
+on pushNotificationRegistrationError pErrorMessage
+   
+end pushNotificationRegistrationError