--- conflicted
+++ resolved
@@ -1265,8 +1265,7 @@
    end repeat
    
    ----------
-<<<<<<< HEAD
-   
+
    local tPlist
    put url ("file:" & tTemplateFile) into tPlist
    // SN-2014-10-27: [[ Bug 13827 ]] Strings in a Plist file should be UTF-8 encoded
@@ -1274,16 +1273,6 @@
    replace "${BUNDLE_IDENTIFIER}" with textEncode(tBundleId, "utf-8") in tPlist
    replace "${BUNDLE_VERSION}" with tBundleVersion in tPlist
    replace "${BUNDLE_DISPLAY_NAME_SUPPORT}" with "<string>" & tDisplayName & "</string>" in tPlist
-=======
-   if pPlist is empty then
-      put url ("binfile:" & tTemplateFile) into pPlist
-   end if
-   // SN-2014-10-27: [[ Bug 13827 ]] Strings in a Plist file should be UTF-8 encoded
-   replace "${EXECUTABLE_NAME}" with textEncode(tExeName, "utf-8") in pPlist
-   replace "${BUNDLE_IDENTIFIER}" with textEncode(tBundleId, "utf-8") in pPlist
-   replace "${BUNDLE_VERSION}" with tBundleVersion in pPlist
-   replace "${BUNDLE_DISPLAY_NAME_SUPPORT}" with "<string>" & tDisplayName & "</string>" in pPlist
->>>>>>> 6287a8ca
    -- SN-2015-02-02: [[ Bug 14422 ]] We now have minimum version depending on the arch.
    replace "${MINIMUM_OS_SUPPORT}" with "<string>" & tMinimumOSByArch["i386"] & "</string>" in pPlist
    replace "${CUSTOM_FONTS}" with tCustomFonts in pPlist
