--- conflicted
+++ resolved
@@ -99,8 +99,6 @@
       end if
    end if
    
-<<<<<<< HEAD
-=======
    -- Make sure all dependencies are included
    revSBUpdateForDependencies pSettings
    
@@ -119,7 +117,6 @@
    -- from inclusions pane of standalone settings GUI
    revSBConvertSettingsForPlatform pSettings, "ios"
    
->>>>>>> a77e2a23
    -- Get the development root for device builds
    -- MM-2012-09-18: Rejiged the SDKs we use.  Things are now split up into sim, armv7, armv7, 
    -- since we now potentially need to use different SDKs for each.
