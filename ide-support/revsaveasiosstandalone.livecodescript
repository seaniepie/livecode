script "revSaveAsIOSStandalone"
-- Each stackfile has:
--   moveSubstacks
--   renameGeneric
--   substackFolder
--
-- Each stack has:
--   destroyStack
--   password

command revSaveAsMobileStandalone pStack, pAppBundle, pTarget   
   local tTargetType
   if pTarget contains "device" then
      put "ios device" into tTargetType
   else
      put "ios simulator" into tTargetType
   end if
   
   try
      dispatch "savingMobileStandalone" to stack pStack with tTargetType, pAppBundle
   end try
   
   try
      revSaveAsMobileStandaloneMain pStack, pAppBundle, pTarget
   catch tError
      if revTestEnvironment() then
         return tError
      else
         answer tError
      end if
   end try
   
   try
      if tError is not empty then
         put empty into pAppBundle
      end if
      dispatch "mobileStandaloneSaved" to stack pStack with tTargetType, pAppBundle
   end try
   
   if tError is not empty then
      throw tError
   end if
   
   -- SN-2014-01-31: [[ Bug 11124 ]] No warning when an external file is missing
   if revStandaloneGetWarnings() is not empty and pTarget contains "Simulator" then
      set the cWarnings of stack "revBuildResults" to revStandaloneGetWarnings()
   end if
end revSaveAsMobileStandalone

private function getIosSdkInfo pSDKVersion, @rInfo
   local tSDKPath, tSettings
   put merge("/Platforms/iPhoneOS.platform/Developer/SDKs/iPhoneOS[[pSDKVersion]].sdk") into tSDKPath
   get revIDEDeployIOSGetDeviceSDK(pSDKVersion)
   if there is no folder (it & tSDKPath) then
      return false
   end if
   put it into tSettings["root path"]
   put (it & tSDKPath) into tSettings["sdk path"]
   replace "." with "_" in pSDKVersion
   put pSDKVersion into tSettings["suffix"]
   put revMobileRuntimeFolder("Device", tSettings["suffix"]) into tSettings["runtime path"]
   put tSettings into rInfo
   return true
end getIosSdkInfo

// Check whether the output from linking is valid.
// This has been added after Xcode 7.0 adds warnings when the minimum
// version does not match the compiled version.
private function linkingIsValid pLinkingOutput
   if pLinkingOutput is empty then return true
   
   repeat for each line tLine in pLinkingOutput
      // Discard Xcode 7 new warnings like:
      // ld: warning: object file (<path_to_exe) was built for newer iOS version (9.0) than being linked (7.0)
      // On the first use of Xcode 7.0 for deployment, 'ld: warning: ' is duplicated...
      if not matchtext(tLine, "(ld: warning: )+object file \(.*\) was built for newer iOS version \(.*\) than being linked \(.*\)") then
         return false
      end if
   end repeat
   
   return true
end linkingIsValid
   

private command revSaveAsMobileStandaloneMain pStack, pAppBundle, pTarget
   if the platform is not "macos" then
      throw "not supported on this platform"
   end if
   
   start using stack "revSBLibrary"
   revStandaloneResetWarnings
   
   local tSettings
   put the customProperties["cRevStandaloneSettings"] of stack pStack into tSettings
   
   -- Get the development root for device builds
   -- MM-2012-09-18: Rejiged the SDKs we use.  Things are now split up into sim, armv7, armv7, 
   -- since we now potentially need to use different SDKs for each.
   --
   -- For each, we have:
   --   suffix - the verison of the form 5_1, used to fetch teh correct user created externals (e.g. rrecanvas-device-5_1.lcext)
   --   runtime path - folder containing the LiveCode enngines and externals
   --   sdk path - location of the iOS SDK (within the XCode bundle)
   --   root path - root locaiton of the Developer tools (the XCode bundle)
   --
   
   local tSDKs, tSDKInfo
   if pTarget is "Device" then
      local tIosXcodePairs, tValid
      
      put revIDEDeployIOSGetIphoneOSes() into tIosXcodePairs
      put false into tValid
      
      repeat for each element tIosXcodePair in tIosXcodePairs
         if getIosSDKInfo(item 1 of tIosXcodePair, tSDKInfo) then
            put true into tValid
            exit repeat
         end if
      end repeat
      
      if not tValid then
         throw revIDEDeployIOSGetInvalidityMessage(tIosXcodePairs)
      end if
      put tSDKInfo into tSDKs["arm"]
   else
      
      -- MM-2012-09-18: We now only support the 4.3 simulators or later.
      -- For sim builds we just need the suffix (so we can extract the correct external) and where to look for the engines (runtime folder).
      -- SN-2015-02-05: [[ Bug 14422 ]] We only support 5.1 simulator or later.
      --
      local tSuffix
      // SN-2015-05-08: We only want the simulator version, not the whole string 'Simulator X.Y'
      put last word of pTarget into tSuffix
      replace "." with "_" in tSuffix
      put tSuffix into tSDKS["sim"]["suffix"]
      put revMobileRuntimeFolder(pTarget, tSDKs["sim"]["suffix"]) into tSDKs["sim"]["runtime path"]
      
   end if
   
   
   -- Compute the base folder
   local tBaseFolder
   set the itemDelimiter to slash
   put item 1 to -2 of the effective filename of stack pStack into tBaseFolder
   set the itemDelimiter to comma
   
   -- Fetch the various options we need to initially build the app-bundle
   local tName, tFiles, tExternals, tDrivers
   put tSettings["name"] into tName
   put tSettings["files"] into tFiles
   
   if tSettings["ios,display name"] is empty then
      put tName into tSettings["ios,display name"]
   end if
   if tSettings["ios,bundle id"] is empty then
      put "com.yourcompany.yourapp" into tSettings["ios,bundle id"]
   end if
   
   -- MM-2014-01-29: [[ OpenSSL ]] Include the revsecurity library.
   -- Compute the externals list
   repeat for each word tExternal in "revzip revxml dbsqlite dbmysql dbodbc dbpostgresql revpdfprinter revsecurity"
      if tSettings["ios,include" && tExternal] then
         if tExternal begins with "db" then 
            if "revdb" is not among the lines of tExternals then
               put "revdb" & return after tExternals
            end if
            put tExternal & return after tDrivers
         else if tExternal is among the words of "revpdfprinter revsecurity" then
            put tExternal & return after tDrivers
         else
            put tExternal & return after tExternals
         end if
      end if
   end repeat
   delete the last char of tExternals
   delete the last char of tDrivers
   
   -- Compute the stackfiles list
   local tStackFiles
   lock messages
   put revIDEDeployRelativeStackFilesList(pStack) into tStackfiles
   unlock messages
   
   -- Make sure the app-bundle isn't already there
   if there is a folder pAppBundle then
      get shell("rm -r" && quote & pAppBundle & quote)
      if it is not empty or there is a folder pAppBundle then
         throw "unable to remove existing app-bundle"
      end if
   end if
   
   -- Make sure we can find the provisioning profile
   if pTarget is "Device" and tSettings["ios,profile"] is empty then
      throw "device build requires a provisioning profile to be chosen"
   end if
   
   if pTarget is "Device" and \
         there is no file ("~/Library/MobileDevice/Provisioning Profiles/" & tSettings["ios,profile"] & ".mobileprovision") then
      throw "could not find specified provisioning profile"
   end if
   
   -- Now create the folder, and copy in the initial files we need
   create folder pAppBundle
   
   -- MM-2012-09-18: Removed the copied files adn replaced with CopiedFonts and CopiedExternals (since that's all we used the CopeidFiels for).
   --
   -- The copied fonts are just a list of custom fonts used by the app.
   -- The copied externals is an array of the form:
   -- external name => (
   --   type - one of external, dylib, external-tmp
   --   location - the location of the external within the bundle, used by the deploy command to link to
   --   armv6 - location of the armv6 build
   --   armv7 - location of the armv7 external build
   --   sim - location of the simulator external build
   -- )
   --
   local tCopiedFonts, tCopiedExternals   
   
   -- Copy the main resources
   local tRedirects
   
   -- MM-2012-09-25: A 4 inch splash screen is required for iphone apps to take up the whole iphone 5 screen space.
   --
   if tSettings["ios,iphone 4inch splash"] is empty then
      put mapFilePath(revMobileRuntimeFolder(pTarget) & "/Default4InchSplash.png") into tSettings["ios,iphone 4inch splash"]
   end if
   
   -- MM-2011-09-28: If we have splash screens and icons  specifed in the old format, copy accross using the old format.
   -- Otherwise, copy accross using the new format (where individual icons and splash screens are specified rther than implied).
   --
   if tSettings["ios,icon"] is not empty then
      revCopyMobileIcons tSettings, tBaseFolder, pAppBundle
   else
      revCopyMobileNewIcons tSettings, tBaseFolder, pAppBundle
   end if
   if tSettings["ios,splash"] is not empty then
      revCopyMobileSplash tSettings, tBaseFolder, pAppBundle
   else
      revCopyMobileNewSplash tSettings, tBaseFolder, pAppBundle
   end if
   
   local tPlist
   revCopyMobileFiles tFiles, tBaseFolder, pAppBundle, pTarget, tSDKs, tRedirects, tCopiedExternals, tCopiedFonts, tPlist
   revCopyMobileStackFiles tStackFiles, tBaseFolder, pAppBundle
   
   -- Copy in the appropriate externals and drivers
   revCopyMobileExternals tExternals, pAppBundle, pTarget, tSDKs, tCopiedExternals
   revCopyMobileDrivers tDrivers, pAppBundle, pTarget, tSDKs, tCopiedExternals
   
   -- Generate the plist
   revCreateMobilePlist tSettings, pAppBundle, pTarget, tCopiedFonts, tPlist
   
   -- Generate the PkgInfo file
   put "APPL????" into url ("binfile:" & pAppBundle & slash & "PkgInfo")
   if the result is not empty then
      throw "unable to create PkgInfo file"
   end if
   
   -- Copy in the resource rules and provisioning profile
   if pTarget is "Device" then
      put url ("binfile:" & mapFilePath(revMobileRuntimeFolder(pTarget) & slash & "ResourceRules.plist")) into \
            url ("binfile:" & pAppBundle & slash & "ResourceRules.plist")
      if the result is not empty then
         throw "unable to create ResourceRules.plist file"
      end if
      
      put url ("binfile:~/Library/MobileDevice/Provisioning Profiles/" & tSettings["ios,profile"] & ".mobileprovision") into \
            url ("binfile:" & pAppBundle & slash & "embedded.mobileprovision")
      if the result is not empty then
         throw "unable to copy provisioning profile"
      end if
   end if
   
   local tDeploy
   # AL-2015-07-24: [[ Standalone Extensions ]] Include selected extensions in iOS standalone
   repeat for each line tExtension in revIDEExtensionsOrderByDependency(tSettings["extensions"])
      local tExtensionFile
      put revIDEExtensionModuleFile(tExtension) into tExtensionFile
      if tDeploy["modules"] is empty then
         put tExtensionFile into tDeploy["modules"]
      else
         put return & tExtensionFile after tDeploy["modules"]
      end if
   end repeat
   
   -- Link the engine if a device build
   local tLinkEngineFile
   if pTarget is "Device" then
      revStandaloneProgress "Linking engine..."      
      
      repeat for each word tInstSet in "arm"
         if tSDKs[tInstSet]["suffix"] is empty then
            next repeat
         end if
         
         local tSDKRoot
         put tSDKs[tInstSet]["root path"] into tSDKRoot
         
         -- Change the path point to the SDK tools first
         local tOldPath
         put $PATH into tOldPath
         put tSdkRoot & slash & "Platforms/iPhoneOS.platform/Developer/usr/bin" & ":" before $PATH
         
         -- MM-2013-09-23: [[ iOS7 Support ]] g++ appears to have moved in XCode 5.
         --
         if tSDKs[tInstSet]["tools path"] is not empty then
            put tSDKs[tInstSet]["tools path"] & ":" before $PATH
         end if
         
         -- Loop through the copied files list, extracting anything that needs to be
         -- linked with the engine
         local tLinkExts, tLinkDeps
         put empty into tLinkExts
         put empty into tLinkDeps
         
         -- Extract the dependency info from the extension
         -- MM-2012-09-18: Use the new copied externals array instead of the copy files.
         --
         repeat for each line tLinkExt in keys of tCopiedExternals
            put tCopiedExternals[tLinkExt][tInstSet] into tLinkExts[tLinkExt] 
            _internal extract "__MISC" "__deps" from tLinkExts[tLinkExt]
            repeat for each line tLine in it
               put true into tLinkDeps[tLine]
            end repeat 
         end repeat
         
         -- Fetch the deps for the standalone itself
         _internal extract "__MISC" "__deps" from mapFilePath(tSDKs[tInstSet]["runtime path"] & slash & "Standalone")
         repeat for each line tLine in it
            put true into tLinkDeps[tLine]
         end repeat
         
         -- Compute the SDK path
         local tSdkPath
         put tSDKs[tInstSet]["sdk path"] into tSdkPath
         
         -- Construct the link command
         local tLinkCommand
         put empty into tLinkCommand
         
         -- Standard g++ options to create an executable output file
         put "-isysroot " & quote & tSdkPath & quote & return after tLinkCommand
         
         -- MW-2013-06-26: [[ CloneAndRun ]] Only strip global symbols if an installed env.
         if revEnvironmentIsInstalled() then
            -- FG-2015-01-21: [[ Widgets ]] We need to keep all exported symbols
            -- Make sure the only exported symbol is "main"
            --put "-Wl,-x -Wl,-exported_symbol -Wl,_main" & return after tLinkCommand
         end if
         
         -- MW-2013-06-25: [[ PIE ]] Make sure we make the minversion 4.3 so we can make
         --   ARMv7+ PIE builds.
         -- Make the minimum run version of the engine 4.3
         -- SN-2015-02-05: [[ Bug 14422 ]] The linker minimum iphoneOS version
         --   should be relevant with the desired minimum version.
         -- SN-2015-02-19: [[ Bug 14625 ]] Minimum version is architecture-specific
         --put revGetMinimumOSByArch(tSettings["ios,minimum version"]) into tVersion
         --put "-miphoneos-version-min=" & tVersion["armv7"] & return after tLinkCommand
         
         -- SN-2015-02-23: [[ Bug 14625 ]] Use a iOS 5.1/iOS 7.0 consistent stdlib
         put "-stdlib=libc++" & return after tLinkCommand
         
         -- MW-2013-06-26: [[ CloneAndRun ]] Only dead strip if an installed env.
         if revEnvironmentIsInstalled() then
            -- Strip any dead code and data from the engine
            put "-dead_strip" & return after tLinkCommand
         end if
         
         -- Add reference to the partially linked standalone engine
         put quote & mapFilePath(tSDKs[tInstSet]["runtime path"] & slash & "Standalone") & quote & space after tLinkCommand
         
         -- Add references to each partially linked extension file, also make sure we force the
         -- presence of the ___libinfoptr_* symbol for each one - this stops dead-stripping
         -- from occuring.
         repeat for each key tLinkExt in tLinkExts
            put quote & tLinkExts[tLinkExt] & quote & return after tLinkCommand
            put "-u" && "___libinfoptr_" & tLinkExt & return after tLinkCommand
         end repeat
         
         -- Add references to each dependency
         repeat for each key tLinkDep in tLinkDeps
            if word 1 of tLinkDep is "library" then
               put "-l" & word 2 of tLinkDep & return after tLinkCommand
            else if word 1 of tLinkDep is "framework" then
               put "-framework" && word 2 of tLinkDep & return after tLinkCommand
            else if word 1 of tLinkDep is "weak-framework" then
               put "-weak_framework" && word 2 of tLinkDep & return after tLinkCommand
            end if
         end repeat
         
         -- Compute the list of archs in the fat binary
         local tRawArchs
         put shell("otool -fv" && quote & mapFilePath(tSDKs[tInstSet]["runtime path"] & slash & "Standalone") & quote) into tRawArchs
         if tRawArchs is empty then
            put shell("otool -hv" && quote & mapFilePath(tSDKs[tInstSet]["runtime path"] & slash & "Standalone") & quote) into tRawArchs
         end if
         
         local tArchs
         -- SN-2015-03-30: [[ Bug 14794 ]] If the user specifies a 32-bit only build,
         --  then we do not do the 64-bit build.
         if tRawArchs contains "ARM64" and not tSettings["ios,32-bit only"] then
            put "arm64 " after tArchs
         end if
         if tRawArchs contains "V7" then
            put "armv7 " after tArchs
         end if
         
         
         -- SN-2015-02-19: [[ Bug 14625 ]] Build each binary separately according
         -- to their architecture.
         put empty into tArchSpecificEngineList
         repeat for each word tArch in tArchs
            -- Make a temporary file for link options and execute it
            local tLinkOptionsFile
            put tempName() into tLinkOptionsFile
            
            put tempName() into tArchSpecificEngineFile
            put tLinkCommand & "-o" && quote & tArchSpecificEngineFile & quote & return into url ("binfile:" & tLinkOptionsFile)
            
            local tiPhoneMinVersion
            put revGetMinimumOSByArch(tSettings["ios,minimum version"]) into tiPhoneMinVersion
            
            -- MM-2013-09-23: [[ iOS7 Support ]] Use g++ instead of llvm-g++-4.2. XCode 5.0 uses llvm 5.0.
            -- g++ appears to be sym-linked to the appropriate compiler in all SDKS.
            -- SN-2015-02-19: [[ Bug 14625 ]] The minimum iOS version is bound to the architecture
            get shell("g++ -arch " & tArch && "-miphoneos-version-min=" & tiPhoneMinVersion[tArch] && quote & "@" & tLinkOptionsFile & quote)
            
            put tArchSpecificEngineFile & space after tArchSpecificEngineList
            delete file tLinkOptionsFile
            if not linkingIsValid(it) or there is no file tArchSpecificEngineFile then
               throw "linking for" && tInstSet && " (" & tArch & ") failed with " & it
            end if
         end repeat
         
         -- MM-2011-09-28: Create the engine for the instruction set specified in the build type setting.
         --
         put tempName() into tSDKs[tInstSet]["engine file"]
         -- SN-2015-02-19: [[ Bug 14625 ]] Make the fat binary with the architecture-specific engines
         get shell("lipo -create " & tArchSpecificEngineList & " -output " & quote & tSDKs[tInstSet]["engine file"] & quote)
         
         if it is not empty or there is no file tSDKs[tInstSet]["engine file"] then
            throw "linking for" && tInstSet && "failed with " & it
         end if
         
         -- Put the path back the way it was
         put tOldPath into $PATH
         
      end repeat
      
      -- MM-2012-09-18: We now should have the required engines linked.  If we are building a universal binary,
      -- create from the two separate linkede engines.
      --=
      put tSDKs["arm"]["engine file"] into tLinkEngineFile
      
      if there is no file tLinkEngineFile then
         throw "creating engine failed"
      end if
      
      put tLinkEngineFile into tDeploy["engine"]      
   else
      put mapFilePath(tSDKs["sim"]["runtime path"] & slash & "Standalone") into tDeploy["engine"]
   end if
   
   -- Generate the executable
   revStandaloneProgress "Building executable..."
   
   -- Stackfile to use
   put the effective filename of stack pStack into tDeploy["stackfile"]
   
   -- If the datagrid is used, then include the library as an aux stack
   if "data grid templates" is in the subStacks of stack pStack and there is a stack "revDataGridLibrary" then
      put the effective filename of stack "revDataGridLibrary" into tDeploy["auxiliary_stackfiles"]
   end if
   
   -- Externals to reference
   -- MM-2012-09-18: Use the new copied externals array instead of the copy files.
   --
   repeat for each element tExternal in tCopiedExternals
      if tExternal["type"] is among the words of "external external-tmp" then
         put tExternal["location"] & return after tDeploy["externals"]
      end if
   end repeat
   delete the last char of tDeploy["externals"]
   
   -- Put the redirects if any
   -- MM-2014-10-06: [[ Bug 13583 ]] Due to issues with the redircts, we use symlinks with the iOS 8 sim.
   if char 1 of tSDKs["sim"]["suffix"] < 8 then
      put tRedirects into tDeploy["redirects"]
   else
      put empty into tDeploy["redirects"]
      repeat for each line tRedirect in tRedirects
         get offset("//", tRedirect)
         if it is not 0 then
            --symlinkRedirect char (it + 2) to -1 of tRedirect, pAppBundle & slash & char 1 to (it - 1) of tRedirect
            local tSource, tTarget
            put char (it + 2) to -1 of tRedirect into tSource
            put pAppBundle into tTarget
            
            put slash & char 1 to (it - 1) of tRedirect after tTarget
            
            symlinkRedirect tSource, tTarget
         end if
      end repeat
   end if
   
   -- Output file to create
   put pAppBundle & slash & tName into tDeploy["output"]
   
   -- Splash to use (if non-commercial)
   if line 3 of the revLicenseInfo is among the words of "Educational Personal" then
      -- MM-2011-09-28: Descend through possible spash settings until a splash is found.
      repeat for each item tSplash in "splash,iphone splash,retina splash,ipad portrait splash,ipad landscape splash,ipad retina portrait splash,ipad retina landscape splash"
         if tSettings["ios," & tSplash] is not empty then
            put tSettings["ios," & tSplash] into tDeploy["splash"]
            exit repeat
         end if
      end repeat
      -- MW-2011-03-17: Make sure absolute paths work correctly
      if not (tDeploy["splash"] begins with "/") then
         put tBaseFolder & slash before tDeploy["splash"]
      end if
   end if
   
   -- SN-2015-03-16: [[ iOS Font Mapping ]] Fontmapping deploy command added
   --  We have our fontmapping list (the default fonts), and the custom ones the user
   --  may have added
   local tFontmapFiles,tStandardFontmapRoot
   
   -- We want the repo version to be able to build iOS standalones with the fontmap
   if revEnvironmentIsInstalled() then
      put mapFilePath(revMobileRuntimeFolder(pTarget)) into tStandardFontmapRoot
   else
      local tOldDel
      put the itemdelimiter into tOldDel
      set the itemdelimiter to slash
      put item 1 to -4 of revEnvironmentBinariesPath() into tStandardFontmapRoot
      put "/engine/rsrc" after tStandardFontmapRoot
      set the itemdelimiter to tOldDel
   end if
   
   -- We add our fontmapping, and the user one if not empty
   put tStandardFontmapRoot & slash & "fontmap" into tFontMapFiles
   local tUserFontMappings
   put tSettings["ios,fontmappings"] into tUserFontMappings
   if tUserFontMappings is not empty then
      // Make sure to use the right absolute filepath
      if not (tUserFontMappings begins with slash) then
         put tBaseFolder & slash before tUserFontMappings
      end if
      put tUserFontMappings into item 2 of tFontMapFiles
   end if
   
   repeat for each item tFontmapFile in tFontMapFiles
      -- Alert the user if their font map has not been found on the disk
      if there is no file tFontmapFile then
         revStandaloneAddWarning "Could not find font mapping file" && tFontmapFile
      else
         local tFontMappings
         put URL("file:" & tFontmapFile) into tFontMappings
         -- Ensure that the list ends with a linefeed
         if the last char of tFontMappings is not LF then
            put LF after tFontMappings
         end if
         put tFontMappings after tDeploy["fontmappings"]
      end if
   end repeat
   
   -- delete the last LF
   delete last char of tDeploy["fontmappings"]
   
   try
      _internal deploy ios tDeploy
      if the result is not empty then
         throw the result
      end if
   catch tError
   finally
      delete file tLinkEngineFile
   end try
   
   if tError is not empty then
      throw tError
   end if
   
   -- MW-2013-06-26: [[ CloneAndRun ]] If not installed and creating a device build
   --    then create the dSYM debug info within the app bundle.
   if pTarget is "Device" and not revEnvironmentIsInstalled() then
      revStandaloneProgress "Extracting debug symbols..."
      
      // SN-2015-09-10: [[ Xcode 7.0 ]] Xcode 7.0 sets the env var MallocNanoZone to 1
      //  but this makes dsymutil crash...
      //  We reinstate it after symbol extraction as a user might as well set MallocNanoZone
      local tOldMallocNanoZone
      if $MallocNanoZone is not empty then
         put $MallocNanoZone into tOldMallocNanoZone
         put 0 into $MallocNanoZone
      end if
      
      get shell("dsymutil" && quote & tDeploy["output"] & quote)
      if it is not empty then
         throw "extracting debug symbols failed with" && it
      end if
      
      // Reinstate env var MallocNanoZone if it was set.
      if $MallocNanoZone is not empty then
         put tOldMallocNanoZone into $MallocNanoZone
      end if
   end if
   
   -- Only need to sign the bundle if its heading for a device
   if pTarget is "Device" then
      revStandaloneProgress "Signing app bundle..."
      
      local tCertificate, tEntitlements, tProfileInfo
      put revGetMobileProfileInfo(tSettings["ios,profile"]) into tProfileInfo
      
      -- Get the list of valid identities that are available
      local tValidIdentities
      get shell("/usr/bin/security -q find-identity -v")
      if the last line of it contains "valid identities found" then
         delete the last line of it
         repeat for each line tIdentity in it
            put char 2 to -2 of the last word of tIdentity & return after tValidIdentities
         end repeat
         delete the last char of tValidIdentities
      else
         put empty into tValidIdentities
      end if
      
      -- Use the first one we can that is in the profile
      put empty into tCertificate
      repeat for each line tIdentity in tProfileInfo["identities"]
         if tIdentity is among the lines of tValidIdentities then
            put tIdentity into tCertificate
            exit repeat
         end if
      end repeat
      
      -- If there isn't one available its an error
      if tCertificate is empty then
         throw "could not find a valid identity to use for the selected profile"
      end if
      
      -- Determine what kind of profile is being used
      if tProfileInfo["store"] then
         put url ("binfile:" & mapFilePath(revMobileRuntimeFolder(pTarget) & slash & "StoreEntitlements.xcent")) into tEntitlements
      else
         put url ("binfile:" & mapFilePath(revMobileRuntimeFolder(pTarget) & slash & "Entitlements.xcent")) into tEntitlements
      end if
      
      -- Construct the entitlements file
      replace "${APP_IDENTIFIER}" with tProfileInfo["appid"] in tEntitlements
      replace "${BUNDLE_IDENTIFIER}" with tSettings["ios,bundle id"] in tEntitlements
      
      -- MM-2012-02-12: Added support for push notificaitons entitlements
      if tSettings["ios,push notifications"] then
         if tProfileInfo["store"] then
            get url ("binfile:" & mapFilePath(revMobileRuntimeFolder(pTarget) & slash & "RemoteNotificationStoreEntitlements.xcent"))
         else
            get url ("binfile:" & mapFilePath(revMobileRuntimeFolder(pTarget) & slash & "RemoteNotificationEntitlements.xcent"))
         end if
         replace "${REMOTE_NOTIFICATIONS}" with it in tEntitlements
      else
         replace "${REMOTE_NOTIFICATIONS}" with empty in tEntitlements
      end if     
      
      // SN-2015-09-17: [[ BetaApp ]] Add entitlement for beta apps
      local tBetaEntitlement
      if tSettings["ios,beta version"] then
         put url("binfile:" & mapFilePath(revMobileRuntimeFolder(pTarget) & slash & "BetaReportEntitlement.xcent")) into tBetaEntitlement
      end if
      replace "${BETA_REPORT_ENTITLEMENT}" with tBetaEntitlement in tEntitlements
      
      put numToChar(0xfa) & numToChar(0xde) & numToChar(0x71) & numToChar(0x71) & binaryEncode("M", the length of tEntitlements + 8) before tEntitlements
      
      local tEntitlementsFile
      put tempName() into tEntitlementsFile
      put tEntitlements into url ("binfile:" & tEntitlementsFile)
      
      -- MW-2011-03-17: Make sure the certificate is encoded appropriately
      put uniDecode(uniEncode(tCertificate, "UTF8")) into tCertificate
      
      -- Do the codesigning
      // SN-2015-09-11: [[ Xcode 7.0 ]] codesign in Xcode 7.0 will not work if CODESIGN_ALLOCATE
      // environment variable is set, so we only set it up to Xcode 6.4
      // We use Clang version to get the Xcode version in use
      local tClangVersion, tClangMajorVersion
      put shell("clang++ --version") into tClangVersion
      if matchText(tClangVersion, "Apple LLVM version ([0-9]+)\.[0-9]+.[0-9]+", tClangMajorVersion) \
            and tClangMajorVersion < 7 then
         put tSdkRoot & slash & "Platforms/iPhoneOS.platform/Developer/usr/bin/codesign_allocate" into $CODESIGN_ALLOCATE
      end if
      
      --try
      -- Perform the codesigning of the main bundle
      local tResult
      put shell("/usr/bin/codesign --verbose -f -s" && quote & tCertificate & quote && \
            "--resource-rules=" & quote & pAppBundle & slash & "ResourceRules.plist" & quote && \
            "--entitlements" && quote & tEntitlementsFile & quote && \
            quote & pAppBundle & quote) into tResult
      -- MM-2012-10-25: [[ Bug ]] try catch finally oddness meant that any errors here were being ignored.
      delete file tEntitlementsFile
      if not (tResult contains "signed bundle") then
         throw "codesigning failed with" && tResult
      end if
      --      finally
      --         -- Delete the temporary file
      --         delete file tEntitlementsFile
      --      end try
      
   end if
end revSaveAsMobileStandaloneMain

command revSaveAsMobileDeployer pDeployAppBundle, pAppBundle, pAppName, pAppId, pAppExecutables
   create folder pDeployAppBundle
   create folder pDeployAppBundle & slash & "Contents"
   create folder pDeployAppBundle & slash & "Contents" & "MacOS"
   
   local tProperties
   put pAppName into tProperties["name"]
   put pAppId into tProperties["id"]
   put pAppExecutables into tProperties["executables"]
   --put url ("binfile:" & revMobileRuntimeFolder(pTarget) & slash & "StoreEntitlements.xcent") into tProperties["store_entitlements"]
   --put url ("binfile:" & revMobileRuntimeFolder(pTarget) & slash & "Entitlements.xcent") into tProperties["entitlements"]
   --put the compress of the arrayEncode of tProperties into url ("binfile:" & pDeployAppBundle & slash & "Contents/MacOS/properties")
   
   local tDeploy
   -- TODO build executable
end revSaveAsMobileDeployer

################################################################################

private command revCopyMobileNewIcons pSettings, pBaseFolder, pAppBundle   
   revStandaloneProgress "Copying icons..."    
   repeat for each line tType in ("iphone icon" & return & "retina icon,-114" & return & "iOS 7 retina icon,-120" & return & "iphone 6 plus icon,-180" & return & \
         "ipad icon,-72" & return & "ipad retina icon,-144" & return & "iOS 7 ipad icon,-76" & return & "iOS 7 ipad retina icon,-152")
      get pSettings["ios," & item 1 of tType]
      if not (it begins with "/") then
         put pBaseFolder & slash before it
      end if
      if there is a file it then         
         put url ("binfile:" & it) into url ("binfile:" & pAppBundle & slash & "Icon" & item 2 of tType & ".png")
         if the result is not empty then
            throw "could not copy icon '" & it & "'"
         end if
      end if
   end repeat
end revCopyMobileNewIcons

private command revCopyMobileNewSplash pSettings, pBaseFolder, pAppBundle   
   -- Only copy in the splash screen verbatim if we are a commercial/review license type
   if line 3 of the revLicenseInfo is among the words of "Personal Educational Evaluation" then
      exit revCopyMobileNewSplash
   end if
   
   revStandaloneProgress "Copying launch images..."
   
   -- PM-2015-03-19: [[ Bug 13969 ]] Make sure we use the correct names for the splash images in iphone6/6+
   repeat for each line tType in ("iphone splash" & return & "retina splash,@2x" & return & "ipad portrait splash,-Portrait" & \
         return & "ipad landscape splash,-Landscape" & return & "ipad retina portrait splash,-Portrait@2x" & return & "ipad retina landscape splash,-Landscape@2x" & \
         return & "iphone 4inch splash,-568h@2x" & return & "iphone 6 splash,-667h@2x" & \
         return & "iphone 6 plus portrait splash,-736h@3x" & return & "iphone 6 plus landscape splash,-414h@3x")
      get pSettings["ios," & item 1 of tType]
      if not (it begins with "/") then
         put pBaseFolder & slash before it
      end if
      if there is a file it then         
         put url ("binfile:" & it) into url ("binfile:" & pAppBundle & slash & "Default" & item 2 of tType & ".png")
         if the result is not empty then
            throw "could not copy splash '" & it & "'"
         end if
      end if
   end repeat
end revCopyMobileNewSplash

private command revCopyMobileIcons pSettings, pBaseFolder, pAppBundle
   local tIconFile
   put pSettings["ios,icon"] into tIconFile
   if tIconFile is empty then
      exit revCopyMobileIcons
   end if
   
   revStandaloneProgress "Copying icons..."
   
   if not (tIconFile begins with "/") then
      put pBaseFolder & slash before tIconFile
   end if
   
   repeat for each item tType in ",-72,-114"
      get revModifyMobileImageFile(tIconFile, tType)
      if there is a file it then         
         --MM-2011-09-28: Make sure the icons are of the appropriate size.
         --
         switch tType
            case "-72"
               if getImageDimensions(it) is not "72,72" then
                  revStandaloneAddWarning "iPad Icon wrong size"
               end if               
               break
            case "-114"
               if getImageDimensions(it) is not "114,114" then
                  revStandaloneAddWarning "iPhone Hi-Res Icon wrong size"
               end if               
               break
            default
               if getImageDimensions(it) is not "57,57" then
                  revStandaloneAddWarning "iPhone Icon wrong size"
               end if               
               break
         end switch
         
         put url ("binfile:" & it) into url ("binfile:" & pAppBundle & slash & "Icon" & tType & ".png")
         if the result is not empty then
            throw "could not copy icon '" & it & "'"
         end if
      end if
   end repeat
end revCopyMobileIcons

private command revCopyMobileSplash pSettings, pBaseFolder, pAppBundle
   local tSplashFile
   put pSettings["ios,splash"] into tSplashFile
   if tSplashFile is empty then
      exit revCopyMobileSplash
   end if
   
   -- Only copy in the splash screen verbatim if we are a commercial/review license type
   if line 3 of the revLicenseInfo is among the words of "Personal Educational Evaluation" then
      exit revCopyMobileSplash
   end if
   
   revStandaloneProgress "Copying launch images..."
   
   if not (tSplashFile begins with "/") then
      put pBaseFolder & slash before tSplashFile
   end if
   
   repeat for each item tType in ",@2x,-Landscape,-Portrait"
      get revModifyMobileImageFile(tSplashFile, tType)
      if there is a file it then         
         --MM-2011-09-28: Make sure the splash screens are of the appropriate size.
         --
         switch tType
            case "-@2"
               if getImageDimensions(it) is not "640,960" then
                  revStandaloneAddWarning "iPhone Hi-Res Splash wrong size"
               end if               
               break
            case "-Landscape"
               if getImageDimensions(it) is not "114,114" then
                  revStandaloneAddWarning "iPhone Hi-Res Icon wrong size"
               end if               
               break
            case "-Portrait"
               if getImageDimensions(it) is not "768,1024" then
                  revStandaloneAddWarning "iPad Portrait Splash wrong size"
               end if               
               break
            default
               if getImageDimensions(it) is not "1024,768" then
                  revStandaloneAddWarning "iPad Landscape Splash wrong size"
               end if               
               break
         end switch
         
         put url ("binfile:" & it) into url ("binfile:" & pAppBundle & slash & "Default" & tType & ".png")
         if the result is not empty then
            throw "could not launch image '" & it & "'"
         end if
      end if
   end repeat
end revCopyMobileSplash

private function revModifyMobileImageFile pFile, pType
   if pFile ends with ".png" then
      delete char -4 to -1 of pFile
   end if
   
   if pFile ends with "@2x" then
      delete char -3 to -1 of pFile
   end if
   
   repeat for each item tSuffix in "-Landscape,-Portrait,-72,-114"
      if pFile ends with tSuffix then
         delete char -(the number of chars of tSuffix) to -1 of pFile
         exit repeat
      end if
   end repeat
   
   return pFile & pType & ".png"
end revModifyMobileImageFile

################################################################################

-- The files list from the standalone builder contains relative and absolute references.
--
-- Relative references get copied and keep their folder structure.
-- Absolute references get copied in without folder structure.
-- If a file ends in '/*' it means it is a folder and should be recursed into.
-- e.g.
--   foobar/baz -> <base>/foobar/baz
--   C:/foobar/baz -> <base>/baz
--
private command revCopyMobileFiles pFiles, pBaseFolder, pAppBundle, pAppTarget, pSDKs, @rRedirects, @rExternals, @rFonts, @rPlist
   revStandaloneProgress "Copying files..."
   
   -- Only use redirects in simulator 4.x
   -- MM-2012-03-26: revMobileComputeTargetSuffix has changed for 5.1 support.  Added device check to make
   -- sure that we don't try and use redirects for device builds.
   -- MM-2012-09-18: Since we now no longer support sims before 4.3, we always use redirects for sim builds.
   --
   local tUseRedirects
   if pAppTarget is not "Device" then
      put true into tUseRedirects
   end if 
   
   -- Start with an empty redirects list
   put empty into rRedirects
   
   -- Compute a list of the files we need to copy. This is in the form
   --   <target> [tab] <source>
   -- If <source> is empty then <target> is a folder that needs to be created.
   --
   local tManifest
   set the itemDelimiter to slash
   repeat for each line tFile in pFiles
      local tIsAbsolute, tName
      put tFile begins with "/" or char 2 to 3 of tFile is ":/" into tIsAbsolute
      if the last item of tFile is "*" then
         delete the last item of tFile
      end if
      if tIsAbsolute then
         put item -1 of tFile into tName
      else
         put tFile into tName
         put pBaseFolder & slash before tFile
      end if
      
      -- MW-2010-12-16: [[ Bug 9238 ]] Check for 'resources' folder
      if item 1 of tName is "Resources" then
         throw "iOS apps that contain a top-level folder called 'Resources' will fail to run"
      end if
      
      local tDir
      put empty into tDir
      repeat for each item tFolder in item 1 to -2 of tName
         put tFolder & "/" after tDir
         if there is not a folder (pAppBundle & slash & tDir) then
            create folder pAppBundle & slash & tDir
         end if
      end repeat
      
      if there is a file tFile then
         put pAppBundle & slash & tName & tab & tFile & return after tManifest
         put tName & "//" & tFile & return after rRedirects
      else if there is a folder tFile then
         revCopyMobileFilesComputeFolderManifest tManifest, tFile, pAppBundle & slash & tName
         put tName & "//" & tFile & return after rRedirects
      else
         revStandaloneAddWarning "File/folder to include in standalone not found:" && quote & tFile & quote
      end if
   end repeat
   
   -- Remove trailing delimiter
   if tUseRedirects then
      delete the last char of rRedirects
   else
      put empty into rRedirects
   end if
   
   -- Keep track of processed dylibs
   local tProcessedDylibs
   
   -- Now do the actual work of copying the files
   set the itemDelimiter to tab
   repeat for each line tItem in tManifest
      local tTarget, tSource
      put item 1 of tItem into tTarget
      put item 2 of tItem into tSource
      
      -- If the source is empty then just create the target folder
      if tSource is empty then
         create folder tTarget
         next repeat
      end if
      
      -- If the file is a font, then just copy and record as such
      if tSource ends with ".ttf" or tSource ends with ".ttc" then
         revSBCopyFileToFile tSource, tTarget, "revStandaloneProgressCallback", the long id of me
         put "font", tTarget & return after rFonts
         next repeat
      end if
      
      -- If the file is an lcext and it is a zip file, handle appropriately.
      -- MM-2012-09-18: Updated to use the new copied externals array instead of the copy files,
      -- where we extract the appropraite external for the instruciton set(s) we are building for.
      --
      if tSource ends with ".lcext" and lcextFileIsZipArchive(tSource) then
         if tProcessedDylibs[tSource] then
            next repeat
         end if         
         
         put true into tProcessedDylibs[tSource]
         set the itemDel to slash
         get char 1 to -7 of the last item of tSource
         set the itemDel to tab
         
         if pSDKs["sim"]["suffix"] is not empty then
            -- MERG-2013-09-05: [[ Bug 11152 ]] Only include the external if it is found for this platform
            if lcextExtractExternal(tSource, "Simulator-" & pSDKs["sim"]["suffix"], tTarget) then
               put tTarget into rExternals[it]["sim"]
               put "external" into rExternals[it]["type"]
               
               -- Since simulator externals are not statically linked to the engine, we need to make sure the location
               -- of the external is set correctlty relative to the app bundle, so the deploy command knows what to
               -- dynamically link to.
               --
               put char (the number of chars in pAppBundle + 2) to -1 of tTarget into rExternals[it]["location"]
            end if
         else
            put "external-tmp" into rExternals[it]["type"]        
            repeat for each word tInstSet in "armv6 armv7 arm64 arm"
               if pSDKs[tInstSet]["suffix"] is not empty then
                  put the tempName into tTarget
                  if lcextExtractExternal(tSource, "Device-" & pSDKs[tInstSet]["suffix"], tTarget) then
                     put tTarget into rExternals[it][tInstSet]
                     put it & ".lcext" into rExternals[it]["location"]
                  end if
               end if             
            end repeat
         end if
         next repeat
      end if
      
      -- If the file is a dylib, then see if there is a target specific version and record
      -- MM-2012-09-18: Ignore old style externals.
      --
      if tSource ends with ".lcext" or tSource ends with ".dylib" then         
         next repeat
      end if
	  
      -- MERG-2015-04-24: [[ TemplateAppMetadata ]] If a template plist is found then we use it instead of the default template.
      if tSource ends with "Info.plist" then
         put url ("binfile:" & tSource) into rPlist
      end if
      
      -- Otherwise its just a file
      if not tUseRedirects then
         revSBCopyFileToFile tSource, tTarget, "revStandaloneProgressCallback", the long id of me
      end if
   end repeat
end revCopyMobileFiles

private command revCopyMobileFilesComputeFolderManifest @xManifest, pSource, pTarget
   -- Record the folder that is needed
   put pTarget & return after xManifest
   
   -- Now start recursive descent
   local tOldFolder
   put the folder into tOldFolder
   set the folder to pSource
   
   repeat for each line tFile in the files
      put pTarget & slash & tFile & tab & pSource & slash & tFile & return after xManifest
   end repeat
   
   repeat for each line tFolder in the folders
      if tFolder is ".." then
         next repeat
      end if
      
      revCopyMobileFilesComputeFolderManifest xManifest, pSource & slash & tFolder, pTarget & slash & tFolder
   end repeat
   
   set the folder to tOldFolder
end revCopyMobileFilesComputeFolderManifest

################################################################################

private function lcextFileIsZipArchive pFile
   open file pFile for binary read
   if the result is empty then
      read from file pFile for 4 bytes
      close file pFile
   end if
   if it is empty then
      throw "could not open external -" && pFile
   end if
   
   return byte 1 of it is "P" and byte 2 of it is "K" and byte 3 of it is numToChar(3) and byte 4 of it is numToChar(4)
end lcextFileIsZipArchive

-- MERG-2013-09-05: [[ Bug 11152 ]] Change to function to return whether the external was found or not. 
private function lcextExtractExternal pExternal, pBuild, pTarget
   revZipOpenArchive pExternal, "read"
   if the result is empty then
      revZipExtractItemToFile pExternal, "iOS/External-" & pBuild, pTarget
      revZipCloseArchive pExternal
   end if
   if not (there is file pTarget) then
      revStandaloneAddWarning "Could not find appropriate build of external '" & pExternal & "' for " & pBuild
      return false
   end if
   return true
end lcextExtractExternal

################################################################################

-- MM-2012-09-18: Updated to use the new copied externals array instead of the copy files,
-- where we extract the appropraite external for the instruciton set(s) we are building for.
--
private command revCopyMobileExternals pExternals, pAppBundle, pTarget, pSDKs, @rExternals 
   repeat for each word tInstSet in "sim armv6 armv7 arm64 arm"
      if pSDKs[tInstSet]["suffix"] is not empty then
         repeat for each line tLine in pExternals      
            local tFile
            put mapFilePath(pSDKs[tInstSet]["runtime path"] & slash & tLine) into tFile
            if there is a file tFile then
               if pTarget is not "device" then
                  revSBCopyFileToFile tFile, pAppBundle & slash & tLine & ".dylib", "revStandaloneProgressCallback", the long id of me
               end if
               put tFile into rExternals[tLine][tInstSet]
               put "external" into rExternals[tLine]["type"]
               put tLine & ".dylib" into rExternals[tLine]["location"] 
            else
               throw "Could not find external" && tLine && "for" && pTarget
            end if
         end repeat
      end if             
   end repeat     
end revCopyMobileExternals

-- MM-2012-09-18: Updated to use the new copied externals array instead of the copy files,
-- where we extract the appropraite external for the instruciton set(s) we are building for.
--
private command revCopyMobileDrivers pDrivers, pAppBundle, pTarget, pSDKs, @rExternals
   repeat for each word tInstSet in "sim armv6 armv7 arm64 arm"
      if pSDKs[tInstSet]["suffix"] is not empty then
         repeat for each line tLine in pDrivers
            local tFile
            put mapFilePath(pSDKs[tInstSet]["runtime path"] & slash & tLine) into tFile
            if there is a file tFile then
               if pTarget is not "device" then
                  revSBCopyFileToFile tFile, pAppBundle & slash & tLine & ".dylib", "revStandaloneProgressCallback", the long id of me
               end if
               put tFile into rExternals[tLine][tInstSet]
               put "dylib" into rExternals[tLine]["type"]
               put tLine & ".dylib" into rExternals[tLine]["location"]
            else
               throw "Could not find external" && tLine && "for" && pTarget
            end if
         end repeat
      end if             
   end repeat
end revCopyMobileDrivers

################################################################################

private command revCopyMobileStackFiles pStackFiles, pBaseFolder, pAppBundle
end revCopyMobileStackFiles

################################################################################

private function revGetMinimumOSByArch pMinimumOS 
   local tMinimumOSByArch  
   -- MM-2013-09-23: We only support iOS 4.3 and later
   -- SN-2015-02-02: [[ Bug 14422 ]] Minimum OS version is the
   --  same for all archs, and we only support version >= 5.1.1
   --
   if pMinimumOS is empty or pMinimumOS <= "5.1" then
      put "5.1.1" into tMinimumOSByArch["i386"]
   else
      put pMinimumOS after tMinimumOSByArch["i386"]
   end if
   
   -- Assign the same value to the other architectures.
   -- Possible architectures:
   --   i386, x86-64, armv6, armv7, armv7s, arm64, ppc, ppc64
   put tMinimumOSByArch["i386"] into tMinimumOSByArch["armv6"]
   put tMinimumOSByArch["i386"] into tMinimumOSByArch["armv7"]
   put tMinimumOSByArch["i386"] into tMinimumOSByArch["armv7s"]
   put tMinimumOSByArch["i386"] into tMinimumOSByArch["arm64"]
   put tMinimumOSByArch["i386"] into tMinimumOSByArch["x86-64"]
   return tMinimumOSByArch
end revGetMinimumOSByArch

private command revCreateMobilePlist pSettings, pAppBundle, pTarget, pFonts, pPlist
   local tTemplateFile
   
   if pPlist is empty then
      put mapFilePath(revMobileRuntimeFolder(pTarget) & slash & "Settings.plist") into tTemplateFile
      if there is no file tTemplateFile then
         throw "could not find plist template for" && tolower(pTarget) && "target"
      end if
   end if
   
   ----------
   
   local tExeName, tBundleId, tBundleVersion,tMinimumOSByArch
   put pSettings["name"] into tExeName
   put pSettings["ios,bundle id"] into tBundleId
   put pSettings["ios,bundle version"] into tBundleVersion
   
   -- MW-2011-03-15: Make sure the bundle version is defaulted to 1.0.0 if empty
   if tBundleVersion is empty then
      put "1.0.0" into tBundleVersion
   end if
   
   ----------
   
   local tDisplayName, tMinimumOS, tDeviceFamily, tRequiredCapabilities, tPersistentWifi, tExitsOnSuspend
<<<<<<< HEAD
=======
   local tDisableATS
>>>>>>> 04f55764
   local tFileSharing, tPrerenderedIcon, tBackGroundAudio
   put pSettings["ios,display name"] into tDisplayName
   put pSettings["ios,minimum version"] into tMinimumOS
   put pSettings["ios,device family"] into tDeviceFamily
   put pSettings["ios,device capabilities"] into tRequiredCapabilities
   put pSettings["ios,persistent wifi"] into tPersistentWifi
   -- MW-2011-03-10: Force this to true for now, until we can fix the engine
   --put pSettings["ios,exits on suspend"] into tExitsOnSuspend
   
   put  pSettings["ios,background audio"] into tBackgroundAudio
   put pSettings["ios,file sharing"] into tFileSharing
   put pSettings["ios,prerendered icon"] into tPrerenderedIcon 
   
   if tDisplayName is empty then
      put tExeName into tDisplayName
   end if
   
   put revGetMinimumOSByArch(tMinimumOS) into tMinimumOSByArch
   if tDeviceFamily is empty then
      put "1" into tDeviceFamily
   end if
   if tPersistentWifi is empty then
      put "false" into tPersistentWifi
   end if
   
   if tFileSharing is empty then
      put "false" into tFileSharing
   end if
   if tPrerenderedIcon is empty then
      put "false" into tPrerenderedIcon
   end if
   
   -- tExitsOnSuspend defaulted to true. We want this to be false to allow background audio
   if tBackgroundAudio is true then 
      put "false" into tExitsOnSuspend
   else -- false or empty
      put "true" into tExitsOnSuspend
   end if
   
<<<<<<< HEAD
=======
   // SN-2015-02-11: [[ Bug 16299 ]] Add ${DISABLE_ATS} in the Plist template
   if pSettings["ios,disable ATS"] then
      put URL("binfile:" & mapFilePath(revMobileRuntimeFolder(pTarget) & slash & "DisableATS.plist")) into tDisableATS
   end if
   
   
>>>>>>> 04f55764
   ----------
   -- PM-2015-02-17: [[ Bug 14482 ]] Added a new "solid" statusbarstyle
   local tStatusBarHidden, tStatusBarStyle, tIPadStatusBarHidden, tStatusBarSolid
   put pSettings["ios,status bar hidden"] into tStatusBarHidden
   put pSettings["ios,status bar style"] into tStatusBarStyle
   put pSettings["ios,ipad status bar hidden"] into tIPadStatusBarHidden
   
   -- MM-2011-09-28: The orientations settings have now been adjusted.  The standalone builder should wipe out
   -- any old oreintation settings.  If the user has not visited the new standalone builder then the new settings will not
   -- be presesnt and the old settings will still be there.  If this is the case, port old settings.
   --
   local tIPhoneOrientation, tIPadOrientations
   if pSettings["ios,initial orientation"] is not empty  then
      put pSettings["ios,initial orientation"] into tIPhoneOrientation
   else if pSettings["ios,iphone initial orientation"] is not empty then
      put pSettings["ios,iphone initial orientation"] into tIPhoneOrientation
   else
      put "Portrait" into tIPhoneOrientation
   end if
   if pSettings["ios,interface orientations"] is not empty then
      put pSettings["ios,interface orientations"] into tIPadOrientations
   else if  pSettings["ios,ipad intial orientations"] is not empty then
      put pSettings["ios,ipad intial orientations"] into tIPadOrientations
   else
      if 2 is among the items of pSettings["ios,device family"] then
         revStandaloneAddWarning "No iPad supported intial orientation.  Assuming Portrait."
         put "Portrait" into tIPadOrientations
      end if
   end if 
   
   -- MM-2011-09-28: Make sure portrait and landscape iPad splashes are present if required.
   --
   if 2 is among the items of pSettings["ios,device family"] then
      if tIPadOrientations contains "Portrait" and there is no file (pAppBundle & "/Default-Portrait.png") then
         revStandaloneAddWarning "No iPad Portrait Splash Screen"
      end if
      if tIPadOrientations contains "Landscape" and there is no file (pAppBundle & "/Default-Landscape.png") then
         revStandaloneAddWarning "No iPad Landscape Splash Screen"
      end if
   end if
   
   if tStatusBarHidden is empty then
      put "false" into tStatusBarHidden
   end if
   if tIPadStatusBarHidden is empty then
      put "false" into tIPadStatusBarHidden
   end if
   if tStatusBarStyle is empty then
      put "Default" into tStatusBarStyle
   end if
   -- PM-2015-02-17: [[ Bug 14482 ]] Added a new "solid" statusbarstyle, 
   -- which is opaque and automatically shifts down the app view by 20 pixels
   if tStatusBarStyle is "solid" then
      put "BlackOpaque" into tStatusBarStyle
      put true into tStatusBarSolid
   end if
   
   ----------
   
   local tCustomFonts
   repeat for each line tEntry in pFonts
      if item 1 of tEntry is not "font" then
         next repeat
      end if
      put "<string>" & char (the number of chars in pAppBundle + 2) to -1 of item 2 to -1 of tEntry & "</string>" & return after tCustomFonts
   end repeat
   
   ----------

   if pPlist is empty then
      put url ("binfile:" & tTemplateFile) into pPlist
   end if
   // SN-2014-10-27: [[ Bug 13827 ]] Strings in a Plist file should be UTF-8 encoded
   replace "${EXECUTABLE_NAME}" with textEncode(tExeName, "utf-8") in pPlist
   replace "${BUNDLE_IDENTIFIER}" with textEncode(tBundleId, "utf-8") in pPlist
   replace "${BUNDLE_VERSION}" with tBundleVersion in pPlist
   replace "${BUNDLE_DISPLAY_NAME_SUPPORT}" with "<string>" & tDisplayName & "</string>" in pPlist
   -- SN-2015-02-02: [[ Bug 14422 ]] We now have minimum version depending on the arch.
   replace "${MINIMUM_OS_SUPPORT}" with "<string>" & tMinimumOSByArch["i386"] & "</string>" in pPlist
   replace "${CUSTOM_FONTS}" with tCustomFonts in pPlist
   replace "${DISABLE_ATS}" with tDisableATS in pPlist
   
   get empty
   repeat for each item tItem in tDeviceFamily
      put "<integer>" & tItem & "</integer>" after it
   end repeat
   replace "${DEVICE_SUPPORT}" with it in pPlist
   
   get empty
   repeat for each key tKey in tRequiredCapabilities
      if tRequiredCapabilities[tKey] is "true" then
         put "<key>" & tKey & "</key><true/>" after it
      else if tRequiredCapabilities[tKey] is "false" then
         put "<key>" & tKey & "</key><false/>" after it
      end if
   end repeat
   
   -- MM-2011-09-28: If building for arm v7 only, then add arm v7 required plist value
   --
   if pSettings["ios,build type"] is "Arm v7" then
      put "<key>armv7</key><true/>" after it
   end if
   
   replace "${DEVICE_CAPABILITY}" with it in pPlist
   
   replace "${PERSISTENT_WIFI}" with "<" & tPersistentWifi & "/>" in pPlist
   replace "${APPLICATION_EXITS_ON_SUSPEND}" with "<" & tExitsOnSuspend & "/>" in pPlist
   replace "${FILE_SHARING}" with "<" & tFileSharing & "/>" in pPlist
   replace "${PRE_RENDERED_ICON}" with "<" & tPrerenderedIcon & "/>" in pPlist
   
   -- MW-2010-11-30: We need to make sure the first item in the list is the
   --     initial orientation as otherwise we get odd behavior (in the simulator
   --     at least!)
   -- MM-2011-09-28: Updated oreintation handling to generate new plist values.
   --   
   replace "${IPHONE_INITIAL_ORIENTATION}" with "<string>UIInterfaceOrientation" & tIPhoneOrientation & "</string>" in pPlist
   replace "${IPHONE_SUPPORTED_ORIENTATIONS}" with "<string>UIInterfaceOrientation" & tIPhoneOrientation & "</string>" in pPlist
   replace "${IPAD_INITIAL_ORIENTATION}" with "<string>UIInterfaceOrientation" & item 1 of  tIPadOrientations & "</string>" in pPlist
   get empty
   repeat for each item tItem in tIPadOrientations
      put "<string>UIInterfaceOrientation" & tItem & "</string>" after it
   end repeat 
   replace "${IPAD_SUPPORTED_ORIENTATIONS}" with it in pPlist
   
   replace "${STATUS_BAR_STYLE}" with "<string>UIStatusBarStyle" & tStatusBarStyle & "</string>" in pPlist
   replace "${STATUS_BAR_HIDDEN}" with "<" & tStatusBarHidden & "/>" in pPlist
   replace "${IPAD_STATUS_BAR_HIDDEN}" with "<" & tIPadStatusBarHidden & "/>" in pPlist
   
   -- PM-2015-02-17: [[ Bug 14482 ]] Added a new "solid" statusbarstyle
   if tStatusBarSolid is empty then
      put false into tStatusBarSolid
   end if
   replace "${STATUS_BAR_SOLID}" with "<" & tStatusBarSolid & "/>" in pPlist
   
   
   -- MM-2013-10-08: [[ Bug 11257 ]] Make sure we include the new iOS 7 icons in the plist.
   get empty
   repeat for each item tItem in ",-72,-114,-144,-120,-180,-76,-152"
      if there is a file (pAppBundle & slash & "Icon" & tItem & ".png") then
         put "<string>" & "Icon" & tItem & ".png</string>" after it
      end if
   end repeat
   replace "${BUNDLE_ICONS}" with it in pPlist
   
   -- MM-2014-09-30: [[ iOS8 Support ]] Added new iOS 7 style entries for the splash screens
   -- MM-2014-10-06: [[ Bug 13512 ]] Splash screen sizes are in points and should omit the @2x @3x suffix, iOS is smart enough to figure that out.
   local tSplashScreens   
   if 1 is among the items of tDeviceFamily then
      put "Default|Default|{320, 480}|Portrait" & return after tSplashScreens
      put "Default-568h@2x|Default-568h|{320, 568}|Portrait" & return after tSplashScreens      
      -- PM-2015-03-19: [[ Bug 13969 ]] Use the correct name for iPhone 6/6+ splash screens
      put "Default-667h@2x|Default-667h|{375, 667}|Portrait" & return after tSplashScreens
      if tIPhoneOrientation contains "Portrait" then
         put "Default-736h@3x|Default-736h|{414, 736}|Portrait" & return after tSplashScreens
      else
         put "Default-414h@3x|Default-414h|{414, 736}|Landscape" & return after tSplashScreens
      end if      
   end if   
   if 2 is among the items of tDeviceFamily then      
      if tIPadOrientations contains "Portrait" then
         put "Default-Portrait|Default-Portrait|{768, 1024}|Portrait" & return after tSplashScreens
      end if
      if tIPadOrientations contains "Landscape" then
         put "Default-Landscape|Default-Landscape|{768, 1024}|Landscape" & return after tSplashScreens
      end if
   end if
   
   local tSplashTemplate, tSplashData
   put URL ("binfile:" & mapFilePath(revMobileRuntimeFolder(pTarget) & slash & "SplashscreenSettings.plist")) into tSplashTemplate 
   
   set the itemDel to "|"
   repeat for each line tSplashScreen in tSplashScreens
      if there is a file (pAppBundle & slash & item 1 of tSplashScreen & ".png") or \
            there is a file (pAppBundle & slash & item 1 of tSplashScreen & "@2x.png") or \
            there is a file (pAppBundle & slash & item 1 of tSplashScreen & "@3x.png")
      then
         get tSplashTemplate 
         replace "${NAME}" with item 2 of tSplashScreen in it
         replace "${SIZE}" with item 3 of tSplashScreen in it
         replace "${ORIENTATION}" with item 4 of tSplashScreen in it
         put it & return after tSplashData
      end if
   end repeat
   set the itemDel to comma
   
   replace "${SPLASHSCREENS}" with tSplashData in pPlist
   
   ----------
   -- MM-2012-02-12: Added support for push notificaitons and custom URL schemes
   
   if pSettings["ios,push notifications"] then
      replace "${REMOTE_NOTIFICATION_TYPES}" with URL ("binfile:" & mapFilePath(revMobileRuntimeFolder(pTarget) & slash & "RemoteNotificationSettings.plist")) in pPlist      
   else
      replace "${REMOTE_NOTIFICATION_TYPES}" with empty in pPlist
   end if
   
   local tUsesLocalNotifications
   if pSettings["ios,local notifications"] then
      put "true" into tUsesLocalNotifications   
   else
      put "false" into tUsesLocalNotifications 
   end if
   
   replace "${USES_LOCAL_NOTIFICATIONS}" with "<" & tUsesLocalNotifications & "/>" in pPlist
   
   if pSettings["ios,url name"] is not empty then
      get URL ("binfile:" & mapFilePath(revMobileRuntimeFolder(pTarget) & slash & "URLSchemeSettings.plist"))
      replace "${BUNDLE_IDENTIFIER}" with tBundleId in it
      replace "${URL_NAME}" with pSettings["ios,url name"] in it
      replace "${URL_TYPES}" with it in pPlist
   else
      replace "${URL_TYPES}" with empty in pPlist
   end if
   
   ----------
   -- PM-2014-10-20: [[ Bug 13590]] Set the location authorization type and description
   -- PM-2014-10-20: [[ Bugs 13764 and 14290]] gps and location-services should work even if n/a is selected in standalone settings
   if tRequiredCapabilities["gps"] is not false or tRequiredCapabilities["location-services"] is not false then
      local tLocationAuthType
      put pSettings["ios,location auth type"] into tLocationAuthType
      if tLocationAuthType is empty then
         put "always" into tLocationAuthType
      end if
      if tLocationAuthType is "always" then
         get "<key>NSLocationAlwaysUsageDescription</key><string>This application requires access to Location Services always</string>"
      else
         get "<key>NSLocationWhenInUseUsageDescription</key><string>This application requires access to Location Services when in use</string>"
      end if
   else
      get empty
   end if
   replace "${LOCATION_AUTH_TYPE}" with it in pPlist
   
   -- PM-2015-10-08:  [[ Bug 16154 ]] Allow audio playing when the app is on background
   if tBackgroundAudio is true then
      get "<string>audio</string>"
   else -- false or empty
      get empty
   end if
   replace "${PLAY_AUDIO_WHEN_IN_BACKGROUND}" with it in pPlist
   
   ----------   
   
   put pPlist into url ("binfile:" & pAppBundle & slash & "Info.plist")   
end revCreateMobilePlist

################################################################################

private function revGetMobileProfileInfo pProfileId
   local tContents
   put url ("file:~/Library/MobileDevice/Provisioning Profiles/" & pProfileId & ".mobileprovision") into tContents
   
   local tAppId, tName, tIsDist, tIdentities
   
   get lineOffset("<key>DeveloperCertificates</key>", tContents)
   if it is 0 then
      throw "invalid provisioning profile"
   end if
   
   local tCertIndex, tCerts
   get line it + 2 to it + (lineOffset("</array>", tContents, it) - 1) of tContents
   repeat for each line tLine in it
      if tLine contains "<data>" and tLine contains "</data>" then
         add 1 to tCertIndex
         put char (offset("<data>", tLine) + 6) to  offset("</data>", tLine) of tLine into tCerts[tCertIndex]
      else if tLine contains "<data>" then
         add 1 to tCertIndex
      else if not (tLine contains "</data>") then
         put tLine & return after tCerts[tCertIndex]
      end if
   end repeat
   
   repeat for each element tCert in tCerts
      put the base64Decode of tCert into tCert
      if tCert contains "Distribution" then
         put true into tIsDist
         get offset("iPhone Distribution:", tCert)
      else if tCert Contains "iOS Development:" then
         get offset("iOS Development:", tCert)
      else
         get offset("iPhone Developer:", tCert)
      end if
      put char it to it + charToNum(char it - 1 of tCert) - 1 of tCert & return after tIdentities
   end repeat
   delete the last char of tIdentities
   
   get lineOffset("<key>ApplicationIdentifierPrefix</key>", tContents)
   if it is 0 then
      throw "invalid provisioning profile"
   end if
   get word 1 to -1 of line it + 2 of tContents
   get char 9 to -10 of it
   put it into tAppId
   
   get lineOffset("<key>Name</key>", tContents)
   if it is 0 then
      throw "invalid provisioning profile"
   end if
   get word 1 to -1 of line it + 1 of tContents
   put char 9 to -10 of it into tName
   
   local tInfo
   put pProfileId into tInfo["id"]
   put tName into tInfo["name"]
   put tAppId into tInfo["appid"]
   put tIdentities into tInfo["identities"]
   put tIsDist into tInfo["store"]
   
   return tInfo
end revGetMobileProfileInfo

################################################################################
function revMobileRuntimeFolder pTarget, pVersion
   local tStub
   if pTarget is "Device" then
      if pVersion is empty then
         // SN-2015-04-30: [[ Bug 15175 ]] Take the latest valid SDK installed
         // (can be 8.2 or 8.3 onwards on Yosemite).
         local tVersion
         if revIDEDeployIOSGetLatestSDKInstalled(tVersion) then
            replace "." with "_" in tVersion
            put tVersion into pVersion
         end if
      end if
      put "Device-" & pVersion into tStub
   else
      // SN-2015-05-01: [[ Refactor iOS SDK version ]] Build the simulator location
      //  stub on the fly.
      replace "." with "_" in pTarget
      replace space with "-" in pTarget
      put pTarget into tStub
   end if
   
   local tUserPath, tOverridePath
   
   put revOverrideRuntimePath() & slash & "iOS/" & tStub into tOverridePath
   if there is a folder tOverridePath then
      return tOverridePath
   end if
   
   put revEnvironmentUserRuntimePath() & slash & "iOS/" & tStub into tUserPath
   if there is a folder tUserPath then
      return tUserPath
   end if
   
   return revEnvironmentRuntimePath() & slash & "iOS/" & tStub
end revMobileRuntimeFolder

################################################################################

-- MW-2013-06-13: [[ CloneAndRun ]] Map a file path from where the sb expects them to be to local
--   files in the build folder.
function mapFilePath pPath
   if revEnvironmentIsInstalled() then
      return pPath
   end if
   
   local tIsDevice
   put pPath contains "/Device-" into tIsDevice
   
   local tRepo, tComponent, tBuild, tSuffix
   set the itemDelimiter to slash
   put revEnvironmentRepositoryPath() into tRepo
   put the last item of pPath into tComponent
   put item -2 of pPath into tBuild
   replace "Simulator-" with "iphonesimulator" in tBuild
   replace "Device-" with "iphoneos" in tBuild
   replace "_" with "." in tBuild
   if revEnvironmentBinariesPath() contains "/Debug" then
      put "/Debug" after tBuild
   else
      put "/Release" after tBuild
   end if
   put revLicenseType() into tSuffix
   
   local tPath
   switch the last item of pPath
      case "Settings.plist"
         if tIsDevice then
            put tRepo & slash & "engine/rsrc/mobile-device-template.plist" into tPath
         else
            put tRepo & slash & "engine/rsrc/mobile-template.plist" into tPath
         end if
         break
      case "ResourceRules.plist"
         put tRepo & slash & "engine/rsrc/template-ResourceRules.plist" into tPath
         break
      case "Entitlements.xcent"
         put tRepo & slash & "engine/rsrc/template-entitlements.xcent" into tPath
         break
      case "StoreEntitlements.xcent"
         put tRepo & slash & "engine/rsrc/template-store-entitlements.xcent" into tPath
         break
      case "RemoteNotificationEntitlements.xcent"
         put tRepo & slash & "engine/rsrc/template-remote-notification-entitlements.xcent" into tPath
         break
      case "RemoteNotificationStoreEntitlements.xcent"
         put tRepo & slash & "engine/rsrc/template-remote-notification-store-entitlements.xcent" into tPath
         break
      case "BetaReportEntitlement.xcent"
         put tRepo & slash & "engine/rsrc/template-beta-report-entitlement.xcent" into tPath
         break
      case "DisableATS.plist"
         put tRepo & slash & "engine/rsrc/mobile-disable-ats-template.plist" into tPath
         break
      case "RemoteNotificationSettings.plist"
         put tRepo & slash & "engine/rsrc/mobile-remote-notification-template.plist" into tPath
         break
      case "URLSchemeSettings.plist"
         put tRepo & slash & "engine/rsrc/mobile-url-scheme-template.plist" into tPath
         break
      case "SplashscreenSettings.plist"
         put tRepo & slash & "engine/rsrc/mobile-splashscreen-template.plist" into tPath
         break
      case "Standalone"
         if tIsDevice then
            put tRepo & merge("/_build/ios/[[tBuild]]/standalone-mobile-lib-[[tSuffix]].lcext") into tPath
         else
            put tRepo & merge("/_build/ios/[[tBuild]]/standalone-mobile-[[tSuffix]].ios-engine") into tPath
         end if
         break
      case "revzip"
      case "revxml"
      case "revdb"
      case "dbsqlite"
      case "dbmysql"
      case "revpdfprinter"
      case "revsecurity"
         if tIsDevice then
            put tRepo & merge("/_build/ios/[[tBuild]]/[[the last item of pPath]].lcext") into tPath
         else
            put tRepo & merge("/_build/ios/[[tBuild]]/[[the last item of pPath]].dylib") into tPath
         end if
         break
      case "Default4InchSplash.png"
         put tRepo & slash & "engine/rsrc/Default-568h@2x.png" into tPath
         break
      default
         put pPath into tPath
         break
   end switch
   
   return tPath
end mapFilePath

################################################################################

private command symlinkRedirect pSource, pTarget
   if there is a file pTarget then
      // We don't want to erase files that have possibly be already copied ith the same name
      // such as externals, fonts or plist files.
      exit symlinkRedirect
   end if
   if there is a file pSource then
      // Hardlink, since iOS simulator 9.0 does not seem able to handle symlinks
      get shell(merge("ln '[[pSource]]' '[[pTarget]]' || cp '[[pSource]]' '[[pTarget]]'"))
      
      if the result is not empty then
         // Both 'ln' and 'cp' failedn
         throw "Cannot copy" && pSource
      end if
   else if there is a folder pSource then
      local tOldFolder
      put the folder into tOldFolder
      set the folder to pSource      
      set the itemDel to slash
      local tFiles
      put the files & return & the folders into tFiles
      repeat for each line tFile in tFiles
         if tFile is not empty and not (tFile begins with ".") then
            symlinkRedirect pSource & slash & tFile, pTarget & slash & tFile
         end if
      end repeat  
      set the folder to tOldFolder
   end if   
end symlinkRedirect

################################################################################<|MERGE_RESOLUTION|>--- conflicted
+++ resolved
@@ -1209,10 +1209,7 @@
    ----------
    
    local tDisplayName, tMinimumOS, tDeviceFamily, tRequiredCapabilities, tPersistentWifi, tExitsOnSuspend
-<<<<<<< HEAD
-=======
    local tDisableATS
->>>>>>> 04f55764
    local tFileSharing, tPrerenderedIcon, tBackGroundAudio
    put pSettings["ios,display name"] into tDisplayName
    put pSettings["ios,minimum version"] into tMinimumOS
@@ -1252,15 +1249,12 @@
       put "true" into tExitsOnSuspend
    end if
    
-<<<<<<< HEAD
-=======
    // SN-2015-02-11: [[ Bug 16299 ]] Add ${DISABLE_ATS} in the Plist template
    if pSettings["ios,disable ATS"] then
       put URL("binfile:" & mapFilePath(revMobileRuntimeFolder(pTarget) & slash & "DisableATS.plist")) into tDisableATS
    end if
    
    
->>>>>>> 04f55764
    ----------
    -- PM-2015-02-17: [[ Bug 14482 ]] Added a new "solid" statusbarstyle
    local tStatusBarHidden, tStatusBarStyle, tIPadStatusBarHidden, tStatusBarSolid
