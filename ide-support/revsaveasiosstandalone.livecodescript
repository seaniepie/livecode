﻿script "revSaveAsIOSStandalone"
-- Each stackfile has:
--   moveSubstacks
--   renameGeneric
--   substackFolder
--
-- Each stack has:
--   destroyStack
--   password

command revSaveAsMobileStandalone pStack, pAppBundle, pTarget   
   local tTargetType
   if pTarget contains "device" then
      put "ios device" into tTargetType
   else
      put "ios simulator" into tTargetType
   end if
   
   try
      dispatch "savingMobileStandalone" to stack pStack with tTargetType, pAppBundle
   end try
   
   try
      revSaveAsMobileStandaloneMain pStack, pAppBundle, pTarget
   catch tError
      if revTestEnvironment() then
         return tError
      else
         answer tError
      end if
   end try
   
   try
      if tError is not empty then
         put empty into pAppBundle
      end if
      dispatch "mobileStandaloneSaved" to stack pStack with tTargetType, pAppBundle
   end try
   
   if tError is not empty then
      throw tError
   end if
   
   -- SN-2014-01-31: [[ Bug 11124 ]] No warning when an external file is missing
   if revStandaloneGetWarnings() is not empty and pTarget contains "Simulator" then
      set the cWarnings of stack "revBuildResults" to revStandaloneGetWarnings()
   end if
end revSaveAsMobileStandalone

private function getIosSdkInfo pSDKVersion, @rInfo
   local tSDKPath, tSettings
   put merge("/Platforms/iPhoneOS.platform/Developer/SDKs/iPhoneOS[[pSDKVersion]].sdk") into tSDKPath
   get revIDEDeployIOSGetDeviceSDK(pSDKVersion)
   if there is no folder (it & tSDKPath) then
      return false
   end if
   put it into tSettings["root path"]
   put (it & tSDKPath) into tSettings["sdk path"]
   replace "." with "_" in pSDKVersion
   put pSDKVersion into tSettings["suffix"]
   put revMobileRuntimeFolder("Device", tSettings["suffix"]) into tSettings["runtime path"]
   put tSettings into rInfo
   return true
end getIosSdkInfo

private command revSaveAsMobileStandaloneMain pStack, pAppBundle, pTarget
   if the platform is not "macos" then
      throw "not supported on this platform"
   end if
   
   start using stack "revSBLibrary"
   revStandaloneResetWarnings
   
   local tSettings
   put the customProperties["cRevStandaloneSettings"] of stack pStack into tSettings
   
   -- Get the development root for device builds
   -- MM-2012-09-18: Rejiged the SDKs we use.  Things are now split up into sim, armv7, armv7, 
   -- since we now potentially need to use different SDKs for each.
   --
   -- For each, we have:
   --   suffix - the verison of the form 5_1, used to fetch teh correct user created externals (e.g. rrecanvas-device-5_1.lcext)
   --   runtime path - folder containing the LiveCode enngines and externals
   --   sdk path - location of the iOS SDK (within the XCode bundle)
   --   root path - root locaiton of the Developer tools (the XCode bundle)
   --
   
   local tSDKs, tSDKInfo
   if pTarget is "Device" then      
      -- PM-2015-02-06: [[ Bug 14422 ]] Drop support for OSX 10.6 and iOS 5.0 
      if revIDEDeployIOSSanatizeSystemVersion() < 100800 then
         
         -- MM-2012-09-18: Armv7 builds are created with the iOS 6.0 SDK.
         --  
         if not getIosSdkInfo("6.1", tSDKInfo) then
            throw revIDEDeployIOSGetInvalidityMessage("6.1", "4.6")
         end if
      else if revIDEDeployIOSSanatizeSystemVersion() < 100900 then
         
         if not getIosSdkInfo("7.1", tSDKInfo) then
            throw revIDEDeployIOSGetInvalidityMessage("7.1", "5.1")
         end if
      else if revIDEDeployIOSSanatizeSystemVersion() < 101000 then
         
         if not getIosSdkInfo("8.2", tSDKInfo) then
            throw revIDEDeployIOSGetInvalidityMessage("8.2", "6.2")
         end if
      else
         -- SN-2015-04-14: [[ Bug 15187 ]] From Mac OS 10.10, the default iOS SDK version is 8.3
         --  and 8.2 will be fetched 
         // We want to catch the exception for Xcode 6.3
         if not getIosSdkInfo("8.3", tSDKInfo) and not \
              getIosSdkInfo("8.2", tSDKInfo) then
            throw revIDEDeployIOSGetInvalidityMessage("8.2 / 8.3", "6.2 / 6.3")
         end if
      end if
      put tSDKInfo into tSDKs["arm"]
   else
      
      -- MM-2012-09-18: We now only support the 4.3 simulators or later.
      -- For sim builds we just need the suffix (so we can extract the correct external) and where to look for the engines (runtime folder).
      -- SN-2015-02-05: [[ Bug 14422 ]] We only support 5.1 simulator or later.
      --
      local tSuffix
      put pTarget into tSuffix
      replace "." with "_" in tSuffix
      put tSuffix into tSDKS["sim"]["suffix"]
      put revMobileRuntimeFolder(pTarget, tSDKs["sim"]["suffix"]) into tSDKs["sim"]["runtime path"]
      
   end if
   
   
   -- Compute the base folder
   local tBaseFolder
   set the itemDelimiter to slash
   put item 1 to -2 of the effective filename of stack pStack into tBaseFolder
   set the itemDelimiter to comma
   
   -- Fetch the various options we need to initially build the app-bundle
   local tName, tFiles, tExternals, tDrivers
   put tSettings["name"] into tName
   put tSettings["files"] into tFiles
   
   if tSettings["ios,display name"] is empty then
      put tName into tSettings["ios,display name"]
   end if
   if tSettings["ios,bundle id"] is empty then
      put "com.yourcompany.yourapp" into tSettings["ios,bundle id"]
   end if
   
   -- MM-2014-01-29: [[ OpenSSL ]] Include the revsecurity library.
   -- Compute the externals list
   repeat for each word tExternal in "revzip revxml dbsqlite dbmysql dbodbc dbpostgresql revpdfprinter revsecurity"
      if tSettings["ios,include" && tExternal] then
         if tExternal begins with "db" then 
            if "revdb" is not among the lines of tExternals then
               put "revdb" & return after tExternals
            end if
            put tExternal & return after tDrivers
         else if tExternal is among the words of "revpdfprinter revsecurity" then
            put tExternal & return after tDrivers
         else
            put tExternal & return after tExternals
         end if
      end if
   end repeat
   delete the last char of tExternals
   delete the last char of tDrivers
   
   -- Compute the stackfiles list
   local tStackFiles
   lock messages
   put revIDEDeployRelativeStackFilesList(pStack) into tStackfiles
   unlock messages
   
   -- Make sure the app-bundle isn't already there
   if there is a folder pAppBundle then
      get shell("rm -r" && quote & pAppBundle & quote)
      if it is not empty or there is a folder pAppBundle then
         throw "unable to remove existing app-bundle"
      end if
   end if
   
   -- Make sure we can find the provisioning profile
   if pTarget is "Device" and tSettings["ios,profile"] is empty then
      throw "device build requires a provisioning profile to be chosen"
   end if
   
   if pTarget is "Device" and \
         there is no file ("~/Library/MobileDevice/Provisioning Profiles/" & tSettings["ios,profile"] & ".mobileprovision") then
      throw "could not find specified provisioning profile"
   end if
   
   -- Now create the folder, and copy in the initial files we need
   create folder pAppBundle
   
   -- MM-2012-09-18: Removed the copied files adn replaced with CopiedFonts and CopiedExternals (since that's all we used the CopeidFiels for).
   --
   -- The copied fonts are just a list of custom fonts used by the app.
   -- The copied externals is an array of the form:
   -- external name => (
   --   type - one of external, dylib, external-tmp
   --   location - the location of the external within the bundle, used by the deploy command to link to
   --   armv6 - location of the armv6 build
   --   armv7 - location of the armv7 external build
   --   sim - location of the simulator external build
   -- )
   --
   local tCopiedFonts, tCopiedExternals   
   
   -- Copy the main resources
   local tRedirects
   
   -- MM-2012-09-25: A 4 inch splash screen is required for iphone apps to take up the whole iphone 5 screen space.
   --
   if tSettings["ios,iphone 4inch splash"] is empty then
      put mapFilePath(revMobileRuntimeFolder(pTarget) & "/Default4InchSplash.png") into tSettings["ios,iphone 4inch splash"]
   end if
   
   -- MM-2011-09-28: If we have splash screens and icons  specifed in the old format, copy accross using the old format.
   -- Otherwise, copy accross using the new format (where individual icons and splash screens are specified rther than implied).
   --
   if tSettings["ios,icon"] is not empty then
      revCopyMobileIcons tSettings, tBaseFolder, pAppBundle
   else
      revCopyMobileNewIcons tSettings, tBaseFolder, pAppBundle
   end if
   if tSettings["ios,splash"] is not empty then
      revCopyMobileSplash tSettings, tBaseFolder, pAppBundle
   else
      revCopyMobileNewSplash tSettings, tBaseFolder, pAppBundle
   end if
   
   revCopyMobileFiles tFiles, tBaseFolder, pAppBundle, pTarget, tSDKs, tRedirects, tCopiedExternals, tCopiedFonts
   revCopyMobileStackFiles tStackFiles, tBaseFolder, pAppBundle
   
   -- Copy in the appropriate externals and drivers
   revCopyMobileExternals tExternals, pAppBundle, pTarget, tSDKs, tCopiedExternals
   revCopyMobileDrivers tDrivers, pAppBundle, pTarget, tSDKs, tCopiedExternals
   
   -- Generate the plist
   revCreateMobilePlist tSettings, pAppBundle, pTarget, tCopiedFonts
   
   -- Generate the PkgInfo file
   put "APPL????" into url ("binfile:" & pAppBundle & slash & "PkgInfo")
   if the result is not empty then
      throw "unable to create PkgInfo file"
   end if
   
   -- Copy in the resource rules and provisioning profile
   if pTarget is "Device" then
      put url ("binfile:" & mapFilePath(revMobileRuntimeFolder(pTarget) & slash & "ResourceRules.plist")) into \
            url ("binfile:" & pAppBundle & slash & "ResourceRules.plist")
      if the result is not empty then
         throw "unable to create ResourceRules.plist file"
      end if
      
      put url ("binfile:~/Library/MobileDevice/Provisioning Profiles/" & tSettings["ios,profile"] & ".mobileprovision") into \
            url ("binfile:" & pAppBundle & slash & "embedded.mobileprovision")
      if the result is not empty then
         throw "unable to copy provisioning profile"
      end if
   end if
   
   local tDeploy
   
   -- Link the engine if a device build
   local tLinkEngineFile
   if pTarget is "Device" then
      revStandaloneProgress "Linking engine..."      
      
      repeat for each word tInstSet in "arm"
         if tSDKs[tInstSet]["suffix"] is empty then
            next repeat
         end if
         
         local tSDKRoot
         put tSDKs[tInstSet]["root path"] into tSDKRoot
         
         -- Change the path point to the SDK tools first
         local tOldPath
         put $PATH into tOldPath
         put tSdkRoot & slash & "Platforms/iPhoneOS.platform/Developer/usr/bin" & ":" before $PATH
         
         -- MM-2013-09-23: [[ iOS7 Support ]] g++ appears to have moved in XCode 5.
         --
         if tSDKs[tInstSet]["tools path"] is not empty then
            put tSDKs[tInstSet]["tools path"] & ":" before $PATH
         end if
         
         -- Loop through the copied files list, extracting anything that needs to be
         -- linked with the engine
         local tLinkExts, tLinkDeps
         put empty into tLinkExts
         put empty into tLinkDeps
         
         -- Extract the dependency info from the extension
         -- MM-2012-09-18: Use the new copied externals array instead of the copy files.
         --
         repeat for each line tLinkExt in keys of tCopiedExternals
            put tCopiedExternals[tLinkExt][tInstSet] into tLinkExts[tLinkExt] 
            _internal extract "__MISC" "__deps" from tLinkExts[tLinkExt]
            repeat for each line tLine in it
               put true into tLinkDeps[tLine]
            end repeat 
         end repeat
         
         -- Fetch the deps for the standalone itself
         _internal extract "__MISC" "__deps" from mapFilePath(tSDKs[tInstSet]["runtime path"] & slash & "Standalone")
         repeat for each line tLine in it
            put true into tLinkDeps[tLine]
         end repeat
         
         -- Compute the SDK path
         local tSdkPath
         put tSDKs[tInstSet]["sdk path"] into tSdkPath
         
         -- Construct the link command
         local tLinkCommand
         put empty into tLinkCommand
         
         -- Standard g++ options to create an executable output file
         put "-isysroot " & quote & tSdkPath & quote & return after tLinkCommand
         
         -- MW-2013-06-26: [[ CloneAndRun ]] Only strip global symbols if an installed env.
         if revEnvironmentIsInstalled() then
            -- Make sure the only exported symbol is "main"
            put "-Wl,-x -Wl,-exported_symbol -Wl,_main" & return after tLinkCommand
         end if
         
         -- MW-2013-06-25: [[ PIE ]] Make sure we make the minversion 4.3 so we can make
         --   ARMv7+ PIE builds.
         -- Make the minimum run version of the engine 4.3
         -- SN-2015-02-05: [[ Bug 14422 ]] The linker minimum iphoneOS version
         --   should be relevant with the desired minimum version.
         -- SN-2015-02-19: [[ Bug 14625 ]] Minimum version is architecture-specific
         --put revGetMinimumOSByArch(tSettings["ios,minimum version"]) into tVersion
         --put "-miphoneos-version-min=" & tVersion["armv7"] & return after tLinkCommand
         
         -- SN-2015-02-23: [[ Bug 14625 ]] Use a iOS 5.1/iOS 7.0 consistent stdlib
         put "-stdlib=libc++" & return after tLinkCommand
         
         -- MW-2013-06-26: [[ CloneAndRun ]] Only dead strip if an installed env.
         if revEnvironmentIsInstalled() then
            -- Strip any dead code and data from the engine
            put "-dead_strip" & return after tLinkCommand
         end if
         
         -- Add reference to the partially linked standalone engine
         put quote & mapFilePath(tSDKs[tInstSet]["runtime path"] & slash & "Standalone") & quote & space after tLinkCommand
         
         -- Add references to each partially linked extension file, also make sure we force the
         -- presence of the ___libinfoptr_* symbol for each one - this stops dead-stripping
         -- from occuring.
         repeat for each key tLinkExt in tLinkExts
            put quote & tLinkExts[tLinkExt] & quote & return after tLinkCommand
            put "-u" && "___libinfoptr_" & tLinkExt & return after tLinkCommand
         end repeat
         
         -- Add references to each dependency
         repeat for each key tLinkDep in tLinkDeps
            if word 1 of tLinkDep is "library" then
               put "-l" & word 2 of tLinkDep & return after tLinkCommand
            else if word 1 of tLinkDep is "framework" then
               put "-framework" && word 2 of tLinkDep & return after tLinkCommand
            else if word 1 of tLinkDep is "weak-framework" then
               put "-weak_framework" && word 2 of tLinkDep & return after tLinkCommand
            end if
         end repeat
         
         -- Compute the list of archs in the fat binary
         local tRawArchs
         put shell("otool -fv" && quote & mapFilePath(tSDKs[tInstSet]["runtime path"] & slash & "Standalone") & quote) into tRawArchs
         if tRawArchs is empty then
            put shell("otool -hv" && quote & mapFilePath(tSDKs[tInstSet]["runtime path"] & slash & "Standalone") & quote) into tRawArchs
         end if
         
         local tArchs
         -- SN-2015-03-30: [[ Bug 14794 ]] If the user specifies a 32-bit only build,
         --  then we do not do the 64-bit build.
         if tRawArchs contains "ARM64" and not tSettings["ios,32-bit only"] then
            put "arm64 " after tArchs
         end if
         if tRawArchs contains "V7" then
            put "armv7 " after tArchs
         end if
         
         
         -- SN-2015-02-19: [[ Bug 14625 ]] Build each binary separately according
         -- to their architecture.
         put empty into tArchSpecificEngineList
         repeat for each word tArch in tArchs
            -- Make a temporary file for link options and execute it
            local tLinkOptionsFile
            put tempName() into tLinkOptionsFile
            
            put tempName() into tArchSpecificEngineFile
            put tLinkCommand & "-o" && quote & tArchSpecificEngineFile & quote & return into url ("binfile:" & tLinkOptionsFile)
            
            local tiPhoneMinVersion
            put revGetMinimumOSByArch(tSettings["ios,minimum version"]) into tiPhoneMinVersion
            
            -- MM-2013-09-23: [[ iOS7 Support ]] Use g++ instead of llvm-g++-4.2. XCode 5.0 uses llvm 5.0.
            -- g++ appears to be sym-linked to the appropriate compiler in all SDKS.
            -- SN-2015-02-19: [[ Bug 14625 ]] The minimum iOS version is bound to the architecture
            get shell("g++ -arch " & tArch && "-miphoneos-version-min=" & tiPhoneMinVersion[tArch] && quote & "@" & tLinkOptionsFile & quote)
            
            put tArchSpecificEngineFile & space after tArchSpecificEngineList
            delete file tLinkOptionsFile
            if it is not empty or there is no file tArchSpecificEngineFile then
               throw "linking for" && tInstSet && " (" & tArch & ") failed with " & it
            end if
         end repeat
         
         -- MM-2011-09-28: Create the engine for the instruction set specified in the build type setting.
         --
         put tempName() into tSDKs[tInstSet]["engine file"]
         -- SN-2015-02-19: [[ Bug 14625 ]] Make the fat binary with the architecture-specific engines
         get shell("lipo -create " & tArchSpecificEngineList & " -output " & quote & tSDKs[tInstSet]["engine file"] & quote)
         
         if it is not empty or there is no file tSDKs[tInstSet]["engine file"] then
            throw "linking for" && tInstSet && "failed with " & it
         end if
         
         -- Put the path back the way it was
         put tOldPath into $PATH
         
      end repeat
      
      -- MM-2012-09-18: We now should have the required engines linked.  If we are building a universal binary,
      -- create from the two separate linkede engines.
      --=
      put tSDKs["arm"]["engine file"] into tLinkEngineFile
      
      if there is no file tLinkEngineFile then
         throw "creating engine failed"
      end if
      
      put tLinkEngineFile into tDeploy["engine"]      
   else
      put mapFilePath(tSDKs["sim"]["runtime path"] & slash & "Standalone") into tDeploy["engine"]
   end if
   
   -- Generate the executable
   revStandaloneProgress "Building executable..."
   
   -- Stackfile to use
   put the effective filename of stack pStack into tDeploy["stackfile"]
   
   -- If the datagrid is used, then include the library as an aux stack
   if "data grid templates" is in the subStacks of stack pStack and there is a stack "revDataGridLibrary" then
      put the effective filename of stack "revDataGridLibrary" into tDeploy["auxiliary_stackfiles"]
   end if
   
   -- Externals to reference
   -- MM-2012-09-18: Use the new copied externals array instead of the copy files.
   --
   repeat for each element tExternal in tCopiedExternals
      if tExternal["type"] is among the words of "external external-tmp" then
         put tExternal["location"] & return after tDeploy["externals"]
      end if
   end repeat
   delete the last char of tDeploy["externals"]
   
   -- Put the redirects if any
   -- MM-2014-10-06: [[ Bug 13583 ]] Due to issues with the redircts, we use symlinks with the iOS 8 sim.
   if char 1 of tSDKs["sim"]["suffix"] < 8 then
      put tRedirects into tDeploy["redirects"]
   else
      put empty into tDeploy["redirects"]
      repeat for each line tRedirect in tRedirects
         get offset("//", tRedirect)
         if it is not 0 then
            --symlinkRedirect char (it + 2) to -1 of tRedirect, pAppBundle & slash & char 1 to (it - 1) of tRedirect
            local tSource, tTarget
            put char (it + 2) to -1 of tRedirect into tSource
            put pAppBundle into tTarget
            if there is a file tSource then
               put slash & char 1 to (it - 1) of tRedirect after tTarget
            else if there is a folder (tTarget & slash & char 1 to (it - 1) of tRedirect) then
               revDeleteFolder tTarget & slash & char 1 to (it - 1) of tRedirect
            end if
            get shell("ln -s" && quote & tSource & quote && quote & tTarget & quote)
         end if
      end repeat
   end if
   
   -- Output file to create
   put pAppBundle & slash & tName into tDeploy["output"]
   
   -- Splash to use (if non-commercial)
   if line 3 of the revLicenseInfo is among the words of "Educational Personal" then
      -- MM-2011-09-28: Descend through possible spash settings until a splash is found.
      repeat for each item tSplash in "splash,iphone splash,retina splash,ipad portrait splash,ipad landscape splash,ipad retina portrait splash,ipad retina landscape splash"
         if tSettings["ios," & tSplash] is not empty then
            put tSettings["ios," & tSplash] into tDeploy["splash"]
            exit repeat
         end if
      end repeat
      -- MW-2011-03-17: Make sure absolute paths work correctly
      if not (tDeploy["splash"] begins with "/") then
         put tBaseFolder & slash before tDeploy["splash"]
      end if
   end if
   
   -- SN-2015-03-16: [[ iOS Font Mapping ]] Fontmapping deploy command added
   --  We have our fontmapping list (the default fonts), and the custom ones the user
   --  may have added
   local tFontmapFiles,tStandardFontmapRoot
   
   -- We want the repo version to be able to build iOS standalones with the fontmap
   if revEnvironmentIsInstalled() then
      put mapFilePath(revMobileRuntimeFolder(pTarget)) into tStandardFontmapRoot
   else
      local tOldDel
      put the itemdelimiter into tOldDel
      set the itemdelimiter to slash
      put item 1 to -4 of revEnvironmentBinariesPath() into tStandardFontmapRoot
      put "/engine/rsrc" after tStandardFontmapRoot
      set the itemdelimiter to tOldDel
   end if
   
   -- We add our fontmapping, and the user one if not empty
   put tStandardFontmapRoot & slash & "fontmap" into tFontMapFiles
   local tUserFontMappings
   put tSettings["ios,fontmappings"] into tUserFontMappings
   if tUserFontMappings is not empty then
      // Make sure to use the right absolute filepath
      if not (tUserFontMappings begins with slash) then
         put tBaseFolder & slash before tUserFontMappings
      end if
      put tUserFontMappings into item 2 of tFontMapFiles
   end if
   
   repeat for each item tFontmapFile in tFontMapFiles
      -- Alert the user if their font map has not been found on the disk
      if there is no file tFontmapFile then
         revStandaloneAddWarning "Could not find font mapping file" && tFontmapFile
      else
         local tFontMappings
         put URL("file:" & tFontmapFile) into tFontMappings
         -- Ensure that the list ends with a linefeed
         if the last char of tFontMappings is not LF then
            put LF after tFontMappings
         end if
         put tFontMappings after tDeploy["fontmappings"]
      end if
   end repeat
   
   -- delete the last LF
   delete last char of tDeploy["fontmappings"]
   
   try
      _internal deploy ios tDeploy
      if the result is not empty then
         throw the result
      end if
   catch tError
   finally
      delete file tLinkEngineFile
   end try
   
   if tError is not empty then
      throw tError
   end if
   
   -- MW-2013-06-26: [[ CloneAndRun ]] If not installed and creating a device build
   --    then create the dSYM debug info within the app bundle.
   if pTarget is "Device" and not revEnvironmentIsInstalled() then
      revStandaloneProgress "Extracting debug symbols..."
      
      get shell("dsymutil" && quote & tDeploy["output"] & quote)
      if it is not empty then
         throw "extracting debug symbols failed with" && it
      end if
   end if
   
   -- Only need to sign the bundle if its heading for a device
   if pTarget is "Device" then
      revStandaloneProgress "Signing app bundle..."
      
      local tCertificate, tEntitlements, tProfileInfo
      put revGetMobileProfileInfo(tSettings["ios,profile"]) into tProfileInfo
      
      -- Get the list of valid identities that are available
      local tValidIdentities
      get shell("/usr/bin/security -q find-identity -v")
      if the last line of it contains "valid identities found" then
         delete the last line of it
         repeat for each line tIdentity in it
            put char 2 to -2 of the last word of tIdentity & return after tValidIdentities
         end repeat
         delete the last char of tValidIdentities
      else
         put empty into tValidIdentities
      end if
      
      -- Use the first one we can that is in the profile
      put empty into tCertificate
      repeat for each line tIdentity in tProfileInfo["identities"]
         if tIdentity is among the lines of tValidIdentities then
            put tIdentity into tCertificate
            exit repeat
         end if
      end repeat
      
      -- If there isn't one available its an error
      if tCertificate is empty then
         throw "could not find a valid identity to use for the selected profile"
      end if
      
      -- Determine what kind of profile is being used
      if tProfileInfo["store"] then
         put url ("binfile:" & mapFilePath(revMobileRuntimeFolder(pTarget) & slash & "StoreEntitlements.xcent")) into tEntitlements
      else
         put url ("binfile:" & mapFilePath(revMobileRuntimeFolder(pTarget) & slash & "Entitlements.xcent")) into tEntitlements
      end if
      
      -- Construct the entitlements file
      replace "${APP_IDENTIFIER}" with tProfileInfo["appid"] in tEntitlements
      replace "${BUNDLE_IDENTIFIER}" with tSettings["ios,bundle id"] in tEntitlements
      
      -- MM-2012-02-12: Added support for push notificaitons entitlements
      if tSettings["ios,push notifications"] then
         if tProfileInfo["store"] then
            get url ("binfile:" & mapFilePath(revMobileRuntimeFolder(pTarget) & slash & "RemoteNotificationStoreEntitlements.xcent"))
         else
            get url ("binfile:" & mapFilePath(revMobileRuntimeFolder(pTarget) & slash & "RemoteNotificationEntitlements.xcent"))
         end if
         replace "${REMOTE_NOTIFICATIONS}" with it in tEntitlements
      else
         replace "${REMOTE_NOTIFICATIONS}" with empty in tEntitlements
      end if     
      
      put numToChar(0xfa) & numToChar(0xde) & numToChar(0x71) & numToChar(0x71) & binaryEncode("M", the length of tEntitlements + 8) before tEntitlements
      
      local tEntitlementsFile
      put tempName() into tEntitlementsFile
      put tEntitlements into url ("binfile:" & tEntitlementsFile)
      
      -- MW-2011-03-17: Make sure the certificate is encoded appropriately
      put uniDecode(uniEncode(tCertificate, "UTF8")) into tCertificate
      
      -- Do the codesigning
      put tSdkRoot & slash & "Platforms/iPhoneOS.platform/Developer/usr/bin/codesign_allocate" into $CODESIGN_ALLOCATE
      
      --try
      -- Perform the codesigning of the main bundle
      local tResult
      put shell("/usr/bin/codesign --verbose -f -s" && quote & tCertificate & quote && \
            "--resource-rules=" & quote & pAppBundle & slash & "ResourceRules.plist" & quote && \
            "--entitlements" && quote & tEntitlementsFile & quote && \
            quote & pAppBundle & quote) into tResult
      -- MM-2012-10-25: [[ Bug ]] try catch finally oddness meant that any errors here were being ignored.
      delete file tEntitlementsFile
      if not (tResult contains "signed bundle") then
         throw "codesigning failed with" && tResult
      end if
      --      finally
      --         -- Delete the temporary file
      --         delete file tEntitlementsFile
      --      end try
      
   end if
end revSaveAsMobileStandaloneMain

command revSaveAsMobileDeployer pDeployAppBundle, pAppBundle, pAppName, pAppId, pAppExecutables
   create folder pDeployAppBundle
   create folder pDeployAppBundle & slash & "Contents"
   create folder pDeployAppBundle & slash & "Contents" & "MacOS"
   
   local tProperties
   put pAppName into tProperties["name"]
   put pAppId into tProperties["id"]
   put pAppExecutables into tProperties["executables"]
   --put url ("binfile:" & revMobileRuntimeFolder(pTarget) & slash & "StoreEntitlements.xcent") into tProperties["store_entitlements"]
   --put url ("binfile:" & revMobileRuntimeFolder(pTarget) & slash & "Entitlements.xcent") into tProperties["entitlements"]
   --put the compress of the arrayEncode of tProperties into url ("binfile:" & pDeployAppBundle & slash & "Contents/MacOS/properties")
   
   local tDeploy
   -- TODO build executable
end revSaveAsMobileDeployer

################################################################################

private command revCopyMobileNewIcons pSettings, pBaseFolder, pAppBundle   
   revStandaloneProgress "Copying icons..."    
   repeat for each line tType in ("iphone icon" & return & "retina icon,-114" & return & "iOS 7 retina icon,-120" & return & "iphone 6 plus icon,-180" & return & \
         "ipad icon,-72" & return & "ipad retina icon,-144" & return & "iOS 7 ipad icon,-76" & return & "iOS 7 ipad retina icon,-152")
      get pSettings["ios," & item 1 of tType]
      if not (it begins with "/") then
         put pBaseFolder & slash before it
      end if
      if there is a file it then         
         put url ("binfile:" & it) into url ("binfile:" & pAppBundle & slash & "Icon" & item 2 of tType & ".png")
         if the result is not empty then
            throw "could not copy icon '" & it & "'"
         end if
      end if
   end repeat
end revCopyMobileNewIcons

private command revCopyMobileNewSplash pSettings, pBaseFolder, pAppBundle   
   -- Only copy in the splash screen verbatim if we are a commercial/review license type
   if line 3 of the revLicenseInfo is among the words of "Personal Educational Evaluation" then
      exit revCopyMobileNewSplash
   end if
   
   revStandaloneProgress "Copying launch images..."
   
   -- PM-2015-03-19: [[ Bug 13969 ]] Make sure we use the correct names for the splash images in iphone6/6+
   repeat for each line tType in ("iphone splash" & return & "retina splash,@2x" & return & "ipad portrait splash,-Portrait" & \
         return & "ipad landscape splash,-Landscape" & return & "ipad retina portrait splash,-Portrait@2x" & return & "ipad retina landscape splash,-Landscape@2x" & \
         return & "iphone 4inch splash,-568h@2x" & return & "iphone 6 splash,-667h@2x" & \
         return & "iphone 6 plus portrait splash,-736h@3x" & return & "iphone 6 plus landscape splash,-414h@3x")
      get pSettings["ios," & item 1 of tType]
      if not (it begins with "/") then
         put pBaseFolder & slash before it
      end if
      if there is a file it then         
         put url ("binfile:" & it) into url ("binfile:" & pAppBundle & slash & "Default" & item 2 of tType & ".png")
         if the result is not empty then
            throw "could not copy splash '" & it & "'"
         end if
      end if
   end repeat
end revCopyMobileNewSplash

private command revCopyMobileIcons pSettings, pBaseFolder, pAppBundle
   local tIconFile
   put pSettings["ios,icon"] into tIconFile
   if tIconFile is empty then
      exit revCopyMobileIcons
   end if
   
   revStandaloneProgress "Copying icons..."
   
   if not (tIconFile begins with "/") then
      put pBaseFolder & slash before tIconFile
   end if
   
   repeat for each item tType in ",-72,-114"
      get revModifyMobileImageFile(tIconFile, tType)
      if there is a file it then         
         --MM-2011-09-28: Make sure the icons are of the appropriate size.
         --
         switch tType
            case "-72"
               if getImageDimensions(it) is not "72,72" then
                  revStandaloneAddWarning "iPad Icon wrong size"
               end if               
               break
            case "-114"
               if getImageDimensions(it) is not "114,114" then
                  revStandaloneAddWarning "iPhone Hi-Res Icon wrong size"
               end if               
               break
            default
               if getImageDimensions(it) is not "57,57" then
                  revStandaloneAddWarning "iPhone Icon wrong size"
               end if               
               break
         end switch
         
         put url ("binfile:" & it) into url ("binfile:" & pAppBundle & slash & "Icon" & tType & ".png")
         if the result is not empty then
            throw "could not copy icon '" & it & "'"
         end if
      end if
   end repeat
end revCopyMobileIcons

private command revCopyMobileSplash pSettings, pBaseFolder, pAppBundle
   local tSplashFile
   put pSettings["ios,splash"] into tSplashFile
   if tSplashFile is empty then
      exit revCopyMobileSplash
   end if
   
   -- Only copy in the splash screen verbatim if we are a commercial/review license type
   if line 3 of the revLicenseInfo is among the words of "Personal Educational Evaluation" then
      exit revCopyMobileSplash
   end if
   
   revStandaloneProgress "Copying launch images..."
   
   if not (tSplashFile begins with "/") then
      put pBaseFolder & slash before tSplashFile
   end if
   
   repeat for each item tType in ",@2x,-Landscape,-Portrait"
      get revModifyMobileImageFile(tSplashFile, tType)
      if there is a file it then         
         --MM-2011-09-28: Make sure the splash screens are of the appropriate size.
         --
         switch tType
            case "-@2"
               if getImageDimensions(it) is not "640,960" then
                  revStandaloneAddWarning "iPhone Hi-Res Splash wrong size"
               end if               
               break
            case "-Landscape"
               if getImageDimensions(it) is not "114,114" then
                  revStandaloneAddWarning "iPhone Hi-Res Icon wrong size"
               end if               
               break
            case "-Portrait"
               if getImageDimensions(it) is not "768,1024" then
                  revStandaloneAddWarning "iPad Portrait Splash wrong size"
               end if               
               break
            default
               if getImageDimensions(it) is not "1024,768" then
                  revStandaloneAddWarning "iPad Landscape Splash wrong size"
               end if               
               break
         end switch
         
         put url ("binfile:" & it) into url ("binfile:" & pAppBundle & slash & "Default" & tType & ".png")
         if the result is not empty then
            throw "could not launch image '" & it & "'"
         end if
      end if
   end repeat
end revCopyMobileSplash

private function revModifyMobileImageFile pFile, pType
   if pFile ends with ".png" then
      delete char -4 to -1 of pFile
   end if
   
   if pFile ends with "@2x" then
      delete char -3 to -1 of pFile
   end if
   
   repeat for each item tSuffix in "-Landscape,-Portrait,-72,-114"
      if pFile ends with tSuffix then
         delete char -(the number of chars of tSuffix) to -1 of pFile
         exit repeat
      end if
   end repeat
   
   return pFile & pType & ".png"
end revModifyMobileImageFile

################################################################################

-- The files list from the standalone builder contains relative and absolute references.
--
-- Relative references get copied and keep their folder structure.
-- Absolute references get copied in without folder structure.
-- If a file ends in '/*' it means it is a folder and should be recursed into.
-- e.g.
--   foobar/baz -> <base>/foobar/baz
--   C:/foobar/baz -> <base>/baz
--
private command revCopyMobileFiles pFiles, pBaseFolder, pAppBundle, pAppTarget, pSDKs, @rRedirects, @rExternals, @rFonts
   revStandaloneProgress "Copying files..."
   
   -- Only use redirects in simulator 4.x
   -- MM-2012-03-26: revMobileComputeTargetSuffix has changed for 5.1 support.  Added device check to make
   -- sure that we don't try and use redirects for device builds.
   -- MM-2012-09-18: Since we now no longer support sims before 4.3, we always use redirects for sim builds.
   --
   local tUseRedirects
   if pAppTarget is not "Device" then
      put true into tUseRedirects
   end if 
   
   -- Start with an empty redirects list
   put empty into rRedirects
   
   -- Compute a list of the files we need to copy. This is in the form
   --   <target> [tab] <source>
   -- If <source> is empty then <target> is a folder that needs to be created.
   --
   local tManifest
   set the itemDelimiter to slash
   repeat for each line tFile in pFiles
      local tIsAbsolute, tName
      put tFile begins with "/" or char 2 to 3 of tFile is ":/" into tIsAbsolute
      if the last item of tFile is "*" then
         delete the last item of tFile
      end if
      if tIsAbsolute then
         put item -1 of tFile into tName
      else
         put tFile into tName
         put pBaseFolder & slash before tFile
      end if
      
      -- MW-2010-12-16: [[ Bug 9238 ]] Check for 'resources' folder
      if item 1 of tName is "Resources" then
         throw "iOS apps that contain a top-level folder called 'Resources' will fail to run"
      end if
      
      local tDir
      put empty into tDir
      repeat for each item tFolder in item 1 to -2 of tName
         put tFolder & "/" after tDir
         if there is not a folder (pAppBundle & slash & tDir) then
            create folder pAppBundle & slash & tDir
         end if
      end repeat
      
      if there is a file tFile then
         put pAppBundle & slash & tName & tab & tFile & return after tManifest
         put tName & "//" & tFile & return after rRedirects
      else if there is a folder tFile then
         revCopyMobileFilesComputeFolderManifest tManifest, tFile, pAppBundle & slash & tName
         put tName & "//" & tFile & return after rRedirects
      else
         revStandaloneAddWarning "File/folder to include in standalone not found:" && quote & tFile & quote
      end if
   end repeat
   
   -- Remove trailing delimiter
   if tUseRedirects then
      delete the last char of rRedirects
   else
      put empty into rRedirects
   end if
   
   -- Keep track of processed dylibs
   local tProcessedDylibs
   
   -- Now do the actual work of copying the files
   set the itemDelimiter to tab
   repeat for each line tItem in tManifest
      local tTarget, tSource
      put item 1 of tItem into tTarget
      put item 2 of tItem into tSource
      
      -- If the source is empty then just create the target folder
      if tSource is empty then
         create folder tTarget
         next repeat
      end if
      
      -- If the file is a font, then just copy and record as such
      if tSource ends with ".ttf" or tSource ends with ".ttc" then
         revSBCopyFileToFile tSource, tTarget, "revStandaloneProgressCallback", the long id of me
         put "font", tTarget & return after rFonts
         next repeat
      end if
      
      -- If the file is an lcext and it is a zip file, handle appropriately.
      -- MM-2012-09-18: Updated to use the new copied externals array instead of the copy files,
      -- where we extract the appropraite external for the instruciton set(s) we are building for.
      --
      if tSource ends with ".lcext" and lcextFileIsZipArchive(tSource) then
         if tProcessedDylibs[tSource] then
            next repeat
         end if         
         
         put true into tProcessedDylibs[tSource]
         set the itemDel to slash
         get char 1 to -7 of the last item of tSource
         set the itemDel to tab
         
         if pSDKs["sim"]["suffix"] is not empty then
            -- MERG-2013-09-05: [[ Bug 11152 ]] Only include the external if it is found for this platform
            if lcextExtractExternal(tSource, "Simulator-" & pSDKs["sim"]["suffix"], tTarget) then
               put tTarget into rExternals[it]["sim"]
               put "external" into rExternals[it]["type"]
               
               -- Since simulator externals are not statically linked to the engine, we need to make sure the location
               -- of the external is set correctlty relative to the app bundle, so the deploy command knows what to
               -- dynamically link to.
               --
               put char (the number of chars in pAppBundle + 2) to -1 of tTarget into rExternals[it]["location"]
            end if
         else
            put "external-tmp" into rExternals[it]["type"]        
            repeat for each word tInstSet in "armv6 armv7 arm64 arm"
               if pSDKs[tInstSet]["suffix"] is not empty then
                  put the tempName into tTarget
                  if lcextExtractExternal(tSource, "Device-" & pSDKs[tInstSet]["suffix"], tTarget) then
                     put tTarget into rExternals[it][tInstSet]
                     put it & ".lcext" into rExternals[it]["location"]
                  end if
               end if             
            end repeat
         end if
         next repeat
      end if
      
      -- If the file is a dylib, then see if there is a target specific version and record
      -- MM-2012-09-18: Ignore old style externals.
      --
      if tSource ends with ".lcext" or tSource ends with ".dylib" then         
         next repeat
      end if
      
      -- Otherwise its just a file
      if not tUseRedirects then
         revSBCopyFileToFile tSource, tTarget, "revStandaloneProgressCallback", the long id of me
      end if
   end repeat
end revCopyMobileFiles

private command revCopyMobileFilesComputeFolderManifest @xManifest, pSource, pTarget
   -- Record the folder that is needed
   put pTarget & return after xManifest
   
   -- Now start recursive descent
   local tOldFolder
   put the folder into tOldFolder
   set the folder to pSource
   
   repeat for each line tFile in the files
      put pTarget & slash & tFile & tab & pSource & slash & tFile & return after xManifest
   end repeat
   
   repeat for each line tFolder in the folders
      if tFolder is ".." then
         next repeat
      end if
      
      revCopyMobileFilesComputeFolderManifest xManifest, pSource & slash & tFolder, pTarget & slash & tFolder
   end repeat
   
   set the folder to tOldFolder
end revCopyMobileFilesComputeFolderManifest

################################################################################

private function lcextFileIsZipArchive pFile
   open file pFile for binary read
   if the result is empty then
      read from file pFile for 4 bytes
      close file pFile
   end if
   if it is empty then
      throw "could not open external -" && pFile
   end if
   
   return byte 1 of it is "P" and byte 2 of it is "K" and byte 3 of it is numToChar(3) and byte 4 of it is numToChar(4)
end lcextFileIsZipArchive

-- MERG-2013-09-05: [[ Bug 11152 ]] Change to function to return whether the external was found or not. 
private function lcextExtractExternal pExternal, pBuild, pTarget
   revZipOpenArchive pExternal, "read"
   if the result is empty then
      revZipExtractItemToFile pExternal, "iOS/External-" & pBuild, pTarget
      revZipCloseArchive pExternal
   end if
   if not (there is file pTarget) then
      revStandaloneAddWarning "Could not find appropriate build of external '" & pExternal & "' for " & pBuild
      return false
   end if
   return true
end lcextExtractExternal

################################################################################

-- MM-2012-09-18: Updated to use the new copied externals array instead of the copy files,
-- where we extract the appropraite external for the instruciton set(s) we are building for.
--
private command revCopyMobileExternals pExternals, pAppBundle, pTarget, pSDKs, @rExternals 
   repeat for each word tInstSet in "sim armv6 armv7 arm64 arm"
      if pSDKs[tInstSet]["suffix"] is not empty then
         repeat for each line tLine in pExternals      
            local tFile
            put mapFilePath(pSDKs[tInstSet]["runtime path"] & slash & tLine) into tFile
            if there is a file tFile then
               if pTarget is not "device" then
                  revSBCopyFileToFile tFile, pAppBundle & slash & tLine & ".dylib", "revStandaloneProgressCallback", the long id of me
               end if
               put tFile into rExternals[tLine][tInstSet]
               put "external" into rExternals[tLine]["type"]
               put tLine & ".dylib" into rExternals[tLine]["location"] 
            else
               throw "Could not find external" && tLine && "for" && pTarget
            end if
         end repeat
      end if             
   end repeat     
end revCopyMobileExternals

-- MM-2012-09-18: Updated to use the new copied externals array instead of the copy files,
-- where we extract the appropraite external for the instruciton set(s) we are building for.
--
private command revCopyMobileDrivers pDrivers, pAppBundle, pTarget, pSDKs, @rExternals
   repeat for each word tInstSet in "sim armv6 armv7 arm64 arm"
      if pSDKs[tInstSet]["suffix"] is not empty then
         repeat for each line tLine in pDrivers
            local tFile
            put mapFilePath(pSDKs[tInstSet]["runtime path"] & slash & tLine) into tFile
            if there is a file tFile then
               if pTarget is not "device" then
                  revSBCopyFileToFile tFile, pAppBundle & slash & tLine & ".dylib", "revStandaloneProgressCallback", the long id of me
               end if
               put tFile into rExternals[tLine][tInstSet]
               put "dylib" into rExternals[tLine]["type"]
               put tLine & ".dylib" into rExternals[tLine]["location"]
            else
               throw "Could not find external" && tLine && "for" && pTarget
            end if
         end repeat
      end if             
   end repeat
end revCopyMobileDrivers

################################################################################

private command revCopyMobileStackFiles pStackFiles, pBaseFolder, pAppBundle
end revCopyMobileStackFiles

################################################################################

private function revGetMinimumOSByArch pMinimumOS 
   local tMinimumOSByArch  
   -- MM-2013-09-23: We only support iOS 4.3 and later
   -- SN-2015-02-02: [[ Bug 14422 ]] Minimum OS version is the
   --  same for all archs, and we only support version >= 5.1.1
   --
   if pMinimumOS is empty or pMinimumOS <= "5.1" then
      put "5.1.1" into tMinimumOSByArch["i386"]
   else
      put pMinimumOS & ".0" after tMinimumOSByArch["i386"]
   end if
   
   -- Assign the same value to the other architectures.
   -- Possible architectures:
   --   i386, x86-64, armv6, armv7, armv7s, arm64, ppc, ppc64
   put tMinimumOSByArch["i386"] into tMinimumOSByArch["armv6"]
   put tMinimumOSByArch["i386"] into tMinimumOSByArch["armv7"]
   put tMinimumOSByArch["i386"] into tMinimumOSByArch["armv7s"]
   put tMinimumOSByArch["i386"] into tMinimumOSByArch["arm64"]
   put tMinimumOSByArch["i386"] into tMinimumOSByArch["x86-64"]
   return tMinimumOSByArch
end revGetMinimumOSByArch

private command revCreateMobilePlist pSettings, pAppBundle, pTarget, pFonts
   local tTemplateFile
   put mapFilePath(revMobileRuntimeFolder(pTarget) & slash & "Settings.plist") into tTemplateFile
   if there is no file tTemplateFile then
      throw "could not find plist template for" && tolower(pTarget) && "target"
   end if
   
   ----------
   
   local tExeName, tBundleId, tBundleVersion,tMinimumOSByArch
   put pSettings["name"] into tExeName
   put pSettings["ios,bundle id"] into tBundleId
   put pSettings["ios,bundle version"] into tBundleVersion
   
   -- MW-2011-03-15: Make sure the bundle version is defaulted to 1.0.0 if empty
   if tBundleVersion is empty then
      put "1.0.0" into tBundleVersion
   end if
   
   ----------
   
   local tDisplayName, tMinimumOS, tDeviceFamily, tRequiredCapabilities, tPersistentWifi, tExitsOnSuspend
   local tFileSharing, tPrerenderedIcon
   put pSettings["ios,display name"] into tDisplayName
   put pSettings["ios,minimum version"] into tMinimumOS
   put pSettings["ios,device family"] into tDeviceFamily
   put pSettings["ios,device capabilities"] into tRequiredCapabilities
   put pSettings["ios,persistent wifi"] into tPersistentWifi
   -- MW-2011-03-10: Force this to true for now, until we can fix the engine
   --put pSettings["ios,exits on suspend"] into tExitsOnSuspend
   put true into tExitsOnSuspend
   put pSettings["ios,file sharing"] into tFileSharing
   put pSettings["ios,prerendered icon"] into tPrerenderedIcon 
   
   if tDisplayName is empty then
      put tExeName into tDisplayName
   end if
   
   put revGetMinimumOSByArch(tMinimumOS) into tMinimumOSByArch
   if tDeviceFamily is empty then
      put "1" into tDeviceFamily
   end if
   if tPersistentWifi is empty then
      put "false" into tPersistentWifi
   end if
   if tExitsOnSuspend is empty then
      put "true" into tExitsOnSuspend
   end if
   if tFileSharing is empty then
      put "false" into tFileSharing
   end if
   if tPrerenderedIcon is empty then
      put "false" into tPrerenderedIcon
   end if
   
   ----------
   -- PM-2015-02-17: [[ Bug 14482 ]] Added a new "solid" statusbarstyle
   local tStatusBarHidden, tStatusBarStyle, tIPadStatusBarHidden, tStatusBarSolid
   put pSettings["ios,status bar hidden"] into tStatusBarHidden
   put pSettings["ios,status bar style"] into tStatusBarStyle
   put pSettings["ios,ipad status bar hidden"] into tIPadStatusBarHidden
   
   -- MM-2011-09-28: The orientations settings have now been adjusted.  The standalone builder should wipe out
   -- any old oreintation settings.  If the user has not visited the new standalone builder then the new settings will not
   -- be presesnt and the old settings will still be there.  If this is the case, port old settings.
   --
   local tIPhoneOrientation, tIPadOrientations
   if pSettings["ios,initial orientation"] is not empty  then
      put pSettings["ios,initial orientation"] into tIPhoneOrientation
   else if pSettings["ios,iphone initial orientation"] is not empty then
      put pSettings["ios,iphone initial orientation"] into tIPhoneOrientation
   else
      put "Portrait" into tIPhoneOrientation
   end if
   if pSettings["ios,interface orientations"] is not empty then
      put pSettings["ios,interface orientations"] into tIPadOrientations
   else if  pSettings["ios,ipad intial orientations"] is not empty then
      put pSettings["ios,ipad intial orientations"] into tIPadOrientations
   else
      if 2 is among the items of pSettings["ios,device family"] then
         revStandaloneAddWarning "No iPad supported intial orientation.  Assuming Portrait."
         put "Portrait" into tIPadOrientations
      end if
   end if 
   
   -- MM-2011-09-28: Make sure portrait and landscape iPad splashes are present if required.
   --
   if 2 is among the items of pSettings["ios,device family"] then
      if tIPadOrientations contains "Portrait" and there is no file (pAppBundle & "/Default-Portrait.png") then
         revStandaloneAddWarning "No iPad Portrait Splash Screen"
      end if
      if tIPadOrientations contains "Landscape" and there is no file (pAppBundle & "/Default-Landscape.png") then
         revStandaloneAddWarning "No iPad Landscape Splash Screen"
      end if
   end if
   
   if tStatusBarHidden is empty then
      put "false" into tStatusBarHidden
   end if
   if tIPadStatusBarHidden is empty then
      put "false" into tIPadStatusBarHidden
   end if
   if tStatusBarStyle is empty then
      put "Default" into tStatusBarStyle
   end if
   -- PM-2015-02-17: [[ Bug 14482 ]] Added a new "solid" statusbarstyle, 
   -- which is opaque and automatically shifts down the app view by 20 pixels
   if tStatusBarStyle is "solid" then
      put "BlackOpaque" into tStatusBarStyle
      put true into tStatusBarSolid
   end if
   
   ----------
   
   local tCustomFonts
   repeat for each line tEntry in pFonts
      if item 1 of tEntry is not "font" then
         next repeat
      end if
      put "<string>" & char (the number of chars in pAppBundle + 2) to -1 of item 2 to -1 of tEntry & "</string>" & return after tCustomFonts
   end repeat
   
   ----------
   
   local tPlist
   put url ("file:" & tTemplateFile) into tPlist
   // SN-2014-10-27: [[ Bug 13827 ]] Strings in a Plist file should be UTF-8 encoded
   replace "${EXECUTABLE_NAME}" with textEncode(tExeName, "utf-8") in tPlist
   replace "${BUNDLE_IDENTIFIER}" with textEncode(tBundleId, "utf-8") in tPlist
   replace "${BUNDLE_VERSION}" with tBundleVersion in tPlist
   replace "${BUNDLE_DISPLAY_NAME_SUPPORT}" with "<string>" & tDisplayName & "</string>" in tPlist
   -- SN-2015-02-02: [[ Bug 14422 ]] We now have minimum version depending on the arch.
   replace "${MINIMUM_OS_SUPPORT}" with "<string>" & tMinimumOSByArch["i386"] & "</string>" in tPlist
   replace "${CUSTOM_FONTS}" with tCustomFonts in tPlist
   
   get empty
   repeat for each item tItem in tDeviceFamily
      put "<integer>" & tItem & "</integer>" after it
   end repeat
   replace "${DEVICE_SUPPORT}" with it in tPlist
   
   get empty
   repeat for each key tKey in tRequiredCapabilities
      if tRequiredCapabilities[tKey] is "true" then
         put "<key>" & tKey & "</key><true/>" after it
      else if tRequiredCapabilities[tKey] is "false" then
         put "<key>" & tKey & "</key><false/>" after it
      end if
   end repeat
   
   -- MM-2011-09-28: If building for arm v7 only, then add arm v7 required plist value
   --
   if pSettings["ios,build type"] is "Arm v7" then
      put "<key>armv7</key><true/>" after it
   end if
   
   replace "${DEVICE_CAPABILITY}" with it in tPlist
   
   replace "${PERSISTENT_WIFI}" with "<" & tPersistentWifi & "/>" in tPlist
   replace "${APPLICATION_EXITS_ON_SUSPEND}" with "<" & tExitsOnSuspend & "/>" in tPlist
   replace "${FILE_SHARING}" with "<" & tFileSharing & "/>" in tPlist
   replace "${PRE_RENDERED_ICON}" with "<" & tPrerenderedIcon & "/>" in tPlist
   
   -- MW-2010-11-30: We need to make sure the first item in the list is the
   --     initial orientation as otherwise we get odd behavior (in the simulator
   --     at least!)
   -- MM-2011-09-28: Updated oreintation handling to generate new plist values.
   --   
   replace "${IPHONE_INITIAL_ORIENTATION}" with "<string>UIInterfaceOrientation" & tIPhoneOrientation & "</string>" in tPlist
   replace "${IPHONE_SUPPORTED_ORIENTATIONS}" with "<string>UIInterfaceOrientation" & tIPhoneOrientation & "</string>" in tPlist
   replace "${IPAD_INITIAL_ORIENTATION}" with "<string>UIInterfaceOrientation" & item 1 of  tIPadOrientations & "</string>" in tPlist
   get empty
   repeat for each item tItem in tIPadOrientations
      put "<string>UIInterfaceOrientation" & tItem & "</string>" after it
   end repeat 
   replace "${IPAD_SUPPORTED_ORIENTATIONS}" with it in tPlist
   
   replace "${STATUS_BAR_STYLE}" with "<string>UIStatusBarStyle" & tStatusBarStyle & "</string>" in tPlist
   replace "${STATUS_BAR_HIDDEN}" with "<" & tStatusBarHidden & "/>" in tPlist
   replace "${IPAD_STATUS_BAR_HIDDEN}" with "<" & tIPadStatusBarHidden & "/>" in tPlist
   
   -- PM-2015-02-17: [[ Bug 14482 ]] Added a new "solid" statusbarstyle
   if tStatusBarSolid is empty then
      put false into tStatusBarSolid
   end if
   replace "${STATUS_BAR_SOLID}" with "<" & tStatusBarSolid & "/>" in tPlist
   
   
   -- MM-2013-10-08: [[ Bug 11257 ]] Make sure we include the new iOS 7 icons in the plist.
   get empty
   repeat for each item tItem in ",-72,-114,-144,-120,-180,-76,-152"
      if there is a file (pAppBundle & slash & "Icon" & tItem & ".png") then
         put "<string>" & "Icon" & tItem & ".png</string>" after it
      end if
   end repeat
   replace "${BUNDLE_ICONS}" with it in tPlist
   
   -- MM-2014-09-30: [[ iOS8 Support ]] Added new iOS 7 style entries for the splash screens
   -- MM-2014-10-06: [[ Bug 13512 ]] Splash screen sizes are in points and should omit the @2x @3x suffix, iOS is smart enough to figure that out.
   local tSplashScreens   
   if 1 is among the items of tDeviceFamily then
      put "Default|Default|{320, 480}|Portrait" & return after tSplashScreens
      put "Default-568h@2x|Default-568h|{320, 568}|Portrait" & return after tSplashScreens      
      -- PM-2015-03-19: [[ Bug 13969 ]] Use the correct name for iPhone 6/6+ splash screens
      put "Default-667h@2x|Default-667h|{375, 667}|Portrait" & return after tSplashScreens
      if tIPhoneOrientation contains "Portrait" then
         put "Default-736h@3x|Default-736h|{414, 736}|Portrait" & return after tSplashScreens
      else
         put "Default-414h@3x|Default-414h|{414, 736}|Landscape" & return after tSplashScreens
      end if      
   end if   
   if 2 is among the items of tDeviceFamily then      
      if tIPadOrientations contains "Portrait" then
         put "Default-Portrait|Default-Portrait|{768, 1024}|Portrait" & return after tSplashScreens
      end if
      if tIPadOrientations contains "Landscape" then
         put "Default-Landscape|Default-Landscape|{768, 1024}|Landscape" & return after tSplashScreens
      end if
   end if
   
   local tSplashTemplate, tSplashData
   put URL ("binfile:" & mapFilePath(revMobileRuntimeFolder(pTarget) & slash & "SplashscreenSettings.plist")) into tSplashTemplate 
   
   set the itemDel to "|"
   repeat for each line tSplashScreen in tSplashScreens
      if there is a file (pAppBundle & slash & item 1 of tSplashScreen & ".png") or \
            there is a file (pAppBundle & slash & item 1 of tSplashScreen & "@2x.png") or \
            there is a file (pAppBundle & slash & item 1 of tSplashScreen & "@3x.png")
      then
         get tSplashTemplate 
         replace "${NAME}" with item 2 of tSplashScreen in it
         replace "${SIZE}" with item 3 of tSplashScreen in it
         replace "${ORIENTATION}" with item 4 of tSplashScreen in it
         put it & return after tSplashData
      end if
   end repeat
   set the itemDel to comma
   
   replace "${SPLASHSCREENS}" with tSplashData in tPlist
   
   ----------
   -- MM-2012-02-12: Added support for push notificaitons and custom URL schemes
   
   if pSettings["ios,push notifications"] then
      replace "${REMOTE_NOTIFICATION_TYPES}" with URL ("binfile:" & mapFilePath(revMobileRuntimeFolder(pTarget) & slash & "RemoteNotificationSettings.plist")) in tPlist      
   else
      replace "${REMOTE_NOTIFICATION_TYPES}" with empty in tPlist
   end if
   
   local tUsesLocalNotifications
   if pSettings["ios,local notifications"] then
      put "true" into tUsesLocalNotifications   
   else
      put "false" into tUsesLocalNotifications 
   end if
   
   replace "${USES_LOCAL_NOTIFICATIONS}" with "<" & tUsesLocalNotifications & "/>" in tPlist
   
   if pSettings["ios,url name"] is not empty then
      get URL ("binfile:" & mapFilePath(revMobileRuntimeFolder(pTarget) & slash & "URLSchemeSettings.plist"))
      replace "${BUNDLE_IDENTIFIER}" with tBundleId in it
      replace "${URL_NAME}" with pSettings["ios,url name"] in it
      replace "${URL_TYPES}" with it in tPlist
   else
      replace "${URL_TYPES}" with empty in tPlist
   end if
   
   ----------
   -- PM-2014-10-20: [[ Bug 13590]] Set the location authorization type and description
   -- PM-2014-10-20: [[ Bugs 13764 and 14290]] gps and location-services should work even if n/a is selected in standalone settings
   if tRequiredCapabilities["gps"] is not false or tRequiredCapabilities["location-services"] is not false then
      local tLocationAuthType
      put pSettings["ios,location auth type"] into tLocationAuthType
      if tLocationAuthType is empty then
         put "always" into tLocationAuthType
      end if
      if tLocationAuthType is "always" then
         get "<key>NSLocationAlwaysUsageDescription</key><string>This application requires access to Location Services always</string>"
      else
         get "<key>NSLocationWhenInUseUsageDescription</key><string>This application requires access to Location Services when in use</string>"
      end if
   else
      get empty
   end if
   replace "${LOCATION_AUTH_TYPE}" with it in tPlist
   
   ----------   
   
   put tPlist into url ("binfile:" & pAppBundle & slash & "Info.plist")   
end revCreateMobilePlist

################################################################################

private function revGetMobileProfileInfo pProfileId
   local tContents
   put url ("file:~/Library/MobileDevice/Provisioning Profiles/" & pProfileId & ".mobileprovision") into tContents
   
   local tAppId, tName, tIsDist, tIdentities
   
   get lineOffset("<key>DeveloperCertificates</key>", tContents)
   if it is 0 then
      throw "invalid provisioning profile"
   end if
   
   local tCertIndex, tCerts
   get line it + 2 to it + (lineOffset("</array>", tContents, it) - 1) of tContents
   repeat for each line tLine in it
      if tLine contains "<data>" and tLine contains "</data>" then
         add 1 to tCertIndex
         put char (offset("<data>", tLine) + 6) to  offset("</data>", tLine) of tLine into tCerts[tCertIndex]
      else if tLine contains "<data>" then
         add 1 to tCertIndex
      else if not (tLine contains "</data>") then
         put tLine & return after tCerts[tCertIndex]
      end if
   end repeat
   
   repeat for each element tCert in tCerts
      put the base64Decode of tCert into tCert
      if tCert contains "Distribution" then
         put true into tIsDist
         get offset("iPhone Distribution:", tCert)
      else if tCert Contains "iOS Development:" then
         get offset("iOS Development:", tCert)
      else
         get offset("iPhone Developer:", tCert)
      end if
      put char it to it + charToNum(char it - 1 of tCert) - 1 of tCert & return after tIdentities
   end repeat
   delete the last char of tIdentities
   
   get lineOffset("<key>ApplicationIdentifierPrefix</key>", tContents)
   if it is 0 then
      throw "invalid provisioning profile"
   end if
   get word 1 to -1 of line it + 2 of tContents
   get char 9 to -10 of it
   put it into tAppId
   
   get lineOffset("<key>Name</key>", tContents)
   if it is 0 then
      throw "invalid provisioning profile"
   end if
   get word 1 to -1 of line it + 1 of tContents
   put char 9 to -10 of it into tName
   
   local tInfo
   put pProfileId into tInfo["id"]
   put tName into tInfo["name"]
   put tAppId into tInfo["appid"]
   put tIdentities into tInfo["identities"]
   put tIsDist into tInfo["store"]
   
   return tInfo
end revGetMobileProfileInfo

################################################################################
function revMobileRuntimeFolder pTarget, pVersion
   local tStub
   if pTarget is "Device" then
      if pVersion is empty then
<<<<<<< HEAD
         // MacOS X 10.9 can't have iOS SDK 8.3
         if revIDEDeployIOSSanatizeSystemVersion() < 101000 then
            put "8_2" into pVersion
         else
            put "8_3" into pVersion
=======
         // SN-2015-04-30: [[ Bug 15175 ]] Take the lastest SDK installed
         // (can be 8.2 or 8.3 onwards on Yosemite).
         local tVersion
         if revIDEDeployIOSGetLatestSDKInstalled(tVersion) then
            replace "." with "_" in tVersion
            put tVersion into pVersion
>>>>>>> 6e9eb0a1
         end if
      end if
      put "Device-" & pVersion into tStub
   else if pTarget contains "4.2" then
      put "Simulator-4_2" into tStub
   else if pTarget contains "4.3" then
      put "Simulator-4_3" into tStub
   else if pTarget contains "5.0" then
      put "Simulator-5_0" into tStub
   else if pTarget contains "5.1" then
      put "Simulator-5_1" into tStub
   else if pTarget contains "6.0" then
      put "Simulator-6_0" into tStub
   else if pTarget contains "6.1" then
      put "Simulator-6_1" into tStub
   else if pTarget contains "7.0" then
      put "Simulator-7_0" into tStub
   else if pTarget contains "7.1" then
      put "Simulator-7_1" into tStub
   else if pTarget contains "8.0" then
      put "Simulator-8_0" into tStub
   else if pTarget contains "8.1" then
      put "Simulator-8_1" into tStub
   else if pTarget contains "8.2" then
      put "Simulator-8_2" into tStub
   else if pTarget contains "8.3" then
      put "Simulator-8_3" into tStub
   end if
   
   local tUserPath, tOverridePath
   
   put revOverrideRuntimePath() & slash & "iOS/" & tStub into tOverridePath
   if there is a folder tOverridePath then
      return tOverridePath
   end if
   
   put revEnvironmentUserRuntimePath() & slash & "iOS/" & tStub into tUserPath
   if there is a folder tUserPath then
      return tUserPath
   end if
   
   return revEnvironmentRuntimePath() & slash & "iOS/" & tStub
end revMobileRuntimeFolder

################################################################################

-- MW-2013-06-13: [[ CloneAndRun ]] Map a file path from where the sb expects them to be to local
--   files in the build folder.
function mapFilePath pPath
   if revEnvironmentIsInstalled() then
      return pPath
   end if
   
   local tIsDevice
   put pPath contains "/Device-" into tIsDevice
   
   local tRepo, tComponent, tBuild, tSuffix
   set the itemDelimiter to slash
   put revEnvironmentRepositoryPath() into tRepo
   put the last item of pPath into tComponent
   put item -2 of pPath into tBuild
   replace "Simulator-" with "iphonesimulator" in tBuild
   replace "Device-" with "iphoneos" in tBuild
   replace "_" with "." in tBuild
   if revEnvironmentBinariesPath() contains "/Debug" then
      put "/Debug" after tBuild
   else
      put "/Release" after tBuild
   end if
   put revLicenseType() into tSuffix
   
   local tPath
   switch the last item of pPath
      case "Settings.plist"
         if tIsDevice then
            put tRepo & slash & "engine/rsrc/mobile-device-template.plist" into tPath
         else
            put tRepo & slash & "engine/rsrc/mobile-template.plist" into tPath
         end if
         break
      case "ResourceRules.plist"
         put tRepo & slash & "engine/rsrc/template-ResourceRules.plist" into tPath
         break
      case "Entitlements.xcent"
         put tRepo & slash & "engine/rsrc/template-entitlements.xcent" into tPath
         break
      case "StoreEntitlements.xcent"
         put tRepo & slash & "engine/rsrc/template-store-entitlements.xcent" into tPath
         break
      case "RemoteNotificationEntitlements.xcent"
         put tRepo & slash & "engine/rsrc/template-remote-notification-entitlements.xcent" into tPath
         break
      case "RemoteNotificationStoreEntitlements.xcent"
         put tRepo & slash & "engine/rsrc/template-remote-notification-store-entitlements.xcent" into tPath
         break
      case "RemoteNotificationSettings.plist"
         put tRepo & slash & "engine/rsrc/mobile-remote-notification-template.plist" into tPath
         break
      case "URLSchemeSettings.plist"
         put tRepo & slash & "engine/rsrc/mobile-url-scheme-template.plist" into tPath
         break
      case "SplashscreenSettings.plist"
         put tRepo & slash & "engine/rsrc/mobile-splashscreen-template.plist" into tPath
         break
      case "Standalone"
         if tIsDevice then
            put tRepo & merge("/_build/ios/[[tBuild]]/standalone-mobile-lib-[[tSuffix]].lcext") into tPath
         else
            put tRepo & merge("/_build/ios/[[tBuild]]/standalone-mobile-[[tSuffix]].app/standalone-mobile-[[tSuffix]]") into tPath
         end if
         break
      case "revzip"
      case "revxml"
      case "revdb"
      case "dbsqlite"
      case "dbmysql"
      case "revpdfprinter"
      case "revsecurity"
         if tIsDevice then
            put tRepo & merge("/_build/ios/[[tBuild]]/[[the last item of pPath]].lcext") into tPath
         else
            put tRepo & merge("/_build/ios/[[tBuild]]/[[the last item of pPath]].dylib") into tPath
         end if
         break
      case "Default4InchSplash.png"
         put tRepo & slash & "engine/rsrc/Default-568h@2x.png" into tPath
         break
      default
         put pPath into tPath
         break
   end switch
   
   return tPath
end mapFilePath

################################################################################

private command symlinkRedirect pSource, pTarget
   if there is a file pSource then
      get shell("ln -s" && quote & pSource & quote && quote & pTarget & quote)
   else if there is a folder pSource then
      local tOldFolder
      put the folder into tOldFolder
      set the folder to pSource      
      set the itemDel to slash
      local tFiles
      put the files & return & the folders into tFiles
      repeat for each line tFile in tFiles
         if tFile is not empty and not (tFile begins with ".") then
            symlinkRedirect pSource & slash & tFile, pTarget & slash & tFile
         end if
      end repeat  
      set the folder to tOldFolder
   end if   
end symlinkRedirect

################################################################################<|MERGE_RESOLUTION|>--- conflicted
+++ resolved
@@ -1493,20 +1493,12 @@
    local tStub
    if pTarget is "Device" then
       if pVersion is empty then
-<<<<<<< HEAD
-         // MacOS X 10.9 can't have iOS SDK 8.3
-         if revIDEDeployIOSSanatizeSystemVersion() < 101000 then
-            put "8_2" into pVersion
-         else
-            put "8_3" into pVersion
-=======
          // SN-2015-04-30: [[ Bug 15175 ]] Take the lastest SDK installed
          // (can be 8.2 or 8.3 onwards on Yosemite).
          local tVersion
          if revIDEDeployIOSGetLatestSDKInstalled(tVersion) then
             replace "." with "_" in tVersion
             put tVersion into pVersion
->>>>>>> 6e9eb0a1
          end if
       end if
       put "Device-" & pVersion into tStub
