﻿script "revSaveAsIOSStandalone"
-- Each stackfile has:
--   moveSubstacks
--   renameGeneric
--   substackFolder
--
-- Each stack has:
--   destroyStack
--   password

command revSaveAsMobileStandalone pStack, pAppBundle, pTarget   
   local tTargetType
   if pTarget contains "device" then
      put "ios device" into tTargetType
   else
      put "ios simulator" into tTargetType
   end if
   
   try
      dispatch "savingMobileStandalone" to stack pStack with tTargetType, pAppBundle
   end try
   
   try
      revSaveAsMobileStandaloneMain pStack, pAppBundle, pTarget
   catch tError
      if revTestEnvironment() then
         return tError
      else
         answer tError
      end if
   end try
   
   try
      if tError is not empty then
         put empty into pAppBundle
      end if
      dispatch "mobileStandaloneSaved" to stack pStack with tTargetType, pAppBundle
   end try
   
   if tError is not empty then
      throw tError
   end if
   
   -- SN-2014-01-31: [[ Bug 11124 ]] No warning when an external file is missing
   if revStandaloneGetWarnings() is not empty and pTarget contains "Simulator" then
      set the cWarnings of stack "revBuildResults" to revStandaloneGetWarnings()
   end if
end revSaveAsMobileStandalone

private command revSaveAsMobileStandaloneMain pStack, pAppBundle, pTarget
   if the platform is not "macos" then
      throw "not supported on this platform"
   end if
   
   start using stack "revSBLibrary" of stack "revStandaloneSettings"
   revStandaloneResetWarnings
   
   local tSettings
   put the customProperties["cRevStandaloneSettings"] of stack pStack into tSettings
   
   -- Get the development root for device builds
   -- MM-2012-09-18: Rejiged the SDKs we use.  Things are now split up into sim, armv7, armv7, 
   -- since we now potentially need to use different SDKs for each.
   --
   -- For each, we have:
   --   suffix - the verison of the form 5_1, used to fetch teh correct user created externals (e.g. rrecanvas-device-5_1.lcext)
   --   runtime path - folder containing the LiveCode enngines and externals
   --   sdk path - location of the iOS SDK (within the XCode bundle)
   --   root path - root locaiton of the Developer tools (the XCode bundle)
   --
   
   local tSDKs
   if pTarget is "Device" then      
      if revIDEDeployIOSSanatizeSystemVersion() < 100700 then   
         
         get revIDEDeployIOSGetDeviceSDK("5.0")
         if there is no folder (it & "/Platforms/iPhoneOS.platform/Developer/SDKs/iPhoneOS5.0.sdk") then
            throw "performing iOS device builds requires the iOS 5.0 SDK platform to be installed (available with XCode 4.2)"
         end if 
         
         put it into tSDKs["arm"]["root path"]
         put (it & "/Platforms/iPhoneOS.platform/Developer/SDKs/iPhoneOS5.0.sdk") into tSDKs["arm"]["sdk path"]
         put "5_0" into tSDKs["arm"]["suffix"] 
         put revMobileRuntimeFolder(pTarget, tSDKs["arm"]["suffix"]) into tSDKs["arm"]["runtime path"]
         
      else if revIDEDeployIOSSanatizeSystemVersion() < 100800 then
         
         -- MM-2012-09-18: Armv7 builds are created with the iOS 6.0 SDK.
         --  
         get revIDEDeployIOSGetDeviceSDK("6.1")           
         if there is no folder (it & "/Platforms/iPhoneOS.platform/Developer/SDKs/iPhoneOS6.1.sdk") then
            throw "performing iOS device builds requires the iOS 6.1 SDK platform to be installed (available with XCode 4.6)"
         end if                  
         put it into tSDKs["arm"]["root path"]
         put (it & "/Platforms/iPhoneOS.platform/Developer/SDKs/iPhoneOS6.1.sdk") into tSDKs["arm"]["sdk path"]
         put "6_1" into tSDKs["arm"]["suffix"]
         put revMobileRuntimeFolder(pTarget, tSDKs["arm"]["suffix"]) into tSDKs["arm"]["runtime path"]
         
      else if revIDEDeployIOSSanatizeSystemVersion() < 100900 then
         
         get revIDEDeployIOSGetDeviceSDK("7.1")           
         if there is no folder (it & "/Platforms/iPhoneOS.platform/Developer/SDKs/iPhoneOS7.1.sdk") then
            throw "performing iOS device builds requires the iOS 7.1 SDK platform to be installed (available with XCode 5.1)"
         end if                  
         put it into tSDKs["arm"]["root path"]
         put it & "/usr/bin" into tSDKs["arm"]["tools path"]
         put (it & "/Platforms/iPhoneOS.platform/Developer/SDKs/iPhoneOS7.1.sdk") into tSDKs["arm"]["sdk path"]
         put "7_1" into tSDKs["arm"]["suffix"]
         put revMobileRuntimeFolder(pTarget, tSDKs["arm"]["suffix"]) into tSDKs["arm"]["runtime path"]
         
      else
         
         -- MM-2014-10-21: [[ iOS 8.1 Support ]] Use iOS 8.1 SDK for armv7 builds on 10.9.
         --
         get revIDEDeployIOSGetDeviceSDK("8.1")           
         if there is no folder (it & "/Platforms/iPhoneOS.platform/Developer/SDKs/iPhoneOS8.1.sdk") then
            throw "performing iOS device builds requires the iOS 8.1 SDK platform to be installed (available with XCode 6.1)"
         end if                  
         put it into tSDKs["arm"]["root path"]
         put it & "/usr/bin" into tSDKs["arm"]["tools path"]
         put (it & "/Platforms/iPhoneOS.platform/Developer/SDKs/iPhoneOS8.1.sdk") into tSDKs["arm"]["sdk path"]
         put "8_1" into tSDKs["arm"]["suffix"]
         put revMobileRuntimeFolder(pTarget, tSDKs["arm"]["suffix"]) into tSDKs["arm"]["runtime path"]
         
      end if
      
   else
      
      -- MM-2012-09-18: We now only support the 4.3 simulators or later.
      -- For sim builds we just need the suffix (so we can extract the correct external) and where to look for the engines (runtime folder).
      --
      if pTarget contains "4.3" then
         put "4_3" into tSDKs["sim"]["suffix"]
      else if pTarget contains "5.0" then
         put "5_0" into tSDKs["sim"]["suffix"]
      else if pTarget contains "5.1" then
         put "5_1" into tSDKs["sim"]["suffix"]
      else if pTarget contains "6.0" then
         put "6_0" into tSDKs["sim"]["suffix"]
      else if pTarget contains "6.1" then
         put "6_1" into tSDKs["sim"]["suffix"]
      else if pTarget contains "7.0" then
         put "7_0" into tSDKs["sim"]["suffix"]
      else if pTarget contains "7.1" then
         put "7_1" into tSDKs["sim"]["suffix"]
      else if pTarget contains "8.0" then
         put "8_0" into tSDKs["sim"]["suffix"]         
      else if pTarget contains "8.1" then
         put "8_1" into tSDKs["sim"]["suffix"]
      end if
      put revMobileRuntimeFolder(pTarget, tSDKs["sim"]["suffix"]) into tSDKs["sim"]["runtime path"]
      
   end if
   
   
   -- Compute the base folder
   local tBaseFolder
   set the itemDelimiter to slash
   put item 1 to -2 of the effective filename of stack pStack into tBaseFolder
   set the itemDelimiter to comma
   
   -- Fetch the various options we need to initially build the app-bundle
   local tName, tFiles, tExternals, tDrivers
   put tSettings["name"] into tName
   put tSettings["files"] into tFiles
   
   if tSettings["ios,display name"] is empty then
      put tName into tSettings["ios,display name"]
   end if
   if tSettings["ios,bundle id"] is empty then
      put "com.yourcompany.yourapp" into tSettings["ios,bundle id"]
   end if
   
   -- MM-2014-01-29: [[ OpenSSL ]] Include the revsecurity library.
   -- Compute the externals list
   repeat for each word tExternal in "revzip revxml dbsqlite dbmysql dbodbc dbpostgresql revpdfprinter revsecurity"
      if tSettings["ios,include" && tExternal] then
         if tExternal begins with "db" then 
            if "revdb" is not among the lines of tExternals then
               put "revdb" & return after tExternals
            end if
            put tExternal & return after tDrivers
         else if tExternal is among the words of "revpdfprinter revsecurity" then
            put tExternal & return after tDrivers
         else
            put tExternal & return after tExternals
         end if
      end if
   end repeat
   delete the last char of tExternals
   delete the last char of tDrivers
   
   -- Compute the stackfiles list
   local tStackFiles
   lock messages
   put revIDEDeployRelativeStackFilesList(pStack) into tStackfiles
   unlock messages
   
   -- Make sure the app-bundle isn't already there
   if there is a folder pAppBundle then
      get shell("rm -r" && quote & pAppBundle & quote)
      if it is not empty or there is a folder pAppBundle then
         throw "unable to remove existing app-bundle"
      end if
   end if
   
   -- Make sure we can find the provisioning profile
   if pTarget is "Device" and tSettings["ios,profile"] is empty then
      throw "device build requires a provisioning profile to be chosen"
   end if
   
   if pTarget is "Device" and \
         there is no file ("~/Library/MobileDevice/Provisioning Profiles/" & tSettings["ios,profile"] & ".mobileprovision") then
      throw "could not find specified provisioning profile"
   end if
   
   -- Now create the folder, and copy in the initial files we need
   create folder pAppBundle
   
   -- MM-2012-09-18: Removed the copied files adn replaced with CopiedFonts and CopiedExternals (since that's all we used the CopeidFiels for).
   --
   -- The copied fonts are just a list of custom fonts used by the app.
   -- The copied externals is an array of the form:
   -- external name => (
   --   type - one of external, dylib, external-tmp
   --   location - the location of the external within the bundle, used by the deploy command to link to
   --   armv6 - location of the armv6 build
   --   armv7 - location of the armv7 external build
   --   sim - location of the simulator external build
   -- )
   --
   local tCopiedFonts, tCopiedExternals   
   
   -- Copy the main resources
   local tRedirects
   
   -- MM-2012-09-25: A 4 inch splash screen is required for iphone apps to take up the whole iphone 5 screen space.
   --
   if tSettings["ios,iphone 4inch splash"] is empty then
      put mapFilePath(revMobileRuntimeFolder(pTarget) & "/Default4InchSplash.png") into tSettings["ios,iphone 4inch splash"]
   end if
   
   -- MM-2011-09-28: If we have splash screens and icons  specifed in the old format, copy accross using the old format.
   -- Otherwise, copy accross using the new format (where individual icons and splash screens are specified rther than implied).
   --
   if tSettings["ios,icon"] is not empty then
      revCopyMobileIcons tSettings, tBaseFolder, pAppBundle
   else
      revCopyMobileNewIcons tSettings, tBaseFolder, pAppBundle
   end if
   if tSettings["ios,splash"] is not empty then
      revCopyMobileSplash tSettings, tBaseFolder, pAppBundle
   else
      revCopyMobileNewSplash tSettings, tBaseFolder, pAppBundle
   end if
   
   revCopyMobileFiles tFiles, tBaseFolder, pAppBundle, pTarget, tSDKs, tRedirects, tCopiedExternals, tCopiedFonts
   revCopyMobileStackFiles tStackFiles, tBaseFolder, pAppBundle
   
   -- Copy in the appropriate externals and drivers
   revCopyMobileExternals tExternals, pAppBundle, pTarget, tSDKs, tCopiedExternals
   revCopyMobileDrivers tDrivers, pAppBundle, pTarget, tSDKs, tCopiedExternals
   
   -- Generate the plist
   revCreateMobilePlist tSettings, pAppBundle, pTarget, tCopiedFonts
   
   -- Generate the PkgInfo file
   put "APPL????" into url ("binfile:" & pAppBundle & slash & "PkgInfo")
   if the result is not empty then
      throw "unable to create PkgInfo file"
   end if
   
   -- Copy in the resource rules and provisioning profile
   if pTarget is "Device" then
      put url ("binfile:" & mapFilePath(revMobileRuntimeFolder(pTarget) & slash & "ResourceRules.plist")) into \
            url ("binfile:" & pAppBundle & slash & "ResourceRules.plist")
      if the result is not empty then
         throw "unable to create ResourceRules.plist file"
      end if
      
      put url ("binfile:~/Library/MobileDevice/Provisioning Profiles/" & tSettings["ios,profile"] & ".mobileprovision") into \
            url ("binfile:" & pAppBundle & slash & "embedded.mobileprovision")
      if the result is not empty then
         throw "unable to copy provisioning profile"
      end if
   end if
   
   local tDeploy
   
   -- Link the engine if a device build
   local tLinkEngineFile
   if pTarget is "Device" then
      revStandaloneProgress "Linking engine..."      
      
      repeat for each word tInstSet in "arm"
         if tSDKs[tInstSet]["suffix"] is empty then
            next repeat
         end if
         
         local tSDKRoot
         put tSDKs[tInstSet]["root path"] into tSDKRoot
         
         -- Change the path point to the SDK tools first
         local tOldPath
         put $PATH into tOldPath
         put tSdkRoot & slash & "Platforms/iPhoneOS.platform/Developer/usr/bin" & ":" before $PATH
         
         -- MM-2013-09-23: [[ iOS7 Support ]] g++ appears to have moved in XCode 5.
         --
         if tSDKs[tInstSet]["tools path"] is not empty then
            put tSDKs[tInstSet]["tools path"] & ":" before $PATH
         end if
         
         -- Loop through the copied files list, extracting anything that needs to be
         -- linked with the engine
         local tLinkExts, tLinkDeps
         put empty into tLinkExts
         put empty into tLinkDeps
         
         -- Extract the dependency info from the extension
         -- MM-2012-09-18: Use the new copied externals array instead of the copy files.
         --
         repeat for each line tLinkExt in keys of tCopiedExternals
            put tCopiedExternals[tLinkExt][tInstSet] into tLinkExts[tLinkExt] 
            _internal extract "__MISC" "__deps" from tLinkExts[tLinkExt]
            repeat for each line tLine in it
               put true into tLinkDeps[tLine]
            end repeat 
         end repeat
         
         -- Fetch the deps for the standalone itself
         _internal extract "__MISC" "__deps" from mapFilePath(tSDKs[tInstSet]["runtime path"] & slash & "Standalone")
         repeat for each line tLine in it
            put true into tLinkDeps[tLine]
         end repeat
         
         -- Compute the SDK path
         local tSdkPath
         put tSDKs[tInstSet]["sdk path"] into tSdkPath
         
         -- Construct the link command
         local tLinkCommand
         put empty into tLinkCommand
         
         -- Standard g++ options to create an executable output file
         put "-isysroot " & quote & tSdkPath & quote & return after tLinkCommand
         
         -- MW-2013-06-26: [[ CloneAndRun ]] Only strip global symbols if an installed env.
         if revEnvironmentIsInstalled() then
            -- Make sure the only exported symbol is "main"
            put "-Wl,-x -Wl,-exported_symbol -Wl,_main" & return after tLinkCommand
         end if
         
         -- MW-2013-06-25: [[ PIE ]] Make sure we make the minversion 4.3 so we can make
         --   ARMv7+ PIE builds.
         -- Make the minimum run version of the engine 4.3
         put "-miphoneos-version-min=4.3" & return after tLinkCommand
         
         -- MW-2013-06-26: [[ CloneAndRun ]] Only dead strip if an installed env.
         if revEnvironmentIsInstalled() then
            -- Strip any dead code and data from the engine
            put "-dead_strip" & return after tLinkCommand
         end if
         
         -- Add reference to the partially linked standalone engine
         put quote & mapFilePath(tSDKs[tInstSet]["runtime path"] & slash & "Standalone") & quote & space after tLinkCommand
         
         -- Add references to each partially linked extension file, also make sure we force the
         -- presence of the ___libinfoptr_* symbol for each one - this stops dead-stripping
         -- from occuring.
         repeat for each key tLinkExt in tLinkExts
            put quote & tLinkExts[tLinkExt] & quote & return after tLinkCommand
            put "-u" && "___libinfoptr_" & tLinkExt & return after tLinkCommand
         end repeat
         
         -- Add references to each dependency
         repeat for each key tLinkDep in tLinkDeps
            if word 1 of tLinkDep is "library" then
               put "-l" & word 2 of tLinkDep & return after tLinkCommand
            else if word 1 of tLinkDep is "framework" then
               put "-framework" && word 2 of tLinkDep & return after tLinkCommand
            else if word 1 of tLinkDep is "weak-framework" then
               put "-weak_framework" && word 2 of tLinkDep & return after tLinkCommand
            end if
         end repeat
         
         -- Make a temporary file for link options and execute it
         local tLinkOptionsFile
         put tempName() into tLinkOptionsFile        
         
         -- MM-2011-09-28: Create the engine for the instruction set specified in the build type setting.
         --
         put tempName() into tSDKs[tInstSet]["engine file"]
         put tLinkCommand & "-o" && quote & tSDKs[tInstSet]["engine file"] & quote & return into url ("binfile:" & tLinkOptionsFile)
         
         -- Compute the list of archs in the fat binary
         local tRawArchs
         put shell("otool -fv" && quote & mapFilePath(tSDKs[tInstSet]["runtime path"] & slash & "Standalone") & quote) into tRawArchs
         if tRawArchs is empty then
            put shell("otool -hv" && quote & mapFilePath(tSDKs[tInstSet]["runtime path"] & slash & "Standalone") & quote) into tRawArchs
         end if
         
         local tArchs
         if tRawArchs contains "ARM64" then
            put "-arch arm64 " after tArchs
         end if
         if tRawArchs contains "V7" then
            put "-arch armv7 " after tArchs
         end if
         
         -- MM-2013-09-23: [[ iOS7 Support ]] Use g++ instead of llvm-g++-4.2. XCode 5.0 uses llvm 5.0.
         -- g++ appears to be sym-linked to the appropriate compiler in all SDKS.
         --
         get shell("g++ " & tArchs && quote & "@" & tLinkOptionsFile & quote)
         
         delete file tLinkOptionsFile
         if it is not empty or there is no file tSDKs[tInstSet]["engine file"] then
            throw "linking for" && tInstSet && "failed with " & it
         end if         
         
         -- Put the path back the way it was
         put tOldPath into $PATH
         
      end repeat
      
      -- MM-2012-09-18: We now should have the required engines linked.  If we are building a universal binary,
      -- create from the two separate linkede engines.
      --=
      put tSDKs["arm"]["engine file"] into tLinkEngineFile
      
      if there is no file tLinkEngineFile then
         throw "creating engine failed"
      end if
      
      put tLinkEngineFile into tDeploy["engine"]      
   else
      put mapFilePath(tSDKs["sim"]["runtime path"] & slash & "Standalone") into tDeploy["engine"]
   end if
   
   -- Generate the executable
   revStandaloneProgress "Building executable..."
   
   -- Stackfile to use
   put the effective filename of stack pStack into tDeploy["stackfile"]
   
   -- If the datagrid is used, then include the library as an aux stack
   if "data grid templates" is in the subStacks of stack pStack and there is a stack "revDataGridLibrary" then
      put the effective filename of stack "revDataGridLibrary" into tDeploy["auxillary_stackfiles"]
   end if
   
   -- Externals to reference
   -- MM-2012-09-18: Use the new copied externals array instead of the copy files.
   --
   repeat for each element tExternal in tCopiedExternals
      if tExternal["type"] is among the words of "external external-tmp" then
         put tExternal["location"] & return after tDeploy["externals"]
      end if
   end repeat
   delete the last char of tDeploy["externals"]
   
   -- Put the redirects if any
   -- MM-2014-10-06: [[ Bug 13583 ]] Due to issues with the redircts, we use symlinks with the iOS 8 sim.
   if char 1 of tSDKs["sim"]["suffix"] < 8 then
      put tRedirects into tDeploy["redirects"]
   else
      put empty into tDeploy["redirects"]
      repeat for each line tRedirect in tRedirects
         get offset("//", tRedirect)
         if it is not 0 then
            --symlinkRedirect char (it + 2) to -1 of tRedirect, pAppBundle & slash & char 1 to (it - 1) of tRedirect
            local tSource, tTarget
            put char (it + 2) to -1 of tRedirect into tSource
            put pAppBundle into tTarget
            if there is a file tSource then
               put slash & char 1 to (it - 1) of tRedirect after tTarget
            else if there is a folder (tTarget & slash & char 1 to (it - 1) of tRedirect) then
               revDeleteFolder tTarget & slash & char 1 to (it - 1) of tRedirect
            end if
            get shell("ln -s" && quote & tSource & quote && quote & tTarget & quote)
         end if
      end repeat
   end if
   
   -- Output file to create
   put pAppBundle & slash & tName into tDeploy["output"]
   
   -- Splash to use (if non-commercial)
   if line 3 of the revLicenseInfo is among the words of "Educational Personal" then
      -- MM-2011-09-28: Descend through possible spash settings until a splash is found.
      repeat for each item tSplash in "splash,iphone splash,retina splash,ipad portrait splash,ipad landscape splash,ipad retina portrait splash,ipad retina landscape splash"
         if tSettings["ios," & tSplash] is not empty then
            put tSettings["ios," & tSplash] into tDeploy["splash"]
            exit repeat
         end if
      end repeat
      -- MW-2011-03-17: Make sure absolute paths work correctly
      if not (tDeploy["splash"] begins with "/") then
         put tBaseFolder & slash before tDeploy["splash"]
      end if
   end if
   
   try
      _internal deploy ios tDeploy
      if the result is not empty then
         throw the result
      end if
   catch tError
   finally
      delete file tLinkEngineFile
   end try
   
   if tError is not empty then
      throw tError
   end if
   
   -- MW-2013-06-26: [[ CloneAndRun ]] If not installed and creating a device build
   --    then create the dSYM debug info within the app bundle.
   if pTarget is "Device" and not revEnvironmentIsInstalled() then
      revStandaloneProgress "Extracting debug symbols..."
      
      get shell("dsymutil" && quote & tDeploy["output"] & quote)
      if it is not empty then
         throw "extracting debug symbols failed with" && it
      end if
   end if
   
   -- Only need to sign the bundle if its heading for a device
   if pTarget is "Device" then
      revStandaloneProgress "Signing app bundle..."
      
      local tCertificate, tEntitlements, tProfileInfo
      put revGetMobileProfileInfo(tSettings["ios,profile"]) into tProfileInfo
      
      -- Get the list of valid identities that are available
      local tValidIdentities
      get shell("/usr/bin/security -q find-identity -v")
      if the last line of it contains "valid identities found" then
         delete the last line of it
         repeat for each line tIdentity in it
            put char 2 to -2 of the last word of tIdentity & return after tValidIdentities
         end repeat
         delete the last char of tValidIdentities
      else
         put empty into tValidIdentities
      end if
      
      -- Use the first one we can that is in the profile
      put empty into tCertificate
      repeat for each line tIdentity in tProfileInfo["identities"]
         if tIdentity is among the lines of tValidIdentities then
            put tIdentity into tCertificate
            exit repeat
         end if
      end repeat
      
      -- If there isn't one available its an error
      if tCertificate is empty then
         throw "could not find a valid identity to use for the selected profile"
      end if
      
      -- Determine what kind of profile is being used
      if tProfileInfo["store"] then
         put url ("binfile:" & mapFilePath(revMobileRuntimeFolder(pTarget) & slash & "StoreEntitlements.xcent")) into tEntitlements
      else
         put url ("binfile:" & mapFilePath(revMobileRuntimeFolder(pTarget) & slash & "Entitlements.xcent")) into tEntitlements
      end if
      
      -- Construct the entitlements file
      replace "${APP_IDENTIFIER}" with tProfileInfo["appid"] in tEntitlements
      replace "${BUNDLE_IDENTIFIER}" with tSettings["ios,bundle id"] in tEntitlements
      
      -- MM-2012-02-12: Added support for push notificaitons entitlements
      if tSettings["ios,push notifications"] then
         if tProfileInfo["store"] then
            get url ("binfile:" & mapFilePath(revMobileRuntimeFolder(pTarget) & slash & "RemoteNotificationStoreEntitlements.xcent"))
         else
            get url ("binfile:" & mapFilePath(revMobileRuntimeFolder(pTarget) & slash & "RemoteNotificationEntitlements.xcent"))
         end if
         replace "${REMOTE_NOTIFICATIONS}" with it in tEntitlements
      else
         replace "${REMOTE_NOTIFICATIONS}" with empty in tEntitlements
      end if     
      
      put numToChar(0xfa) & numToChar(0xde) & numToChar(0x71) & numToChar(0x71) & binaryEncode("M", the length of tEntitlements + 8) before tEntitlements
      
      local tEntitlementsFile
      put tempName() into tEntitlementsFile
      put tEntitlements into url ("binfile:" & tEntitlementsFile)
      
      -- MW-2011-03-17: Make sure the certificate is encoded appropriately
      put uniDecode(uniEncode(tCertificate, "UTF8")) into tCertificate
      
      -- Do the codesigning
      put tSdkRoot & slash & "Platforms/iPhoneOS.platform/Developer/usr/bin/codesign_allocate" into $CODESIGN_ALLOCATE
      
      --try
      -- Perform the codesigning of the main bundle
      local tResult
      put shell("/usr/bin/codesign --verbose -f -s" && quote & tCertificate & quote && \
            "--resource-rules=" & quote & pAppBundle & slash & "ResourceRules.plist" & quote && \
            "--entitlements" && quote & tEntitlementsFile & quote && \
            quote & pAppBundle & quote) into tResult
      -- MM-2012-10-25: [[ Bug ]] try catch finally oddness meant that any errors here were being ignored.
      delete file tEntitlementsFile
      if not (tResult contains "signed bundle") then
         throw "codesigning failed with" && tResult
      end if
      --      finally
      --         -- Delete the temporary file
      --         delete file tEntitlementsFile
      --      end try
      
   end if
end revSaveAsMobileStandaloneMain

command revSaveAsMobileDeployer pDeployAppBundle, pAppBundle, pAppName, pAppId, pAppExecutables
   create folder pDeployAppBundle
   create folder pDeployAppBundle & slash & "Contents"
   create folder pDeployAppBundle & slash & "Contents" & "MacOS"
   
   local tProperties
   put pAppName into tProperties["name"]
   put pAppId into tProperties["id"]
   put pAppExecutables into tProperties["executables"]
   --put url ("binfile:" & revMobileRuntimeFolder(pTarget) & slash & "StoreEntitlements.xcent") into tProperties["store_entitlements"]
   --put url ("binfile:" & revMobileRuntimeFolder(pTarget) & slash & "Entitlements.xcent") into tProperties["entitlements"]
   --put the compress of the arrayEncode of tProperties into url ("binfile:" & pDeployAppBundle & slash & "Contents/MacOS/properties")
   
   local tDeploy
   -- TODO build executable
end revSaveAsMobileDeployer

################################################################################

private command revCopyMobileNewIcons pSettings, pBaseFolder, pAppBundle   
   revStandaloneProgress "Copying icons..."    
   repeat for each line tType in ("iphone icon" & return & "retina icon,-114" & return & "iOS 7 retina icon,-120" & return & "iphone 6 plus icon,-180" & return & \
         "ipad icon,-72" & return & "ipad retina icon,-144" & return & "iOS 7 ipad icon,-76" & return & "iOS 7 ipad retina icon,-152")
      get pSettings["ios," & item 1 of tType]
      if not (it begins with "/") then
         put pBaseFolder & slash before it
      end if
      if there is a file it then         
         put url ("binfile:" & it) into url ("binfile:" & pAppBundle & slash & "Icon" & item 2 of tType & ".png")
         if the result is not empty then
            throw "could not copy icon '" & it & "'"
         end if
      end if
   end repeat
end revCopyMobileNewIcons

private command revCopyMobileNewSplash pSettings, pBaseFolder, pAppBundle   
   -- Only copy in the splash screen verbatim if we are a commercial/review license type
   if line 3 of the revLicenseInfo is among the words of "Personal Educational Evaluation" then
      exit revCopyMobileNewSplash
   end if
   
   revStandaloneProgress "Copying launch images..."
   
   repeat for each line tType in ("iphone splash" & return & "retina splash,@2x" & return & "ipad portrait splash,-Portrait" & \
         return & "ipad landscape splash,-Landscape" & return & "ipad retina portrait splash,-Portrait@2x" & return & "ipad retina landscape splash,-Landscape@2x" & \
         return & "iphone 4inch splash,-568h@2x" & return & "iphone 6 splash,-iPhone6" & \
         return & "iphone 6 plus portrait splash,-iPhone6PlusPortrait" & return & "iphone 6 plus landscape splash,-iPhone6PlusLandsacpe")
      get pSettings["ios," & item 1 of tType]
      if not (it begins with "/") then
         put pBaseFolder & slash before it
      end if
      if there is a file it then         
         put url ("binfile:" & it) into url ("binfile:" & pAppBundle & slash & "Default" & item 2 of tType & ".png")
         if the result is not empty then
            throw "could not copy splash '" & it & "'"
         end if
      end if
   end repeat
end revCopyMobileNewSplash

private command revCopyMobileIcons pSettings, pBaseFolder, pAppBundle
   local tIconFile
   put pSettings["ios,icon"] into tIconFile
   if tIconFile is empty then
      exit revCopyMobileIcons
   end if
   
   revStandaloneProgress "Copying icons..."
   
   if not (tIconFile begins with "/") then
      put pBaseFolder & slash before tIconFile
   end if
   
   repeat for each item tType in ",-72,-114"
      get revModifyMobileImageFile(tIconFile, tType)
      if there is a file it then         
         --MM-2011-09-28: Make sure the icons are of the appropriate size.
         --
         switch tType
            case "-72"
               if getImageDimensions(it) is not "72,72" then
                  revStandaloneAddWarning "iPad Icon wrong size"
               end if               
               break
            case "-114"
               if getImageDimensions(it) is not "114,114" then
                  revStandaloneAddWarning "iPhone Hi-Res Icon wrong size"
               end if               
               break
            default
               if getImageDimensions(it) is not "57,57" then
                  revStandaloneAddWarning "iPhone Icon wrong size"
               end if               
               break
         end switch
         
         put url ("binfile:" & it) into url ("binfile:" & pAppBundle & slash & "Icon" & tType & ".png")
         if the result is not empty then
            throw "could not copy icon '" & it & "'"
         end if
      end if
   end repeat
end revCopyMobileIcons

private command revCopyMobileSplash pSettings, pBaseFolder, pAppBundle
   local tSplashFile
   put pSettings["ios,splash"] into tSplashFile
   if tSplashFile is empty then
      exit revCopyMobileSplash
   end if
   
   -- Only copy in the splash screen verbatim if we are a commercial/review license type
   if line 3 of the revLicenseInfo is among the words of "Personal Educational Evaluation" then
      exit revCopyMobileSplash
   end if
   
   revStandaloneProgress "Copying launch images..."
   
   if not (tSplashFile begins with "/") then
      put pBaseFolder & slash before tSplashFile
   end if
   
   repeat for each item tType in ",@2x,-Landscape,-Portrait"
      get revModifyMobileImageFile(tSplashFile, tType)
      if there is a file it then         
         --MM-2011-09-28: Make sure the splash screens are of the appropriate size.
         --
         switch tType
            case "-@2"
               if getImageDimensions(it) is not "640,960" then
                  revStandaloneAddWarning "iPhone Hi-Res Splash wrong size"
               end if               
               break
            case "-Landscape"
               if getImageDimensions(it) is not "114,114" then
                  revStandaloneAddWarning "iPhone Hi-Res Icon wrong size"
               end if               
               break
            case "-Portrait"
               if getImageDimensions(it) is not "768,1024" then
                  revStandaloneAddWarning "iPad Portrait Splash wrong size"
               end if               
               break
            default
               if getImageDimensions(it) is not "1024,768" then
                  revStandaloneAddWarning "iPad Landscape Splash wrong size"
               end if               
               break
         end switch
         
         put url ("binfile:" & it) into url ("binfile:" & pAppBundle & slash & "Default" & tType & ".png")
         if the result is not empty then
            throw "could not launch image '" & it & "'"
         end if
      end if
   end repeat
end revCopyMobileSplash

private function revModifyMobileImageFile pFile, pType
   if pFile ends with ".png" then
      delete char -4 to -1 of pFile
   end if
   
   if pFile ends with "@2x" then
      delete char -3 to -1 of pFile
   end if
   
   repeat for each item tSuffix in "-Landscape,-Portrait,-72,-114"
      if pFile ends with tSuffix then
         delete char -(the number of chars of tSuffix) to -1 of pFile
         exit repeat
      end if
   end repeat
   
   return pFile & pType & ".png"
end revModifyMobileImageFile

################################################################################

-- The files list from the standalone builder contains relative and absolute references.
--
-- Relative references get copied and keep their folder structure.
-- Absolute references get copied in without folder structure.
-- If a file ends in '/*' it means it is a folder and should be recursed into.
-- e.g.
--   foobar/baz -> <base>/foobar/baz
--   C:/foobar/baz -> <base>/baz
--
private command revCopyMobileFiles pFiles, pBaseFolder, pAppBundle, pAppTarget, pSDKs, @rRedirects, @rExternals, @rFonts
   revStandaloneProgress "Copying files..."
   
   -- Only use redirects in simulator 4.x
   -- MM-2012-03-26: revMobileComputeTargetSuffix has changed for 5.1 support.  Added device check to make
   -- sure that we don't try and use redirects for device builds.
   -- MM-2012-09-18: Since we now no longer support sims before 4.3, we always use redirects for sim builds.
   --
   local tUseRedirects
   if pAppTarget is not "Device" then
      put true into tUseRedirects
   end if 
   
   -- Start with an empty redirects list
   put empty into rRedirects
   
   -- Compute a list of the files we need to copy. This is in the form
   --   <target> [tab] <source>
   -- If <source> is empty then <target> is a folder that needs to be created.
   --
   local tManifest
   set the itemDelimiter to slash
   repeat for each line tFile in pFiles
      local tIsAbsolute, tName
      put tFile begins with "/" or char 2 to 3 of tFile is ":/" into tIsAbsolute
      if the last item of tFile is "*" then
         delete the last item of tFile
      end if
      if tIsAbsolute then
         put item -1 of tFile into tName
      else
         put tFile into tName
         put pBaseFolder & slash before tFile
      end if
      
      -- MW-2010-12-16: [[ Bug 9238 ]] Check for 'resources' folder
      if item 1 of tName is "Resources" then
         throw "iOS apps that contain a top-level folder called 'Resources' will fail to run"
      end if
      
      local tDir
      put empty into tDir
      repeat for each item tFolder in item 1 to -2 of tName
         put tFolder & "/" after tDir
         if there is not a folder (pAppBundle & slash & tDir) then
            create folder pAppBundle & slash & tDir
         end if
      end repeat
      
      if there is a file tFile then
         put pAppBundle & slash & tName & tab & tFile & return after tManifest
         put tName & "//" & tFile & return after rRedirects
      else if there is a folder tFile then
         revCopyMobileFilesComputeFolderManifest tManifest, tFile, pAppBundle & slash & tName
         put tName & "//" & tFile & return after rRedirects
      else
         revStandaloneAddWarning "File/folder to include in standalone not found:" && quote & tFile & quote
      end if
   end repeat
   
   -- Remove trailing delimiter
   if tUseRedirects then
      delete the last char of rRedirects
   else
      put empty into rRedirects
   end if
   
   -- Keep track of processed dylibs
   local tProcessedDylibs
   
   -- Now do the actual work of copying the files
   set the itemDelimiter to tab
   repeat for each line tItem in tManifest
      local tTarget, tSource
      put item 1 of tItem into tTarget
      put item 2 of tItem into tSource
      
      -- If the source is empty then just create the target folder
      if tSource is empty then
         create folder tTarget
         next repeat
      end if
      
      -- If the file is a font, then just copy and record as such
      if tSource ends with ".ttf" or tSource ends with ".ttc" then
         revSBCopyFileToFile tSource, tTarget, "revStandaloneProgressCallback", the long id of me
         put "font", tTarget & return after rFonts
         next repeat
      end if
      
      -- If the file is an lcext and it is a zip file, handle appropriately.
      -- MM-2012-09-18: Updated to use the new copied externals array instead of the copy files,
      -- where we extract the appropraite external for the instruciton set(s) we are building for.
      --
      if tSource ends with ".lcext" and lcextFileIsZipArchive(tSource) then
         if tProcessedDylibs[tSource] then
            next repeat
         end if         
         
         put true into tProcessedDylibs[tSource]
         set the itemDel to slash
         get char 1 to -7 of the last item of tSource
         set the itemDel to tab
         
         if pSDKs["sim"]["suffix"] is not empty then
            -- MERG-2013-09-05: [[ Bug 11152 ]] Only include the external if it is found for this platform
            if lcextExtractExternal(tSource, "Simulator-" & pSDKs["sim"]["suffix"], tTarget) then
               put tTarget into rExternals[it]["sim"]
               put "external" into rExternals[it]["type"]
               
               -- Since simulator externals are not statically linked to the engine, we need to make sure the location
               -- of the external is set correctlty relative to the app bundle, so the deploy command knows what to
               -- dynamically link to.
               --
               put char (the number of chars in pAppBundle + 2) to -1 of tTarget into rExternals[it]["location"]
            end if
         else
            put "external-tmp" into rExternals[it]["type"]        
            repeat for each word tInstSet in "armv6 armv7 arm64 arm"
               if pSDKs[tInstSet]["suffix"] is not empty then
                  put the tempName into tTarget
                  if lcextExtractExternal(tSource, "Device-" & pSDKs[tInstSet]["suffix"], tTarget) then
                     put tTarget into rExternals[it][tInstSet]
                     put it & ".lcext" into rExternals[it]["location"]
                  end if
               end if             
            end repeat
         end if
         next repeat
      end if
      
      -- If the file is a dylib, then see if there is a target specific version and record
      -- MM-2012-09-18: Ignore old style externals.
      --
      if tSource ends with ".lcext" or tSource ends with ".dylib" then         
         next repeat
      end if
      
      -- Otherwise its just a file
      if not tUseRedirects then
         revSBCopyFileToFile tSource, tTarget, "revStandaloneProgressCallback", the long id of me
      end if
   end repeat
end revCopyMobileFiles

private command revCopyMobileFilesComputeFolderManifest @xManifest, pSource, pTarget
   -- Record the folder that is needed
   put pTarget & return after xManifest
   
   -- Now start recursive descent
   local tOldFolder
   put the folder into tOldFolder
   set the folder to pSource
   
   repeat for each line tFile in the files
      put pTarget & slash & tFile & tab & pSource & slash & tFile & return after xManifest
   end repeat
   
   repeat for each line tFolder in the folders
      if tFolder is ".." then
         next repeat
      end if
      
      revCopyMobileFilesComputeFolderManifest xManifest, pSource & slash & tFolder, pTarget & slash & tFolder
   end repeat
   
   set the folder to tOldFolder
end revCopyMobileFilesComputeFolderManifest

################################################################################

private function lcextFileIsZipArchive pFile
   open file pFile for binary read
   if the result is empty then
      read from file pFile for 4 bytes
      close file pFile
   end if
   if it is empty then
      throw "could not open external -" && pFile
   end if
   
   return byte 1 of it is "P" and byte 2 of it is "K" and byte 3 of it is numToChar(3) and byte 4 of it is numToChar(4)
end lcextFileIsZipArchive

-- MERG-2013-09-05: [[ Bug 11152 ]] Change to function to return whether the external was found or not. 
private function lcextExtractExternal pExternal, pBuild, pTarget
   revZipOpenArchive pExternal, "read"
   if the result is empty then
      revZipExtractItemToFile pExternal, "iOS/External-" & pBuild, pTarget
      revZipCloseArchive pExternal
   end if
   if not (there is file pTarget) then
      revStandaloneAddWarning "Could not find appropriate build of external '" & pExternal & "' for " & pBuild
      return false
   end if
   return true
end lcextExtractExternal

################################################################################

-- MM-2012-09-18: Updated to use the new copied externals array instead of the copy files,
-- where we extract the appropraite external for the instruciton set(s) we are building for.
--
private command revCopyMobileExternals pExternals, pAppBundle, pTarget, pSDKs, @rExternals 
   repeat for each word tInstSet in "sim armv6 armv7 arm64 arm"
      if pSDKs[tInstSet]["suffix"] is not empty then
         repeat for each line tLine in pExternals      
            local tFile
            put mapFilePath(pSDKs[tInstSet]["runtime path"] & slash & tLine) into tFile
            if there is a file tFile then
               if pTarget is not "device" then
                  revSBCopyFileToFile tFile, pAppBundle & slash & tLine & ".dylib", "revStandaloneProgressCallback", the long id of me
               end if
               put tFile into rExternals[tLine][tInstSet]
               put "external" into rExternals[tLine]["type"]
               put tLine & ".dylib" into rExternals[tLine]["location"] 
            else
               throw "Could not find external" && tLine && "for" && pTarget
            end if
         end repeat
      end if             
   end repeat     
end revCopyMobileExternals

-- MM-2012-09-18: Updated to use the new copied externals array instead of the copy files,
-- where we extract the appropraite external for the instruciton set(s) we are building for.
--
private command revCopyMobileDrivers pDrivers, pAppBundle, pTarget, pSDKs, @rExternals
   repeat for each word tInstSet in "sim armv6 armv7 arm64 arm"
      if pSDKs[tInstSet]["suffix"] is not empty then
         repeat for each line tLine in pDrivers
            local tFile
            put mapFilePath(pSDKs[tInstSet]["runtime path"] & slash & tLine) into tFile
            if there is a file tFile then
               if pTarget is not "device" then
                  revSBCopyFileToFile tFile, pAppBundle & slash & tLine & ".dylib", "revStandaloneProgressCallback", the long id of me
               end if
               put tFile into rExternals[tLine][tInstSet]
               put "dylib" into rExternals[tLine]["type"]
               put tLine & ".dylib" into rExternals[tLine]["location"]
            else
               throw "Could not find external" && tLine && "for" && pTarget
            end if
         end repeat
      end if             
   end repeat
end revCopyMobileDrivers

################################################################################

private command revCopyMobileStackFiles pStackFiles, pBaseFolder, pAppBundle
end revCopyMobileStackFiles

################################################################################

private command revCreateMobilePlist pSettings, pAppBundle, pTarget, pFonts
   local tTemplateFile
   put mapFilePath(revMobileRuntimeFolder(pTarget) & slash & "Settings.plist") into tTemplateFile
   if there is no file tTemplateFile then
      throw "could not find plist template for" && tolower(pTarget) && "target"
   end if
   
   ----------
   
   local tExeName, tBundleId, tBundleVersion
   put pSettings["name"] into tExeName
   put pSettings["ios,bundle id"] into tBundleId
   put pSettings["ios,bundle version"] into tBundleVersion
   
   -- MW-2011-03-15: Make sure the bundle version is defaulted to 1.0.0 if empty
   if tBundleVersion is empty then
      put "1.0.0" into tBundleVersion
   end if
   
   ----------
   
   local tDisplayName, tMinimumOS, tDeviceFamily, tRequiredCapabilities, tPersistentWifi, tExitsOnSuspend
   local tFileSharing, tPrerenderedIcon
   put pSettings["ios,display name"] into tDisplayName
   put pSettings["ios,minimum version"] into tMinimumOS
   put pSettings["ios,device family"] into tDeviceFamily
   put pSettings["ios,device capabilities"] into tRequiredCapabilities
   put pSettings["ios,persistent wifi"] into tPersistentWifi
   -- MW-2011-03-10: Force this to true for now, until we can fix the engine
   --put pSettings["ios,exits on suspend"] into tExitsOnSuspend
   put true into tExitsOnSuspend
   put pSettings["ios,file sharing"] into tFileSharing
   put pSettings["ios,prerendered icon"] into tPrerenderedIcon 
   
   if tDisplayName is empty then
      put tExeName into tDisplayName
   end if
   -- MM-2013-09-23: We only support iOS 4.3 and later
   --
   if tMinimumOS is empty or tMinimumOS < "4.3" then
      put "4.3" into tMinimumOS
   end if
   if tDeviceFamily is empty then
      put "1" into tDeviceFamily
   end if
   if tPersistentWifi is empty then
      put "false" into tPersistentWifi
   end if
   if tExitsOnSuspend is empty then
      put "true" into tExitsOnSuspend
   end if
   if tFileSharing is empty then
      put "false" into tFileSharing
   end if
   if tPrerenderedIcon is empty then
      put "false" into tPrerenderedIcon
   end if
   
   ----------
   
   local tStatusBarHidden, tStatusBarStyle, tIPadStatusBarHidden
   put pSettings["ios,status bar hidden"] into tStatusBarHidden
   put pSettings["ios,status bar style"] into tStatusBarStyle
   put pSettings["ios,ipad status bar hidden"] into tIPadStatusBarHidden
   
   -- MM-2011-09-28: The orientations settings have now been adjusted.  The standalone builder should wipe out
   -- any old oreintation settings.  If the user has not visited the new standalone builder then the new settings will not
   -- be presesnt and the old settings will still be there.  If this is the case, port old settings.
   --
   local tIPhoneOrientation, tIPadOrientations
   if pSettings["ios,initial orientation"] is not empty  then
      put pSettings["ios,initial orientation"] into tIPhoneOrientation
   else if pSettings["ios,iphone initial orientation"] is not empty then
      put pSettings["ios,iphone initial orientation"] into tIPhoneOrientation
   else
      put "Portrait" into tIPhoneOrientation
   end if
   if pSettings["ios,interface orientations"] is not empty then
      put pSettings["ios,interface orientations"] into tIPadOrientations
   else if  pSettings["ios,ipad intial orientations"] is not empty then
      put pSettings["ios,ipad intial orientations"] into tIPadOrientations
   else
      if 2 is among the items of pSettings["ios,device family"] then
         revStandaloneAddWarning "No iPad supported intial orientation.  Assuming Portrait."
         put "Portrait" into tIPadOrientations
      end if
   end if 
   
   -- MM-2011-09-28: Make sure portrait and landscape iPad splashes are present if required.
   --
   if 2 is among the items of pSettings["ios,device family"] then
      if tIPadOrientations contains "Portrait" and there is no file (pAppBundle & "/Default-Portrait.png") then
         revStandaloneAddWarning "No iPad Portrait Splash Screen"
      end if
      if tIPadOrientations contains "Landscape" and there is no file (pAppBundle & "/Default-Landscape.png") then
         revStandaloneAddWarning "No iPad Landscape Splash Screen"
      end if
   end if
   
   if tStatusBarHidden is empty then
      put "false" into tStatusBarHidden
   end if
   if tIPadStatusBarHidden is empty then
      put "false" into tIPadStatusBarHidden
   end if
   if tStatusBarStyle is empty then
      put "Default" into tStatusBarStyle
   end if
   
   ----------
   
   local tCustomFonts
   repeat for each line tEntry in pFonts
      if item 1 of tEntry is not "font" then
         next repeat
      end if
      put "<string>" & char (the number of chars in pAppBundle + 2) to -1 of item 2 to -1 of tEntry & "</string>" & return after tCustomFonts
   end repeat
   
   ----------
   
   local tPlist
   put url ("file:" & tTemplateFile) into tPlist
   // SN-2014-10-27: [[ Bug 13827 ]] Strings in a Plist file should be UTF-8 encoded
   replace "${EXECUTABLE_NAME}" with textEncode(tExeName, "utf-8") in tPlist
   replace "${BUNDLE_IDENTIFIER}" with textEncode(tBundleId, "utf-8") in tPlist
   replace "${BUNDLE_VERSION}" with tBundleVersion in tPlist
   replace "${BUNDLE_DISPLAY_NAME_SUPPORT}" with "<string>" & tDisplayName & "</string>" in tPlist
   replace "${MINIMUM_OS_SUPPORT}" with "<string>" & tMinimumOS & "</string>" in tPlist
   replace "${CUSTOM_FONTS}" with tCustomFonts in tPlist
   
   get empty
   repeat for each item tItem in tDeviceFamily
      put "<integer>" & tItem & "</integer>" after it
   end repeat
   replace "${DEVICE_SUPPORT}" with it in tPlist
   
   get empty
   repeat for each key tKey in tRequiredCapabilities
      if tRequiredCapabilities[tKey] is "true" then
         put "<key>" & tKey & "</key><true/>" after it
      else if tRequiredCapabilities[tKey] is "false" then
         put "<key>" & tKey & "</key><false/>" after it
      end if
   end repeat
   
   -- MM-2011-09-28: If building for arm v7 only, then add arm v7 required plist value
   --
   if pSettings["ios,build type"] is "Arm v7" then
      put "<key>armv7</key><true/>" after it
   end if
   
   replace "${DEVICE_CAPABILITY}" with it in tPlist
   
   replace "${PERSISTENT_WIFI}" with "<" & tPersistentWifi & "/>" in tPlist
   replace "${APPLICATION_EXITS_ON_SUSPEND}" with "<" & tExitsOnSuspend & "/>" in tPlist
   replace "${FILE_SHARING}" with "<" & tFileSharing & "/>" in tPlist
   replace "${PRE_RENDERED_ICON}" with "<" & tPrerenderedIcon & "/>" in tPlist
   
   -- MW-2010-11-30: We need to make sure the first item in the list is the
   --     initial orientation as otherwise we get odd behavior (in the simulator
   --     at least!)
   -- MM-2011-09-28: Updated oreintation handling to generate new plist values.
   --   
   replace "${IPHONE_INITIAL_ORIENTATION}" with "<string>UIInterfaceOrientation" & tIPhoneOrientation & "</string>" in tPlist
   replace "${IPHONE_SUPPORTED_ORIENTATIONS}" with "<string>UIInterfaceOrientation" & tIPhoneOrientation & "</string>" in tPlist
   replace "${IPAD_INITIAL_ORIENTATION}" with "<string>UIInterfaceOrientation" & item 1 of  tIPadOrientations & "</string>" in tPlist
   get empty
   repeat for each item tItem in tIPadOrientations
      put "<string>UIInterfaceOrientation" & tItem & "</string>" after it
   end repeat 
   replace "${IPAD_SUPPORTED_ORIENTATIONS}" with it in tPlist
   
   replace "${STATUS_BAR_STYLE}" with "<string>UIStatusBarStyle" & tStatusBarStyle & "</string>" in tPlist
   replace "${STATUS_BAR_HIDDEN}" with "<" & tStatusBarHidden & "/>" in tPlist
   replace "${IPAD_STATUS_BAR_HIDDEN}" with "<" & tIPadStatusBarHidden & "/>" in tPlist
   
   -- MM-2013-10-08: [[ Bug 11257 ]] Make sure we include the new iOS 7 icons in the plist.
   get empty
   repeat for each item tItem in ",-72,-114,-144,-120,-180,-76,-152"
      if there is a file (pAppBundle & slash & "Icon" & tItem & ".png") then
         put "<string>" & "Icon" & tItem & ".png</string>" after it
      end if
   end repeat
   replace "${BUNDLE_ICONS}" with it in tPlist
   
   -- MM-2014-09-30: [[ iOS8 Support ]] Added new iOS 7 style entries for the splash screens
   -- MM-2014-10-06: [[ Bug 13512 ]] Splash screen sizes are in points and should omit the @2x @3x suffix, iOS is smart enough to figure that out.
   local tSplashScreens   
   if 1 is among the items of tDeviceFamily then
      put "Default|Default|{320, 480}|Portrait" & return after tSplashScreens
      put "Default-568h@2x|Default|{320, 568}|Portrait" & return after tSplashScreens      
      put "Default-iPhone6|Default-iPhone6|{375, 667}|Portrait" & return after tSplashScreens
      if tIPhoneOrientation contains "Portrait" then
         put "Default-iPhone6PlusPortrait|Default-iPhone6PlusPortrait|{414, 736}|Portrait" & return after tSplashScreens
      else
         put "Default-iPhone6PlusLandscape|Default-iPhone6PlusLandscape|{414, 736}|Landscape" & return after tSplashScreens
      end if      
   end if   
   if 2 is among the items of tDeviceFamily then      
      if tIPadOrientations contains "Portrait" then
         put "Default-Portrait|Default-Portrait|{768, 1024}|Portrait" & return after tSplashScreens
      end if
      if tIPadOrientations contains "Landscape" then
         put "Default-Landscape|Default-Landscape|{768, 1024}|Landscape" & return after tSplashScreens
      end if
   end if
   
   local tSplashTemplate, tSplashData
   put URL ("binfile:" & mapFilePath(revMobileRuntimeFolder(pTarget) & slash & "SplashscreenSettings.plist")) into tSplashTemplate 
   
   set the itemDel to "|"
   repeat for each line tSplashScreen in tSplashScreens
      if there is a file (pAppBundle & slash & item 1 of tSplashScreen & ".png") or \
            there is a file (pAppBundle & slash & item 1 of tSplashScreen & "@2x.png") or \
            there is a file (pAppBundle & slash & item 1 of tSplashScreen & "@3x.png")
      then
         get tSplashTemplate 
         replace "${NAME}" with item 2 of tSplashScreen in it
         replace "${SIZE}" with item 3 of tSplashScreen in it
         replace "${ORIENTATION}" with item 4 of tSplashScreen in it
         put it & return after tSplashData
      end if
   end repeat
   set the itemDel to comma
   
   replace "${SPLASHSCREENS}" with tSplashData in tPlist
   
   ----------
   -- MM-2012-02-12: Added support for push notificaitons and custom URL schemes
   
   if pSettings["ios,push notifications"] then
      replace "${REMOTE_NOTIFICATION_TYPES}" with URL ("binfile:" & mapFilePath(revMobileRuntimeFolder(pTarget) & slash & "RemoteNotificationSettings.plist")) in tPlist      
   else
      replace "${REMOTE_NOTIFICATION_TYPES}" with empty in tPlist
   end if
   
   if pSettings["ios,url name"] is not empty then
      get URL ("binfile:" & mapFilePath(revMobileRuntimeFolder(pTarget) & slash & "URLSchemeSettings.plist"))
      replace "${BUNDLE_IDENTIFIER}" with tBundleId in it
      replace "${URL_NAME}" with pSettings["ios,url name"] in it
      replace "${URL_TYPES}" with it in tPlist
   else
      replace "${URL_TYPES}" with empty in tPlist
   end if
   
   ----------
   -- PM-2014-10-20: [[ Bug 13590]] Set the location authorization type and description
   -- PM-2014-10-20: [[ Bugs 13764 and 14290]] gps and location-services should work even if n/a is selected in standalone settings
   if tRequiredCapabilities["gps"] is not false or tRequiredCapabilities["location-services"] is not false then
      local tLocationAuthType
      put pSettings["ios,location auth type"] into tLocationAuthType
      if tLocationAuthType is empty then
         put "always" into tLocationAuthType
      end if
      if tLocationAuthType is "always" then
         get "<key>NSLocationAlwaysUsageDescription</key><string>This application requires access to Location Services always</string>"
      else
         get "<key>NSLocationWhenInUseUsageDescription</key><string>This application requires access to Location Services when in use</string>"
      end if
   else
      get empty
   end if
   replace "${LOCATION_AUTH_TYPE}" with it in tPlist
   
   ----------   
   
   put tPlist into url ("binfile:" & pAppBundle & slash & "Info.plist")   
end revCreateMobilePlist

################################################################################

private function revGetMobileProfileInfo pProfileId
   local tContents
   put url ("file:~/Library/MobileDevice/Provisioning Profiles/" & pProfileId & ".mobileprovision") into tContents
   
   local tAppId, tName, tIsDist, tIdentities
   
   get lineOffset("<key>DeveloperCertificates</key>", tContents)
   if it is 0 then
      throw "invalid provisioning profile"
   end if
   
   local tCertIndex, tCerts
   get line it + 2 to it + (lineOffset("</array>", tContents, it) - 1) of tContents
   repeat for each line tLine in it
      if tLine contains "<data>" and tLine contains "</data>" then
         add 1 to tCertIndex
         put char (offset("<data>", tLine) + 6) to  offset("</data>", tLine) of tLine into tCerts[tCertIndex]
      else if tLine contains "<data>" then
         add 1 to tCertIndex
      else if not (tLine contains "</data>") then
         put tLine & return after tCerts[tCertIndex]
      end if
   end repeat
   
   repeat for each element tCert in tCerts
      put the base64Decode of tCert into tCert
      if tCert contains "Distribution" then
         put true into tIsDist
         get offset("iPhone Distribution:", tCert)
<<<<<<< HEAD
      else if tCert Contains "iOS Development:" then		
=======
      else if tCert Contains "iOS Development:" then
>>>>>>> 7249110a
         get offset("iOS Development:", tCert)
      else
         get offset("iPhone Developer:", tCert)
      end if
      put char it to it + charToNum(char it - 1 of tCert) - 1 of tCert & return after tIdentities
   end repeat
   delete the last char of tIdentities
   
   get lineOffset("<key>ApplicationIdentifierPrefix</key>", tContents)
   if it is 0 then
      throw "invalid provisioning profile"
   end if
   get word 1 to -1 of line it + 2 of tContents
   get char 9 to -10 of it
   put it into tAppId
   
   get lineOffset("<key>Name</key>", tContents)
   if it is 0 then
      throw "invalid provisioning profile"
   end if
   get word 1 to -1 of line it + 1 of tContents
   put char 9 to -10 of it into tName
   
   local tInfo
   put pProfileId into tInfo["id"]
   put tName into tInfo["name"]
   put tAppId into tInfo["appid"]
   put tIdentities into tInfo["identities"]
   put tIsDist into tInfo["store"]
   
   return tInfo
end revGetMobileProfileInfo

################################################################################
function revMobileRuntimeFolder pTarget, pVersion
   local tStub
   if pTarget is "Device" then
      if pVersion is empty then
         put "8_1" into pVersion
      end if
      put "Device-" & pVersion into tStub
   else if pTarget contains "4.2" then
      put "Simulator-4_2" into tStub
   else if pTarget contains "4.3" then
      put "Simulator-4_3" into tStub
   else if pTarget contains "5.0" then
      put "Simulator-5_0" into tStub
   else if pTarget contains "5.1" then
      put "Simulator-5_1" into tStub
   else if pTarget contains "6.0" then
      put "Simulator-6_0" into tStub
   else if pTarget contains "6.1" then
      put "Simulator-6_1" into tStub
   else if pTarget contains "7.0" then
      put "Simulator-7_0" into tStub
   else if pTarget contains "7.1" then
      put "Simulator-7_1" into tStub
   else if pTarget contains "8.0" then
      put "Simulator-8_0" into tStub
   else if pTarget contains "8.1" then
      put "Simulator-8_1" into tStub
   end if
   
   local tUserPath, tOverridePath
   
   put revOverrideRuntimePath() & slash & "iOS/" & tStub into tOverridePath
   if there is a folder tOverridePath then
      return tOverridePath
   end if
   
   put revEnvironmentUserRuntimePath() & slash & "iOS/" & tStub into tUserPath
   if there is a folder tUserPath then
      return tUserPath
   end if
   
   return revEnvironmentRuntimePath() & slash & "iOS/" & tStub
end revMobileRuntimeFolder

################################################################################

-- MW-2013-06-13: [[ CloneAndRun ]] Map a file path from where the sb expects them to be to local
--   files in the build folder.
function mapFilePath pPath
   if revEnvironmentIsInstalled() then
      return pPath
   end if
   
   local tIsDevice
   put pPath contains "/Device-" into tIsDevice
   
   local tRepo, tComponent, tBuild, tSuffix
   set the itemDelimiter to slash
   put revEnvironmentRepositoryPath() into tRepo
   put the last item of pPath into tComponent
   put item -2 of pPath into tBuild
   replace "Simulator-" with "iphonesimulator" in tBuild
   replace "Device-" with "iphoneos" in tBuild
   replace "_" with "." in tBuild
   if revEnvironmentBinariesPath() contains "/Debug" then
      put "/Debug" after tBuild
   else
      put "/Release" after tBuild
   end if
   put revLicenseType() into tSuffix
   
   local tPath
   switch the last item of pPath
      case "Settings.plist"
         if tIsDevice then
            put tRepo & slash & "engine/rsrc/mobile-device-template.plist" into tPath
         else
            put tRepo & slash & "engine/rsrc/mobile-template.plist" into tPath
         end if
         break
      case "ResourceRules.plist"
         put tRepo & slash & "engine/rsrc/template-ResourceRules.plist" into tPath
         break
      case "Entitlements.xcent"
         put tRepo & slash & "engine/rsrc/template-entitlements.xcent" into tPath
         break
      case "StoreEntitlements.xcent"
         put tRepo & slash & "engine/rsrc/template-store-entitlements.xcent" into tPath
         break
      case "RemoteNotificationEntitlements.xcent"
         put tRepo & slash & "engine/rsrc/template-remote-notification-entitlements.xcent" into tPath
         break
      case "RemoteNotificationStoreEntitlements.xcent"
         put tRepo & slash & "engine/rsrc/template-remote-notification-store-entitlements.xcent" into tPath
         break
      case "RemoteNotificationSettings.plist"
         put tRepo & slash & "engine/rsrc/mobile-remote-notification-template.plist" into tPath
         break
      case "URLSchemeSettings.plist"
         put tRepo & slash & "engine/rsrc/mobile-url-scheme-template.plist" into tPath
         break
      case "SplashscreenSettings.plist"
         put tRepo & slash & "engine/rsrc/mobile-splashscreen-template.plist" into tPath
         break
      case "Standalone"
         if tIsDevice then
            put tRepo & merge("/_build/ios/[[tBuild]]/standalone-mobile-lib-[[tSuffix]].lcext") into tPath
         else
            put tRepo & merge("/_build/ios/[[tBuild]]/standalone-mobile-[[tSuffix]].app/standalone-mobile-[[tSuffix]]") into tPath
         end if
         break
      case "revzip"
      case "revxml"
      case "revdb"
      case "dbsqlite"
      case "dbmysql"
      case "revpdfprinter"
      case "revsecurity"
         if tIsDevice then
            put tRepo & merge("/_build/ios/[[tBuild]]/[[the last item of pPath]].lcext") into tPath
         else
            put tRepo & merge("/_build/ios/[[tBuild]]/[[the last item of pPath]].dylib") into tPath
         end if
         break
      case "Default4InchSplash.png"
         put tRepo & slash & "engine/rsrc/Default-568h@2x.png" into tPath
         break
      default
         put pPath into tPath
         break
   end switch
   
   return tPath
end mapFilePath

################################################################################

private command symlinkRedirect pSource, pTarget
   if there is a file pSource then
      get shell("ln -s" && quote & pSource & quote && quote & pTarget & quote)
   else if there is a folder pSource then
      local tOldFolder
      put the folder into tOldFolder
      set the folder to pSource      
      set the itemDel to slash
      local tFiles
      put the files & return & the folders into tFiles
      repeat for each line tFile in tFiles
         if tFile is not empty and not (tFile begins with ".") then
            symlinkRedirect pSource & slash & tFile, pTarget & slash & tFile
         end if
      end repeat  
      set the folder to tOldFolder
   end if   
end symlinkRedirect

################################################################################
<|MERGE_RESOLUTION|>--- conflicted
+++ resolved
@@ -1358,11 +1358,7 @@
       if tCert contains "Distribution" then
          put true into tIsDist
          get offset("iPhone Distribution:", tCert)
-<<<<<<< HEAD
-      else if tCert Contains "iOS Development:" then		
-=======
       else if tCert Contains "iOS Development:" then
->>>>>>> 7249110a
          get offset("iOS Development:", tCert)
       else
          get offset("iPhone Developer:", tCert)
