--- conflicted
+++ resolved
@@ -1712,11 +1712,7 @@
       put escapeSingleQuote(pSource) into tEscapedSource
       put escapeSingleQuote(pTarget) into tEscapedTarget
       
-<<<<<<< HEAD
-      put get shell(merge("ln '[[tEscapedSource]]' '[[tEscapedTarget]]' || cp '[[tEscapedSource]]' '[[tEscapedTarget]]'"))
-=======
       get shell(merge("ln '[[tEscapedSource]]' '[[tEscapedTarget]]' || cp '[[tEscapedSource]]' '[[tEscapedTarget]]'"))
->>>>>>> 0cacd0b1
       
       if the result is not empty then
          // Both 'ln' and 'cp' failedn
