script "revSaveAsIOSStandalone"
-- Each stackfile has:
--   moveSubstacks
--   renameGeneric
--   substackFolder
--
-- Each stack has:
--   destroyStack
--   password

command revSaveAsMobileStandalone pStack, pAppBundle, pTarget   
   local tTargetType
   if pTarget contains "device" then
      put "ios device" into tTargetType
   else
      put "ios simulator" into tTargetType
   end if
   
   try
      dispatch "savingMobileStandalone" to stack pStack with tTargetType, pAppBundle
   end try
   
   try
      revSaveAsMobileStandaloneMain pStack, pAppBundle, pTarget
   catch tError
      if revTestEnvironment() then
         return tError
      else
         answer tError
      end if
   end try
   
   try
      if tError is not empty then
         put empty into pAppBundle
      end if
      dispatch "mobileStandaloneSaved" to stack pStack with tTargetType, pAppBundle
   end try
   
   if tError is not empty then
      throw tError
   end if
   
   -- SN-2014-01-31: [[ Bug 11124 ]] No warning when an external file is missing
   if revStandaloneGetWarnings() is not empty and pTarget contains "Simulator" then
      set the cWarnings of stack "revBuildResults" to revStandaloneGetWarnings()
   end if
end revSaveAsMobileStandalone

private function getIosSdkInfo pSDKVersion, @rInfo
   local tSDKPath, tSettings
   put merge("/Platforms/iPhoneOS.platform/Developer/SDKs/iPhoneOS[[pSDKVersion]].sdk") into tSDKPath
   get revIDEDeployIOSGetDeviceSDK(pSDKVersion)
   if there is no folder (it & tSDKPath) then
      return false
   end if
   put it into tSettings["root path"]
   put (it & tSDKPath) into tSettings["sdk path"]
   replace "." with "_" in pSDKVersion
   put pSDKVersion into tSettings["suffix"]
   put revMobileRuntimeFolder("Device", tSettings["suffix"]) into tSettings["runtime path"]
   put tSettings into rInfo
   return true
end getIosSdkInfo

private command revSaveAsMobileStandaloneMain pStack, pAppBundle, pTarget
   if the platform is not "macos" then
      throw "not supported on this platform"
   end if
   
   start using stack "revSBLibrary"
   revStandaloneResetWarnings
   
   local tSettings
   put the customProperties["cRevStandaloneSettings"] of stack pStack into tSettings
   
   -- Get the development root for device builds
   -- MM-2012-09-18: Rejiged the SDKs we use.  Things are now split up into sim, armv7, armv7, 
   -- since we now potentially need to use different SDKs for each.
   --
   -- For each, we have:
   --   suffix - the verison of the form 5_1, used to fetch teh correct user created externals (e.g. rrecanvas-device-5_1.lcext)
   --   runtime path - folder containing the LiveCode enngines and externals
   --   sdk path - location of the iOS SDK (within the XCode bundle)
   --   root path - root locaiton of the Developer tools (the XCode bundle)
   --
   
   local tSDKs, tSDKInfo
   if pTarget is "Device" then      
      -- PM-2015-02-06: [[ Bug 14422 ]] Drop support for OSX 10.6 and iOS 5.0 
      if revIDEDeployIOSSanatizeSystemVersion() < 100800 then
         
         -- MM-2012-09-18: Armv7 builds are created with the iOS 6.0 SDK.
         --  
         if not getIosSdkInfo("6.1", tSDKInfo) then
            throw revIDEDeployIOSGetInvalidityMessage("6.1", "4.6")
         end if
      else if revIDEDeployIOSSanatizeSystemVersion() < 100900 then
         
         if not getIosSdkInfo("7.1", tSDKInfo) then
            throw revIDEDeployIOSGetInvalidityMessage("7.1", "5.1")
         end if
      else if revIDEDeployIOSSanatizeSystemVersion() < 101000 then
         
         if not getIosSdkInfo("8.2", tSDKInfo) then
            throw revIDEDeployIOSGetInvalidityMessage("8.2", "6.2")
         end if
      else
         -- SN-2015-04-14: [[ Bug 15187 ]] From Mac OS 10.10, the default iOS SDK version is 8.3
         --  and 8.2 will be fetched 
         // We want to catch the exception for Xcode 6.3
         if not getIosSdkInfo("8.3", tSDKInfo) and not \
              getIosSdkInfo("8.2", tSDKInfo) then
            throw revIDEDeployIOSGetInvalidityMessage("8.2 / 8.3", "6.2 / 6.3")
         end if
      end if
      put tSDKInfo into tSDKs["arm"]
   else
      
      -- MM-2012-09-18: We now only support the 4.3 simulators or later.
      -- For sim builds we just need the suffix (so we can extract the correct external) and where to look for the engines (runtime folder).
      -- SN-2015-02-05: [[ Bug 14422 ]] We only support 5.1 simulator or later.
      --
      local tSuffix
      // SN-2015-05-08: We only want the simulator version, not the whole string 'Simulator X.Y'
      put last word of pTarget into tSuffix
      replace "." with "_" in tSuffix
      put tSuffix into tSDKS["sim"]["suffix"]
      put revMobileRuntimeFolder(pTarget, tSDKs["sim"]["suffix"]) into tSDKs["sim"]["runtime path"]
      
   end if
   
   
   -- Compute the base folder
   local tBaseFolder
   set the itemDelimiter to slash
   put item 1 to -2 of the effective filename of stack pStack into tBaseFolder
   set the itemDelimiter to comma
   
   -- Fetch the various options we need to initially build the app-bundle
   local tName, tFiles, tExternals, tDrivers
   put tSettings["name"] into tName
   put tSettings["files"] into tFiles
   
   if tSettings["ios,display name"] is empty then
      put tName into tSettings["ios,display name"]
   end if
   if tSettings["ios,bundle id"] is empty then
      put "com.yourcompany.yourapp" into tSettings["ios,bundle id"]
   end if
   
   -- MM-2014-01-29: [[ OpenSSL ]] Include the revsecurity library.
   -- Compute the externals list
   repeat for each word tExternal in "revzip revxml dbsqlite dbmysql dbodbc dbpostgresql revpdfprinter revsecurity"
      if tSettings["ios,include" && tExternal] then
         if tExternal begins with "db" then 
            if "revdb" is not among the lines of tExternals then
               put "revdb" & return after tExternals
            end if
            put tExternal & return after tDrivers
         else if tExternal is among the words of "revpdfprinter revsecurity" then
            put tExternal & return after tDrivers
         else
            put tExternal & return after tExternals
         end if
      end if
   end repeat
   delete the last char of tExternals
   delete the last char of tDrivers
   
   -- Compute the stackfiles list
   local tStackFiles
   lock messages
   put revIDEDeployRelativeStackFilesList(pStack) into tStackfiles
   unlock messages
   
   -- Make sure the app-bundle isn't already there
   if there is a folder pAppBundle then
      get shell("rm -r" && quote & pAppBundle & quote)
      if it is not empty or there is a folder pAppBundle then
         throw "unable to remove existing app-bundle"
      end if
   end if
   
   -- Make sure we can find the provisioning profile
   if pTarget is "Device" and tSettings["ios,profile"] is empty then
      throw "device build requires a provisioning profile to be chosen"
   end if
   
   if pTarget is "Device" and \
         there is no file ("~/Library/MobileDevice/Provisioning Profiles/" & tSettings["ios,profile"] & ".mobileprovision") then
      throw "could not find specified provisioning profile"
   end if
   
   -- Now create the folder, and copy in the initial files we need
   create folder pAppBundle
   
   -- MM-2012-09-18: Removed the copied files adn replaced with CopiedFonts and CopiedExternals (since that's all we used the CopeidFiels for).
   --
   -- The copied fonts are just a list of custom fonts used by the app.
   -- The copied externals is an array of the form:
   -- external name => (
   --   type - one of external, dylib, external-tmp
   --   location - the location of the external within the bundle, used by the deploy command to link to
   --   armv6 - location of the armv6 build
   --   armv7 - location of the armv7 external build
   --   sim - location of the simulator external build
   -- )
   --
   local tCopiedFonts, tCopiedExternals   
   
   -- Copy the main resources
   local tRedirects
   
   -- MM-2012-09-25: A 4 inch splash screen is required for iphone apps to take up the whole iphone 5 screen space.
   --
   if tSettings["ios,iphone 4inch splash"] is empty then
      put mapFilePath(revMobileRuntimeFolder(pTarget) & "/Default4InchSplash.png") into tSettings["ios,iphone 4inch splash"]
   end if
   
   -- MM-2011-09-28: If we have splash screens and icons  specifed in the old format, copy accross using the old format.
   -- Otherwise, copy accross using the new format (where individual icons and splash screens are specified rther than implied).
   --
   if tSettings["ios,icon"] is not empty then
      revCopyMobileIcons tSettings, tBaseFolder, pAppBundle
   else
      revCopyMobileNewIcons tSettings, tBaseFolder, pAppBundle
   end if
   if tSettings["ios,splash"] is not empty then
      revCopyMobileSplash tSettings, tBaseFolder, pAppBundle
   else
      revCopyMobileNewSplash tSettings, tBaseFolder, pAppBundle
   end if
   
   local tPlist
   revCopyMobileFiles tFiles, tBaseFolder, pAppBundle, pTarget, tSDKs, tRedirects, tCopiedExternals, tCopiedFonts, tPlist
   revCopyMobileStackFiles tStackFiles, tBaseFolder, pAppBundle
   
   -- Copy in the appropriate externals and drivers
   revCopyMobileExternals tExternals, pAppBundle, pTarget, tSDKs, tCopiedExternals
   revCopyMobileDrivers tDrivers, pAppBundle, pTarget, tSDKs, tCopiedExternals
   
   -- Generate the plist
   revCreateMobilePlist tSettings, pAppBundle, pTarget, tCopiedFonts, tPlist
   
   -- Generate the PkgInfo file
   put "APPL????" into url ("binfile:" & pAppBundle & slash & "PkgInfo")
   if the result is not empty then
      throw "unable to create PkgInfo file"
   end if
   
   -- Copy in the resource rules and provisioning profile
   if pTarget is "Device" then
      put url ("binfile:" & mapFilePath(revMobileRuntimeFolder(pTarget) & slash & "ResourceRules.plist")) into \
            url ("binfile:" & pAppBundle & slash & "ResourceRules.plist")
      if the result is not empty then
         throw "unable to create ResourceRules.plist file"
      end if
      
      put url ("binfile:~/Library/MobileDevice/Provisioning Profiles/" & tSettings["ios,profile"] & ".mobileprovision") into \
            url ("binfile:" & pAppBundle & slash & "embedded.mobileprovision")
      if the result is not empty then
         throw "unable to copy provisioning profile"
      end if
   end if
   
   local tDeploy
   
   -- Link the engine if a device build
   local tLinkEngineFile
   if pTarget is "Device" then
      revStandaloneProgress "Linking engine..."      
      
      repeat for each word tInstSet in "arm"
         if tSDKs[tInstSet]["suffix"] is empty then
            next repeat
         end if
         
         local tSDKRoot
         put tSDKs[tInstSet]["root path"] into tSDKRoot
         
         -- Change the path point to the SDK tools first
         local tOldPath
         put $PATH into tOldPath
         put tSdkRoot & slash & "Platforms/iPhoneOS.platform/Developer/usr/bin" & ":" before $PATH
         
         -- MM-2013-09-23: [[ iOS7 Support ]] g++ appears to have moved in XCode 5.
         --
         if tSDKs[tInstSet]["tools path"] is not empty then
            put tSDKs[tInstSet]["tools path"] & ":" before $PATH
         end if
         
         -- Loop through the copied files list, extracting anything that needs to be
         -- linked with the engine
         local tLinkExts, tLinkDeps
         put empty into tLinkExts
         put empty into tLinkDeps
         
         -- Extract the dependency info from the extension
         -- MM-2012-09-18: Use the new copied externals array instead of the copy files.
         --
         repeat for each line tLinkExt in keys of tCopiedExternals
            put tCopiedExternals[tLinkExt][tInstSet] into tLinkExts[tLinkExt] 
            _internal extract "__MISC" "__deps" from tLinkExts[tLinkExt]
            repeat for each line tLine in it
               put true into tLinkDeps[tLine]
            end repeat 
         end repeat
         
         -- Fetch the deps for the standalone itself
         _internal extract "__MISC" "__deps" from mapFilePath(tSDKs[tInstSet]["runtime path"] & slash & "Standalone")
         repeat for each line tLine in it
            put true into tLinkDeps[tLine]
         end repeat
         
         -- Compute the SDK path
         local tSdkPath
         put tSDKs[tInstSet]["sdk path"] into tSdkPath
         
         -- Construct the link command
         local tLinkCommand
         put empty into tLinkCommand
         
         -- Standard g++ options to create an executable output file
         put "-isysroot " & quote & tSdkPath & quote & return after tLinkCommand
         
         -- MW-2013-06-26: [[ CloneAndRun ]] Only strip global symbols if an installed env.
         if revEnvironmentIsInstalled() then
            -- Make sure the only exported symbol is "main"
            put "-Wl,-x -Wl,-exported_symbol -Wl,_main" & return after tLinkCommand
         end if
         
         -- MW-2013-06-25: [[ PIE ]] Make sure we make the minversion 4.3 so we can make
         --   ARMv7+ PIE builds.
         -- Make the minimum run version of the engine 4.3
         -- SN-2015-02-05: [[ Bug 14422 ]] The linker minimum iphoneOS version
         --   should be relevant with the desired minimum version.
         -- SN-2015-02-19: [[ Bug 14625 ]] Minimum version is architecture-specific
         --put revGetMinimumOSByArch(tSettings["ios,minimum version"]) into tVersion
         --put "-miphoneos-version-min=" & tVersion["armv7"] & return after tLinkCommand
         
         -- SN-2015-02-23: [[ Bug 14625 ]] Use a iOS 5.1/iOS 7.0 consistent stdlib
         put "-stdlib=libc++" & return after tLinkCommand
         
         -- MW-2013-06-26: [[ CloneAndRun ]] Only dead strip if an installed env.
         if revEnvironmentIsInstalled() then
            -- Strip any dead code and data from the engine
            put "-dead_strip" & return after tLinkCommand
         end if
         
         -- Add reference to the partially linked standalone engine
         put quote & mapFilePath(tSDKs[tInstSet]["runtime path"] & slash & "Standalone") & quote & space after tLinkCommand
         
         -- Add references to each partially linked extension file, also make sure we force the
         -- presence of the ___libinfoptr_* symbol for each one - this stops dead-stripping
         -- from occuring.
         repeat for each key tLinkExt in tLinkExts
            put quote & tLinkExts[tLinkExt] & quote & return after tLinkCommand
            put "-u" && "___libinfoptr_" & tLinkExt & return after tLinkCommand
         end repeat
         
         -- Add references to each dependency
         repeat for each key tLinkDep in tLinkDeps
            if word 1 of tLinkDep is "library" then
               put "-l" & word 2 of tLinkDep & return after tLinkCommand
            else if word 1 of tLinkDep is "framework" then
               put "-framework" && word 2 of tLinkDep & return after tLinkCommand
            else if word 1 of tLinkDep is "weak-framework" then
               put "-weak_framework" && word 2 of tLinkDep & return after tLinkCommand
            end if
         end repeat
         
         -- Compute the list of archs in the fat binary
         local tRawArchs
         put shell("otool -fv" && quote & mapFilePath(tSDKs[tInstSet]["runtime path"] & slash & "Standalone") & quote) into tRawArchs
         if tRawArchs is empty then
            put shell("otool -hv" && quote & mapFilePath(tSDKs[tInstSet]["runtime path"] & slash & "Standalone") & quote) into tRawArchs
         end if
         
         local tArchs
         -- SN-2015-03-30: [[ Bug 14794 ]] If the user specifies a 32-bit only build,
         --  then we do not do the 64-bit build.
         if tRawArchs contains "ARM64" and not tSettings["ios,32-bit only"] then
            put "arm64 " after tArchs
         end if
         if tRawArchs contains "V7" then
            put "armv7 " after tArchs
         end if
         
         
         -- SN-2015-02-19: [[ Bug 14625 ]] Build each binary separately according
         -- to their architecture.
         put empty into tArchSpecificEngineList
         repeat for each word tArch in tArchs
            -- Make a temporary file for link options and execute it
            local tLinkOptionsFile
            put tempName() into tLinkOptionsFile
            
            put tempName() into tArchSpecificEngineFile
            put tLinkCommand & "-o" && quote & tArchSpecificEngineFile & quote & return into url ("binfile:" & tLinkOptionsFile)
            
            local tiPhoneMinVersion
            put revGetMinimumOSByArch(tSettings["ios,minimum version"]) into tiPhoneMinVersion
            
            -- MM-2013-09-23: [[ iOS7 Support ]] Use g++ instead of llvm-g++-4.2. XCode 5.0 uses llvm 5.0.
            -- g++ appears to be sym-linked to the appropriate compiler in all SDKS.
            -- SN-2015-02-19: [[ Bug 14625 ]] The minimum iOS version is bound to the architecture
            get shell("g++ -arch " & tArch && "-miphoneos-version-min=" & tiPhoneMinVersion[tArch] && quote & "@" & tLinkOptionsFile & quote)
            
            put tArchSpecificEngineFile & space after tArchSpecificEngineList
            delete file tLinkOptionsFile
            if it is not empty or there is no file tArchSpecificEngineFile then
               throw "linking for" && tInstSet && " (" & tArch & ") failed with " & it
            end if
         end repeat
         
         -- MM-2011-09-28: Create the engine for the instruction set specified in the build type setting.
         --
         put tempName() into tSDKs[tInstSet]["engine file"]
         -- SN-2015-02-19: [[ Bug 14625 ]] Make the fat binary with the architecture-specific engines
         get shell("lipo -create " & tArchSpecificEngineList & " -output " & quote & tSDKs[tInstSet]["engine file"] & quote)
         
         if it is not empty or there is no file tSDKs[tInstSet]["engine file"] then
            throw "linking for" && tInstSet && "failed with " & it
         end if
         
         -- Put the path back the way it was
         put tOldPath into $PATH
         
      end repeat
      
      -- MM-2012-09-18: We now should have the required engines linked.  If we are building a universal binary,
      -- create from the two separate linkede engines.
      --=
      put tSDKs["arm"]["engine file"] into tLinkEngineFile
      
      if there is no file tLinkEngineFile then
         throw "creating engine failed"
      end if
      
      put tLinkEngineFile into tDeploy["engine"]      
   else
      put mapFilePath(tSDKs["sim"]["runtime path"] & slash & "Standalone") into tDeploy["engine"]
   end if
   
   -- Generate the executable
   revStandaloneProgress "Building executable..."
   
   -- Stackfile to use
   put the effective filename of stack pStack into tDeploy["stackfile"]
   
   -- If the datagrid is used, then include the library as an aux stack
   if "data grid templates" is in the subStacks of stack pStack and there is a stack "revDataGridLibrary" then
      put the effective filename of stack "revDataGridLibrary" into tDeploy["auxiliary_stackfiles"]
   end if
   
   -- Externals to reference
   -- MM-2012-09-18: Use the new copied externals array instead of the copy files.
   --
   repeat for each element tExternal in tCopiedExternals
      if tExternal["type"] is among the words of "external external-tmp" then
         put tExternal["location"] & return after tDeploy["externals"]
      end if
   end repeat
   delete the last char of tDeploy["externals"]
   
   -- Put the redirects if any
   -- MM-2014-10-06: [[ Bug 13583 ]] Due to issues with the redircts, we use symlinks with the iOS 8 sim.
   if char 1 of tSDKs["sim"]["suffix"] < 8 then
      put tRedirects into tDeploy["redirects"]
   else
      put empty into tDeploy["redirects"]
      repeat for each line tRedirect in tRedirects
         get offset("//", tRedirect)
         if it is not 0 then
            --symlinkRedirect char (it + 2) to -1 of tRedirect, pAppBundle & slash & char 1 to (it - 1) of tRedirect
            local tSource, tTarget
            put char (it + 2) to -1 of tRedirect into tSource
            put pAppBundle into tTarget
            if there is a file tSource then
               put slash & char 1 to (it - 1) of tRedirect after tTarget
            else if there is a folder (tTarget & slash & char 1 to (it - 1) of tRedirect) then
               revDeleteFolder tTarget & slash & char 1 to (it - 1) of tRedirect
            end if
            get shell("ln -s" && quote & tSource & quote && quote & tTarget & quote)
         end if
      end repeat
   end if
   
   -- Output file to create
   put pAppBundle & slash & tName into tDeploy["output"]
   
   -- Splash to use (if non-commercial)
   if line 3 of the revLicenseInfo is among the words of "Educational Personal" then
      -- MM-2011-09-28: Descend through possible spash settings until a splash is found.
      repeat for each item tSplash in "splash,iphone splash,retina splash,ipad portrait splash,ipad landscape splash,ipad retina portrait splash,ipad retina landscape splash"
         if tSettings["ios," & tSplash] is not empty then
            put tSettings["ios," & tSplash] into tDeploy["splash"]
            exit repeat
         end if
      end repeat
      -- MW-2011-03-17: Make sure absolute paths work correctly
      if not (tDeploy["splash"] begins with "/") then
         put tBaseFolder & slash before tDeploy["splash"]
      end if
   end if
   
   -- SN-2015-03-16: [[ iOS Font Mapping ]] Fontmapping deploy command added
   --  We have our fontmapping list (the default fonts), and the custom ones the user
   --  may have added
   local tFontmapFiles,tStandardFontmapRoot
   
   -- We want the repo version to be able to build iOS standalones with the fontmap
   if revEnvironmentIsInstalled() then
      put mapFilePath(revMobileRuntimeFolder(pTarget)) into tStandardFontmapRoot
   else
      local tOldDel
      put the itemdelimiter into tOldDel
      set the itemdelimiter to slash
      put item 1 to -4 of revEnvironmentBinariesPath() into tStandardFontmapRoot
      put "/engine/rsrc" after tStandardFontmapRoot
      set the itemdelimiter to tOldDel
   end if
   
   -- We add our fontmapping, and the user one if not empty
   put tStandardFontmapRoot & slash & "fontmap" into tFontMapFiles
   local tUserFontMappings
   put tSettings["ios,fontmappings"] into tUserFontMappings
   if tUserFontMappings is not empty then
      // Make sure to use the right absolute filepath
      if not (tUserFontMappings begins with slash) then
         put tBaseFolder & slash before tUserFontMappings
      end if
      put tUserFontMappings into item 2 of tFontMapFiles
   end if
   
   repeat for each item tFontmapFile in tFontMapFiles
      -- Alert the user if their font map has not been found on the disk
      if there is no file tFontmapFile then
         revStandaloneAddWarning "Could not find font mapping file" && tFontmapFile
      else
         local tFontMappings
         put URL("file:" & tFontmapFile) into tFontMappings
         -- Ensure that the list ends with a linefeed
         if the last char of tFontMappings is not LF then
            put LF after tFontMappings
         end if
         put tFontMappings after tDeploy["fontmappings"]
      end if
   end repeat
   
   -- delete the last LF
   delete last char of tDeploy["fontmappings"]
   
   try
      _internal deploy ios tDeploy
      if the result is not empty then
         throw the result
      end if
   catch tError
   finally
      delete file tLinkEngineFile
   end try
   
   if tError is not empty then
      throw tError
   end if
   
   -- MW-2013-06-26: [[ CloneAndRun ]] If not installed and creating a device build
   --    then create the dSYM debug info within the app bundle.
   if pTarget is "Device" and not revEnvironmentIsInstalled() then
      revStandaloneProgress "Extracting debug symbols..."
      
      get shell("dsymutil" && quote & tDeploy["output"] & quote)
      if it is not empty then
         throw "extracting debug symbols failed with" && it
      end if
   end if
   
   -- Only need to sign the bundle if its heading for a device
   if pTarget is "Device" then
      revStandaloneProgress "Signing app bundle..."
      
      local tCertificate, tEntitlements, tProfileInfo
      put revGetMobileProfileInfo(tSettings["ios,profile"]) into tProfileInfo
      
      -- Get the list of valid identities that are available
      local tValidIdentities
      get shell("/usr/bin/security -q find-identity -v")
      if the last line of it contains "valid identities found" then
         delete the last line of it
         repeat for each line tIdentity in it
            put char 2 to -2 of the last word of tIdentity & return after tValidIdentities
         end repeat
         delete the last char of tValidIdentities
      else
         put empty into tValidIdentities
      end if
      
      -- Use the first one we can that is in the profile
      put empty into tCertificate
      repeat for each line tIdentity in tProfileInfo["identities"]
         if tIdentity is among the lines of tValidIdentities then
            put tIdentity into tCertificate
            exit repeat
         end if
      end repeat
      
      -- If there isn't one available its an error
      if tCertificate is empty then
         throw "could not find a valid identity to use for the selected profile"
      end if
      
      -- Determine what kind of profile is being used
      if tProfileInfo["store"] then
         put url ("binfile:" & mapFilePath(revMobileRuntimeFolder(pTarget) & slash & "StoreEntitlements.xcent")) into tEntitlements
      else
         put url ("binfile:" & mapFilePath(revMobileRuntimeFolder(pTarget) & slash & "Entitlements.xcent")) into tEntitlements
      end if
      
      -- Construct the entitlements file
      replace "${APP_IDENTIFIER}" with tProfileInfo["appid"] in tEntitlements
      replace "${BUNDLE_IDENTIFIER}" with tSettings["ios,bundle id"] in tEntitlements
      
      -- MM-2012-02-12: Added support for push notificaitons entitlements
      if tSettings["ios,push notifications"] then
         if tProfileInfo["store"] then
            get url ("binfile:" & mapFilePath(revMobileRuntimeFolder(pTarget) & slash & "RemoteNotificationStoreEntitlements.xcent"))
         else
            get url ("binfile:" & mapFilePath(revMobileRuntimeFolder(pTarget) & slash & "RemoteNotificationEntitlements.xcent"))
         end if
         replace "${REMOTE_NOTIFICATIONS}" with it in tEntitlements
      else
         replace "${REMOTE_NOTIFICATIONS}" with empty in tEntitlements
      end if     
      
      put numToChar(0xfa) & numToChar(0xde) & numToChar(0x71) & numToChar(0x71) & binaryEncode("M", the length of tEntitlements + 8) before tEntitlements
      
      local tEntitlementsFile
      put tempName() into tEntitlementsFile
      put tEntitlements into url ("binfile:" & tEntitlementsFile)
      
      -- MW-2011-03-17: Make sure the certificate is encoded appropriately
      put uniDecode(uniEncode(tCertificate, "UTF8")) into tCertificate
      
      -- Do the codesigning
      put tSdkRoot & slash & "Platforms/iPhoneOS.platform/Developer/usr/bin/codesign_allocate" into $CODESIGN_ALLOCATE
      
      --try
      -- Perform the codesigning of the main bundle
      local tResult
      put shell("/usr/bin/codesign --verbose -f -s" && quote & tCertificate & quote && \
            "--resource-rules=" & quote & pAppBundle & slash & "ResourceRules.plist" & quote && \
            "--entitlements" && quote & tEntitlementsFile & quote && \
            quote & pAppBundle & quote) into tResult
      -- MM-2012-10-25: [[ Bug ]] try catch finally oddness meant that any errors here were being ignored.
      delete file tEntitlementsFile
      if not (tResult contains "signed bundle") then
         throw "codesigning failed with" && tResult
      end if
      --      finally
      --         -- Delete the temporary file
      --         delete file tEntitlementsFile
      --      end try
      
   end if
end revSaveAsMobileStandaloneMain

command revSaveAsMobileDeployer pDeployAppBundle, pAppBundle, pAppName, pAppId, pAppExecutables
   create folder pDeployAppBundle
   create folder pDeployAppBundle & slash & "Contents"
   create folder pDeployAppBundle & slash & "Contents" & "MacOS"
   
   local tProperties
   put pAppName into tProperties["name"]
   put pAppId into tProperties["id"]
   put pAppExecutables into tProperties["executables"]
   --put url ("binfile:" & revMobileRuntimeFolder(pTarget) & slash & "StoreEntitlements.xcent") into tProperties["store_entitlements"]
   --put url ("binfile:" & revMobileRuntimeFolder(pTarget) & slash & "Entitlements.xcent") into tProperties["entitlements"]
   --put the compress of the arrayEncode of tProperties into url ("binfile:" & pDeployAppBundle & slash & "Contents/MacOS/properties")
   
   local tDeploy
   -- TODO build executable
end revSaveAsMobileDeployer

################################################################################

private command revCopyMobileNewIcons pSettings, pBaseFolder, pAppBundle   
   revStandaloneProgress "Copying icons..."    
   repeat for each line tType in ("iphone icon" & return & "retina icon,-114" & return & "iOS 7 retina icon,-120" & return & "iphone 6 plus icon,-180" & return & \
         "ipad icon,-72" & return & "ipad retina icon,-144" & return & "iOS 7 ipad icon,-76" & return & "iOS 7 ipad retina icon,-152")
      get pSettings["ios," & item 1 of tType]
      if not (it begins with "/") then
         put pBaseFolder & slash before it
      end if
      if there is a file it then         
         put url ("binfile:" & it) into url ("binfile:" & pAppBundle & slash & "Icon" & item 2 of tType & ".png")
         if the result is not empty then
            throw "could not copy icon '" & it & "'"
         end if
      end if
   end repeat
end revCopyMobileNewIcons

private command revCopyMobileNewSplash pSettings, pBaseFolder, pAppBundle   
   -- Only copy in the splash screen verbatim if we are a commercial/review license type
   if line 3 of the revLicenseInfo is among the words of "Personal Educational Evaluation" then
      exit revCopyMobileNewSplash
   end if
   
   revStandaloneProgress "Copying launch images..."
   
   -- PM-2015-03-19: [[ Bug 13969 ]] Make sure we use the correct names for the splash images in iphone6/6+
   repeat for each line tType in ("iphone splash" & return & "retina splash,@2x" & return & "ipad portrait splash,-Portrait" & \
         return & "ipad landscape splash,-Landscape" & return & "ipad retina portrait splash,-Portrait@2x" & return & "ipad retina landscape splash,-Landscape@2x" & \
         return & "iphone 4inch splash,-568h@2x" & return & "iphone 6 splash,-667h@2x" & \
         return & "iphone 6 plus portrait splash,-736h@3x" & return & "iphone 6 plus landscape splash,-414h@3x")
      get pSettings["ios," & item 1 of tType]
      if not (it begins with "/") then
         put pBaseFolder & slash before it
      end if
      if there is a file it then         
         put url ("binfile:" & it) into url ("binfile:" & pAppBundle & slash & "Default" & item 2 of tType & ".png")
         if the result is not empty then
            throw "could not copy splash '" & it & "'"
         end if
      end if
   end repeat
end revCopyMobileNewSplash

private command revCopyMobileIcons pSettings, pBaseFolder, pAppBundle
   local tIconFile
   put pSettings["ios,icon"] into tIconFile
   if tIconFile is empty then
      exit revCopyMobileIcons
   end if
   
   revStandaloneProgress "Copying icons..."
   
   if not (tIconFile begins with "/") then
      put pBaseFolder & slash before tIconFile
   end if
   
   repeat for each item tType in ",-72,-114"
      get revModifyMobileImageFile(tIconFile, tType)
      if there is a file it then         
         --MM-2011-09-28: Make sure the icons are of the appropriate size.
         --
         switch tType
            case "-72"
               if getImageDimensions(it) is not "72,72" then
                  revStandaloneAddWarning "iPad Icon wrong size"
               end if               
               break
            case "-114"
               if getImageDimensions(it) is not "114,114" then
                  revStandaloneAddWarning "iPhone Hi-Res Icon wrong size"
               end if               
               break
            default
               if getImageDimensions(it) is not "57,57" then
                  revStandaloneAddWarning "iPhone Icon wrong size"
               end if               
               break
         end switch
         
         put url ("binfile:" & it) into url ("binfile:" & pAppBundle & slash & "Icon" & tType & ".png")
         if the result is not empty then
            throw "could not copy icon '" & it & "'"
         end if
      end if
   end repeat
end revCopyMobileIcons

private command revCopyMobileSplash pSettings, pBaseFolder, pAppBundle
   local tSplashFile
   put pSettings["ios,splash"] into tSplashFile
   if tSplashFile is empty then
      exit revCopyMobileSplash
   end if
   
   -- Only copy in the splash screen verbatim if we are a commercial/review license type
   if line 3 of the revLicenseInfo is among the words of "Personal Educational Evaluation" then
      exit revCopyMobileSplash
   end if
   
   revStandaloneProgress "Copying launch images..."
   
   if not (tSplashFile begins with "/") then
      put pBaseFolder & slash before tSplashFile
   end if
   
   repeat for each item tType in ",@2x,-Landscape,-Portrait"
      get revModifyMobileImageFile(tSplashFile, tType)
      if there is a file it then         
         --MM-2011-09-28: Make sure the splash screens are of the appropriate size.
         --
         switch tType
            case "-@2"
               if getImageDimensions(it) is not "640,960" then
                  revStandaloneAddWarning "iPhone Hi-Res Splash wrong size"
               end if               
               break
            case "-Landscape"
               if getImageDimensions(it) is not "114,114" then
                  revStandaloneAddWarning "iPhone Hi-Res Icon wrong size"
               end if               
               break
            case "-Portrait"
               if getImageDimensions(it) is not "768,1024" then
                  revStandaloneAddWarning "iPad Portrait Splash wrong size"
               end if               
               break
            default
               if getImageDimensions(it) is not "1024,768" then
                  revStandaloneAddWarning "iPad Landscape Splash wrong size"
               end if               
               break
         end switch
         
         put url ("binfile:" & it) into url ("binfile:" & pAppBundle & slash & "Default" & tType & ".png")
         if the result is not empty then
            throw "could not launch image '" & it & "'"
         end if
      end if
   end repeat
end revCopyMobileSplash

private function revModifyMobileImageFile pFile, pType
   if pFile ends with ".png" then
      delete char -4 to -1 of pFile
   end if
   
   if pFile ends with "@2x" then
      delete char -3 to -1 of pFile
   end if
   
   repeat for each item tSuffix in "-Landscape,-Portrait,-72,-114"
      if pFile ends with tSuffix then
         delete char -(the number of chars of tSuffix) to -1 of pFile
         exit repeat
      end if
   end repeat
   
   return pFile & pType & ".png"
end revModifyMobileImageFile

################################################################################

-- The files list from the standalone builder contains relative and absolute references.
--
-- Relative references get copied and keep their folder structure.
-- Absolute references get copied in without folder structure.
-- If a file ends in '/*' it means it is a folder and should be recursed into.
-- e.g.
--   foobar/baz -> <base>/foobar/baz
--   C:/foobar/baz -> <base>/baz
--
private command revCopyMobileFiles pFiles, pBaseFolder, pAppBundle, pAppTarget, pSDKs, @rRedirects, @rExternals, @rFonts, @rPlist
   revStandaloneProgress "Copying files..."
   
   -- Only use redirects in simulator 4.x
   -- MM-2012-03-26: revMobileComputeTargetSuffix has changed for 5.1 support.  Added device check to make
   -- sure that we don't try and use redirects for device builds.
   -- MM-2012-09-18: Since we now no longer support sims before 4.3, we always use redirects for sim builds.
   --
   local tUseRedirects
   if pAppTarget is not "Device" then
      put true into tUseRedirects
   end if 
   
   -- Start with an empty redirects list
   put empty into rRedirects
   
   -- Compute a list of the files we need to copy. This is in the form
   --   <target> [tab] <source>
   -- If <source> is empty then <target> is a folder that needs to be created.
   --
   local tManifest
   set the itemDelimiter to slash
   repeat for each line tFile in pFiles
      local tIsAbsolute, tName
      put tFile begins with "/" or char 2 to 3 of tFile is ":/" into tIsAbsolute
      if the last item of tFile is "*" then
         delete the last item of tFile
      end if
      if tIsAbsolute then
         put item -1 of tFile into tName
      else
         put tFile into tName
         put pBaseFolder & slash before tFile
      end if
      
      -- MW-2010-12-16: [[ Bug 9238 ]] Check for 'resources' folder
      if item 1 of tName is "Resources" then
         throw "iOS apps that contain a top-level folder called 'Resources' will fail to run"
      end if
      
      local tDir
      put empty into tDir
      repeat for each item tFolder in item 1 to -2 of tName
         put tFolder & "/" after tDir
         if there is not a folder (pAppBundle & slash & tDir) then
            create folder pAppBundle & slash & tDir
         end if
      end repeat
      
      if there is a file tFile then
         put pAppBundle & slash & tName & tab & tFile & return after tManifest
         put tName & "//" & tFile & return after rRedirects
      else if there is a folder tFile then
         revCopyMobileFilesComputeFolderManifest tManifest, tFile, pAppBundle & slash & tName
         put tName & "//" & tFile & return after rRedirects
      else
         revStandaloneAddWarning "File/folder to include in standalone not found:" && quote & tFile & quote
      end if
   end repeat
   
   -- Remove trailing delimiter
   if tUseRedirects then
      delete the last char of rRedirects
   else
      put empty into rRedirects
   end if
   
   -- Keep track of processed dylibs
   local tProcessedDylibs
   
   -- Now do the actual work of copying the files
   set the itemDelimiter to tab
   repeat for each line tItem in tManifest
      local tTarget, tSource
      put item 1 of tItem into tTarget
      put item 2 of tItem into tSource
      
      -- If the source is empty then just create the target folder
      if tSource is empty then
         create folder tTarget
         next repeat
      end if
      
      -- If the file is a font, then just copy and record as such
      if tSource ends with ".ttf" or tSource ends with ".ttc" then
         revSBCopyFileToFile tSource, tTarget, "revStandaloneProgressCallback", the long id of me
         put "font", tTarget & return after rFonts
         next repeat
      end if
      
      -- If the file is an lcext and it is a zip file, handle appropriately.
      -- MM-2012-09-18: Updated to use the new copied externals array instead of the copy files,
      -- where we extract the appropraite external for the instruciton set(s) we are building for.
      --
      if tSource ends with ".lcext" and lcextFileIsZipArchive(tSource) then
         if tProcessedDylibs[tSource] then
            next repeat
         end if         
         
         put true into tProcessedDylibs[tSource]
         set the itemDel to slash
         get char 1 to -7 of the last item of tSource
         set the itemDel to tab
         
         if pSDKs["sim"]["suffix"] is not empty then
            -- MERG-2013-09-05: [[ Bug 11152 ]] Only include the external if it is found for this platform
            if lcextExtractExternal(tSource, "Simulator-" & pSDKs["sim"]["suffix"], tTarget) then
               put tTarget into rExternals[it]["sim"]
               put "external" into rExternals[it]["type"]
               
               -- Since simulator externals are not statically linked to the engine, we need to make sure the location
               -- of the external is set correctlty relative to the app bundle, so the deploy command knows what to
               -- dynamically link to.
               --
               put char (the number of chars in pAppBundle + 2) to -1 of tTarget into rExternals[it]["location"]
            end if
         else
            put "external-tmp" into rExternals[it]["type"]        
            repeat for each word tInstSet in "armv6 armv7 arm64 arm"
               if pSDKs[tInstSet]["suffix"] is not empty then
                  put the tempName into tTarget
                  if lcextExtractExternal(tSource, "Device-" & pSDKs[tInstSet]["suffix"], tTarget) then
                     put tTarget into rExternals[it][tInstSet]
                     put it & ".lcext" into rExternals[it]["location"]
                  end if
               end if             
            end repeat
         end if
         next repeat
      end if
      
      -- If the file is a dylib, then see if there is a target specific version and record
      -- MM-2012-09-18: Ignore old style externals.
      --
      if tSource ends with ".lcext" or tSource ends with ".dylib" then         
         next repeat
      end if
	  
      -- MERG-2015-04-24: [[ TemplateAppMetadata ]] If a template plist is found then we use it instead of the default template.
      if tSource ends with "Info.plist" then
         put url ("binfile:" & tSource) into rPlist
      end if
      
      -- Otherwise its just a file
      if not tUseRedirects then
         revSBCopyFileToFile tSource, tTarget, "revStandaloneProgressCallback", the long id of me
      end if
   end repeat
end revCopyMobileFiles

private command revCopyMobileFilesComputeFolderManifest @xManifest, pSource, pTarget
   -- Record the folder that is needed
   put pTarget & return after xManifest
   
   -- Now start recursive descent
   local tOldFolder
   put the folder into tOldFolder
   set the folder to pSource
   
   repeat for each line tFile in the files
      put pTarget & slash & tFile & tab & pSource & slash & tFile & return after xManifest
   end repeat
   
   repeat for each line tFolder in the folders
      if tFolder is ".." then
         next repeat
      end if
      
      revCopyMobileFilesComputeFolderManifest xManifest, pSource & slash & tFolder, pTarget & slash & tFolder
   end repeat
   
   set the folder to tOldFolder
end revCopyMobileFilesComputeFolderManifest

################################################################################

private function lcextFileIsZipArchive pFile
   open file pFile for binary read
   if the result is empty then
      read from file pFile for 4 bytes
      close file pFile
   end if
   if it is empty then
      throw "could not open external -" && pFile
   end if
   
   return byte 1 of it is "P" and byte 2 of it is "K" and byte 3 of it is numToChar(3) and byte 4 of it is numToChar(4)
end lcextFileIsZipArchive

-- MERG-2013-09-05: [[ Bug 11152 ]] Change to function to return whether the external was found or not. 
private function lcextExtractExternal pExternal, pBuild, pTarget
   revZipOpenArchive pExternal, "read"
   if the result is empty then
      revZipExtractItemToFile pExternal, "iOS/External-" & pBuild, pTarget
      revZipCloseArchive pExternal
   end if
   if not (there is file pTarget) then
      revStandaloneAddWarning "Could not find appropriate build of external '" & pExternal & "' for " & pBuild
      return false
   end if
   return true
end lcextExtractExternal

################################################################################

-- MM-2012-09-18: Updated to use the new copied externals array instead of the copy files,
-- where we extract the appropraite external for the instruciton set(s) we are building for.
--
private command revCopyMobileExternals pExternals, pAppBundle, pTarget, pSDKs, @rExternals 
   repeat for each word tInstSet in "sim armv6 armv7 arm64 arm"
      if pSDKs[tInstSet]["suffix"] is not empty then
         repeat for each line tLine in pExternals      
            local tFile
            put mapFilePath(pSDKs[tInstSet]["runtime path"] & slash & tLine) into tFile
            if there is a file tFile then
               if pTarget is not "device" then
                  revSBCopyFileToFile tFile, pAppBundle & slash & tLine & ".dylib", "revStandaloneProgressCallback", the long id of me
               end if
               put tFile into rExternals[tLine][tInstSet]
               put "external" into rExternals[tLine]["type"]
               put tLine & ".dylib" into rExternals[tLine]["location"] 
            else
               throw "Could not find external" && tLine && "for" && pTarget
            end if
         end repeat
      end if             
   end repeat     
end revCopyMobileExternals

-- MM-2012-09-18: Updated to use the new copied externals array instead of the copy files,
-- where we extract the appropraite external for the instruciton set(s) we are building for.
--
private command revCopyMobileDrivers pDrivers, pAppBundle, pTarget, pSDKs, @rExternals
   repeat for each word tInstSet in "sim armv6 armv7 arm64 arm"
      if pSDKs[tInstSet]["suffix"] is not empty then
         repeat for each line tLine in pDrivers
            local tFile
            put mapFilePath(pSDKs[tInstSet]["runtime path"] & slash & tLine) into tFile
            if there is a file tFile then
               if pTarget is not "device" then
                  revSBCopyFileToFile tFile, pAppBundle & slash & tLine & ".dylib", "revStandaloneProgressCallback", the long id of me
               end if
               put tFile into rExternals[tLine][tInstSet]
               put "dylib" into rExternals[tLine]["type"]
               put tLine & ".dylib" into rExternals[tLine]["location"]
            else
               throw "Could not find external" && tLine && "for" && pTarget
            end if
         end repeat
      end if             
   end repeat
end revCopyMobileDrivers

################################################################################

private command revCopyMobileStackFiles pStackFiles, pBaseFolder, pAppBundle
end revCopyMobileStackFiles

################################################################################

private function revGetMinimumOSByArch pMinimumOS 
   local tMinimumOSByArch  
   -- MM-2013-09-23: We only support iOS 4.3 and later
   -- SN-2015-02-02: [[ Bug 14422 ]] Minimum OS version is the
   --  same for all archs, and we only support version >= 5.1.1
   --
   if pMinimumOS is empty or pMinimumOS <= "5.1" then
      put "5.1.1" into tMinimumOSByArch["i386"]
   else
      put pMinimumOS & ".0" after tMinimumOSByArch["i386"]
   end if
   
   -- Assign the same value to the other architectures.
   -- Possible architectures:
   --   i386, x86-64, armv6, armv7, armv7s, arm64, ppc, ppc64
   put tMinimumOSByArch["i386"] into tMinimumOSByArch["armv6"]
   put tMinimumOSByArch["i386"] into tMinimumOSByArch["armv7"]
   put tMinimumOSByArch["i386"] into tMinimumOSByArch["armv7s"]
   put tMinimumOSByArch["i386"] into tMinimumOSByArch["arm64"]
   put tMinimumOSByArch["i386"] into tMinimumOSByArch["x86-64"]
   return tMinimumOSByArch
end revGetMinimumOSByArch

private command revCreateMobilePlist pSettings, pAppBundle, pTarget, pFonts, pPlist
   local tTemplateFile
   
   if pPlist is empty then
      put mapFilePath(revMobileRuntimeFolder(pTarget) & slash & "Settings.plist") into tTemplateFile
      if there is no file tTemplateFile then
         throw "could not find plist template for" && tolower(pTarget) && "target"
      end if
   end if
   
   ----------
   
   local tExeName, tBundleId, tBundleVersion,tMinimumOSByArch
   put pSettings["name"] into tExeName
   put pSettings["ios,bundle id"] into tBundleId
   put pSettings["ios,bundle version"] into tBundleVersion
   
   -- MW-2011-03-15: Make sure the bundle version is defaulted to 1.0.0 if empty
   if tBundleVersion is empty then
      put "1.0.0" into tBundleVersion
   end if
   
   ----------
   
   local tDisplayName, tMinimumOS, tDeviceFamily, tRequiredCapabilities, tPersistentWifi, tExitsOnSuspend
   local tFileSharing, tPrerenderedIcon
   put pSettings["ios,display name"] into tDisplayName
   put pSettings["ios,minimum version"] into tMinimumOS
   put pSettings["ios,device family"] into tDeviceFamily
   put pSettings["ios,device capabilities"] into tRequiredCapabilities
   put pSettings["ios,persistent wifi"] into tPersistentWifi
   -- MW-2011-03-10: Force this to true for now, until we can fix the engine
   --put pSettings["ios,exits on suspend"] into tExitsOnSuspend
   put true into tExitsOnSuspend
   put pSettings["ios,file sharing"] into tFileSharing
   put pSettings["ios,prerendered icon"] into tPrerenderedIcon 
   
   if tDisplayName is empty then
      put tExeName into tDisplayName
   end if
   
   put revGetMinimumOSByArch(tMinimumOS) into tMinimumOSByArch
   if tDeviceFamily is empty then
      put "1" into tDeviceFamily
   end if
   if tPersistentWifi is empty then
      put "false" into tPersistentWifi
   end if
   if tExitsOnSuspend is empty then
      put "true" into tExitsOnSuspend
   end if
   if tFileSharing is empty then
      put "false" into tFileSharing
   end if
   if tPrerenderedIcon is empty then
      put "false" into tPrerenderedIcon
   end if
   
   ----------
   -- PM-2015-02-17: [[ Bug 14482 ]] Added a new "solid" statusbarstyle
   local tStatusBarHidden, tStatusBarStyle, tIPadStatusBarHidden, tStatusBarSolid
   put pSettings["ios,status bar hidden"] into tStatusBarHidden
   put pSettings["ios,status bar style"] into tStatusBarStyle
   put pSettings["ios,ipad status bar hidden"] into tIPadStatusBarHidden
   
   -- MM-2011-09-28: The orientations settings have now been adjusted.  The standalone builder should wipe out
   -- any old oreintation settings.  If the user has not visited the new standalone builder then the new settings will not
   -- be presesnt and the old settings will still be there.  If this is the case, port old settings.
   --
   local tIPhoneOrientation, tIPadOrientations
   if pSettings["ios,initial orientation"] is not empty  then
      put pSettings["ios,initial orientation"] into tIPhoneOrientation
   else if pSettings["ios,iphone initial orientation"] is not empty then
      put pSettings["ios,iphone initial orientation"] into tIPhoneOrientation
   else
      put "Portrait" into tIPhoneOrientation
   end if
   if pSettings["ios,interface orientations"] is not empty then
      put pSettings["ios,interface orientations"] into tIPadOrientations
   else if  pSettings["ios,ipad intial orientations"] is not empty then
      put pSettings["ios,ipad intial orientations"] into tIPadOrientations
   else
      if 2 is among the items of pSettings["ios,device family"] then
         revStandaloneAddWarning "No iPad supported intial orientation.  Assuming Portrait."
         put "Portrait" into tIPadOrientations
      end if
   end if 
   
   -- MM-2011-09-28: Make sure portrait and landscape iPad splashes are present if required.
   --
   if 2 is among the items of pSettings["ios,device family"] then
      if tIPadOrientations contains "Portrait" and there is no file (pAppBundle & "/Default-Portrait.png") then
         revStandaloneAddWarning "No iPad Portrait Splash Screen"
      end if
      if tIPadOrientations contains "Landscape" and there is no file (pAppBundle & "/Default-Landscape.png") then
         revStandaloneAddWarning "No iPad Landscape Splash Screen"
      end if
   end if
   
   if tStatusBarHidden is empty then
      put "false" into tStatusBarHidden
   end if
   if tIPadStatusBarHidden is empty then
      put "false" into tIPadStatusBarHidden
   end if
   if tStatusBarStyle is empty then
      put "Default" into tStatusBarStyle
   end if
   -- PM-2015-02-17: [[ Bug 14482 ]] Added a new "solid" statusbarstyle, 
   -- which is opaque and automatically shifts down the app view by 20 pixels
   if tStatusBarStyle is "solid" then
      put "BlackOpaque" into tStatusBarStyle
      put true into tStatusBarSolid
   end if
   
   ----------
   
   local tCustomFonts
   repeat for each line tEntry in pFonts
      if item 1 of tEntry is not "font" then
         next repeat
      end if
      put "<string>" & char (the number of chars in pAppBundle + 2) to -1 of item 2 to -1 of tEntry & "</string>" & return after tCustomFonts
   end repeat
   
   ----------

<<<<<<< HEAD
   local tPlist
   put url ("file:" & tTemplateFile) into tPlist
=======
   if pPlist is empty then
      put url ("binfile:" & tTemplateFile) into pPlist
   end if
>>>>>>> ae872103
   // SN-2014-10-27: [[ Bug 13827 ]] Strings in a Plist file should be UTF-8 encoded
   replace "${EXECUTABLE_NAME}" with textEncode(tExeName, "utf-8") in pPlist
   replace "${BUNDLE_IDENTIFIER}" with textEncode(tBundleId, "utf-8") in pPlist
   replace "${BUNDLE_VERSION}" with tBundleVersion in pPlist
   replace "${BUNDLE_DISPLAY_NAME_SUPPORT}" with "<string>" & tDisplayName & "</string>" in pPlist
   -- SN-2015-02-02: [[ Bug 14422 ]] We now have minimum version depending on the arch.
   replace "${MINIMUM_OS_SUPPORT}" with "<string>" & tMinimumOSByArch["i386"] & "</string>" in pPlist
   replace "${CUSTOM_FONTS}" with tCustomFonts in pPlist
   
   get empty
   repeat for each item tItem in tDeviceFamily
      put "<integer>" & tItem & "</integer>" after it
   end repeat
   replace "${DEVICE_SUPPORT}" with it in pPlist
   
   get empty
   repeat for each key tKey in tRequiredCapabilities
      if tRequiredCapabilities[tKey] is "true" then
         put "<key>" & tKey & "</key><true/>" after it
      else if tRequiredCapabilities[tKey] is "false" then
         put "<key>" & tKey & "</key><false/>" after it
      end if
   end repeat
   
   -- MM-2011-09-28: If building for arm v7 only, then add arm v7 required plist value
   --
   if pSettings["ios,build type"] is "Arm v7" then
      put "<key>armv7</key><true/>" after it
   end if
   
   replace "${DEVICE_CAPABILITY}" with it in pPlist
   
   replace "${PERSISTENT_WIFI}" with "<" & tPersistentWifi & "/>" in pPlist
   replace "${APPLICATION_EXITS_ON_SUSPEND}" with "<" & tExitsOnSuspend & "/>" in pPlist
   replace "${FILE_SHARING}" with "<" & tFileSharing & "/>" in pPlist
   replace "${PRE_RENDERED_ICON}" with "<" & tPrerenderedIcon & "/>" in pPlist
   
   -- MW-2010-11-30: We need to make sure the first item in the list is the
   --     initial orientation as otherwise we get odd behavior (in the simulator
   --     at least!)
   -- MM-2011-09-28: Updated oreintation handling to generate new plist values.
   --   
   replace "${IPHONE_INITIAL_ORIENTATION}" with "<string>UIInterfaceOrientation" & tIPhoneOrientation & "</string>" in pPlist
   replace "${IPHONE_SUPPORTED_ORIENTATIONS}" with "<string>UIInterfaceOrientation" & tIPhoneOrientation & "</string>" in pPlist
   replace "${IPAD_INITIAL_ORIENTATION}" with "<string>UIInterfaceOrientation" & item 1 of  tIPadOrientations & "</string>" in pPlist
   get empty
   repeat for each item tItem in tIPadOrientations
      put "<string>UIInterfaceOrientation" & tItem & "</string>" after it
   end repeat 
   replace "${IPAD_SUPPORTED_ORIENTATIONS}" with it in pPlist
   
   replace "${STATUS_BAR_STYLE}" with "<string>UIStatusBarStyle" & tStatusBarStyle & "</string>" in pPlist
   replace "${STATUS_BAR_HIDDEN}" with "<" & tStatusBarHidden & "/>" in pPlist
   replace "${IPAD_STATUS_BAR_HIDDEN}" with "<" & tIPadStatusBarHidden & "/>" in pPlist
   
   -- PM-2015-02-17: [[ Bug 14482 ]] Added a new "solid" statusbarstyle
   if tStatusBarSolid is empty then
      put false into tStatusBarSolid
   end if
   replace "${STATUS_BAR_SOLID}" with "<" & tStatusBarSolid & "/>" in pPlist
   
   
   -- MM-2013-10-08: [[ Bug 11257 ]] Make sure we include the new iOS 7 icons in the plist.
   get empty
   repeat for each item tItem in ",-72,-114,-144,-120,-180,-76,-152"
      if there is a file (pAppBundle & slash & "Icon" & tItem & ".png") then
         put "<string>" & "Icon" & tItem & ".png</string>" after it
      end if
   end repeat
   replace "${BUNDLE_ICONS}" with it in pPlist
   
   -- MM-2014-09-30: [[ iOS8 Support ]] Added new iOS 7 style entries for the splash screens
   -- MM-2014-10-06: [[ Bug 13512 ]] Splash screen sizes are in points and should omit the @2x @3x suffix, iOS is smart enough to figure that out.
   local tSplashScreens   
   if 1 is among the items of tDeviceFamily then
      put "Default|Default|{320, 480}|Portrait" & return after tSplashScreens
      put "Default-568h@2x|Default-568h|{320, 568}|Portrait" & return after tSplashScreens      
      -- PM-2015-03-19: [[ Bug 13969 ]] Use the correct name for iPhone 6/6+ splash screens
      put "Default-667h@2x|Default-667h|{375, 667}|Portrait" & return after tSplashScreens
      if tIPhoneOrientation contains "Portrait" then
         put "Default-736h@3x|Default-736h|{414, 736}|Portrait" & return after tSplashScreens
      else
         put "Default-414h@3x|Default-414h|{414, 736}|Landscape" & return after tSplashScreens
      end if      
   end if   
   if 2 is among the items of tDeviceFamily then      
      if tIPadOrientations contains "Portrait" then
         put "Default-Portrait|Default-Portrait|{768, 1024}|Portrait" & return after tSplashScreens
      end if
      if tIPadOrientations contains "Landscape" then
         put "Default-Landscape|Default-Landscape|{768, 1024}|Landscape" & return after tSplashScreens
      end if
   end if
   
   local tSplashTemplate, tSplashData
   put URL ("binfile:" & mapFilePath(revMobileRuntimeFolder(pTarget) & slash & "SplashscreenSettings.plist")) into tSplashTemplate 
   
   set the itemDel to "|"
   repeat for each line tSplashScreen in tSplashScreens
      if there is a file (pAppBundle & slash & item 1 of tSplashScreen & ".png") or \
            there is a file (pAppBundle & slash & item 1 of tSplashScreen & "@2x.png") or \
            there is a file (pAppBundle & slash & item 1 of tSplashScreen & "@3x.png")
      then
         get tSplashTemplate 
         replace "${NAME}" with item 2 of tSplashScreen in it
         replace "${SIZE}" with item 3 of tSplashScreen in it
         replace "${ORIENTATION}" with item 4 of tSplashScreen in it
         put it & return after tSplashData
      end if
   end repeat
   set the itemDel to comma
   
   replace "${SPLASHSCREENS}" with tSplashData in pPlist
   
   ----------
   -- MM-2012-02-12: Added support for push notificaitons and custom URL schemes
   
   if pSettings["ios,push notifications"] then
      replace "${REMOTE_NOTIFICATION_TYPES}" with URL ("binfile:" & mapFilePath(revMobileRuntimeFolder(pTarget) & slash & "RemoteNotificationSettings.plist")) in pPlist      
   else
      replace "${REMOTE_NOTIFICATION_TYPES}" with empty in pPlist
   end if
   
   local tUsesLocalNotifications
   if pSettings["ios,local notifications"] then
      put "true" into tUsesLocalNotifications   
   else
      put "false" into tUsesLocalNotifications 
   end if
   
   replace "${USES_LOCAL_NOTIFICATIONS}" with "<" & tUsesLocalNotifications & "/>" in pPlist
   
   if pSettings["ios,url name"] is not empty then
      get URL ("binfile:" & mapFilePath(revMobileRuntimeFolder(pTarget) & slash & "URLSchemeSettings.plist"))
      replace "${BUNDLE_IDENTIFIER}" with tBundleId in it
      replace "${URL_NAME}" with pSettings["ios,url name"] in it
      replace "${URL_TYPES}" with it in pPlist
   else
      replace "${URL_TYPES}" with empty in pPlist
   end if
   
   ----------
   -- PM-2014-10-20: [[ Bug 13590]] Set the location authorization type and description
   -- PM-2014-10-20: [[ Bugs 13764 and 14290]] gps and location-services should work even if n/a is selected in standalone settings
   if tRequiredCapabilities["gps"] is not false or tRequiredCapabilities["location-services"] is not false then
      local tLocationAuthType
      put pSettings["ios,location auth type"] into tLocationAuthType
      if tLocationAuthType is empty then
         put "always" into tLocationAuthType
      end if
      if tLocationAuthType is "always" then
         get "<key>NSLocationAlwaysUsageDescription</key><string>This application requires access to Location Services always</string>"
      else
         get "<key>NSLocationWhenInUseUsageDescription</key><string>This application requires access to Location Services when in use</string>"
      end if
   else
      get empty
   end if
   replace "${LOCATION_AUTH_TYPE}" with it in pPlist
   
   ----------   
   
   put pPlist into url ("binfile:" & pAppBundle & slash & "Info.plist")   
end revCreateMobilePlist

################################################################################

private function revGetMobileProfileInfo pProfileId
   local tContents
   put url ("file:~/Library/MobileDevice/Provisioning Profiles/" & pProfileId & ".mobileprovision") into tContents
   
   local tAppId, tName, tIsDist, tIdentities
   
   get lineOffset("<key>DeveloperCertificates</key>", tContents)
   if it is 0 then
      throw "invalid provisioning profile"
   end if
   
   local tCertIndex, tCerts
   get line it + 2 to it + (lineOffset("</array>", tContents, it) - 1) of tContents
   repeat for each line tLine in it
      if tLine contains "<data>" and tLine contains "</data>" then
         add 1 to tCertIndex
         put char (offset("<data>", tLine) + 6) to  offset("</data>", tLine) of tLine into tCerts[tCertIndex]
      else if tLine contains "<data>" then
         add 1 to tCertIndex
      else if not (tLine contains "</data>") then
         put tLine & return after tCerts[tCertIndex]
      end if
   end repeat
   
   repeat for each element tCert in tCerts
      put the base64Decode of tCert into tCert
      if tCert contains "Distribution" then
         put true into tIsDist
         get offset("iPhone Distribution:", tCert)
      else if tCert Contains "iOS Development:" then
         get offset("iOS Development:", tCert)
      else
         get offset("iPhone Developer:", tCert)
      end if
      put char it to it + charToNum(char it - 1 of tCert) - 1 of tCert & return after tIdentities
   end repeat
   delete the last char of tIdentities
   
   get lineOffset("<key>ApplicationIdentifierPrefix</key>", tContents)
   if it is 0 then
      throw "invalid provisioning profile"
   end if
   get word 1 to -1 of line it + 2 of tContents
   get char 9 to -10 of it
   put it into tAppId
   
   get lineOffset("<key>Name</key>", tContents)
   if it is 0 then
      throw "invalid provisioning profile"
   end if
   get word 1 to -1 of line it + 1 of tContents
   put char 9 to -10 of it into tName
   
   local tInfo
   put pProfileId into tInfo["id"]
   put tName into tInfo["name"]
   put tAppId into tInfo["appid"]
   put tIdentities into tInfo["identities"]
   put tIsDist into tInfo["store"]
   
   return tInfo
end revGetMobileProfileInfo

################################################################################
function revMobileRuntimeFolder pTarget, pVersion
   local tStub
   if pTarget is "Device" then
      if pVersion is empty then
         // SN-2015-04-30: [[ Bug 15175 ]] Take the lastest SDK installed
         // (can be 8.2 or 8.3 onwards on Yosemite).
         local tVersion
         if revIDEDeployIOSGetLatestSDKInstalled(tVersion) then
            replace "." with "_" in tVersion
            put tVersion into pVersion
         end if
      end if
      put "Device-" & pVersion into tStub
   else if pTarget contains "4.2" then
      put "Simulator-4_2" into tStub
   else if pTarget contains "4.3" then
      put "Simulator-4_3" into tStub
   else if pTarget contains "5.0" then
      put "Simulator-5_0" into tStub
   else if pTarget contains "5.1" then
      put "Simulator-5_1" into tStub
   else if pTarget contains "6.0" then
      put "Simulator-6_0" into tStub
   else if pTarget contains "6.1" then
      put "Simulator-6_1" into tStub
   else if pTarget contains "7.0" then
      put "Simulator-7_0" into tStub
   else if pTarget contains "7.1" then
      put "Simulator-7_1" into tStub
   else if pTarget contains "8.0" then
      put "Simulator-8_0" into tStub
   else if pTarget contains "8.1" then
      put "Simulator-8_1" into tStub
   else if pTarget contains "8.2" then
      put "Simulator-8_2" into tStub
   else if pTarget contains "8.3" then
      put "Simulator-8_3" into tStub
   end if
   
   local tUserPath, tOverridePath
   
   put revOverrideRuntimePath() & slash & "iOS/" & tStub into tOverridePath
   if there is a folder tOverridePath then
      return tOverridePath
   end if
   
   put revEnvironmentUserRuntimePath() & slash & "iOS/" & tStub into tUserPath
   if there is a folder tUserPath then
      return tUserPath
   end if
   
   return revEnvironmentRuntimePath() & slash & "iOS/" & tStub
end revMobileRuntimeFolder

################################################################################

-- MW-2013-06-13: [[ CloneAndRun ]] Map a file path from where the sb expects them to be to local
--   files in the build folder.
function mapFilePath pPath
   if revEnvironmentIsInstalled() then
      return pPath
   end if
   
   local tIsDevice
   put pPath contains "/Device-" into tIsDevice
   
   local tRepo, tComponent, tBuild, tSuffix
   set the itemDelimiter to slash
   put revEnvironmentRepositoryPath() into tRepo
   put the last item of pPath into tComponent
   put item -2 of pPath into tBuild
   replace "Simulator-" with "iphonesimulator" in tBuild
   replace "Device-" with "iphoneos" in tBuild
   replace "_" with "." in tBuild
   if revEnvironmentBinariesPath() contains "/Debug" then
      put "/Debug" after tBuild
   else
      put "/Release" after tBuild
   end if
   put revLicenseType() into tSuffix
   
   local tPath
   switch the last item of pPath
      case "Settings.plist"
         if tIsDevice then
            put tRepo & slash & "engine/rsrc/mobile-device-template.plist" into tPath
         else
            put tRepo & slash & "engine/rsrc/mobile-template.plist" into tPath
         end if
         break
      case "ResourceRules.plist"
         put tRepo & slash & "engine/rsrc/template-ResourceRules.plist" into tPath
         break
      case "Entitlements.xcent"
         put tRepo & slash & "engine/rsrc/template-entitlements.xcent" into tPath
         break
      case "StoreEntitlements.xcent"
         put tRepo & slash & "engine/rsrc/template-store-entitlements.xcent" into tPath
         break
      case "RemoteNotificationEntitlements.xcent"
         put tRepo & slash & "engine/rsrc/template-remote-notification-entitlements.xcent" into tPath
         break
      case "RemoteNotificationStoreEntitlements.xcent"
         put tRepo & slash & "engine/rsrc/template-remote-notification-store-entitlements.xcent" into tPath
         break
      case "RemoteNotificationSettings.plist"
         put tRepo & slash & "engine/rsrc/mobile-remote-notification-template.plist" into tPath
         break
      case "URLSchemeSettings.plist"
         put tRepo & slash & "engine/rsrc/mobile-url-scheme-template.plist" into tPath
         break
      case "SplashscreenSettings.plist"
         put tRepo & slash & "engine/rsrc/mobile-splashscreen-template.plist" into tPath
         break
      case "Standalone"
         if tIsDevice then
            put tRepo & merge("/_build/ios/[[tBuild]]/standalone-mobile-lib-[[tSuffix]].lcext") into tPath
         else
            put tRepo & merge("/_build/ios/[[tBuild]]/standalone-mobile-[[tSuffix]].app/standalone-mobile-[[tSuffix]]") into tPath
         end if
         break
      case "revzip"
      case "revxml"
      case "revdb"
      case "dbsqlite"
      case "dbmysql"
      case "revpdfprinter"
      case "revsecurity"
         if tIsDevice then
            put tRepo & merge("/_build/ios/[[tBuild]]/[[the last item of pPath]].lcext") into tPath
         else
            put tRepo & merge("/_build/ios/[[tBuild]]/[[the last item of pPath]].dylib") into tPath
         end if
         break
      case "Default4InchSplash.png"
         put tRepo & slash & "engine/rsrc/Default-568h@2x.png" into tPath
         break
      default
         put pPath into tPath
         break
   end switch
   
   return tPath
end mapFilePath

################################################################################

private command symlinkRedirect pSource, pTarget
   if there is a file pSource then
      get shell("ln -s" && quote & pSource & quote && quote & pTarget & quote)
   else if there is a folder pSource then
      local tOldFolder
      put the folder into tOldFolder
      set the folder to pSource      
      set the itemDel to slash
      local tFiles
      put the files & return & the folders into tFiles
      repeat for each line tFile in tFiles
         if tFile is not empty and not (tFile begins with ".") then
            symlinkRedirect pSource & slash & tFile, pTarget & slash & tFile
         end if
      end repeat  
      set the folder to tOldFolder
   end if   
end symlinkRedirect

################################################################################<|MERGE_RESOLUTION|>--- conflicted
+++ resolved
@@ -1266,14 +1266,9 @@
    
    ----------
 
-<<<<<<< HEAD
-   local tPlist
-   put url ("file:" & tTemplateFile) into tPlist
-=======
    if pPlist is empty then
       put url ("binfile:" & tTemplateFile) into pPlist
    end if
->>>>>>> ae872103
    // SN-2014-10-27: [[ Bug 13827 ]] Strings in a Plist file should be UTF-8 encoded
    replace "${EXECUTABLE_NAME}" with textEncode(tExeName, "utf-8") in pPlist
    replace "${BUNDLE_IDENTIFIER}" with textEncode(tBundleId, "utf-8") in pPlist
