--- conflicted
+++ resolved
@@ -98,26 +98,6 @@
          revSBSearchForInclusions pStack, pSettings
       end if
    end if
-   
-<<<<<<< HEAD
-   -- Manually include the common library
-   revSBAddInclusion "Common", "scriptLibraries", pSettings
-   
-   -- Include profile library if needed
-   if pSettings["includeProfiles"] is not empty then 
-      revSBAddInclusion "Profiles", "scriptLibraries", pSettings
-   end if
-=======
-   -- Make sure all dependencies are included
-   revSBUpdateForDependencies pSettings
-   
-   -- Manually remove built-in implementations from detected script library inclusions
-   revSBRemoveInclusions pStack, "ios", tConfirm, pSettings
-   
-   -- Make sure old-style keys are retained, and updated with new information
-   -- from inclusions pane of standalone settings GUI
-   revSBConvertSettingsForPlatform pSettings, "ios"
->>>>>>> e06fa0d3
    
    -- Get the development root for device builds
    -- MM-2012-09-18: Rejiged the SDKs we use.  Things are now split up into sim, armv7, armv7, 
