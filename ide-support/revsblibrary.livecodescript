--- conflicted
+++ resolved
@@ -1871,9 +1871,6 @@
    addToStringList false, pValue, xList
 end prependToStringList
 
-<<<<<<< HEAD
-command revSBUpdateDeployParams pStack, pTarget, pStandaloneSettings, @xDeployParams
-=======
 command revSBUpdateSettingsForWidgets pStack, @xSettings
    local tExtensions
    put revSBListWidgetsInUse(pStack) into tExtensions
@@ -1888,8 +1885,7 @@
    put tExtensions after xSettings["extensions"] 
 end revSBUpdateSettingsForWidgets
 
-command revSBUpdateDeployParams pStack, pStandaloneSettings, @xDeployParams
->>>>>>> a1a84587
+command revSBUpdateDeployParams pStack, pTarget, pStandaloneSettings, @xDeployParams
    local tModules, tAuxiliaryStackfiles, tStartupScript
    
    -- auxiliary_stackfiles key might not be empty
