--- conflicted
+++ resolved
@@ -2047,24 +2047,6 @@
    addToStringList false, pValue, xList
 end prependToStringList
 
-<<<<<<< HEAD
-command revSBUpdateDeployParams pStack, pTarget, pStandaloneSettings, @xDeployParams
-   local tModules, tAuxiliaryStackfiles, tStartupScript, tGeneratedStartupScript
-=======
-command revSBUpdateSettingsForWidgets pStack, @xSettings
-   local tExtensions
-   put revSBListWidgetsInUse(pStack) into tExtensions
-   if tExtensions is empty then
-      exit revSBUpdateSettingsForWidgets
-   end if
-   
-   if xSettings["extensions"] is not empty then
-      put return after xSettings["extensions"]
-   end if
-   
-   put tExtensions after xSettings["extensions"] 
-end revSBUpdateSettingsForWidgets
-
 command revSBUpdateSettingsForExtensions pTarget, @xSettingsA
    local tLoadIndex
    repeat for each line tExtension in revIDEExtensionsOrderByDependency(xSettingsA["extensions"])
@@ -2109,11 +2091,10 @@
 
 command revSBUpdateDeployParams pStack, pTarget, pStandaloneSettings, @xDeployParams
    local tModules, tAuxiliaryStackfiles, tStartupScript
-   local tExternals, tLibraryMapping
+   local tGeneratedStartupScript, tExternals, tLibraryMapping
    
    # AL-2015-02-04: [[ Standalone Resources ]] Add (universal) external names to the deploy parameters
    put pStandaloneSettings["externals"] into tExternals
->>>>>>> 117f6f2d
    
    -- auxiliary_stackfiles key might not be empty
    put pStandaloneSettings["auxiliary_stackfiles"] into tAuxiliaryStackfiles
