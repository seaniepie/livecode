--- conflicted
+++ resolved
@@ -18,11 +18,7 @@
 -- SN-2015-03-24: [[ Bug 15037 ]] Add a consistent, strict list of the
 --  SDKs and device relying on the engines we provide in the shipped version
 function deployUsableIosSdk
-<<<<<<< HEAD
-   return "8.2,9.2,10.2"
-=======
-   return "6.1,7.1,8.2,9.2,10.2,10.3"
->>>>>>> 575678f5
+   return "8.2,9.2,10.2,10.3"
 end deployUsableIosSdk
 
 // SN-2015-05-01: Return the pair iOS SDK / Xcode for the current MacOS version
@@ -52,11 +48,7 @@
 end deployGetIphoneOSes
 
 function deployGetIosMinimumVersions
-<<<<<<< HEAD
-   return "8.0,8.1,8.2,8.3,8.4,9.0,9.1,9.2,9.3,10.0,10.1,10.2"
-=======
-   return "6.0,6.1,7.0,7.1,8.0,8.1,8.2,8.3,8.4,9.0,9.1,9.2,9.3,10.0,10.1,10.2,10.3"
->>>>>>> 575678f5
+   return "8.0,8.1,8.2,8.3,8.4,9.0,9.1,9.2,9.3,10.0,10.1,10.2,10.3"
 end deployGetIosMinimumVersions
 
 ////////////////////////////////////////////////////////////////////////////////
