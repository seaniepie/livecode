script "revDeployLibraryIOS"
////////////////////////////////////////////////////////////////////////////////

local sDeploySimulators
local sDeploySimulatorToolset
local sDeploySimulatorVersion
local sDeploySimulatorFamily
local sDeploySimulatorIsRunning

-- Used to catch the return from the iphone external callback
local sDeploySimulationStatus

-- List of device SDKs that thje currently selected versions of XCode support.
local sDeviceSDKs

////////////////////////////////////////////////////////////////////////////////

-- Called on startup to initialize the deployment platform if possible.
command deployInitialize
   if the platform is not "macos" then
      exit deployInitialize
   end if
   
   deployAutoconfigureSDKs
   deployUpdateSDKs
end deployInitialize

-- Invoked to check whether the platform is available for deployment
function deployIsAvailable
   local tEnabled
   
   if the platform is not "macos" then
      put false into tEnabled
   else if sDeploySimulators is not an array then
      put false into tEnabled
   else
      put true into tEnabled
   end if
   
   return tEnabled
end deployIsAvailable

-- Invoked to fetch the list of targets for this simulation platform
function deployListTargets
   local tTargets
   
<<<<<<< HEAD
   -- SN-2015-02-17: [[ iOS Simulators Change ]] We only accept the simulators
   --  from the following list (which are the ones we provide engines for)
   put "6.1,7.1,8.1" into tSimulatorsAvailable

=======
   -- SN-2015-02-18: [[ ARM64 ]] We dropped support for 
   --  iOS Simulators < 5.1
   put "5.1,6.1,7.1,8.2" into tAvailableSimulators
   
>>>>>>> 2f2cc392
   repeat for each key tKey in sDeploySimulators
      if tKey is among the items of tSimulatorsAvailable then
         put "iPad Simulator" && tKey & return after tTargets
      end if
      if tKey is among the items of tSimulatorsAvailable then
         put "iPhone Simulator" && tKey & return after tTargets
      end if
   end repeat
   delete the last char of tTargets
   
   sort tTargets text ascending
   
   return tTargets
end deployListTargets

-- Invoked when the Deploy/Simulate button is clicked on the menubar
command deployDo pTargetStack, pSimulator, pAppBundle
   -- The error that occured (if any)
   local tError, tRunningTest
   put empty into tError
   
   put revTestEnvironment() into tRunningTest
   
   -- First attempt to rebuild the current top-stack
   local tTempFolder
   if tError is empty then
      put tempName() into tTempFolder
      create folder tTempFolder
      if the result is not empty then
         put "Unable to create temporary folder" into tError
      end if
   end if
   
   -- Compute what version and family to use based on the plist
   local tVersion, tFamily
   if tError is empty then
      put word 3 of pSimulator into tVersion
      put word 1 of pSimulator into tFamily
      
      -- First make sure the minimum version is adhered to
      if tVersion < the cRevStandaloneSettings["ios,minimum version"] of stack pTargetStack then
         put the cRevStandaloneSettings["ios,minimum version"] of stack pTargetStack into tVersion
         if tFamily is not among the lines of deployGetSimulatorFamilies(tVersion) then
            put line 1 of deployGetSimulatorFamilies(tVersion) into tFamily
         end if
      end if
      
      -- If the app is only for iPad, then force to iPad family
      if the cRevStandaloneSettings["ios,device family"] of stack pTargetStack is 2 then
         put "iPad" into tFamily
         if tFamily is not among the lines of deployGetSimulatorFamilies(tVersion) then
            put empty into tVersion
            get deployGetSimulatorVersions()
            sort it descending
            repeat for each line tLine in it
               if "iPad" is among the lines of deployGetSimulatorFamilies(tLine) then
                  put tLine into tVersion
                  exit repeat
               end if
            end repeat
            if tVersion is empty then
               put "App is specified as iPad only, but no iPad simulators are installed." into tError
            end if
         end if
      end if
      
      -- Finally check we have a suitable minimum version
      if tVersion < the cRevStandaloneSettings["ios,minimum version"] of stack pTargetStack then
         put "No simulators matching specified family or minimum version are installed." into tError
      end if
   end if
   
   local tTempAppBundle
   if tError is empty then
      if pAppBundle is empty then
         put tTempFolder & slash & the cREVStandaloneSettings["name"] of stack pTargetStack & ".app" into tTempAppBundle
         try
            dispatch "revSaveAsMobileStandalone" to stack "revSaveAsIOSStandalone" with \
                  pTargetStack, tTempAppBundle, "Simulator" && tVersion
         catch tException
            put "Unable to build app for simulation:" && tException into tError
         end try
      else
         put pAppBundle into tTempAppBundle
      end if 
   end if
   
   -- Next phase is to ensure we have the right simulator running
   if tError is empty then
      revStandaloneProgress "Configuring simulator..."
      
      -- Make sure any currently running app is terminated
      if sDeploySimulatorIsRunning then
         try
            revIPhoneTerminateAppInSimulator
         end try
         
         -- Make sure we wait until the app has finished terminating
         repeat while revIPhoneAppIsRunning()
            wait 100 millisecs with messages
         end repeat
         
         put false into sDeploySimulatorIsRunning
      end if
      
      -- If we have to change the toolset, make sure we terminate any
      -- *other* running simulators first
      get sDeploySimulators[tVersion]
      if it is not sDeploySimulatorToolset then
         revIDEDeployIOSKillOtherSimulators it
         try
            -- MW-2012-03-01: [[ Bug ]] If the developer root is inside the Xcode bundle then we must
            --   set the DYLD_FRAMEWORK_PATH to the app's OtherFrameworks folder.
            -- MM-2012-06-20: [[ Bug ]] Support any bundle that contains XCode - not just XCode.app
            local tOldFrameworkPath
            if it contains "Xcode" and it contains ".app" then
               put $DYLD_FRAMEWORK_PATH into tOldFrameworkPath
               put it & "/../OtherFrameworks" into $DYLD_FRAMEWORK_PATH
            end if
            revIPhoneSetToolset it
            if it contains "Xcode" and it contains ".app" then
               put tOldFrameworkPath into $DYLD_FRAMEWORK_PATH
            end if
         end try
         put it into sDeploySimulatorToolset
      end if
      
      -- Next try to switch the sdk
      try
         revIPhoneSetSimulatorSDK tVersion
      catch tException
         put "Unable to start simulator:" && tException into tError
      end try
   end if
   
   -- Finally try and launch the app
   if tError is empty then
      revStandaloneProgress "Launching app..."
      
      put empty into sDeploySimulationStatus
      try
         revIPhoneLaunchAppInSimulator tTempAppBundle, tFamily, "revIDEDeployIOSLaunchCallback"
      catch tException
      end try
      
      --MM-2011-09-28: The simulator appears to time out in Lion if not at front.
      --
      --get "tell application" && quote & "iPhone Simulator" & quote & "to activate"
      --do it as "applescript"
      
      local tRunawayTimer
      put the millisecs + 10000 into tRunawayTimer
      repeat forever
         -- First see if the simulator has launched
         if sDeploySimulationStatus is not empty then
            exit repeat
         end if
         
         -- Now see if the runaway timer has elapsed
         
         -- If running in the test system do not show warning dialog
         if not tRunningTest then
            if the millisecs > tRunawayTimer then
               answer "The simulator seems to be taking a long time to launch the application. Do you wish to continue trying?" with "Yes" and "No"
               if it is "No" then
                  revIPhoneTerminateAppInSimulator
                  -- Make sure we get any callback from the simulator
                  wait 10 millisecs with messages
                  put false into sDeploySimulatorIsRunning
                  exit repeat
               end if
               put the millisecs + 10000 into tRunawayTimer
            end if
         end if
         -- Otherwise wait with messages for a while
         wait for 50 millisecs with messages
      end repeat
      
      if sDeploySimulationStatus is "started" then
         put true into sDeploySimulatorIsRunning
         -- Make sure we bring the simulator to front
         --do "tell application" && quote & "iPhone SImulator" & quote & return & \
               --"activate" & return & \
               --"end tell" as "applescript" 
      else if sDeploySimulationStatus begins with "error:" then
         put "Unable to start simulation:" && word 2 to -1 of sDeploySimulationStatus into tError
      end if
   end if
   
   if "revStandaloneProgress" is among the lines of the openStacks then
      close stack "revStandaloneProgress"
   end if
   
   if tTempFolder is not empty and \
         there is a folder tTempFolder then
      get shell("rm -r" && quote & tTempFolder & quote)
   end if
   
   return tError
end deployDo

command deployBuild pTargetStack, pOutputFolder
end deployBuild

-- This callback is invoked by the iOS simulator interconnect external when
-- the status of a launch request changes.
command revIDEDeployIOSLaunchCallback pStatus
   put pStatus into sDeploySimulationStatus
end revIDEDeployIOSLaunchCallback

////////////////////////////////////////////////////////////////////////////////

-- Two iOS simulator versions can't be running at once as they interfere
-- with each other in various unpleasant ways. This handler kills all the
-- simulator versions apart from the one specified in 'pKeep'.
private command revIDEDeployIOSKillOtherSimulators pKeep
   get shell("ps ax")
   put "/Platforms/iPhoneSimulator.platform" after pKeep
   repeat for each line tProcess in it
      if tProcess contains "/MacOS/iPhone Simulator" then
         if not ((word 5 of tProcess) begins with (pKeep & slash)) then
            get shell("kill " && word 1 of tProcess)
         end if
      end if
   end repeat
end revIDEDeployIOSKillOtherSimulators

-- MM-2012-09-18: Update the internal list of simulators and SDKs.
-- Replaced deployUpdateSimulators, since we now maintain more than a single device SDK.
--
command deployUpdateSDKs
   if the platform is not "macos" then
      put empty into sDeploySimulators
   end if
   
   local tOldFolder
   put the folder into tOldFolder
   
   -- This will be an array of simulator versions mapping to their SDK
   local tSimulators
   put empty into tSimulators
   
   local tDeviceSDKs
   put empty into tDeviceSDKs
   
   -- Compute the SDKs to check
   local tSDKs
   put the cMobileSupport["ios.sdks"] of stack "revPreferences" into tSDKs
   
   -- Now loop through the SDKs building the list of available sims
   repeat for each line tSDK in tSDKs
      set the folder to tSDK & "/Platforms/iPhoneSimulator.platform/Developer/SDKs"
      if the result is empty then
         -- Include each simulator that isn't < 5.1 in the array, and ignore any
         -- above 8.2 as that's the upper limit on supported versions for the
         -- current release.
         repeat for each line tSim in (the folders & return & the files)
            get char 16 to -5 of tSim
            
            -- MM-2012-09-18: We no no longer support simulators before 4.3.
            -- PM-2015-02-06: We no no longer support simulators before 5.1.
            if it < "5.1" then
               next repeat
            end if
            
            -- MW-2012-03-21: Allow anything up to and including 8.1 support.
            -- SN-2015-03-12: [[ Bug 14866 ]] We don't want to have an upper limit anymore.
            --  If the new Xcode version brings compilation error, that will anyway be
            --  part of a fix, but we want to keep any transition, first possible
            --if it > "8.1" then
               --next repeat
            --end if
            
            if tSimulators[it] is not empty then
               next repeat
            end if
            
            put tSDK into tSimulators[it]
         end repeat        
      end if
      
      -- Look for SDK version 5.0, 5.1 and 6.0, used for device builds.
      --
      set the folder to tSDK & "/Platforms/iPhoneOS.platform/Developer/SDKs"
      if the result is empty then
         repeat for each line tDevSDK in (the folders & return & the files)
            get char 9 to -5 of tDevSDK
            if it is not among the words of "5.1 6.0 6.1 7.0 7.1 8.0 8.1 8.2" then
               next repeat
            end if
            if tDeviceSDKs[it] is not empty then
               next repeat
            end if
            put tSDK into tDeviceSDKs[it]
         end repeat        
      end if     
      
   end repeat
   
   put tSimulators into sDeploySimulators
   put tDeviceSDKs into sDeviceSDKS
   
   set the folder to tOldFolder
   
   revIDEDeployTargetsChanged
end deployUpdateSDKs

-- SN-2015-03-12: [[ Bug 14866 ]] Move the command updateSDKs from
-- card "Mobile" of stack "revpreferencesgui" here, to make any update
-- after a new Xcode release more convenient
-- MM-2013-10-08: We now only build for Arm v7, reducing the SDKs users now require.
function deployCheckLatestSDKIsInstalled @rTooltip, @rAvailableSDKs
   local tSDKStatus, tValid
   put empty into tSDKStatus   
   put true into tValid
   
   get revIDEDeployIOSGetSDKVersions()
   
   -- PM-2015-02-06: [[ Bug 14422 ]] Removed OSX 10.6 and iOS 5.0 support
   if revIDEDeployIOSSanatizeSystemVersion() < 100800 then
      if "6.1" is not among the lines of it then
         put false into tValid
         put "In order to perfom device builds, you must have the iOS 6.1 SDK configured." & return & "The iOS 6.1 SDK comes with XCode 4.6." into tSDKStatus
      end if
   else if revIDEDeployIOSSanatizeSystemVersion() < 100900 then
      if "7.1" is not among the lines of it then
         put false into tValid
         put "In order to perfom device builds, you must have the iOS 7.1 SDK configured." & return & "The iOS 7.1 SDK comes with XCode 5.1." into tSDKStatus
      end if
   else
      -- SN-2015-03-12: [[ Bug 14866 ]] iOS SDK 8.2 is now the valid SDK
      if "8.2" is not among the lines of it then
         put false into tValid
         put "In order to perfom device builds, you must have the iOS 8.2 SDK configured." & return & "The iOS 8.2 SDK comes with XCode 6.2." into tSDKStatus
      end if
   end if
   
   if it is empty then
      get "(none)"
   else
      replace return with comma & space in it
   end if
   
   put it into rAvailableSDKs
   put tSDKStatus into rSDKStatus
   
   return tValid
end deployCheckLatestSDKIsInstalled

-- Invoked to get the list of simulators available
function deployGetSimulatorVersions
   get the keys of sDeploySimulators
   sort it ascending
   return it
end deployGetSimulatorVersions

-- MM-2012-09-13: Invoked to get the list of SDKs available
function deployGetSDKVersions
   get the keys of sDeviceSDKs
   sort it ascending
   return it
end deployGetSDKVersions

-- Invoked to get the list of devices valid for the given simulator
function deployGetSimulatorFamilies pSimulator
   if pSimulator >= "4.2" then
      return "iPhone" & return & "iPad"
   end if
   return "iPhone"
end deployGetSimulatorFamilies

-- MW-2012-03-21: Returns the version of SDK to use for device builds.
-- MM-2012-09-13: We now no longer have a single device SDK. Return the appropriate
-- SDK from the array for the given device version.
--
function deployGetDeviceSDK pVersion   
   return sDeviceSDKs[pVersion]
end deployGetDeviceSDK

-- Invoked on startup to 'auto-configure' the SDK roots, if they have not been explicitly
-- set. For now we just check to see if '/Developer' is either an old or new sdk.
-- We could use:
--   system_profiler SPApplicationsDataType | grep "Applications/Xcode.app"
-- However this can take a long time to complete so can't just 'be done' on startup.
--
-- MM-2012-08-18: Updated to support the new list style SDKs.
--
command deployAutoconfigureSDKs
   local tCurrent3_2, tCurrent4, tCurrent5, tCurrentList
   put the cMobileSupport["ios.sdk-3_2"] of stack "revPreferences" into tCurrent3_2
   put the cMobileSupport["ios.sdk-4"] of stack "revPreferences" into tCurrent4
   put the cMobileSupport["ios.sdk-5"] of stack "revPreferences" into tCurrent5
   put the cMobileSupport["ios.sdks"] of stack "revPreferences" into tCurrentList
   
   set the wholeMatches to true
   get tCurrentList
   repeat for each line tSDK in it
      if not deployIsValidSDK(tSDK) then
         delete line lineoffset(tSDK, tCurrentList) of tCurrentList
      end if
   end repeat
   
   if tCurrentList is empty then
      if deployIsValidSDK(tCurrent5) then
         put tCurrent5 after tCurrentList
      end if
      if deployIsValidSDK(tCurrent4) and tCurrent4 is not among the lines of tCurrentList then
         if tCurrentList is not empty then
            put return after tCurrentList
         end if
         put tCurrent4 after tCurrentList
      end if
      if deployIsValidSDK(tCurrent3_2) and tCurrent3_2 is not among the lines of tCurrentList then
         if tCurrentList is not empty then
            put return after tCurrentList
         end if
         put tCurrent3_2 after tCurrentList
      end if
   end if
   
   if tCurrentList is empty then
      get "/Applications/Xcode.app/Contents/Developer"
      if deployIsValidSDK(it) then
         put it after tCurrentList
      end if
      get "/Developer"
      if deployIsValidSDK(it) and it is not among the lines of tCurrentList then
         if tCurrentList is not empty then
            put return after tCurrentList
         end if
         put it after tCurrentList
      end if
   end if
   
   set the cMobileSupport["ios.sdks"] of stack "revPreferences" to tCurrentList
end deployAutoconfigureSDKs

////////////////////////////////////////////////////////////////////////////////

-- Invoked to check the given path is a valid 'new' (>= 3.2) SDK
-- MM-2012-09-18: Updated to support the new SDK list style preference.
-- We now allow XCode versions that have sim support greater tha 4.3.
--
function deployIsValidSDK pSDK
   if pSDK is empty then
      return false
   end if
   
   local tOldFolder, tSDKVersion
   put the defaultfolder into tOldFolder
   set the defaultfolder to pSDK & slash & "Platforms/iPhoneSimulator.platform/Developer/SDKs"
   
   put the files & LF & the folders into tSDKList
   
   // We accept any SDK having an iPhone simulator >= 5.1
   repeat for each line tSDK in tSDKList
      if matchtext(tSDK, "iPhoneSimulator([0-9]\.[0-9]).sdk", tSDKVersion) and \
            tSDKVersion > 5.1 then
         return true
      end if
   end repeat
   
   -- Otherwise it must be invalid
   return false
end deployIsValidSDK

////////////////////////////////////////////////////////////////////////////////

function deploySanatizeSystemVersion
   set the itemDel to "."
   get the systemVersion   
   if the length of item 2 of it is 0 then
      put 00 before item 2 of it
   else if the length of item 2 of it is 1 then
      put 0 before item 2 of it
   end if
   if the length of item 3 of it is 0 then
      put 00 before item 3 of it
   else if the length of item 3 of it is 1 then
      put 0 before item 3 of it
   end if   
   replace "." with empty in it
   return it
end deploySanatizeSystemVersion

////////////////////////////////////////////////////////////////////////////////
<|MERGE_RESOLUTION|>--- conflicted
+++ resolved
@@ -44,17 +44,10 @@
 function deployListTargets
    local tTargets
    
-<<<<<<< HEAD
    -- SN-2015-02-17: [[ iOS Simulators Change ]] We only accept the simulators
    --  from the following list (which are the ones we provide engines for)
-   put "6.1,7.1,8.1" into tSimulatorsAvailable
-
-=======
-   -- SN-2015-02-18: [[ ARM64 ]] We dropped support for 
-   --  iOS Simulators < 5.1
-   put "5.1,6.1,7.1,8.2" into tAvailableSimulators
-   
->>>>>>> 2f2cc392
+   put "6.1,7.1,8.2" into tSimulatorsAvailable
+
    repeat for each key tKey in sDeploySimulators
       if tKey is among the items of tSimulatorsAvailable then
          put "iPad Simulator" && tKey & return after tTargets
