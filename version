--- conflicted
+++ resolved
@@ -1,15 +1,6 @@
-<<<<<<< HEAD
 BUILD_REVISION = 13003
 BUILD_MAJOR_VERSION = 8
 BUILD_MINOR_VERSION = 0
 BUILD_POINT_VERSION = 0
 BUILD_SHORT_VERSION = 8.0.0-dp-5
-BUILD_LONG_VERSION = 8.0.0.13003 (DP 5)
-=======
-BUILD_REVISION = 10043
-BUILD_MAJOR_VERSION = 7
-BUILD_MINOR_VERSION = 1
-BUILD_POINT_VERSION = 0
-BUILD_SHORT_VERSION = 7.1.0
-BUILD_LONG_VERSION = 7.1.0.10043
->>>>>>> 35a5d317
+BUILD_LONG_VERSION = 8.0.0.13003 (DP 5)