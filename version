<<<<<<< HEAD
BUILD_REVISION = 10017
BUILD_MAJOR_VERSION = 7
BUILD_MINOR_VERSION = 0
BUILD_POINT_VERSION = 0
BUILD_SHORT_VERSION = 7.0.0-rc-3
BUILD_LONG_VERSION = 7.0.0.10017 (RC 3)
=======
BUILD_REVISION = 5012
BUILD_MAJOR_VERSION = 6
BUILD_MINOR_VERSION = 7
BUILD_POINT_VERSION = 0
BUILD_SHORT_VERSION = 6.7.0
BUILD_LONG_VERSION = 6.7.0.5012
>>>>>>> e73ac69b
<|MERGE_RESOLUTION|>--- conflicted
+++ resolved
@@ -1,15 +1,6 @@
-<<<<<<< HEAD
-BUILD_REVISION = 10017
+BUILD_REVISION = 10018
 BUILD_MAJOR_VERSION = 7
 BUILD_MINOR_VERSION = 0
 BUILD_POINT_VERSION = 0
-BUILD_SHORT_VERSION = 7.0.0-rc-3
-BUILD_LONG_VERSION = 7.0.0.10017 (RC 3)
-=======
-BUILD_REVISION = 5012
-BUILD_MAJOR_VERSION = 6
-BUILD_MINOR_VERSION = 7
-BUILD_POINT_VERSION = 0
-BUILD_SHORT_VERSION = 6.7.0
-BUILD_LONG_VERSION = 6.7.0.5012
->>>>>>> e73ac69b
+BUILD_SHORT_VERSION = 7.0.0
+BUILD_LONG_VERSION = 7.0.0.10018