--- conflicted
+++ resolved
@@ -28,11 +28,7 @@
 # the default test suite.
 script: >
   if [ "${COVERITY_SCAN_BRANCH}" != "1" ]; then
-<<<<<<< HEAD
-      make all-linux && make -C tests
-=======
       make all-linux && make check-linux
->>>>>>> 9e00a81c
   fi
 
 addons:
