# Very basic Travis CI (http://travis-ci.org) control file that allows
# some basic Linux-based continuous integration testing (for free).

# We currently support running LiveCode on Ubuntu 14.04 and 16.04
# See https://docs.travis-ci.com/user/ci-environment/
sudo: required
dist: trusty

# Build on both Linux and OSX
os:
  - linux
  - osx

# Use a Travis image containing an Xcode we support
# This prevents surprise upgrades!
osx_image: xcode7.3

language: c++

compiler: 
  - clang
  - gcc

# Skip vulcan CI branches
branches:
  only:
    - /^develop.*$/
    - /^release.*$/
    - coverity_scan

# Environment variables
env:
  global:
   # The next declaration is the encrypted COVERITY_SCAN_TOKEN, created
   #   via the "travis encrypt" command using the project repo's public key
   - secure: "R/JfoBMrkhCGWhfWM1m3gPHuLtMBlp2SIK1R9BaPbRsbGBUJmAg9V0g0YXSaw8SVxoyuiL/jsLtHPfDeub9oTxrYydew+6/4KaoQdG7EGXQJfBhH2f0ag/hTKJfXnmZX9jMMnTxPf5Axjq+w4E6sKkU2+d1oAJRhrqzYNwDhVlc="
   - CXX_STD: "c++11"

jdk:
  - openjdk6

# Build using clang on mac and gcc on linux
matrix:
  exclude:
  - os: osx
    compiler: gcc
  - os: linux
    compiler: clang

# Install any required tools
before_install:
  - |
    if [[ "$TRAVIS_OS_NAME" == "osx" ]] ; then 
      rvm --default use 2.2.1
      gem install xcpretty
    fi

  - |
    if [[ "$TRAVIS_OS_NAME" == "linux" ]] ; then
      sudo add-apt-repository -y ppa:ubuntu-toolchain-r/test
      sudo apt-get -qq update
      sudo apt-get -qq install g++-4.9    
    fi

# Set up the source tree by fetching Linux-specific prebuilt objects
install: 
  - if [[ "$TRAVIS_OS_NAME" == "linux" ]] ; then (cd prebuilt && ./fetch-libraries.sh linux) ; fi
  - if [[ "$TRAVIS_OS_NAME" == "osx"   ]] ; then (cd prebuilt && ./fetch-libraries.sh mac)   ; fi

# Bootstrap the LCB compiler, build the default target set and run a
# the default test suite.
<<<<<<< HEAD
script: |
  case "${TRAVIS_OS_NAME}" in
    linux)
      BUILD_PLATFORM=linux
      CHECK_COMMAND=xvfb-run
      LICENSE_DIR="${HOME}/.runrev/licenses"
      export LD_LIBRARY_PATH=$LD_LIBRARY_PATH:"${JAVA_HOME}/jre/lib/amd64/server"
      export CXX="g++-4.9"
      export CC="gcc-4.9"
      ;;
    osx)
      BUILD_PLATFORM=mac
      CHECK_COMMAND=
      LICENSE_DIR="${HOME}/Library/Application Support/RunRev/Licenses"
      export XCODE_TARGET_SDK=macosx10.11
      export XCODEBUILD="set -o pipefail && xcodebuild"
      export XCODEBUILD_FILTER="| xcpretty"
      export JAVA_HOME=$(/usr/libexec/java_home)
      ;;
  esac

  if [[ "${COVERITY_SCAN_BRANCH}" != "1" ]]; then
    mkdir -p "${LICENSE_DIR}" &&
    touch "${LICENSE_DIR}/livecode-firstrun.lcf" &&
    make all-${BUILD_PLATFORM} &&
    ${CHECK_COMMAND} make check-${BUILD_PLATFORM}
=======
script: >
  if [ "${COVERITY_SCAN_BRANCH}" != "1" ]; then
      make all-linux;
      make check-linux V=1 || travis_terminate 1;
>>>>>>> 2f303f7b
  fi

addons:
  # Configuration for Coverity Scan integration
  #
  # In order to trigger a scan with Coverity, push to the
  # 'coverity_scan' branch.
  coverity_scan:
    project:
      name: "livecode/livecode"
      description: "Build submitted via Travis CI"
    notification_email: engineteam@livecode.com
    build_command: "make all-linux"
    branch_pattern: coverity_scan

  # Packages needed for building LiveCode
  apt:
    packages:
      - libx11-dev
      - libxext-dev
      - libxrender-dev
      - libxft-dev
      - libxinerama-dev
      - libxv-dev
      - libxcursor-dev
      - libfreetype6-dev
      - libgtk2.0-dev
      - libpopt-dev
      - libesd0-dev
      - liblcms2-dev
      - xvfb<|MERGE_RESOLUTION|>--- conflicted
+++ resolved
@@ -69,7 +69,6 @@
 
 # Bootstrap the LCB compiler, build the default target set and run a
 # the default test suite.
-<<<<<<< HEAD
 script: |
   case "${TRAVIS_OS_NAME}" in
     linux)
@@ -95,13 +94,7 @@
     mkdir -p "${LICENSE_DIR}" &&
     touch "${LICENSE_DIR}/livecode-firstrun.lcf" &&
     make all-${BUILD_PLATFORM} &&
-    ${CHECK_COMMAND} make check-${BUILD_PLATFORM}
-=======
-script: >
-  if [ "${COVERITY_SCAN_BRANCH}" != "1" ]; then
-      make all-linux;
-      make check-linux V=1 || travis_terminate 1;
->>>>>>> 2f303f7b
+    ${CHECK_COMMAND} make check-${BUILD_PLATFORM} V=1
   fi
 
 addons:
