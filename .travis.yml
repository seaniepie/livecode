# Very basic Travis CI (http://travis-ci.org) control file that allows
# some basic Linux-based continuous integration testing (for free).

# We currently support running LiveCode on Ubuntu 14.04 and 16.04
# See https://docs.travis-ci.com/user/ci-environment/
sudo: required
dist: trusty

<<<<<<< HEAD
# Build on both Linux and OSX
os:
  - linux
  - osx

matrix:
  # Treat the OSX build as experimental for now
  allow_failures:
    - os: osx

# Use container-based infrastructure
sudo: false
=======
language: c++
>>>>>>> 866d354d

# Skip vulcan CI branches
branches:
  only:
    - /^develop.*$/
    - /^release.*$/
    - coverity_scan

# Environment variables
env:
  global:
   # The next declaration is the encrypted COVERITY_SCAN_TOKEN, created
   #   via the "travis encrypt" command using the project repo's public key
   - secure: "R/JfoBMrkhCGWhfWM1m3gPHuLtMBlp2SIK1R9BaPbRsbGBUJmAg9V0g0YXSaw8SVxoyuiL/jsLtHPfDeub9oTxrYydew+6/4KaoQdG7EGXQJfBhH2f0ag/hTKJfXnmZX9jMMnTxPf5Axjq+w4E6sKkU2+d1oAJRhrqzYNwDhVlc="
   - CXX_STD: "c++11"

# Set up the source tree by fetching Linux-specific prebuilt objects
install: 
  - if [[ "$TRAVIS_OS_NAME" == "linux" ]] ; then (cd prebuilt && ./fetch-libraries.sh linux) ; fi
  - if [[ "$TRAVIS_OS_NAME" == "osx"   ]] ; then (cd prebuilt && ./fetch-libraries.sh mac)   ; fi

# Bootstrap the LCB compiler, build the default target set and run a
# the default test suite.
script: >
  if [ "${COVERITY_SCAN_BRANCH}" != "1" ]; then
    if [[ "$TRAVIS_OS_NAME" == "linux" ]] ; then
      make all-linux && make check-linux
    fi
    if [[ "$TRAVIS_OS_NAME" == "osx" ]] ; then
      make all-mac && make check-mac
    fi
  fi

addons:
  # Configuration for Coverity Scan integration
  #
  # In order to trigger a scan with Coverity, push to the
  # 'coverity_scan' branch.
  coverity_scan:
    project:
      name: "livecode/livecode"
      description: "Build submitted via Travis CI"
    notification_email: engineteam@livecode.com
    build_command: "make all-linux"
    branch_pattern: coverity_scan

  # Packages needed for building LiveCode
  apt:
    packages:
      - libx11-dev
      - libxext-dev
      - libxrender-dev
      - libxft-dev
      - libxinerama-dev
      - libxv-dev
      - libxcursor-dev
      - libfreetype6-dev
      - libgtk2.0-dev
      - libpopt-dev
      - libesd0-dev
      - liblcms-dev<|MERGE_RESOLUTION|>--- conflicted
+++ resolved
@@ -6,7 +6,6 @@
 sudo: required
 dist: trusty
 
-<<<<<<< HEAD
 # Build on both Linux and OSX
 os:
   - linux
@@ -17,11 +16,7 @@
   allow_failures:
     - os: osx
 
-# Use container-based infrastructure
-sudo: false
-=======
 language: c++
->>>>>>> 866d354d
 
 # Skip vulcan CI branches
 branches:
