/* Copyright (C) 2003-2013 Runtime Revolution Ltd.

This file is part of LiveCode.

LiveCode is free software; you can redistribute it and/or modify it under
the terms of the GNU General Public License v3 as published by the Free
Software Foundation.

LiveCode is distributed in the hope that it will be useful, but WITHOUT ANY
WARRANTY; without even the implied warranty of MERCHANTABILITY or
FITNESS FOR A PARTICULAR PURPOSE.  See the GNU General Public License
for more details.

You should have received a copy of the GNU General Public License
along with LiveCode.  If not see <http://www.gnu.org/licenses/>.  */

#ifndef __MC_FOUNDATION__
#define __MC_FOUNDATION__

////////////////////////////////////////////////////////////////////////////////

#ifdef __ANDROID__
#define __PLATFORM_IS_ANDROID__
#endif

#ifdef __APPLE__
#include "TargetConditionals.h"
#endif

////////////////////////////////////////////////////////////////////////////////
//
//  MACRO UNDEFINITIONS
//

// __VISUALC__ will be defined if the compiler being used is MS Visual C.
#undef __VISUALC__
// __GCC__ will be defined if the compiler being used is GCC
#undef __GCC__

// __WINDOWS__ will be defined if the Windows platform is the target.
#undef __WINDOWS__
// __MAC__ will be defined if the Mac platform is the target.
#undef __MAC__
// __LINUX__ will be defined if the Linux platform is the target.
#undef __LINUX__
// __SOLARIS__ will be defined if the Solaris platform is the target.
#undef __SOLARIS__
// __IOS__ will be defined if the iOS platform is the target.
#undef __IOS__
// __ANDROID__ will be defined if the Android platform is the target.
#undef __ANDROID__
// __WINDOWS_MOBILE__ will be defined if the WindowsCE platform is the target.
#undef __WINDOWS_MOBILE__
// __LINUX_MOBILE__ will be defined if the Linux mobile platform is the target.
#undef __LINUX_MOBILE__

// __32_BIT__ will be defined if the target processor is 32-bit.
#undef __32_BIT__
// __64_BIT__ will be defined if the target processor is 64-bit.
#undef __64_BIT__	

// __LITTLE_ENDIAN__ will be defined if the target processor uses LE byte-order.
#undef __LITTLE_ENDIAN__
// __LITTLE_ENDIAN__ will be defined if the target processor uses BE byte-order.
#undef __BIG_ENDIAN__

// __I386__ will be defined if the target processor is i386.
#undef __I386__
// __X86_64__ will be defined if the target processor is x86-64.
#undef __X86_64__
// __PPC__ will be defined if the target processor is PowerPC.
#undef __PPC__
// __PPC_64__ will be defined if the target processor is PowerPC-64.
#undef __PPC_64__
// __SPARC__ will be defined if the target processor is Sparc.
#undef __SPARC__
// __SPARC_64__ will be defined if the target processor is Sparc-64.
#undef __SPARC_64__
// __ARM__ will be defined if the target processor is ARM.
#undef __ARM__

// __SMALL__ will be defined if pointers are 32-bit and indicies are 32-bit.
#undef __SMALL__
// __MEDIUM__ will be defined if pointers are 64-bit and indicies are 32-bit.
#undef __MEDIUM__
// __HUGE__ will be defined if pointers are 64-bit and indicies are 64-bit.
#undef __HUGE__

// __WINDOWS_1252__ will be defined if it is the native charset of the platform.
#undef __WINDOWS_1252__
// __MACROMAN__ will be defined if it is the native charset of the platform.
#undef __MACROMAN__
// __ISO_8859_1__ will be defined if it is the native charset of the platform.
#undef __ISO_8859_1__

// __CRLF__ will be defined if the native line ending is CR LF.
#undef __CRLF__
// __CR__ will be defined if the native line ending is CR.
#undef __CR__
// __LF__ will be defined if the native line ending is LF.
#undef __LF__

// __HAS_CORE_FOUNDATION__ will be defined if the platform has the CF libraries.
#undef __HAS_CORE_FOUNDATION__

////////////////////////////////////////////////////////////////////////////////
//
//  CONFIGURE DEFINITIONS FOR WINDOWS
//

#if defined(_MSC_VER) && !defined(WINCE)

// Compiler
#define __VISUALC__ 1

// Platform
#define __WINDOWS__ 1

// Architecture
#if defined(_M_IX86)
#define __32_BIT__ 1 
#define __LITTLE_ENDIAN__ 1
#define __I386__ 1
#define __SMALL__ 1
#elif defined(_M_X64)
#define __64_BIT__ 1
#define __LITTLE_ENDIAN__ 1
#define __X86_64__ 1
#define __HUGE__ 1
#else
#error Unknown target architecture
#endif

// Native char set
#define __WINDOWS_1252__ 1 

// Native line endings
#define __CRLF__ 1

#endif

////////////////////////////////////////////////////////////////////////////////
//
//  CONFIGURE DEFINITIONS FOR MAC
//

#if defined(__GNUC__) && defined(__APPLE__) && !defined(TARGET_OS_IPHONE)

// Compiler
#define __GCC__ 1

// Platform
#define __MAC__ 1

// Architecture
#if defined(__i386)
#define __32_BIT__ 1
#define __LITTLE_ENDIAN__ 1
#define __I386__ 1
#define __SMALL__ 1
#elif defined(__ppc__)
#define __32_BIT__ 1 
#define __BIG_ENDIAN__ 1 
#define __PPC__ 1
#define __SMALL__ 1
#elif defined(__x86_64__)
#define __64_BIT__ 1
#define __LITTLE_ENDIAN__ 1
#define __X86_64__ 1
#define __HUGE__ 1 
#endif

// Native char set
#define __MACROMAN__ 1

// Native line endings
#define __CR__ 1

// Presence of CoreFoundation
#define __HAS_CORE_FOUNDATION__

#endif

////////////////////////////////////////////////////////////////////////////////
//
//  CONFIGURE DEFINITIONS FOR LINUX
//

#if defined(__GNUC__) && !defined(__APPLE__) && !defined(__PLATFORM_IS_ANDROID__)

// Compiler
#define __GCC__

// Platform
#define __LINUX__

// Architecture
#if defined(__i386)
#define __32_BIT__
#define __LITTLE_ENDIAN__
#define __I386__
#define __SMALL__
#elif defined(__x86_64__)
#define __64_BIT__
#define __LITTLE_ENDIAN__
#define __X86_64__
#define __HUGE__
#elif defined(__arm__)
#define __32_BIT__
#define __LITTLE_ENDIAN__
#define __ARM__
#define __SMALL__
#endif

// Native char set
#define __ISO_8859_1__

// Native line endings
#define __LF__

#endif

////////////////////////////////////////////////////////////////////////////////
//
//  CONFIGURE DEFINITIONS FOR IOS
//

#if defined(__GNUC__) && defined(__APPLE__) && defined(TARGET_OS_IPHONE)

// Compiler
#define __GCC__ 1

// Platform
#define __IOS__ 1

// Architecture
#if defined(__i386)
#define __32_BIT__ 1
#define __LITTLE_ENDIAN__ 1
#define __I386__ 1
#define __SMALL__ 1
#elif defined(__ppc__)
#define __32_BIT__ 1 
#define __BIG_ENDIAN__ 1 
#define __PPC__ 1
#define __SMALL__ 1
#elif defined(__x86_64__)
#define __64_BIT__ 1
#define __LITTLE_ENDIAN__ 1
#define __X86_64__ 1
#define __HUGE__ 1
#elif defined(__arm__)
#define __32_BIT__ 1
#define __LITTLE_ENDIAN__ 1
#define __ARM__ 1
#define __SMALL__ 1 
#endif

// Native char set
#define __MACROMAN__ 1

// Native line endings
#define __CR__ 1

// Presence of CoreFoundation
#define __HAS_CORE_FOUNDATION__

#endif

////////////////////////////////////////////////////////////////////////////////
//
//  CONFIGURE DEFINITIONS FOR ANDROID
//

#if defined(__GNUC__) && !defined(__APPLE__) && defined(__PLATFORM_IS_ANDROID__)

// Compiler
#define __GCC__

// Platform
#define __ANDROID__

// Architecture
#if defined(__i386)
#define __32_BIT__
#define __LITTLE_ENDIAN__
#define __I386__
#define __SMALL__
#elif defined(__x86_64__)
#define __64_BIT__
#define __LITTLE_ENDIAN__
#define __X86_64__
#define __MEDIUM__
#elif defined(__arm__)
#define __32_BIT__
#define __LITTLE_ENDIAN__
#define __ARM__
#define __SMALL__
#endif

// Native char set
#define __ISO_8859_1__

// Native line endings
#define __LF__

#endif

////////////////////////////////////////////////////////////////////////////////
//
//  CONFIGURE DEFINITIONS FOR WINDOWS MOBILE
//

////////////////////////////////////////////////////////////////////////////////
//
//  CONFIGURE DEFINITIONS FOR LINUX MOBILE
//

////////////////////////////////////////////////////////////////////////////////
////////////////////////////////////////////////////////////////////////////////

////////////////////////////////////////////////////////////////////////////////
//
//  COMPILER HINT MACROS
//

// If we are using GCC or Clang, we can give the compiler various
// hints. This is particularly useful for Clang's static analysis
// feature.
#if defined(__GNUC__) || defined (__clang__) || defined (__llvm__)
#  define ATTRIBUTE_NORETURN  __attribute__((__noreturn__))
#  define ATTRIBUTE_UNUSED __attribute__((__unused__))
#else
#  define ATTRIBUTE_NORETURN
#  define ATTRIBUTE_UNUSED
#endif

////////////////////////////////////////////////////////////////////////////////
//
//  FIXED WIDTH INTEGER TYPES
//

typedef unsigned char uint8_t;
typedef signed char int8_t;
typedef unsigned short uint16_t;
typedef signed short int16_t;
typedef unsigned int uint32_t;
typedef signed int int32_t;

// MDW-2013-04-15: [[ x64 ]] added 64-bit-safe typedefs
#if !defined(uint64_t)
#ifndef __LP64__
typedef unsigned long long int uint64_t;
#else
typedef unsigned long int uint64_t;
#endif
#endif
#if !defined(int64_t)
#ifndef __LP64__
typedef signed long long int int64_t;
#else
typedef signed long int int64_t;
#endif
#endif

#define UINT8_MIN (0U)
#define UINT8_MAX (255U)
#define INT8_MIN (-128)
#define INT8_MAX (127)

#define UINT16_MIN (0U)
#define UINT16_MAX (65535U)
#define INT16_MIN (-32768)
#define INT16_MAX (32767)

#define UINT32_MIN (0U)
#define UINT32_MAX (4294967295U)
#define INT32_MIN (-2147483647 - 1L)
#define INT32_MAX (2147483647)

#define UINT64_MIN (0ULL)
#define UINT64_MAX (18446744073709551615ULL)
#define INT64_MIN (-9223372036854775808LL)
#define INT64_MAX (9223372036854775807LL)

////////////////////////////////////////////////////////////////////////////////
//
//  DERIVED INTEGER TYPES
//

#ifdef __32_BIT__

typedef int32_t integer_t;
typedef uint32_t uinteger_t;

typedef int32_t intenum_t;
typedef uint32_t intset_t;

#if defined(__WINDOWS__)
typedef signed int intptr_t;
typedef unsigned int uintptr_t;
typedef unsigned int size_t;
#elif defined(__LINUX__)
typedef signed int intptr_t;
typedef unsigned int uintptr_t;
typedef unsigned int size_t;
#elif defined(__ANDROID__)
typedef signed int intptr_t;
typedef unsigned int uintptr_t;
typedef unsigned int size_t;
#else
typedef long signed int intptr_t;
typedef long unsigned int uintptr_t;
typedef unsigned long size_t;
#endif

#define INTPTR_MIN INT32_MIN
#define INTPTR_MAX INT32_MAX
#define UINTPTR_MIN UINT32_MIN
#define UINTPTR_MAX UINT32_MAX

#define INTEGER_MIN INT32_MIN
#define INTEGER_MAX INT32_MAX
#define UINTEGER_MIN UINT32_MIN
#define UINTEGER_MAX UINT32_MAX

#else

typedef int32_t integer_t;
typedef uint32_t uinteger_t;

typedef int32_t intenum_t;
typedef uint32_t intset_t;

// MDW-2013-04-15: [[ x64 ]] added 64-bit-safe typedefs
#ifndef _UINTPTR_T
#define _UINTPTR_T
#ifdef __LP64__
typedef uint64_t uintptr_t;
#define UINTPTR_MIN UINT64_MIN
#define UINTPTR_MAX UINT64_MAX
#else
typedef uint32_t uintptr_t;
#define UINTPTR_MIN UINT32_MIN
#define UINTPTR_MAX UINT32_MAX
#endif
#endif

#ifndef _INTPTR_T
#define _INTPTR_T
#ifdef __LP64__
typedef int64_t intptr_t;
#define INTPTR_MIN INT64_MIN
#define INTPTR_MAX INT64_MAX
#else
typedef int32_t intptr_t;
#define INTPTR_MIN INT32_MIN
#define INTPTR_MAX INT32_MAX
#endif
#endif

#define INTEGER_MIN INT32_MIN
#define INTEGER_MAX INT32_MAX
#define UINTEGER_MIN UINT32_MIN
#define UINTEGER_MAX UINT32_MAX

#endif

#if defined(__SMALL__) || defined(__MEDIUM__)

typedef uint32_t uindex_t;
typedef int32_t index_t;
typedef uint32_t hash_t;
typedef int32_t compare_t;

#define UINDEX_MIN UINT32_MIN
#define UINDEX_MAX UINT32_MAX
#define INDEX_MIN INT32_MIN
#define INDEX_MAX INT32_MAX

#else

typedef uint32_t uindex_t;
typedef int32_t index_t;
typedef uint64_t hash_t;
typedef int64_t compare_t;

#define UINDEX_MIN UINT32_MIN
#define UINDEX_MAX UINT32_MAX
#define INDEX_MIN INT32_MIN
#define INDEX_MAX INT32_MAX

#endif

typedef uintptr_t size_t;
#define SIZE_MIN UINTPTR_MIN
#define SIZE_MAX UINTPTR_MAX

typedef int64_t filepos_t;

////////////////////////////////////////////////////////////////////////////////
//
//  FLOATING-POINT TYPES
//

typedef double real64_t;
typedef float real32_t;

typedef double float64_t;
typedef float float32_t;



////////////////////////////////////////////////////////////////////////////////
//  SN-2014-06-25 [[ FieldCoordinates ]] typedef moved here
//
//  COORDINATES
//
typedef float32_t coord_t;

////////////////////////////////////////////////////////////////////////////////
//
//  CHAR AND STRING TYPES
//

// The 'char_t' type is used to hold a native encoded char.
typedef unsigned char char_t;

// The 'byte_t' type is used to hold a char in a binary string (native).
typedef uint8_t byte_t;

// The 'codepoint_t' type is used to hold a single Unicode codepoint (20-bit
// value).
typedef uint32_t codepoint_t;

// The 'unichar_t' type is used to hold a UTF-16 codeunit.
#ifdef __WINDOWS__
typedef wchar_t unichar_t;
#else
typedef uint16_t unichar_t;
#endif

#ifdef __WINDOWS__
typedef wchar_t *BSTR;
#endif

#if defined(__MAC__) || defined(__IOS__)
typedef const struct __CFString *CFStringRef;
typedef const struct __CFData *CFDataRef;
#endif

////////////////////////////////////////////////////////////////////////////////
//
//  POINTER TYPES
//

#define nil 0

////////////////////////////////////////////////////////////////////////////////
//
//  STRUCTURE TYPES
//

struct MCRange
{
	uindex_t offset;
	uindex_t length;
};

////////////////////////////////////////////////////////////////////////////////
//
//  VALUE TYPES
//

typedef void *MCValueRef;
typedef struct __MCTypeInfo *MCTypeInfoRef;
typedef struct __MCNull *MCNullRef;
typedef struct __MCBoolean *MCBooleanRef;
typedef struct __MCNumber *MCNumberRef;
typedef struct __MCString *MCStringRef;
typedef struct __MCName *MCNameRef;
typedef struct __MCData *MCDataRef;
typedef struct __MCArray *MCArrayRef;
typedef struct __MCHandler *MCHandlerRef;
typedef struct __MCList *MCListRef;
typedef struct __MCSet *MCSetRef;
typedef struct __MCRecord *MCRecordRef;
typedef struct __MCError *MCErrorRef;
typedef struct __MCStream *MCStreamRef;
typedef struct __MCProperList *MCProperListRef;
typedef struct __MCForeignValue *MCForeignValueRef;

// Forward declaration
typedef struct __MCLocale* MCLocaleRef;

////////////////////////////////////////////////////////////////////////////////
////////////////////////////////////////////////////////////////////////////////

////////////////////////////////////////////////////////////////////////////////
//
//  REQUIRED STANDARD INCLUDES
//

#include <foundation-stdlib.h>
#include <math.h>

////////////////////////////////////////////////////////////////////////////////
//
//  MINIMUM FUNCTIONS
//

//inline uint32_t MCMin(uint32_t a, uint32_t b) { return a < b ? a : b; }
//inline int32_t MCMin(int32_t a, int32_t b) { return a < b ? a : b; }
//inline uint64_t MCMin(uint64_t a, uint64_t b) { return a < b ? a : b; }
//inline int64_t MCMin(int64_t a, int64_t b) { return a < b ? a : b; }
//inline double MCMin(double a, double b) { return a < b ? a : b; }
//inline float MCMin(float a, float b) { return a < b ? a : b; }
template <class T, class U> inline T MCMin(T a, U b) { return a < b ? a : b; }

////////////////////////////////////////////////////////////////////////////////
//
//  MAXIMUM FUNCTIONS
//

//inline uint32_t MCMax(uint32_t a, uint32_t b) { return a > b ? a : b; }
//inline int32_t MCMax(int32_t a, int32_t b) { return a > b ? a : b; }
//inline uint64_t MCMax(uint64_t a, uint64_t b) { return a > b ? a : b; }
//inline int64_t MCMax(int64_t a, int64_t b) { return a > b ? a : b; }
//inline double MCMax(double a, double b) { return a > b ? a : b; }
//inline float MCMax(float a, float b) { return a > b ? a : b; }
template <class T, class U> inline T MCMax(T a, U b) { return a > b ? a : b; }

////////////////////////////////////////////////////////////////////////////////
//
//  ABSOLUTE VALUE FUNCTIONS
//

inline uint32_t MCAbs(int32_t a) { return a < 0 ? -a : a; }
inline uint64_t MCAbs(int64_t a) { return a < 0 ? -a : a; }
inline float MCAbs(float a) { return fabsf(a); }
inline double MCAbs(double a) { return fabs(a); }

////////////////////////////////////////////////////////////////////////////////
//
//  SIGN FUNCTIONS
//

inline compare_t MCSgn(int32_t a) { return a < 0 ? -1 : (a > 0 ? 1 : 0); }
inline compare_t MCSgn(int64_t a) { return a < 0 ? -1 : (a > 0 ? 1 : 0); }

////////////////////////////////////////////////////////////////////////////////
//
//  COMPARE FUNCTIONS
//

inline compare_t MCCompare(int32_t a, int32_t b) { return a < b ? -1 : (a > b ? 1 : 0); }
inline compare_t MCCompare(uint32_t a, uint32_t b) { return a < b ? -1 : (a > b ? 1 : 0); }
inline compare_t MCCompare(int64_t a, int64_t b) { return a < b ? -1 : (a > b ? 1 : 0); }
inline compare_t MCCompare(uint64_t a, uint64_t b) { return a < b ? -1 : (a > b ? 1 : 0); }

#if !defined(__WINDOWS__) && !defined(__LINUX__) && !defined(__ANDROID__)
inline compare_t MCCompare(intptr_t a, intptr_t b) { return a < b ? -1 : (a > b ? 1 : 0); }
inline compare_t MCCompare(uintptr_t a, uintptr_t b) { return a < b ? -1 : (a > b ? 1 : 0); }
#endif

////////////////////////////////////////////////////////////////////////////////
//
//  COMPARE FUNCTIONS
//

inline bool MCIsPowerOfTwo(uint32_t x) { return (x & (x - 1)) == 0; }

inline float MCClamp(float value, float min, float max) {return MCMax(min, MCMin(max, value));}

////////////////////////////////////////////////////////////////////////////////
//
//  BYTE ORDER FUNCTIONS
//

enum MCByteOrder
{
	kMCByteOrderUnknown,
	kMCByteOrderLittleEndian,
	kMCByteOrderBigEndian,
};

inline MCByteOrder MCByteOrderGetCurrent(void)
{
#ifdef __LITTLE_ENDIAN__
	return kMCByteOrderLittleEndian;
#else
	return kMCByteOrderBigEndian;
#endif
}

inline uint16_t MCSwapInt16(uint16_t x)
{
	return (x >> 8) | (x << 8);
}

inline uint32_t MCSwapInt32(uint32_t x)
{
	return (x >> 24) | ((x >> 8) & 0xff00) | ((x & 0xff00) << 8) | (x << 24);
}

inline uint64_t MCSwapInt64(uint64_t x)
{
	return (x >> 56) | ((x >> 40) & 0xff00) | ((x >> 24) & 0xff0000) | ((x >> 8) & 0xff000000) |
			((x & 0xff000000) << 8) | ((x & 0xff0000) << 24) | ((x & 0xff00) << 40) | (x << 56);
}

#ifdef __LITTLE_ENDIAN__

inline uint16_t MCSwapInt16BigToHost(uint16_t x) {return MCSwapInt16(x);}
inline uint32_t MCSwapInt32BigToHost(uint32_t x) {return MCSwapInt32(x);}
inline uint64_t MCSwapInt64BigToHost(uint64_t x) {return MCSwapInt64(x);}

inline uint16_t MCSwapInt16HostToBig(uint16_t x) {return MCSwapInt16(x);}
inline uint32_t MCSwapInt32HostToBig(uint32_t x) {return MCSwapInt32(x);}
inline uint64_t MCSwapInt64HostToBig(uint64_t x) {return MCSwapInt64(x);}

inline uint16_t MCSwapInt16LittleToHost(uint16_t x) {return x;}
inline uint32_t MCSwapInt32LittleToHost(uint32_t x) {return x;}
inline uint64_t MCSwapInt64LittleToHost(uint64_t x) {return x;}

inline uint16_t MCSwapInt16HostToLittle(uint16_t x) {return x;}
inline uint32_t MCSwapInt32HostToLittle(uint32_t x) {return x;}
inline uint64_t MCSwapInt64HostToLittle(uint64_t x) {return x;}

inline uint16_t MCSwapInt16NetworkToHost(uint16_t x) {return MCSwapInt16(x);}
inline uint32_t MCSwapInt32NetworkToHost(uint32_t x) {return MCSwapInt32(x);}
inline uint64_t MCSwapInt64NetworkToHost(uint64_t x) {return MCSwapInt64(x);}

inline uint16_t MCSwapInt16HostToNetwork(uint16_t x) {return MCSwapInt16(x);}
inline uint32_t MCSwapInt32HostToNetwork(uint32_t x) {return MCSwapInt32(x);}
inline uint64_t MCSwapInt64HostToNetwork(uint64_t x) {return MCSwapInt64(x);}

#else

inline uint16_t MCSwapInt16BigToHost(uint16_t x) {return x;}
inline uint32_t MCSwapInt32BigToHost(uint32_t x) {return x;}
inline uint64_t MCSwapInt64BigToHost(uint64_t x) {return x;}

inline uint16_t MCSwapInt16HostToBig(uint16_t x) {return x;}
inline uint32_t MCSwapInt32HostToBig(uint32_t x) {return x;}
inline uint64_t MCSwapInt64HostToBig(uint64_t x) {return x;}

inline uint16_t MCSwapInt16LittleToHost(uint16_t x) {return MCSwapInt16(x);}
inline uint32_t MCSwapInt32LittleToHost(uint32_t x) {return MCSwapInt32(x);}
inline uint64_t MCSwapInt64LittleToHost(uint64_t x) {return MCSwapInt64(x);}

inline uint16_t MCSwapInt16HostToLittle(uint16_t x) {return MCSwapInt16(x);}
inline uint32_t MCSwapInt32HostToLittle(uint32_t x) {return MCSwapInt32(x);}
inline uint64_t MCSwapInt64HostToLittle(uint64_t x) {return MCSwapInt64(x);}

inline uint16_t MCSwapInt16NetworkToHost(uint16_t x) {return x;}
inline uint32_t MCSwapInt32NetworkToHost(uint32_t x) {return x;}
inline uint64_t MCSwapInt64NetworkToHost(uint64_t x) {return x;}

inline uint16_t MCSwapInt16HostToNetwork(uint16_t x) {return x;}
inline uint32_t MCSwapInt32HostToNetwork(uint32_t x) {return x;}
inline uint64_t MCSwapInt64HostToNetwork(uint64_t x) {return x;}

#endif

////////////////////////////////////////////////////////////////////////////////
//
//  RANGE FUNCTIONS
//

inline MCRange MCRangeMake(uindex_t p_offset, uindex_t p_length)
{
	MCRange t_range;
	t_range . offset = p_offset;
	t_range . length = p_length;
	return t_range;
}

////////////////////////////////////////////////////////////////////////////////
////////////////////////////////////////////////////////////////////////////////

////////////////////////////////////////////////////////////////////////////////
//
//  STARTUP / SHUTDOWN HANDLING
//

bool MCInitialize(void);
void MCFinalize(void);

////////////////////////////////////////////////////////////////////////////////
////////////////////////////////////////////////////////////////////////////////

////////////////////////////////////////////////////////////////////////////////
//
//  DEBUG HANDLING
//

#ifdef _DEBUG

extern void __MCAssert(const char *file, uint32_t line, const char *message) ATTRIBUTE_NORETURN;
#define MCAssert(m_expr) (void)( (!!(m_expr)) || (__MCAssert(__FILE__, __LINE__, #m_expr), 0) )

extern void __MCLog(const char *file, uint32_t line, const char *format, ...);
#define MCLog(m_format, ...) __MCLog(__FILE__, __LINE__, m_format, __VA_ARGS__)

extern void __MCLogWithTrace(const char *file, uint32_t line, const char *format, ...);
#define MCLogWithTrace(m_format, ...) __MCLogWithTrace(__FILE__, __LINE__, m_format, __VA_ARGS__)

extern void __MCUnreachable(void) ATTRIBUTE_NORETURN;
#define MCUnreachable() __MCUnreachable();

#else

#define MCAssert(expr)

#define MCLog(m_format, ...) 

#define MCLogWithTrace(m_format, ...)

#define MCUnreachable()

#endif

#define MC_CONCAT(X,Y) MC_CONCAT_(X,Y)
#define MC_CONCAT_(X,Y) X ## Y

#if (__cplusplus >= 201103L)
#define MCStaticAssert(expr) static_assert(expr, #expr)
#else
template<bool> struct __MCStaticAssert;
template<> struct __MCStaticAssert<true> { };
#define MCStaticAssert(expr)																						\
enum { MC_CONCAT(__MCSA_,__LINE__) = sizeof(__MCStaticAssert<expr>) }
#endif


////////////////////////////////////////////////////////////////////////////////
////////////////////////////////////////////////////////////////////////////////

////////////////////////////////////////////////////////////////////////////////
//
//  BYTE-WISE OPERATIONS
//

// Clear the given block of memory to all 0's.
inline void MCMemoryClear(void *dst, size_t size) { memset(dst, 0, size); }

// Fill the given block of memory with the given (byte) value.
inline void MCMemoryFill(void *dst, size_t size, uint8_t value) { memset(dst, value, size); }

// Copy size bytes from src to dst, the blocks must not overlap.
inline void MCMemoryCopy(void *dst, const void *src, size_t size) { memcpy(dst, src, size); }

// Move size bytes from src to dst, the blocks may overlap.
inline void MCMemoryMove(void *dst, const void *src, size_t size) { memmove(dst, src, size); }

// Compare size bytes from left and right, returning true if they are all equal.
inline bool MCMemoryEqual(const void *left, const void *right, size_t size) { return memcmp(left, right, size) == 0; }

// Compare size bytes from left and right. The return value is < 0, == 0 or > 0
// depending on whether left < right, left == right or left > right when
// compared using byte-wise lexicographic ordering.
inline compare_t MCMemoryCompare(const void *left, const void *right, size_t size) { return memcmp(left, right, size); }

////////////////////////////////////////////////////////////////////////////////
//
//  RESIZABLE BLOCK ALLOCATION (UNINITIALIZED)
//

// This method returns an unitialized block of memory of the given size in
// block. An error is raised if allocation fails.
bool MCMemoryAllocate(size_t size, void*& r_block);

// This method returns an block of memory containing the same contents as the
// provided one.
bool MCMemoryAllocateCopy(const void *block, size_t size, void*& r_new_block);

// This method reallocates a block of memory allocated using MCMemoryAllocate.
// Any new space allocated is uninitialized. The new pointer to the block is
// returned. Note that the block may move regardless of new size. If the input
// block is nil, it is treated as an allocate call.
bool MCMemoryReallocate(void *block, size_t new_size, void*& r_new_block);

// This method deallocates a block of memory allocated using MCMemoryAllocate,
// or subsequently reallocated using MCMemoryReallocate. The block passed in
// may be nil.
void MCMemoryDeallocate(void *block);

//////////

template<typename T> bool MCMemoryAllocate(size_t p_size, T*& r_block)
{
	void *t_block;
	if (MCMemoryAllocate(p_size, t_block))
	{
		r_block = static_cast<T *>(t_block);
		return true;
	}
	return false;
}

template<typename T> bool MCMemoryAllocateCopy(const T *p_block, size_t p_block_size, T*& r_block)
{
	void *t_block;
	if (MCMemoryAllocateCopy(p_block, p_block_size, t_block))
	{
		r_block = static_cast<T *>(t_block);
		return true;
	}
	return false;
}

template<typename T> bool MCMemoryReallocate(T *p_block, size_t p_new_size, T*& r_new_block)
{
	void *t_new_block;
	if (MCMemoryReallocate(p_block, p_new_size, t_new_block))
	{
		r_new_block = static_cast<T *>(t_new_block);
		return true;
	}
	return false;
}

////////////////////////////////////////////////////////////////////////////////
//
//  FIXED-SIZE RECORD ALLOCATION (INITIALIZED)
//

// This method allocates a fixed size record, and initializes its bytes to
// zero. An error is raised if allocation fails.
//
// Note that a block allocated with New must be freed with Delete.
bool MCMemoryNew(size_t size, void*& r_record);

// This method deletes a fixed size record that was allocated with MCMemoryNew.
void MCMemoryDelete(void *p_record);

//////////

// SN-2014-06-19 [[ Bug 12651 ]] back key can not work, and it crush
// The placement new is needed in MCMemorytNew
// to properly allocate the classes in MCMessageEvent::create

#ifdef _DEBUG
#ifdef new
#undef new
#define redef_new
#endif
#endif

inline void *operator new (size_t, void *p_block, bool)
{
	return p_block;
}

template<typename T> bool MCMemoryNew(T*& r_record)
{
	void *t_record;
	if (MCMemoryNew(sizeof(T), t_record))
	{
        r_record = new(t_record, true) T;
		return true;
	}
	return false;
}

template<typename T> void MCMemoryDelete(T* p_record)
{
	MCMemoryDelete(static_cast<void *>(p_record));
}


////////////////////////////////////////////////////////////////////////////////
//
//  RESIZEABLE ARRAY ALLOCATION (INITIALIZED)
//

// This method allocates a resizable array of elements of the given size. All
// the bytes in the returned array are set to zero. An error is raised if
// allocation fails.
//
// Note that a block allocated with NewArray must be freed with DeleteArray.
bool MCMemoryNewArray(uindex_t count, size_t size, void*& r_array, uindex_t& r_count);
bool MCMemoryNewArray(uindex_t count, size_t size, void*& r_array);

// This method resizes an array, initializing any new bytes allocated to 0. If
// x_array is nil then it is treated as a NewArray call.
//
// Note that a block (re-)allocated with ResizeArray must be freed with DeleteArray.
bool MCMemoryResizeArray(uindex_t new_count, size_t size, void*& x_array, uindex_t& x_count);

// This method deallocates an array that was allocated or reallocated using the
// previous two methods.
void MCMemoryDeleteArray(void *array);

/////////

template<typename T> bool MCMemoryNewArray(uindex_t p_count, T*& r_array, uindex_t& r_count)
{
	void *t_array;
	if (MCMemoryNewArray(p_count, sizeof(T), t_array, r_count))
		return r_array = static_cast<T *>(t_array), true;
	return false;
}

template<typename T> bool MCMemoryNewArray(uindex_t p_count, T*& r_array)
{
	void *t_array;
	if (MCMemoryNewArray(p_count, sizeof(T), t_array))
		return r_array = static_cast<T *>(t_array), true;
	return false;
}

template<typename T> inline bool MCMemoryResizeArray(uindex_t p_new_count, T*& x_array, uindex_t& x_count)
{
	void *t_array;
	t_array = x_array;
	if (MCMemoryResizeArray(p_new_count, sizeof(T), t_array, x_count))
	{
		x_array = static_cast<T *>(t_array);
		return true;
	}
	return false;
}

template<typename T> void MCMemoryDeleteArray(T* p_array)
{
	MCMemoryDeleteArray(static_cast<void *>(p_array));
}

////////////////////////////////////////////////////////////////////////////////
////////////////////////////////////////////////////////////////////////////////

////////////////////////////////////////////////////////////////////////////////
//
//  HASHING UTILITIES
//

// CAVEAT: The values returned by any Hash function are not guaranteed to remain
//   the same from version to version. In particular, never serialize a hash
//   value - recompute on unserialization of the object.

// Return a hash for the given integer.
hash_t MCHashInteger(integer_t i);

// Return a hash value for the given double - note that (hopefully!) hashing
// an integer stored as a double will be the same as hashing the integer.
hash_t MCHashDouble(double d);

// Returns a hash value for the given pointer.
hash_t MCHashPointer(void *p);

// Returns a hash value for the given sequence of bytes.
hash_t MCHashBytes(const void *bytes, size_t byte_count);

// Returns a hash value for the given sequence of bytes, continuing a previous
// hashing sequence (byte_count should be a multiple of 4).
hash_t MCHashBytesStream(hash_t previous, const void *bytes, size_t byte_count);

////////////////////////////////////////////////////////////////////////////////
////////////////////////////////////////////////////////////////////////////////

////////////////////////////////////////////////////////////////////////////////
//
//  VALUE DEFINITIONS
//

typedef uint32_t MCValueTypeCode;
enum
{
	kMCValueTypeCodeNull,
	kMCValueTypeCodeBoolean,
	kMCValueTypeCodeNumber,
	kMCValueTypeCodeName,
	kMCValueTypeCodeString,
    kMCValueTypeCodeData,
	kMCValueTypeCodeArray,
	kMCValueTypeCodeList,
	kMCValueTypeCodeSet,
    kMCValueTypeCodeProperList,
	kMCValueTypeCodeCustom,
	kMCValueTypeCodeRecord,
	kMCValueTypeCodeHandler,
	kMCValueTypeCodeTypeInfo,
    kMCValueTypeCodeError,
    kMCValueTypeCodeForeignValue,
};

enum
{
	kMCValueCustomHeaderSize = 12
};

struct MCValueCustomCallbacks
{
	bool is_singleton : 1;
	void (*destroy)(MCValueRef value);
	bool (*copy)(MCValueRef value, bool release, MCValueRef& r_value);
	bool (*equal)(MCValueRef value, MCValueRef other_value);
	hash_t (*hash)(MCValueRef value);
	bool (*describe)(MCValueRef value, MCStringRef& r_desc);
    
    bool (*is_mutable)(MCValueRef value);
    bool (*mutable_copy)(MCValueRef, bool release, MCValueRef& r_value);
};

// Create a custom value with the given callbacks.
bool MCValueCreateCustom(MCTypeInfoRef typeinfo, size_t extra_bytes, MCValueRef& r_value);

// Fetch the typecode of the given value.
MCValueTypeCode MCValueGetTypeCode(MCValueRef value);

// Fetch the typeinfo of the given value.
MCTypeInfoRef MCValueGetTypeInfo(MCValueRef value);

// Fetch the retain count.
uindex_t MCValueGetRetainCount(MCValueRef value);

// This only works for custom valuerefs at the moment!
bool MCValueIsMutable(MCValueRef value);

bool MCValueIsEmpty(MCValueRef value);
bool MCValueIsArray(MCValueRef value);

// Reduce the reference count of the given value by one, destroying the value
// if it reaches 0. Note that (for convience) 'value' can be nil, it which case
// the call has no effect.
void MCValueRelease(MCValueRef value);

// Increment the reference count of the given value by one.
MCValueRef MCValueRetain(MCValueRef value);

// Copies the given value ensuring the resulting value is immutable (which is
// why it can fail).
bool MCValueCopy(MCValueRef value, MCValueRef& r_immutable_copy);
bool MCValueCopyAndRelease(MCValueRef value, MCValueRef& r_immutable_copy);

// Copies the given value as a mutable value - only works for custom valuerefs at the moment.
bool MCValueMutableCopy(MCValueRef value, MCValueRef& r_immutable_copy);
bool MCValueMutableCopyAndRelease(MCValueRef value, MCValueRef& r_immutable_copy);

// Compares the two values in an exact fashion and returns true if they are
// equal. If the values are of different types, then they are not equal;
// otherwise comparison is as follows:
//   - null: the null object is a singleton and so two null values will
//     always be equal.
//   - boolean: the 'true' and 'false' objects are singletons and equal
//     to themselves but not each other.
//   - number: the two numbers must have exactly the same value (bit-wise).
//     A real is only equal to an integer if it has no fractional part
//     (i.e. no rounding is done).
//   - string: the two strings are equal iff they are of the same length and
//     comprise identical codepoint sequences (as unicode strings).
//   - array: the two arrays are equal iff they have the same keys and the
//     values of each corresponding keys are equal.
bool MCValueIsEqualTo(MCValueRef value, MCValueRef other_value);

// Returns a hash value for the (exact) content of the value - in particular
// no folding is done for strings or names. Note that if the hash of two values
// is equal it does not mean the values are equal; although the converse is true
// (by definition of IsEqualTo).
hash_t MCValueHash(MCValueRef value);

// Returns a string description of the given value suitable for display and
// debugging (although not necessarily for general string formatting).
bool MCValueCopyDescription(MCValueRef value, MCStringRef& r_desc);

// Returns true if pointer comparison is for the value is enough to determine
// equality. This is always true of booleans, nulls and names; other values
// must be interred first.
bool MCValueIsUnique(MCValueRef value);

// Inter the given value returning a new (immutable) value. Any two values that
// are equal as defined by IsEqualTo will inter to the same object. i.e. For
// interred values ref equivalence (i.e. comparing the pointers) is equivalent
// to IsEqualTo.
//
// Note that for singleton objects (nulls, booleans and names) interring just
// bumps the reference count and returns the same value as they already satisfy
//   x == y iff IsEqualTo(x, y)
//
bool MCValueInter(MCValueRef value, MCValueRef& r_unique_value);

// As the 'Inter' method except that 'value' will be released. This allows
// optimization in some cases as the original value can be (potentially) reused
// to build the unique one (cutting down on copying).
//
bool MCValueInterAndRelease(MCValueRef value, MCValueRef& r_unique_value);

// Fetch the 'extra bytes' field for the given custom value.
inline void *MCValueGetExtraBytesPtr(MCValueRef value) { return ((uint8_t *)value) + kMCValueCustomHeaderSize; }

//////////

template<typename T> inline T MCValueRetain(T value)
{
	return (T)MCValueRetain((MCValueRef)value);
}

// Utility function for assigning to MCValueRef vars.
template<typename T> inline void MCValueAssign(T& dst, T src)
{
	MCValueRetain(src);
	MCValueRelease(dst);
	dst = src;
}

template<typename T> inline bool MCValueInter(T value, T& r_value)
{
	MCValueRef t_unique_value;
	if (MCValueInter(value, t_unique_value))
		return r_value = (T)t_unique_value, true;
	return false;
}

template<typename T> inline bool MCValueInterAndRelease(T value, T& r_value)
{
	MCValueRef t_unique_value;
	if (MCValueInterAndRelease(value, t_unique_value))
		return r_value = (T)t_unique_value, true;
	return false;
}

template<typename T> inline bool MCValueCreateCustom(MCTypeInfoRef type, size_t p_extra_bytes, T& r_value)
{
	MCValueRef t_value;
	if (MCValueCreateCustom(type, p_extra_bytes, t_value))
		return r_value = (T)t_value, true;
	return false;
}

////////////////////////////////////////////////////////////////////////////////
//
//  TYPE (META) DEFINITIONS
//

// A TypeInfoRef is a description of a type. TypeInfo's are uniqued objects with
// equality of typeinfo's defined by the typeinfo's kind. Once created, typeinfo's
// are equal iff their pointers are equal. (Note equal is not the same as conformance!)

// The 'any' type is essentially a union of all typeinfos.
extern MCTypeInfoRef kMCAnyTypeInfo;

// These are typeinfos for all the 'builtin' valueref types.
extern MCTypeInfoRef kMCNullTypeInfo;
extern MCTypeInfoRef kMCBooleanTypeInfo;
extern MCTypeInfoRef kMCNumberTypeInfo;
extern MCTypeInfoRef kMCStringTypeInfo;
extern MCTypeInfoRef kMCNameTypeInfo;
extern MCTypeInfoRef kMCDataTypeInfo;
extern MCTypeInfoRef kMCArrayTypeInfo;
extern MCTypeInfoRef kMCSetTypeInfo;
extern MCTypeInfoRef kMCListTypeInfo;
extern MCTypeInfoRef kMCProperListTypeInfo;

extern MCTypeInfoRef kMCBoolTypeInfo;
extern MCTypeInfoRef kMCIntTypeInfo;
extern MCTypeInfoRef kMCUIntTypeInfo;
extern MCTypeInfoRef kMCFloatTypeInfo;
extern MCTypeInfoRef kMCDoubleTypeInfo;
extern MCTypeInfoRef kMCPointerTypeInfo;

//////////

// Returns true if the typeinfo is an alias.
bool MCTypeInfoIsAlias(MCTypeInfoRef typeinfo);
<<<<<<< HEAD

// Returns true if the typeinfo is a name.
bool MCTypeInfoIsNamed(MCTypeInfoRef typeinfo);

// Returns true if the typeinfo is an optional typeinfo.
bool MCTypeInfoIsOptional(MCTypeInfoRef typeinfo);

=======

// Returns true if the typeinfo is a name.
bool MCTypeInfoIsNamed(MCTypeInfoRef typeinfo);

// Returns true if the typeinfo is an optional typeinfo.
bool MCTypeInfoIsOptional(MCTypeInfoRef typeinfo);

>>>>>>> b73585b5
// Returns true if the typeinfo is of record type.
bool MCTypeInfoIsRecord(MCTypeInfoRef typeinfo);

// Returns true if the typeinfo is of handler type.
bool MCTypeInfoIsHandler(MCTypeInfoRef typeinfo);

// Returns true if the typeinfo is of error type.
bool MCTypeInfoIsError(MCTypeInfoRef typeinfo);

// Returns true if the typeinfo is of foreign type.
bool MCTypeInfoIsForeign(MCTypeInfoRef typeinfo);

// Typeinfo's form a chain with elements in the chain potentially providing critical
// information about the specified type. This structure describes the represented
// type, after a typeinfo chain has been suitably processed.
struct MCResolvedTypeInfo
{
    bool is_optional : 1;
    MCTypeInfoRef named_type;
    MCTypeInfoRef type;
};

// Resolves the given typeinfo to the base typeinfo (either a bound named typeinfo,
// or an anonymous non-meta typeinfo) if possible, and indicates if it is optional.
bool MCTypeInfoResolve(MCTypeInfoRef typeinfo, MCResolvedTypeInfo& r_resolution);

// Returns true if the source typeinfo can be assigned to a slot with the target
// typeinfo. It is assumed that 'source' is a concrete typeinfo (one which has
// come from an actual value - in particular this means it will not be optional).
// It is further assumed that target is resolvable (i.e. if named, it has a binding).
//
// Conformance follows the following rules in order:
//   - if source is undefined (kMCNullTypeInfo), then target must be optional.
//   - if source is of foreign type, then target must either be the source's bridge
//     type, the source type, or one of the source's supertypes.
//   - if target is of foreign type, then source must be target's bridge type.
//   - if source is of record type, then target must be the same type or one of source's
//     supertypes.
//   - if source is builtin then target must be the same builtin type.
//
bool MCTypeInfoConforms(MCTypeInfoRef source, MCTypeInfoRef target);

bool MCResolvedTypeInfoConforms(const MCResolvedTypeInfo& source, const MCResolvedTypeInfo& target);

//////////

// Creates a typeinfo for one of the builtin typecodes.
bool MCBuiltinTypeInfoCreate(MCValueTypeCode typecode, MCTypeInfoRef& r_target);

//////////

enum MCForeignPrimitiveType
{
    kMCForeignPrimitiveTypeVoid,
    kMCForeignPrimitiveTypeBool,
    kMCForeignPrimitiveTypeUInt8,
    kMCForeignPrimitiveTypeSInt8,
    kMCForeignPrimitiveTypeUInt16,
    kMCForeignPrimitiveTypeSInt16,
    kMCForeignPrimitiveTypeUInt32,
    kMCForeignPrimitiveTypeSInt32,
    kMCForeignPrimitiveTypeUInt64,
    kMCForeignPrimitiveTypeSInt64,
    kMCForeignPrimitiveTypeFloat32,
    kMCForeignPrimitiveTypeFloat64,
    kMCForeignPrimitiveTypePointer,
};

struct MCForeignTypeDescriptor
{
    size_t size;
    MCTypeInfoRef basetype;
    MCTypeInfoRef bridgetype;
    MCForeignPrimitiveType *layout;
    uindex_t layout_size;
    bool (*initialize)(void *contents);
    void (*finalize)(void *contents);
    bool (*defined)(void *contents);
    bool (*move)(void *source, void *target);
    bool (*copy)(void *source, void *target);
    bool (*equal)(void *left, void *right, bool& r_equal);
    bool (*hash)(void *contents, hash_t& r_hash);
    bool (*doimport)(void *contents, bool release, MCValueRef& r_value);
    bool (*doexport)(MCValueRef value, bool release, void *contents);
};

bool MCForeignTypeInfoCreate(const MCForeignTypeDescriptor *descriptor, MCTypeInfoRef& r_typeinfo);

const MCForeignTypeDescriptor *MCForeignTypeInfoGetDescriptor(MCTypeInfoRef typeinfo);
void *MCForeignTypeInfoGetLayoutType(MCTypeInfoRef typeinfo);
<<<<<<< HEAD

//////////

// Creates a type which is alias for another type.
bool MCAliasTypeInfoCreate(MCNameRef name, MCTypeInfoRef target, MCTypeInfoRef& r_alias_typeinfo);

// Returnts the name of the alias.
MCNameRef MCAliasTypeInfoGetName(MCTypeInfoRef typeinfo);

// Returns the target typeinfo.
MCTypeInfoRef MCAliasTypeInfoGetTarget(MCTypeInfoRef typeinfo);

//////////

=======

//////////

// Creates a type which is alias for another type.
bool MCAliasTypeInfoCreate(MCNameRef name, MCTypeInfoRef target, MCTypeInfoRef& r_alias_typeinfo);

// Returnts the name of the alias.
MCNameRef MCAliasTypeInfoGetName(MCTypeInfoRef typeinfo);

// Returns the target typeinfo.
MCTypeInfoRef MCAliasTypeInfoGetTarget(MCTypeInfoRef typeinfo);

//////////

>>>>>>> b73585b5
// Creates a type which refers to a named type. Named types are resolved by binding
// them to another type. It is an error to bind a bound named type, and an
// error to attempt to resolve an unbound named type.
bool MCNamedTypeInfoCreate(MCNameRef name, MCTypeInfoRef& r_named_typeinfo);

// Returns true if the given named type is bound.
bool MCNamedTypeInfoIsBound(MCTypeInfoRef typeinfo);

// Returns the bound typeinfo, or nil if the type is unbound.
MCTypeInfoRef MCNamedTypeInfoGetBoundTypeInfo(MCTypeInfoRef typeinfo);

// Bind the given named type to the target type. The bound_type cannot be a named
// type.
bool MCNamedTypeInfoBind(MCTypeInfoRef typeinfo, MCTypeInfoRef bound_type);

// Unbind the given named type.
bool MCNamedTypeInfoUnbind(MCTypeInfoRef typeinfo);

// Resolve the given named type to its underlying type.
bool MCNamedTypeInfoResolve(MCTypeInfoRef typeinfo, MCTypeInfoRef& r_bound_type);

//////////

// Creates an optional type. It is not allowed to create an optional type of an
// optional type. (Note optional named types are allowed, even if the named type
// is optional).
bool MCOptionalTypeInfoCreate(MCTypeInfoRef base, MCTypeInfoRef& r_optional_typeinfo);

// Returns the base type of the given optional type.
MCTypeInfoRef MCOptionalTypeInfoGetBaseTypeInfo(MCTypeInfoRef typeinfo);

//////////

// Create a typeinfo describing a custom typeinfo.
bool MCCustomTypeInfoCreate(const MCValueCustomCallbacks *callbacks, MCTypeInfoRef& r_typeinfo);

const MCValueCustomCallbacks *MCCustomTypeInfoGetCallbacks(MCTypeInfoRef typeinfo);

//////////

struct MCRecordTypeFieldInfo
{
	MCNameRef name;
	MCTypeInfoRef type;
};

// Create a description of a record with the given fields.
bool MCRecordTypeInfoCreate(const MCRecordTypeFieldInfo *fields, index_t field_count, MCTypeInfoRef base_type, MCTypeInfoRef& r_typeinfo);

// Return the base type of the record.
MCTypeInfoRef MCRecordTypeInfoGetBaseType(MCTypeInfoRef typeinfo);

// Return the base type of the record.
MCTypeInfoRef MCRecordTypeGetBaseTypeInfo(MCTypeInfoRef typeinfo);

// Return the number of fields in the record.
uindex_t MCRecordTypeInfoGetFieldCount(MCTypeInfoRef typeinfo);

// Return the name of the field at the given index.
MCNameRef MCRecordTypeInfoGetFieldName(MCTypeInfoRef typeinfo, uindex_t index);

// Return the type of the field at the given index.
MCTypeInfoRef MCRecordTypeInfoGetFieldType(MCTypeInfoRef typeinfo, uindex_t index);

// Return true if typeinfo is derived from p_base_typeinfo.
bool MCRecordTypeInfoIsDerivedFrom(MCTypeInfoRef typeinfo, MCTypeInfoRef p_base_typeinfo);

//////////

// Handler types describe the signature of a function.

enum MCHandlerTypeFieldMode
{
	kMCHandlerTypeFieldModeIn,
	kMCHandlerTypeFieldModeOut,
	kMCHandlerTypeFieldModeInOut,
};

struct MCHandlerTypeFieldInfo
{
	MCTypeInfoRef type;
	MCHandlerTypeFieldMode mode;
};

// Create a description of a handler with the given signature.
// If field_count is negative, the fields array must be terminated by
// an MCHandlerTypeFieldInfo where name is null.
bool MCHandlerTypeInfoCreate(const MCHandlerTypeFieldInfo *fields, index_t field_count, MCTypeInfoRef return_type, MCTypeInfoRef& r_typeinfo);

// Get the return type of the handler. A return-type of kMCNullTypeInfo means no
// value is returned.
MCTypeInfoRef MCHandlerTypeInfoGetReturnType(MCTypeInfoRef typeinfo);

// Get the number of parameters the handler takes.
uindex_t MCHandlerTypeInfoGetParameterCount(MCTypeInfoRef typeinfo);

// Return the mode of the index'th parameter.
MCHandlerTypeFieldMode MCHandlerTypeInfoGetParameterMode(MCTypeInfoRef typeinfo, uindex_t index);

// Return the type of the index'th parameter.
MCTypeInfoRef MCHandlerTypeInfoGetParameterType(MCTypeInfoRef typeinfo, uindex_t index);

//////////

bool MCErrorTypeInfoCreate(MCNameRef domain, MCStringRef message, MCTypeInfoRef& r_typeinfo);

MCNameRef MCErrorTypeInfoGetDomain(MCTypeInfoRef error);
MCStringRef MCErrorTypeInfoGetMessage(MCTypeInfoRef error);

////////////////////////////////////////////////////////////////////////////////
//
//  BOOLEAN DEFINITIONS
//

extern MCNullRef kMCNull;

////////////////////////////////////////////////////////////////////////////////
//
//  BOOLEAN DEFINITIONS
//

extern MCBooleanRef kMCFalse;
extern MCBooleanRef kMCTrue;

extern "C" bool MCBooleanCreateWithBool(bool value, MCBooleanRef& r_boolean);

////////////////////////////////////////////////////////////////////////////////
//
//  NUMBER DEFINITIONS
//

extern "C" bool MCNumberCreateWithInteger(integer_t value, MCNumberRef& r_number);
bool MCNumberCreateWithUnsignedInteger(uinteger_t value, MCNumberRef& r_number);
bool MCNumberCreateWithReal(real64_t value, MCNumberRef& r_number);

bool MCNumberIsInteger(MCNumberRef number);
bool MCNumberIsReal(MCNumberRef number);

integer_t MCNumberFetchAsInteger(MCNumberRef number);
uinteger_t MCNumberFetchAsUnsignedInteger(MCNumberRef number);
real64_t MCNumberFetchAsReal(MCNumberRef number);

bool MCNumberParseOffset(MCStringRef p_string, uindex_t offset, uindex_t char_count, MCNumberRef &r_number);
bool MCNumberParse(MCStringRef string, MCNumberRef& r_number);
bool MCNumberParseUnicodeChars(const unichar_t *chars, uindex_t char_count, MCNumberRef& r_number);

extern MCNumberRef kMCZero;
extern MCNumberRef kMCOne;
extern MCNumberRef kMCMinusOne;

////////////////////////////////////////////////////////////////////////////////
//
//  NAME DEFINITIONS
//

// Like MCSTR but for NameRefs
MCNameRef MCNAME(const char *);

// Create a name using the given string.
bool MCNameCreate(MCStringRef string, MCNameRef& r_name);
// Create a name using chars.
bool MCNameCreateWithChars(const unichar_t *chars, uindex_t count, MCNameRef& r_name);
// Create a name using native chars.
bool MCNameCreateWithNativeChars(const char_t *chars, uindex_t count, MCNameRef& r_name);

// Create a name using the given string, releasing the original.
bool MCNameCreateAndRelease(MCStringRef string, MCNameRef& r_name);

// Looks for an existing name matching the given string.
MCNameRef MCNameLookup(MCStringRef string);

// Returns a unsigned integer which can be used to order a table for a binary
// search.
uintptr_t MCNameGetCaselessSearchKey(MCNameRef name);

// Returns the string content of the name.
MCStringRef MCNameGetString(MCNameRef name);

// Returns true if the given name is the empty name.
bool MCNameIsEmpty(MCNameRef name);

// Returns true if the names are equal (caselessly). Note that MCNameIsEqualTo
// is *not* the same as MCValueIsEqualTo as it is a comparison up to case (of
// the name's string) rather than exact.
bool MCNameIsEqualTo(MCNameRef left, MCNameRef right);
bool MCNameIsEqualTo(MCNameRef self, MCNameRef p_other_name, bool p_case_sensitive, bool p_form_sensitive);

// The empty name object;
extern MCNameRef kMCEmptyName;

extern MCNameRef kMCTrueName;
extern MCNameRef kMCFalseName;

////////////////////////////////////////////////////////////////////////////////
//
//  STRING DEFINITIONS
//

// The enumerated type describing the encoding of a sequence of bytes.
typedef uint32_t MCStringEncoding;
enum
{
	// The (7-bit) ASCII encoding.
	kMCStringEncodingASCII,
	// The standard Windows (Latin-1) encoding.
	kMCStringEncodingWindows1252,
	// The standard Mac (Latin-1) encoding.
	kMCStringEncodingMacRoman,
	// The standard Linux (Latin-1) encoding.
	kMCStringEncodingISO8859_1,
	// The UTF-8 string encoding.
	kMCStringEncodingUTF8,
	// The UTF-16 string encoding in little endian byte-order.
	kMCStringEncodingUTF16LE,
	// The UTF-16 string encoding in big endian byte-order.
	kMCStringEncodingUTF16BE,
	// The UTF-32 string encoding in little endian byte-order.
	kMCStringEncodingUTF32LE,
	// The UTF-32 string encoding in big endian byte-order.
	kMCStringEncodingUTF32BE,
    
    kMCStringEncodingUTF16,
    kMCStringEncodingUTF32,
    
	// Map 'native' encoding to the appropriate concrete encoding depending
	// on platform.
#ifdef __WINDOWS_1252__
	kMCStringEncodingNative = kMCStringEncodingWindows1252,
#elif defined(__MACROMAN__)
	kMCStringEncodingNative = kMCStringEncodingMacRoman,
#elif defined(__ISO_8859_1__)
	kMCStringEncodingNative = kMCStringEncodingISO8859_1,
#endif
};

// The type describing options for various string methods.
typedef uint32_t MCStringOptions;
enum
{
	// Compare the strings codepoint for codepoint.
	kMCStringOptionCompareExact = 0,
	// Compare the strings codepoint for codepoint after normalization.
	kMCStringOptionCompareNonliteral = 1,
	// Compare the strings codepoint for codepoint after normalization and
	// folding.
	kMCStringOptionCompareCaseless = 2,
    // Compare strings without normalization but with case folding
    kMCStringOptionCompareFolded = 3,
};

/////////

// The empty string.
extern MCStringRef kMCEmptyString;

// The default string for the 'true' boolean value.
extern MCStringRef kMCTrueString;

// The default string for the 'false' boolean value.
extern MCStringRef kMCFalseString;

// The default string for the 'mixed' value of chunk properties.
extern MCStringRef kMCMixedString;

// The default string for ','.
extern MCStringRef kMCCommaString;

// The default string for '\n'.
extern MCStringRef kMCLineEndString;

// The default string for '\t'.
extern MCStringRef kMCTabString;

/////////

// Creates an MCStringRef wrapping the given constant c-string. Note that
// the c-string must be a C static string.
MCStringRef MCSTR(const char *string);

const char *MCStringGetCString(MCStringRef p_string);
bool MCStringIsEqualToCString(MCStringRef string, const char *cstring, MCStringOptions options);

// Create an immutable string from the given bytes, interpreting them using
// the specified encoding.
bool MCStringCreateWithBytes(const byte_t *bytes, uindex_t byte_count, MCStringEncoding encoding, bool is_external_rep, MCStringRef& r_string);
bool MCStringCreateWithBytesAndRelease(byte_t *bytes, uindex_t byte_count, MCStringEncoding encoding, bool is_external_rep, MCStringRef& r_string);

// Create an immutable string from the given unicode char sequence.
bool MCStringCreateWithChars(const unichar_t *chars, uindex_t char_count, MCStringRef& r_string);
bool MCStringCreateWithCharsAndRelease(unichar_t *chars, uindex_t char_count, MCStringRef& r_string);

// Create an immutable string from the given NUL terminated unicode char sequence.
bool MCStringCreateWithWString(const unichar_t *wstring, MCStringRef& r_string);
bool MCStringCreateWithWStringAndRelease(unichar_t *wstring, MCStringRef& r_string);

// Create an immutable string from the given native char sequence.
bool MCStringCreateWithNativeChars(const char_t *chars, uindex_t char_count, MCStringRef& r_string);
bool MCStringCreateWithNativeCharsAndRelease(char_t *chars, uindex_t char_count, MCStringRef& r_string);

// Create an immutable string from the given (native) c-string.
bool MCStringCreateWithCString(const char *cstring, MCStringRef& r_string);
bool MCStringCreateWithCStringAndRelease(char_t *cstring, MCStringRef& r_string);

#ifdef __HAS_CORE_FOUNDATION__
// Create a string from a CoreFoundation string object.
bool MCStringCreateWithCFString(CFStringRef cf_string, MCStringRef& r_string);
bool MCStringCreateWithCFStringAndRelease(CFStringRef cf_string, MCStringRef& r_string);
#endif

#ifdef __LINUX__
// Create a string from a C string in the system encoding
bool MCStringCreateWithSysString(const char *sys_string, MCStringRef &r_string);
#endif

// Create a mutable string with the given initial capacity. Note that the
// initial capacity is only treated as a hint, the string will extend itself
// as necessary.
bool MCStringCreateMutable(uindex_t initial_capacity, MCStringRef& r_string);

/////////

// Encode the given string with the specified encoding. Characters which cannot
// be represented in the target encoding are replaced by '?'.
bool MCStringEncode(MCStringRef string, MCStringEncoding encoding, bool is_external_rep, MCDataRef& r_data);
bool MCStringEncodeAndRelease(MCStringRef string, MCStringEncoding encoding, bool is_external_rep, MCDataRef& r_data);

// Decode the given data, intepreting in the given encoding.
bool MCStringDecode(MCDataRef data, MCStringEncoding encoding, bool is_external_rep, MCStringRef& r_string);
bool MCStringDecodeAndRelease(MCDataRef data, MCStringEncoding encoding, bool is_external_rep, MCStringRef& r_string);

/////////

// Create an immutable string, built using the given format specification and
// argument list.
bool MCStringFormat(MCStringRef& r_string, const char *format, ...);
bool MCStringFormatV(MCStringRef& r_string, const char *format, va_list args);

/////////

// Copy the given string as immutable.
bool MCStringCopy(MCStringRef string, MCStringRef& r_new_string);

// Copy the given string as immutable, releasing the original.
bool MCStringCopyAndRelease(MCStringRef string, MCStringRef& r_new_string);

// Copy the given string as mutable.
bool MCStringMutableCopy(MCStringRef string, MCStringRef& r_new_string);

// Copy the given string as mutable, releasing the original.
bool MCStringMutableCopyAndRelease(MCStringRef string, MCStringRef& r_new_string);

/////////

// Copy a substring of the given string as immutable.
bool MCStringCopySubstring(MCStringRef string, MCRange range, MCStringRef& r_substring);

// Copy a substring of the given string as immutable, releasing the original.
bool MCStringCopySubstringAndRelease(MCStringRef string, MCRange range, MCStringRef& r_substring);

// Copy a substring of the given string as mutable.
bool MCStringMutableCopySubstring(MCStringRef string, MCRange range, MCStringRef& r_substring);

// Copy a substring of the given string as mutable, releasing the original.
bool MCStringMutableCopySubstringAndRelease(MCStringRef string, MCRange range, MCStringRef& r_substring);

/////////

// Returns true if the string is mutable
bool MCStringIsMutable(const MCStringRef string);

// Returns true if the string is the empty string.
bool MCStringIsEmpty(MCStringRef string);

// Returns true if the the string only requires native characters to represent.
bool MCStringCanBeNative(MCStringRef string);

// Returns true if under the given comparison conditions, string cannot be represented natively.
bool MCStringCantBeNative(MCStringRef string, MCStringOptions p_options);

// Returns true if the string is stored as native chars.
bool MCStringIsNative(MCStringRef string);

// Returns true if the string only requires BMP characters to represent.
bool MCStringIsSimple(MCStringRef string);

// Returns true if the string only comprises non-combining characters.
bool MCStringIsUncombined(MCStringRef string);

/////////

// Returns the number of chars that make up the string. Note that a char is
// considered to be UTF-16 code unit. This is a strict upper bound for the
// length of the native char or unicode char sequence backing the string as
// natively encoded strings are at most the same length as their unicode encoded
// counterparts (the subtleties being surrogate pairs map to '?', and things
// like e,acute map to 'e-acute').
uindex_t MCStringGetLength(const MCStringRef string);

// Return a pointer to the char backing-store if possible. Note that if this
// method returns nil, then GetChars() must be used to fetch the contents as
// unicode codeunits.
const unichar_t *MCStringGetCharPtr(MCStringRef string);

// Return a pointer to the native char backing-store if possible. Note that if
// the method returns nil, then GetNativeChars() must be used to fetch the contents
// in native encoding.
const char_t *MCStringGetNativeCharPtr(MCStringRef string);
// The native length may be different from the string char count.
const char_t *MCStringGetNativeCharPtrAndLength(MCStringRef self, uindex_t& r_native_length);

// Returns the Unicode codepoint at the given codepoint index
codepoint_t MCStringGetCodepointAtIndex(MCStringRef string, uindex_t index);

// Returns the char at the given index.
unichar_t MCStringGetCharAtIndex(MCStringRef string, uindex_t index);

// Returns the native char at the given index.
char_t MCStringGetNativeCharAtIndex(MCStringRef string, uindex_t index);

// Returns the Unicode codepoint (not UTF-16 char) at the given codepoint index
codepoint_t MCStringGetCodepointAtIndex(MCStringRef string, uindex_t index);

// Returns the sequence of chars making up the given range in 'chars' and returns
// the number of chars generated. If 'chars' is nil, just the number of chars that
// would be generated is returned.
uindex_t MCStringGetChars(MCStringRef string, MCRange range, unichar_t *chars);

// Returns the sequence of native chars making up the given range in 'chars' and
// returns the number of chars generated. If 'chars' is nil, just the number of chars
// that would be generated is returned. Any unmappable chars get generated as '?'.
uindex_t MCStringGetNativeChars(MCStringRef string, MCRange range, char_t *chars);

// Nativize self
void MCStringNativize(MCStringRef string);

// Maps from a codepoint (character) range to a code unit (StringRef) range
bool MCStringMapCodepointIndices(MCStringRef, MCRange p_codepoint_range, MCRange& r_string_range);

// Maps from a code unit (StringRef) range to a codepoint (character) range
bool MCStringUnmapCodepointIndices(MCStringRef, MCRange p_string_range, MCRange &r_codepoint_range);

// Maps from a grapheme (visual character) range to a code unit (StringRef) range
bool MCStringMapGraphemeIndices(MCStringRef, MCLocaleRef, MCRange p_grapheme_range, MCRange& r_string_range);

// Maps from a code unit (StringRef) range to a grapheme (visual character) range
bool MCStringUnmapGraphemeIndices(MCStringRef, MCLocaleRef, MCRange p_string_range, MCRange& r_grapheme_range);

// Maps from a word range to a codeunit (StringRef) range
bool MCStringMapTrueWordIndices(MCStringRef, MCLocaleRef, MCRange p_word_range, MCRange& r_string_range);

// Maps from a codeunit (StringRef) range to a word range
bool MCStringUnmapTrueWordIndices(MCStringRef, MCLocaleRef, MCRange p_string_range, MCRange &r_word_range);

// Maps from a sentence range to a codeunit (StringRef) range
bool MCStringMapSentenceIndices(MCStringRef, MCLocaleRef, MCRange p_sentence_range, MCRange& r_string_range);

// Maps from a codeunit (StringRef) range to a sentence range
bool MCStringUnmapSentenceIndices(MCStringRef, MCLocaleRef, MCRange p_string_range, MCRange &r_sentence_range);

// Maps from a paragraph range to a codeunit (StringRef) range
bool MCStringMapParagraphIndices(MCStringRef, MCLocaleRef, MCRange p_paragraph_range, MCRange& r_string_range);

// Maps from a codeunit (StringRef) range to a word range
bool MCStringUnmapParagraphIndices(MCStringRef, MCLocaleRef, MCRange p_string_range, MCRange &r_paragraph_range);

// Returns true if the codepoint is alphabetic or numeric.
bool MCStringCodepointIsWordPart(codepoint_t p_codepoint);

// Flexible grapheme/codepoint/codeunit mapping used for "char" chunk expressions
enum MCCharChunkType
{
    kMCCharChunkTypeCodeunit,   // UTF-16 code units
    kMCCharChunkTypeCodepoint,  // Unicode codepoint values
    kMCCharChunkTypeGrapheme,   // Graphical character boundaries
};

const MCCharChunkType kMCDefaultCharChunkType = kMCCharChunkTypeGrapheme;

bool MCStringMapIndices(MCStringRef, MCCharChunkType, MCRange p_char_range, MCRange &r_codeunit_range);
bool MCStringUnmapIndices(MCStringRef, MCCharChunkType, MCRange p_codeunit_range, MCRange &r_char_range);

/////////

// Converts the contents of the string to bytes using the given encoding. The caller
// takes ownership of the byte array. Note that the returned array is NUL terminated,
// but this is not reflected in the byte count.
bool MCStringConvertToBytes(MCStringRef string, MCStringEncoding encoding, bool is_external_rep, byte_t*& r_bytes, uindex_t& r_byte_count);

// [[ Bug 12204 ]] textEncode ASCII support is actually native
// Converts the contents of the string to ASCII characters - excluding the characters from the extended range
bool MCStringConvertToAscii(MCStringRef self, char_t *&r_chars, uindex_t& r_char_count);

// Converts the contents of the string to unicode. The caller takes ownership of the
// char array. Note that the returned array is NUL terminated, but this is not
// reflected in the char count.
bool MCStringConvertToUnicode(MCStringRef string, unichar_t*& r_chars, uindex_t& r_char_count);

// Converts the contents of the string to native - using '?' as the unmappable char.
// The caller takes ownership of the char array. Note that the returned array is NUL
// terminated, but this is not reflected in the char count.
bool MCStringConvertToNative(MCStringRef string, char_t*& r_chars, uindex_t& r_char_count);

// Normalizes and converts to native
bool MCStringNormalizeAndConvertToNative(MCStringRef string, char_t*& r_chars, uindex_t& r_char_count);

// Converts the contents of the string to UTF-8. The caller takes ownership of the
// char array. Note that the returned array is NUL terminated but this is not
// reflected in the char count.
bool MCStringConvertToUTF8(MCStringRef string, char*& r_chars, uindex_t& r_char_count);

// Converts the contents of the string to UTF-32.
bool MCStringConvertToUTF32(MCStringRef self, uint32_t *&r_codepoints, uinteger_t &r_char_count);

// Normalizes and converts to c-string
bool MCStringNormalizeAndConvertToCString(MCStringRef string, char*& r_cstring);

// Converts the content to char_t*
bool MCStringConvertToCString(MCStringRef string, char*& r_cstring);

// Converts the content to wchar_t*
bool MCStringConvertToWString(MCStringRef string, unichar_t*& r_wstring);

// Converts the content to unicode_t*
bool MCStringConvertToUTF8String(MCStringRef string, char*& r_utf8string);

#if defined(__MAC__) || defined (__IOS__)
// Converts the content to CFStringRef
bool MCStringConvertToCFStringRef(MCStringRef string, CFStringRef& r_cfstring);
#endif

#ifdef __WINDOWS__
bool MCStringConvertToBSTR(MCStringRef string, BSTR& r_bstr);
#endif

#ifdef __LINUX__
bool MCStringConvertToSysString(MCStringRef string, const char *&sys_string);
#endif

/////////

// Returns the hash of the given string, processing as according to options.
hash_t MCStringHash(MCStringRef string, MCStringOptions options);

// Returns true if the two strings are equal, processing as appropriate according
// to options.
bool MCStringIsEqualTo(MCStringRef string, MCStringRef other, MCStringOptions options);
bool MCStringIsEqualToNativeChars(MCStringRef string, const char_t *chars, uindex_t char_count, MCStringOptions options);

// Returns true if the substring is equal to the other, according to options
bool MCStringSubstringIsEqualTo(MCStringRef string, MCRange range, MCStringRef p_other, MCStringOptions p_options);
bool MCStringSubstringIsEqualToSubstring(MCStringRef string, MCRange range, MCStringRef p_other, MCRange other_range, MCStringOptions p_options);

// Returns -1, 0, or 1, depending on whether left < 0, left == right or left > 0,
// processing as appropriate according to options. The ordering used is codepoint-
// wise lexicographic.
compare_t MCStringCompareTo(MCStringRef string, MCStringRef other, MCStringOptions options);

// Returns true if the string begins with the prefix string, processing as
// appropriate according to options.
bool MCStringBeginsWith(MCStringRef string, MCStringRef prefix, MCStringOptions options);
bool MCStringSharedPrefix(MCStringRef self, MCRange p_range, MCStringRef p_prefix, MCStringOptions p_options, uindex_t& r_self_match_length);
bool MCStringBeginsWithCString(MCStringRef string, const char_t *prefix_cstring, MCStringOptions options);

// Returns true if the string ends with the suffix string, processing as
// appropriate according to options.
bool MCStringEndsWith(MCStringRef string, MCStringRef suffix, MCStringOptions options);
bool MCStringSharedSuffix(MCStringRef self, MCRange p_range, MCStringRef p_suffix, MCStringOptions p_options, uindex_t& r_self_match_length);
bool MCStringEndsWithCString(MCStringRef string, const char_t *suffix_cstring, MCStringOptions options);

// Returns true if the string contains the given needle string, processing as
// appropriate according to options.
bool MCStringContains(MCStringRef string, MCStringRef needle, MCStringOptions options);

// Returns true if the substring contains the given needle string, processing as
// appropriate according to options.
bool MCStringSubstringContains(MCStringRef string, MCRange range, MCStringRef needle, MCStringOptions options);

//////////

// Find the first offset of needle in string, on or after index 'after',
// processing as appropriate according to options.
bool MCStringFirstIndexOf(MCStringRef string, MCStringRef needle, uindex_t after, MCStringOptions options, uindex_t& r_offset);
bool MCStringFirstIndexOfStringInRange(MCStringRef string, MCStringRef p_needle, MCRange p_range, MCStringOptions p_options, uindex_t& r_offset);

// Find the first offset of needle in string - where needle is a Unicode character
// (note it is a codepoint, not unichar - i.e. a 20-bit value).
bool MCStringFirstIndexOfChar(MCStringRef string, codepoint_t needle, uindex_t after, MCStringOptions options, uindex_t& r_offset);
// Find the first offset of needle in given range of string - where needle is a Unicode character
// (note it is a codepoint, not unichar - i.e. a 20-bit value).
bool MCStringFirstIndexOfCharInRange(MCStringRef self, codepoint_t p_needle, MCRange p_range, MCStringOptions p_options, uindex_t& r_offset);

// Find the last offset of needle in string, on or before index 'before',
// processing as appropriate according to options.
bool MCStringLastIndexOf(MCStringRef string, MCStringRef needle, uindex_t before, MCStringOptions options, uindex_t& r_offset);
bool MCStringLastIndexOfStringInRange(MCStringRef string, MCStringRef p_needle, MCRange p_range, MCStringOptions p_options, uindex_t& r_offset);

// Find the last offset of needle in string - where needle is a Unicode character
// (note it is a codepoint, not unichar - i.e. a 20-bit value).
bool MCStringLastIndexOfChar(MCStringRef string, codepoint_t needle, uindex_t before, MCStringOptions options, uindex_t& r_offset);

// Search 'range' of 'string' for 'needle' processing as appropriate to optiosn
// and returning any located string in 'result'. If the result is false, no range is
// returned.
bool MCStringFind(MCStringRef string, MCRange range, MCStringRef needle, MCStringOptions options, MCRange* r_result);

// Search 'range' of 'string' for 'needle' processing as appropriate to options
// and returning the number of occurances found.
uindex_t MCStringCount(MCStringRef string, MCRange range, MCStringRef needle, MCStringOptions options);
uindex_t MCStringCountChar(MCStringRef string, MCRange range, codepoint_t needle, MCStringOptions options);

//////////

// Find the first index of separator in string processing as according to
// options, then split the string into head and tail - the strings either side
// of the needle.
bool MCStringDivide(MCStringRef string, MCStringRef separator, MCStringOptions options, MCStringRef& r_head, MCStringRef& r_tail);
bool MCStringDivideAtChar(MCStringRef string, codepoint_t separator, MCStringOptions options, MCStringRef& r_head, MCStringRef& r_tail);
bool MCStringDivideAtIndex(MCStringRef self, uindex_t p_offset, MCStringRef& r_head, MCStringRef& r_tail);

//////////

// Break the string into ranges inbetween the given delimiter char. A trailing
// empty range is ignored. The caller is responsible for deleting the returned
// array.
bool MCStringBreakIntoChunks(MCStringRef string, codepoint_t separator, MCStringOptions options, MCRange*& r_ranges, uindex_t& r_range_count);

//////////

// Transform the string to its folded form as specified by 'options'. The folded
// form of a string is that which is used to perform comparisons.
//
// Note that 'string' must be mutable, it is a fatal runtime error if it is not.
bool MCStringFold(MCStringRef string, MCStringOptions options);

// Lowercase the string.
//
// Note that 'string' must be mutable, it is a fatal runtime error if it is not.
bool MCStringLowercase(MCStringRef string, MCLocaleRef p_in_locale);

// Uppercase the string.
//
// Note that 'string' must be mutable, it is a fatal runtime error if it is not.
bool MCStringUppercase(MCStringRef string, MCLocaleRef p_in_locale);

/////////

// Append suffix to string.
//
// Note that 'string' must be mutable, it is a fatal runtime error if it is not.
bool MCStringAppend(MCStringRef string, MCStringRef suffix);
bool MCStringAppendSubstring(MCStringRef string, MCStringRef suffix, MCRange range);
bool MCStringAppendChars(MCStringRef string, const unichar_t *chars, uindex_t count);
bool MCStringAppendNativeChars(MCStringRef string, const char_t *chars, uindex_t count);
bool MCStringAppendChar(MCStringRef string, unichar_t p_char);
bool MCStringAppendNativeChar(MCStringRef string, char_t p_char);
bool MCStringAppendCodepoint(MCStringRef string, codepoint_t p_codepoint);

// Prepend prefix to string.
//
// Note that 'string' must be mutable, it is a fatal runtime error if it is not.
bool MCStringPrepend(MCStringRef string, MCStringRef prefix);
bool MCStringPrependSubstring(MCStringRef string, MCStringRef suffix, MCRange range);
bool MCStringPrependChars(MCStringRef string, const unichar_t *chars, uindex_t count);
bool MCStringPrependNativeChars(MCStringRef string, const char_t *chars, uindex_t count);
bool MCStringPrependChar(MCStringRef string, unichar_t p_char);
bool MCStringPrependNativeChar(MCStringRef string, char_t p_char);
bool MCStringPrependCodepoint(MCStringRef string, codepoint_t p_codepoint);

// Insert new_string into string at offset 'at'.
//
// Note that 'string' must be mutable, it is a fatal runtime error if it is not.
bool MCStringInsert(MCStringRef string, uindex_t at, MCStringRef new_string);
bool MCStringInsertSubstring(MCStringRef string, uindex_t at, MCStringRef new_string, MCRange range);
bool MCStringInsertChars(MCStringRef string, uindex_t at, const unichar_t *chars, uindex_t count);
bool MCStringInsertNativeChars(MCStringRef string, uindex_t at, const char_t *chars, uindex_t count);
bool MCStringInsertChar(MCStringRef string, uindex_t at, unichar_t p_char);
bool MCStringInsertNativeChar(MCStringRef string, uindex_t at, char_t p_char);
bool MCStringInsertCodepoint (MCStringRef string, uindex_t p_at, codepoint_t p_codepoint);

// Remove 'range' characters from 'string'.
//
// Note that 'string' must be mutable, it is a fatal runtime error if it is not.
bool MCStringRemove(MCStringRef string, MCRange range);

// Retain only 'range' characters from 'string'.
//
// Note that 'string' must be mutable, it is a fatal runtime error if it is not.
bool MCStringSubstring(MCStringRef string, MCRange range);

// Replace 'range' characters in 'string' with 'replacement'.
//
// Note that 'string' must be mutable, it is a fatal runtime error if it is not.
bool MCStringReplace(MCStringRef string, MCRange range, MCStringRef replacement);

// Pad the end of the string with count copies of value. If value is nil then count
// uninitialized bytes will be inserted after at.
//
// Note that 'string' must be mutable.
bool MCStringPad(MCStringRef string, uindex_t at, uindex_t count, MCStringRef value);

// Resolves the directionality of the string and returns true if it is left to right.
// (Uses MCBidiFirstStrongIsolate to determine directionality).
bool MCStringResolvesLeftToRight(MCStringRef p_string);

// Find and replace all instances of pattern in target with replacement.
//
// Note that 'string' must be mutable.
bool MCStringFindAndReplace(MCStringRef string, MCStringRef pattern, MCStringRef replacement, MCStringOptions options);
bool MCStringFindAndReplaceChar(MCStringRef string, codepoint_t pattern, codepoint_t replacement, MCStringOptions options);

bool MCStringWildcardMatch(MCStringRef source, MCRange source_range, MCStringRef pattern, MCStringOptions p_options);

/////////

// Append a formatted string to another string.
//
// Note that 'string' must be mutable, it is a fatal runtime error if it is not.
bool MCStringAppendFormat(MCStringRef string, const char *format, ...);
bool MCStringAppendFormatV(MCStringRef string, const char *format, va_list args);

//////////

bool MCStringSplit(MCStringRef string, MCStringRef element_del, MCStringRef key_del, MCStringOptions options, MCArrayRef& r_array);
bool MCStringSplitColumn(MCStringRef string, MCStringRef col_del, MCStringRef row_del, MCStringOptions options, MCArrayRef& r_array);

//////////

// Proper list versions of string splitting
bool MCStringSplitByDelimiterNative(MCStringRef self, MCStringRef p_elem_del, MCStringOptions p_options, MCProperListRef& r_list);
bool MCStringSplitByDelimiter(MCStringRef self, MCStringRef p_elem_del, MCStringOptions p_options, MCProperListRef& r_list);

//////////

// Converts two surrogate pair code units into a codepoint
codepoint_t MCStringSurrogatesToCodepoint(unichar_t p_lead, unichar_t p_trail);

// Converts a codepoint to UTF-16 code units and returns the number of units
unsigned int MCStringCodepointToSurrogates(codepoint_t, unichar_t (&r_units)[2]);

// Returns true if the code unit at the given index and the next code unit form
// a valid surrogate pair. Lone lead or trail code units are not valid pairs.
bool MCStringIsValidSurrogatePair(MCStringRef, uindex_t);

//////////

// Normalises a string into the requested form
bool MCStringNormalizedCopyNFC(MCStringRef, MCStringRef&);
bool MCStringNormalizedCopyNFD(MCStringRef, MCStringRef&);
bool MCStringNormalizedCopyNFKC(MCStringRef, MCStringRef&);
bool MCStringNormalizedCopyNFKD(MCStringRef, MCStringRef&);

//////////

// Utility to avoid multiple number conversion from a string when possible
bool MCStringSetNumericValue(MCStringRef self, double p_value);
bool MCStringGetNumericValue(MCStringRef self, double &r_value);

////////////////////////////////////////////////////////////////////////////////
//
//  DATA DEFINITIONS
//
// Immutable data methods

extern MCDataRef kMCEmptyData;

bool MCDataCreateWithBytes(const byte_t *p_bytes, uindex_t p_byte_count, MCDataRef& r_data);
bool MCDataCreateWithBytesAndRelease(byte_t *p_bytes, uindex_t p_byte_count, MCDataRef& r_data);

bool MCDataIsEmpty(MCDataRef p_data);

uindex_t MCDataGetLength(MCDataRef p_data);
const byte_t *MCDataGetBytePtr(MCDataRef p_data);

byte_t MCDataGetByteAtIndex(MCDataRef p_data, uindex_t p_index);

hash_t MCDataHash(MCDataRef p_data);
bool MCDataIsEqualTo(MCDataRef p_left, MCDataRef p_right);

compare_t MCDataCompareTo(MCDataRef p_left, MCDataRef p_right);

// Mutable data methods

bool MCDataCreateMutable(uindex_t p_initial_capacity, MCDataRef& r_data);

bool MCDataCopy(MCDataRef p_data, MCDataRef& r_new_data);
bool MCDataCopyAndRelease(MCDataRef p_data, MCDataRef& r_new_data);
bool MCDataMutableCopy(MCDataRef p_data, MCDataRef& r_mutable_data);
bool MCDataMutableCopyAndRelease(MCDataRef p_data, MCDataRef& r_mutable_data);

bool MCDataCopyRange(MCDataRef data, MCRange range, MCDataRef& r_new_data);
bool MCDataCopyRangeAndRelease(MCDataRef data, MCRange range, MCDataRef& r_new_data);
bool MCDataMutableCopyRange(MCDataRef data, MCRange range, MCDataRef& r_new_data);
bool MCDataMutableCopyRangeAndRelease(MCDataRef data, MCRange range, MCDataRef& r_new_data);

bool MCDataIsMutable(const MCDataRef p_data);

bool MCDataAppend(MCDataRef r_data, MCDataRef p_suffix);
bool MCDataAppendBytes(MCDataRef r_data, const byte_t *p_bytes, uindex_t p_byte_count);
bool MCDataAppendByte(MCDataRef r_data, byte_t p_byte);

bool MCDataPrepend(MCDataRef r_data, MCDataRef p_prefix);
bool MCDataPrependBytes(MCDataRef r_data, const byte_t *p_bytes, uindex_t p_byte_count);
bool MCDataPrependByte(MCDataRef r_data, byte_t p_byte);

bool MCDataInsert(MCDataRef r_data, uindex_t p_at, MCDataRef p_new_data);
bool MCDataInsertBytes(MCDataRef self, uindex_t p_at, const byte_t *p_bytes, uindex_t p_byte_count);

bool MCDataRemove(MCDataRef r_data, MCRange p_range);
bool MCDataReplace(MCDataRef r_data, MCRange p_range, MCDataRef p_new_data);
bool MCDataReplaceBytes(MCDataRef r_data, MCRange p_range, const byte_t *p_new_data, uindex_t p_byte_count);

bool MCDataPad(MCDataRef data, byte_t byte, uindex_t count);

bool MCDataContains(MCDataRef p_data, MCDataRef p_needle);
bool MCDataBeginsWith(MCDataRef p_data, MCDataRef p_needle);
bool MCDataEndsWith(MCDataRef p_data, MCDataRef p_needle);

bool MCDataFirstIndexOf(MCDataRef p_data, MCDataRef p_chunk, MCRange t_range, uindex_t& r_index);
bool MCDataLastIndexOf(MCDataRef p_data, MCDataRef p_chunk, MCRange t_range, uindex_t& r_index);

// convert the given data to CFDataRef
#if defined(__MAC__) || defined (__IOS__)
bool MCDataConvertToCFDataRef(MCDataRef p_data, CFDataRef& r_cfdata);
#endif

////////////////////////////////////////////////////////////////////////////////
//
//  ARRAY DEFINITIONS
//

extern MCArrayRef kMCEmptyArray;

// Create an immutable array containing the given keys and values.
bool MCArrayCreate(bool case_sensitive, const MCNameRef *keys, const MCValueRef *values, uindex_t length, MCArrayRef& r_array);
// Create an immutable array containing the given keys and values with the requested string comparison options.
bool MCArrayCreateWithOptions(bool p_case_sensitive, bool p_form_sensitive, const MCNameRef *keys, const MCValueRef *values, uindex_t length, MCArrayRef& r_array);

// Create an empty mutable array.
bool MCArrayCreateMutable(MCArrayRef& r_array);
// Create an empty mutable array with the requested string comparison options.
bool MCArrayCreateMutableWithOptions(MCArrayRef& r_array, bool p_case_sensitive, bool p_form_sensitive);

// Make an immutable copy of the given array. If the 'copy and release' form is
// used then the original array is released (has its reference count reduced by
// one).
bool MCArrayCopy(MCArrayRef array, MCArrayRef& r_new_array);
bool MCArrayCopyAndRelease(MCArrayRef array, MCArrayRef& r_new_array);

// Make a mutable copy of the given array. If the 'copy and release' form is
// used then the original array is released (has its reference count reduced by
// one).
bool MCArrayMutableCopy(MCArrayRef array, MCArrayRef& r_new_array);
bool MCArrayMutableCopyAndRelease(MCArrayRef array, MCArrayRef& r_new_array);

// Returns 'true' if the given array is mutable.
bool MCArrayIsMutable(MCArrayRef array);

// Returns the number of elements in the array.
uindex_t MCArrayGetCount(MCArrayRef array);

// Returns whether the keys of the array have been predesignated case sensitive or not.
bool MCArrayIsCaseSensitive(MCArrayRef array);
// Returns whether the keys of the array have been predesignated form sensitive or not.
bool MCArrayIsFormSensitive(MCArrayRef array);

// Fetch the value from the array with the given key. The returned value is
// not retained. If being stored elsewhere ValueCopy should be used to make an
// immutable copy first. If 'false' is returned it means the key was not found
// (in this case r_value is undefined).
bool MCArrayFetchValue(MCArrayRef array, bool case_sensitive, MCNameRef key, MCValueRef& r_value);
// Store the given value into the array. The value is copied appropriately so
// that the original can still be modified without affecting the copy in the
// array.
bool MCArrayStoreValue(MCArrayRef array, bool case_sensitive, MCNameRef key, MCValueRef value);
// Remove the given key from the array.
bool MCArrayRemoveValue(MCArrayRef array, bool case_sensitive, MCNameRef key);

// Fetches index i in the given (sequence) array.
bool MCArrayFetchValueAtIndex(MCArrayRef array, index_t index, MCValueRef& r_value);
// Store index i in the given (sequence) array.
bool MCArrayStoreValueAtIndex(MCArrayRef array, index_t index, MCValueRef value);
// Remove index i from the given (sequence) array.
bool MCArrayRemoveValueAtIndex(MCArrayRef array, index_t index);

// Fetch the value from the array on the given path. The returned value is
// not retained. If being stored elsewhere ValueCopy should be used to make an
// immutable copy first. If 'false' is returned it means the key was not found
// (in this case r_value is undefined).
bool MCArrayFetchValueOnPath(MCArrayRef array, bool case_sensitive, const MCNameRef *path, uindex_t path_length, MCValueRef& r_value);
// Store the given value into the array on the given path. The value is retained
// and not copied before being inserted.
bool MCArrayStoreValueOnPath(MCArrayRef array, bool case_sensitive, const MCNameRef *path, uindex_t path_length, MCValueRef value);
// Remove the value on the given path in the array.
bool MCArrayRemoveValueOnPath(MCArrayRef array, bool case_sensitive, const MCNameRef *path, uindex_t path_length);

// Apply the callback function to each element of the array. Do not modify the
// array within the callback as this will cause undefined behavior.
typedef bool (*MCArrayApplyCallback)(void *context, MCArrayRef array, MCNameRef key, MCValueRef value);
bool MCArrayApply(MCArrayRef array, MCArrayApplyCallback callback, void *context);

// Iterate through the array. 'iterator' should be initialized to zero the first
// time the method is called, and should then be called until it returns 'false'.
// A return value of 'false' means no further elements. Do not modify the array
// inbetween calls to Iterate as this will cause undefined behavior.
bool MCArrayIterate(MCArrayRef array, uintptr_t& iterator, MCNameRef& r_key, MCValueRef& r_value);

// Returns true if the given array is the empty array.
bool MCArrayIsEmpty(MCArrayRef self);

////////////////////////////////////////////////////////////////////////////////
//
//  LIST DEFINITIONS
//

extern MCListRef kMCEmptyList;

// Create a list from a static list of values - NOT IMPLEMENTED YET.
// bool MCListCreate(char delimiter, const MCValueRef *values, uindex_t value_count, MCListRef& r_list);

// Create a mutable list - initially empty.
bool MCListCreateMutable(char_t delimiter, MCListRef& r_list);
bool MCListCreateMutable(MCStringRef p_delimiter, MCListRef& r_list);

// Eventually this will accept any value type, but for now - just strings, names, and booleans.
bool MCListAppend(MCListRef list, MCValueRef value);

// Append a substring to the list.
bool MCListAppendSubstring(MCListRef list, MCStringRef value, MCRange range);

// Append a sequence of native chars as an element.
bool MCListAppendNativeChars(MCListRef list, const char_t *chars, uindex_t char_count);

// Append a formatted string as an element.
bool MCListAppendFormat(MCListRef list, const char *format, ...);

// Make an immutable copy of the list.
bool MCListCopy(MCListRef list, MCListRef& r_new_list);

// Makes an immutable copy of the list and release the list
bool MCListCopyAndRelease(MCListRef list, MCListRef& r_new_list);

// Make a copy of the list as a string.
bool MCListCopyAsString(MCListRef list, MCStringRef& r_string);

// Make an copy of the list as a string and release the list.
bool MCListCopyAsStringAndRelease(MCListRef list, MCStringRef& r_string);

// Returns true if nothing has been added to the list
bool MCListIsEmpty(MCListRef list);

////////////////////////////////////////////////////////////////////////////////
//
//  SET DEFINITIONS
//

extern MCSetRef kMCEmptySet;

bool MCSetCreateSingleton(uindex_t element, MCSetRef& r_set);
bool MCSetCreateWithIndices(uindex_t *elements, uindex_t element_count, MCSetRef& r_set);
bool MCSetCreateWithLimbsAndRelease(uindex_t *limbs, uindex_t limb_count, MCSetRef& r_set);

bool MCSetCreateMutable(MCSetRef& r_set);

bool MCSetCopy(MCSetRef set, MCSetRef& r_new_set);
bool MCSetCopyAndRelease(MCSetRef set, MCSetRef& r_new_set);

bool MCSetMutableCopy(MCSetRef set, MCSetRef& r_new_set);
bool MCSetMutableCopyAndRelease(MCSetRef set, MCSetRef& r_new_set);

bool MCSetIsMutable(MCSetRef self);

bool MCSetIsEmpty(MCSetRef set);
bool MCSetIsEqualTo(MCSetRef set, MCSetRef other_set);

bool MCSetContains(MCSetRef set, MCSetRef other_set);
bool MCSetIntersects(MCSetRef set, MCSetRef other_set);

bool MCSetContainsIndex(MCSetRef set, uindex_t index);

bool MCSetIncludeIndex(MCSetRef set, uindex_t index);
bool MCSetExcludeIndex(MCSetRef set, uindex_t index);

bool MCSetUnion(MCSetRef set, MCSetRef other_set);
bool MCSetDifference(MCSetRef set, MCSetRef other_set);
bool MCSetIntersect(MCSetRef set, MCSetRef other_set);

bool MCSetIterate(MCSetRef set, uindex_t& x_iterator, uindex_t& r_element);
bool MCSetList(MCSetRef set, uindex_t*& r_element, uindex_t& r_element_count);

////////////////////////////////////////////////////////////////////////////////
//
//  RECORD DEFINITIONS
//

bool MCRecordCreate(MCTypeInfoRef typeinfo, const MCValueRef *values, uindex_t value_count, MCRecordRef& r_record);

bool MCRecordCreateMutable(MCTypeInfoRef p_typeinfo, MCRecordRef& r_record);

bool MCRecordCopy(MCRecordRef record, MCRecordRef& r_new_record);
bool MCRecordCopyAndRelease(MCRecordRef record, MCRecordRef& r_new_record);

bool MCRecordMutableCopy(MCRecordRef record, MCRecordRef& r_new_record);
bool MCRecordMutableCopyAndRelease(MCRecordRef record, MCRecordRef& r_new_record);

bool MCRecordCopyAsBaseType(MCRecordRef record, MCTypeInfoRef p_base_typeinfo, MCRecordRef & r_new_record);
bool MCRecordCopyAsBaseTypeAndRelease(MCRecordRef record, MCTypeInfoRef p_base_typeinfo, MCRecordRef & r_new_record);

bool MCRecordCopyAsDerivedType(MCRecordRef record, MCTypeInfoRef p_derived_typeinfo, MCRecordRef & r_new_record);
bool MCRecordCopyAsDerivedTypeAndRelease(MCRecordRef record, MCTypeInfoRef p_derived_typeinfo, MCRecordRef & r_new_record);

bool MCRecordIsMutable(MCRecordRef self);

bool MCRecordFetchValue(MCRecordRef record, MCNameRef field, MCValueRef& r_value);
bool MCRecordStoreValue(MCRecordRef record, MCNameRef field, MCValueRef value);

bool MCRecordEncodeAsArray(MCRecordRef record, MCArrayRef & r_array);
bool MCRecordDecodeFromArray(MCArrayRef array, MCTypeInfoRef p_typeinfo, MCRecordRef & r_record);

////////////////////////////////////////////////////////////////////////////////
//
//  HANDLER DEFINITIONS
//

void *MCHandlerGetDefinition(MCHandlerRef handler);
void *MCHandlerGetInstance(MCHandlerRef handler);

////////////////////////////////////////////////////////////////////////////////
//
//  ERROR DEFINITIONS
//

extern MCTypeInfoRef kMCOutOfMemoryErrorTypeInfo;
extern MCTypeInfoRef kMCGenericErrorTypeInfo;

bool MCErrorCreate(MCTypeInfoRef typeinfo, MCArrayRef info, MCErrorRef& r_error);

bool MCErrorUnwind(MCErrorRef error, MCValueRef target, uindex_t row, uindex_t column);

MCNameRef MCErrorGetDomain(MCErrorRef error);
MCArrayRef MCErrorGetInfo(MCErrorRef error);
MCStringRef MCErrorGetMessage(MCErrorRef error);

uindex_t MCErrorGetDepth(MCErrorRef error);
MCValueRef MCErrorGetTargetAtLevel(MCErrorRef error, uindex_t level);
uindex_t MCErrorGetRowAtLevel(MCErrorRef error, uindex_t row);
uindex_t MCErrorGetColumnAtLevel(MCErrorRef error, uindex_t column);

// Throw the given error code (local to the current thread).
bool MCErrorThrow(MCErrorRef error);

// Catch the current error code (on the current thread) if any and clear it.
bool MCErrorCatch(MCErrorRef& r_error);

// Returns true if there is an error pending on the current thread.
bool MCErrorIsPending(void);

// Returns any pending error (on the current thread) without clearing it.
MCErrorRef MCErrorPeek(void);

// Throw an out of memory error.
bool MCErrorThrowOutOfMemory(void);

// Throw a generic runtime error (one that hasn't had a class made for it yet).
bool MCErrorThrowGeneric(void);

////////////////////////////////////////////////////////////////////////////////
//
//  FOREIGN DEFINITIONS
//

bool MCForeignValueCreate(MCTypeInfoRef typeinfo, void *contents, MCForeignValueRef& r_value);
bool MCForeignValueCreateAndRelease(MCTypeInfoRef typeinfo, void *contents, MCForeignValueRef& r_value);

void *MCForeignValueGetContentsPtr(MCValueRef value);

bool MCForeignValueExport(MCTypeInfoRef typeinfo, MCValueRef value, MCForeignValueRef& r_value);

////////////////////////////////////////////////////////////////////////////////
//
//  STREAM DEFINITIONS
//

extern MCStreamRef kMCStdinStream;
extern MCStreamRef kMCStdoutStream;
extern MCStreamRef kMCStderrStream;

// Basic stream creation.

struct MCStreamCallbacks
{
	// Cleanup all resources associated with the stream.
	void (*destroy)(MCStreamRef stream);
	// Returns true if attempting to read or write anymore will result in eof.
	bool (*is_finished)(MCStreamRef stream, bool& r_finished);
	// Get the number of bytes available for read on the stream immediately
	// without needing to block (or hitting eof).
	bool (*get_available_for_read)(MCStreamRef stream, size_t& r_amount);
	// Read the given number of bytes in the buffer - this call only succeeds
	// if amount bytes are successfully read.
	bool (*read)(MCStreamRef stream, void *buffer, size_t amount);
	// Get the number of bytes available for writing to the stream immediately
	// without needing to block (or hitting eof).
	bool (*get_available_for_write)(MCStreamRef stream, size_t& r_amount);
	// Write the given number of bytes to the stream - this call only succeeds
	// if amount bytes are successfully written.
	bool (*write)(MCStreamRef stream, const void *buffer, size_t amount);
	// Skip the given number of bytes - this call only suceeds if there are amount
	// bytes to skip.
	bool (*skip)(MCStreamRef stream, size_t amount);
	// Record the current location in the stream and ensure that as long as no
	// more than 'limit' bytes are read, 'reset' can be called to return to the
	// mark.
	bool (*mark)(MCStreamRef stream, size_t limit);
	// Return the stream to the previously 'marked' position.
	bool (*reset)(MCStreamRef stream);
	// Return the stream position.
	bool (*tell)(MCStreamRef stream, filepos_t& r_position);
	// Set the stream position - position must be within the extent of the stream,
	// attempts to seek past the end of the stream is an error.
	bool (*seek)(MCStreamRef stream, filepos_t position);
};

enum
{
	kMCStreamHeaderSize = sizeof(MCStreamCallbacks *)
};

// Create a stream running using the giving callbacks. Note that the lifetime
// of 'callbacks' must exceed that of the stream.
bool MCStreamCreate(const MCStreamCallbacks *callbacks, size_t extra_bytes, MCStreamRef& r_stream);

// Fetch the callback pointer attached to the stream - this can be used for type-
// checking.
const MCStreamCallbacks *MCStreamGetCallbacks(MCStreamRef stream);

// Fetch the start of the 'extra bytes' for the stream.
inline void *MCStreamGetExtraBytesPtr(MCStreamRef stream) { return ((uint8_t *)MCValueGetExtraBytesPtr(stream)) + kMCStreamHeaderSize; }

// Memory-based input stream

// Create a read-only stream targetting a memory block. The lifetime of the
// memory block must exceed that of the stream.
bool MCMemoryInputStreamCreate(const void *block, size_t size, MCStreamRef& r_stream);

// Memory-based output stream

// Create a write-only stream that outputs to memory.
bool MCMemoryOutputStreamCreate(MCStreamRef& r_stream);
// Finish the memory output and return the buffer. The stream will continue
// to work, but will be reset to empty and a new buffer accumulated.
bool MCMemoryOutputStreamFinish(MCStreamRef stream, void*& r_buffer, size_t& r_size);

// Capabilities

// If a stream is readable it means that the 'Read' method work.
bool MCStreamIsReadable(MCStreamRef stream);
// If a stream is writable it means that the 'Write' method works.
bool MCStreamIsWritable(MCStreamRef stream);
// If a stream is markable it means that the stream supports the 'Mark' and
// 'Reset' methods.
bool MCStreamIsMarkable(MCStreamRef stream);
// If a stream is seekable it means that the stream supports the 'Tell' and
// 'Seek' methods.
bool MCStreamIsSeekable(MCStreamRef stream);

// Readable streams

// Returns the number of bytes available on the stream without blocking (or
// hitting eof).
bool MCStreamGetAvailableForRead(MCStreamRef stream, size_t& r_available);
// Attempt to read 'amount' bytes into the given buffer.
bool MCStreamRead(MCStreamRef stream, void *buffer, size_t amount);

// Returns the number of bytes space available on the stream for writing
// without blocking.
bool MCStreamGetAvailableForWrite(MCStreamRef stream, size_t& r_available);
// Attempt to write 'amount' bytes to the output stream.
bool MCStreamWrite(MCStreamRef stream, const void *buffer, size_t amount);

// Readable and writable streams.

// If reading or writing a single byte would result in failure due to end of
// file, 'finished' will contain true.
bool MCStreamIsFinished(MCStreamRef stream, bool& r_finished);

// Attempt to skip 'amount' bytes. This call only succeeds if the stream pointer
// is 'amount' bytes away from eod.
bool MCStreamSkip(MCStreamRef stream, size_t amount);

// Markable streams only

// Record the current location in the stream. If the stream head moves no further
// than 'read_limit' bytes forward, then the 'Reset' method will allow a return to
// the mark.
bool MCStreamMark(MCStreamRef stream, size_t read_limit);
// Reset the stream to the last recorded mark.
bool MCStreamReset(MCStreamRef stream);

// Seekable streams only

// Fetch the current stream position.
bool MCStreamTell(MCStreamRef stream, filepos_t& r_position);
// Set the current stream position.
bool MCStreamSeek(MCStreamRef stream, filepos_t position);

// Simple byte-based serialization / unserialization functions. These are all
// wrappers around read/write, and assume no higher-level structure.

// Fixed-size unsigned and signed integer functions.
bool MCStreamReadUInt8(MCStreamRef stream, uint8_t& r_value);
bool MCStreamReadUInt16(MCStreamRef stream, uint16_t& r_value);
bool MCStreamReadUInt32(MCStreamRef stream, uint32_t& r_value);
bool MCStreamReadUInt64(MCStreamRef stream, uint64_t& r_value);
bool MCStreamReadInt8(MCStreamRef stream, int8_t& r_value);
bool MCStreamReadInt16(MCStreamRef stream, int16_t& r_value);
bool MCStreamReadInt32(MCStreamRef stream, int32_t& r_value);
bool MCStreamReadInt64(MCStreamRef stream, int64_t& r_value);

bool MCStreamWriteUInt8(MCStreamRef stream, uint8_t value);
bool MCStreamWriteUInt16(MCStreamRef stream, uint16_t value);
bool MCStreamWriteUInt32(MCStreamRef stream, uint32_t value);
bool MCStreamWriteUInt64(MCStreamRef stream, uint64_t value);
bool MCStreamWriteInt8(MCStreamRef stream, int8_t value);
bool MCStreamWriteInt16(MCStreamRef stream, int16_t value);
bool MCStreamWriteInt32(MCStreamRef stream, int32_t value);
bool MCStreamWriteInt64(MCStreamRef stream, int64_t value);

// Variable-sized unsigned and signing integer functions. These methods use
// the top-bit of successive bytes to indicate whether more bytes follow - each
// byte encodes 7 bits of information.
bool MCStreamReadCompactUInt32(MCStreamRef stream, uint32_t& r_value);
bool MCStreamReadCompactUInt64(MCStreamRef stream, uint64_t& r_value);
bool MCStreamReadCompactSInt32(MCStreamRef stream, uint32_t& r_value);
bool MCStreamReadCompactSInt64(MCStreamRef stream, uint64_t& r_value);

// Fixed-size binary-floating point functions.
bool MCStreamReadFloat(MCStreamRef stream, float& r_value);
bool MCStreamReadDouble(MCStreamRef stream, double& r_value);

bool MCStreamWriteFloat(MCStreamRef stream, float value);
bool MCStreamWriteDouble(MCStreamRef stream, double value);

// Known valueref functions - these assume the given type is present.
bool MCStreamReadBoolean(MCStreamRef stream, MCBooleanRef& r_boolean);
bool MCStreamReadNumber(MCStreamRef stream, MCNumberRef& r_number);
bool MCStreamReadName(MCStreamRef stream, MCNameRef& r_name);
bool MCStreamReadString(MCStreamRef stream, MCStringRef& r_string);
bool MCStreamReadArray(MCStreamRef stream, MCArrayRef& r_array);
bool MCStreamReadSet(MCStreamRef stream, MCSetRef& r_set);

// Variant valueref functions - these tag the data with the type, allowing
// easy encoding/decoding of any value type (that supports serialization).
bool MCStreamReadValue(MCStreamRef stream, MCValueRef& r_value);

////////////////////////////////////////////////////////////////////////////////
//
//  PROPER LIST DEFINITIONS
//

// The type describing options for list sorting.
typedef uint32_t MCProperListSortType;
enum
{
	// Sort using a codepoint by codepoint comparison.
	kMCProperListSortTypeText = 0,
	// Sort using a byte by byte comparison.
	kMCProperListSortTypeBinary = 1,
    // Sort by collation according to the system locale.
	kMCProperListSortTypeInternational = 2,
	// Sorts numerically
	kMCProperListSortTypeNumeric = 3,
    // Sorts chronologically by date / time
	kMCProperListSortTypeDateTime = 4,
};

/////////

extern MCProperListRef kMCEmptyProperList;

// Create an immutable list containing the given values.
bool MCProperListCreate(const MCValueRef *values, uindex_t length, MCProperListRef& r_list);

// Create an empty mutable list.
bool MCProperListCreateMutable(MCProperListRef& r_list);

// Make an immutable copy of the given list. If the 'copy and release' form is
// used then the original list is released (has its reference count reduced by
// one).
bool MCProperListCopy(MCProperListRef list, MCProperListRef& r_new_list);
bool MCProperListCopyAndRelease(MCProperListRef list, MCProperListRef& r_new_list);

// Make a mutable copy of the given list. If the 'copy and release' form is
// used then the original list is released (has its reference count reduced by
// one).
bool MCProperListMutableCopy(MCProperListRef list, MCProperListRef& r_new_list);
bool MCProperListMutableCopyAndRelease(MCProperListRef list, MCProperListRef& r_new_list);

// Returns 'true' if the given list is mutable.
bool MCProperListIsMutable(MCProperListRef list);

// Returns the number of elements in the list.
uindex_t MCProperListGetLength(MCProperListRef list);

// Returns true if the given list is the empty list.
bool MCProperListIsEmpty(MCProperListRef list);

// Iterate over the elements in the list.
bool MCProperListIterate(MCProperListRef list, uintptr_t& x_iterator, MCValueRef& r_element);

// Apply the callback to each element of list. The contents should not be modified.
typedef bool (*MCProperListApplyCallback)(void *context, MCValueRef element);
bool MCProperListApply(MCProperListRef list, MCProperListApplyCallback p_callback, void *context);

// Apply the callback to each element of list to create a new list.
typedef bool (*MCProperListMapCallback)(MCValueRef element, MCValueRef& r_new_element);
bool MCProperListMap(MCProperListRef list, MCProperListMapCallback p_callback, MCProperListRef& r_new_list);

// Sort list by comparing elements using the provided callback.
typedef compare_t (*MCProperListQuickSortCallback)(const MCValueRef left, const MCValueRef right);
bool MCProperListSort(MCProperListRef list, bool p_reverse, MCProperListQuickSortCallback p_callback);

typedef compare_t (*MCProperListCompareElementCallback)(void *context, const MCValueRef left, const MCValueRef right);
bool MCProperListStableSort(MCProperListRef list, bool p_reverse, MCProperListCompareElementCallback p_callback, void *context);

// Fetch the first element of the list. The returned value is not retained.
MCValueRef MCProperListFetchHead(MCProperListRef list);
// Fetch the last element of the list. The returned value is not retained.
MCValueRef MCProperListFetchTail(MCProperListRef list);
// Fetch the element of the list at the specified index. The returned value is not retained.
MCValueRef MCProperListFetchElementAtIndex(MCProperListRef list, uindex_t p_index);

// Copy the elements at the specified range as a list.
bool MCProperListCopySublist(MCProperListRef list, MCRange p_range, MCProperListRef& r_elements);

bool MCProperListPushElementOntoFront(MCProperListRef list, MCValueRef p_value);
bool MCProperListPushElementOntoBack(MCProperListRef list, MCValueRef p_value);
// Pushes all of the values in p_values onto the end of the list
bool MCProperListPushElementsOntoFront(MCProperListRef self, const MCValueRef *p_values, uindex_t p_length);
bool MCProperListPushElementsOntoBack(MCProperListRef self, const MCValueRef *p_values, uindex_t p_length);

bool MCProperListAppendList(MCProperListRef list, MCProperListRef p_value);

// The returned value is owned by the caller.
bool MCProperListPopFront(MCProperListRef list, MCValueRef& r_value);
bool MCProperListPopBack(MCProperListRef list, MCValueRef& r_value);

bool MCProperListInsertElement(MCProperListRef list, MCValueRef p_value, index_t p_index);
bool MCProperListInsertElements(MCProperListRef list, const MCValueRef *p_value, uindex_t p_length, index_t p_index);
bool MCProperListInsertList(MCProperListRef list, MCProperListRef p_value, index_t p_index);

bool MCProperListRemoveElement(MCProperListRef list, uindex_t p_index);
bool MCProperListRemoveElements(MCProperListRef list, uindex_t p_start, uindex_t p_finish);

bool MCProperListFirstIndexOfElement(MCProperListRef list, MCValueRef p_needle, uindex_t p_after, uindex_t& r_offset);
bool MCProperListFirstIndexOfList(MCProperListRef list, MCProperListRef p_needle, uindex_t p_after, uindex_t& r_offset);

bool MCProperListIsEqualTo(MCProperListRef list, MCProperListRef p_other);

////////////////////////////////////////////////////////////////////////////////

enum MCPickleFieldType
{
    kMCPickleFieldTypeNone,
    kMCPickleFieldTypeByte,
    kMCPickleFieldTypeUIndex,
    kMCPickleFieldTypeIntEnum,
    kMCPickleFieldTypeValueRef,
    kMCPickleFieldTypeStringRef,
    kMCPickleFieldTypeNameRef,
    kMCPickleFieldTypeTypeInfoRef,
    kMCPickleFieldTypeArrayOfByte,
    kMCPickleFieldTypeArrayOfUIndex,
    kMCPickleFieldTypeArrayOfValueRef,
    kMCPickleFieldTypeArrayOfNameRef,
    kMCPickleFieldTypeArrayOfTypeInfoRef,
    kMCPickleFieldTypeArrayOfRecord,
    kMCPickleFieldTypeArrayOfVariant,
};

struct MCPickleRecordFieldInfo
{
    // The kind (native type) of the field.
    MCPickleFieldType kind;
    // The name of the field.
    const char *tag;
    // The offset of the field within the record.
    size_t field_offset;
    // The offset of an associated field within the record
    // Variable sized arrays use this for the count field.
    size_t aux_field_offset;
    // Extra information about the field.
    // For callback fields, this is the function pointer.
    // For array of variant or record fields, this is the pickleinfo for the element.
    void *extra;
};

struct MCPickleRecordInfo
{
    size_t size;
    MCPickleRecordFieldInfo *fields;
};

struct MCPickleVariantCaseInfo
{
    int kind;
    MCPickleRecordInfo *record;
};

struct MCPickleVariantInfo
{
    size_t kind_offset;
    MCPickleVariantCaseInfo *cases;
};

#define MC_PICKLE_BEGIN_RECORD(Type) \
    struct __##Type##_PickleImp { \
        typedef Type __struct; \
        static MCPickleRecordFieldInfo __fields[]; \
        static MCPickleRecordInfo __info; \
    }; \
    MCPickleRecordInfo __##Type##_PickleImp::__info = { sizeof(Type), __##Type##_PickleImp::__fields }; \
    MCPickleRecordInfo *k##Type##PickleInfo = &__##Type##_PickleImp::__info; \
    MCPickleRecordFieldInfo __##Type##_PickleImp::__fields[] = {
#define MC_PICKLE_END_RECORD() \
        { kMCPickleFieldTypeNone, nil, 0 } \
    };

#define MC_PICKLE_BEGIN_VARIANT(Type, Kind) \
    struct __##Type##_PickleImp { \
        typedef Type __struct; \
        static MCPickleVariantCaseInfo __cases[]; \
        static MCPickleVariantInfo __info; \
    }; \
    MCPickleVariantInfo __##Type##_PickleImp::__info = { offsetof(Type, Kind), __##Type##_PickleImp::__cases }; \
    MCPickleVariantInfo *k##Type##PickleInfo = &__##Type##_PickleImp::__info; \
    MCPickleVariantCaseInfo __##Type##_PickleImp::__cases[] = {
#define MC_PICKLE_END_VARIANT() \
        { -1, nil } \
    };
#define MC_PICKLE_VARIANT_CASE(KindValue, Pickle) \
    { (int)KindValue, k##Pickle##PickleInfo },

#define MC_PICKLE_FIELD(FType, FField, FExtra) \
    { kMCPickleFieldType##FType, #FField, offsetof(__struct, FField), 0, (void *)FExtra },
#define MC_PICKLE_FIELD_AUX(FType, FField, FAuxField, FExtra) \
    { kMCPickleFieldType##FType, #FField, offsetof(__struct, FField), offsetof(__struct, FAuxField), (void *)FExtra },

#define MC_PICKLE_UINDEX(Field) MC_PICKLE_FIELD(UIndex, Field, 0)
#define MC_PICKLE_VALUEREF(Field) MC_PICKLE_FIELD(ValueRef, Field, 0)
#define MC_PICKLE_STRINGREF(Field) MC_PICKLE_FIELD(StringRef, Field, 0)
#define MC_PICKLE_NAMEREF(Field) MC_PICKLE_FIELD(NameRef, Field, 0)
#define MC_PICKLE_TYPEINFOREF(Field) MC_PICKLE_FIELD(TypeInfoRef, Field, 0)

#define MC_PICKLE_INTENUM(EType, EField) MC_PICKLE_FIELD(IntEnum, EField, k##EType##__Last)

#define MC_PICKLE_ARRAY_OF_BYTE(Field, CountField) MC_PICKLE_FIELD_AUX(ArrayOfByte, Field, CountField, 0)
#define MC_PICKLE_ARRAY_OF_UINDEX(Field, CountField) MC_PICKLE_FIELD_AUX(ArrayOfUIndex, Field, CountField, 0)
#define MC_PICKLE_ARRAY_OF_VALUEREF(Field, CountField) MC_PICKLE_FIELD_AUX(ArrayOfValueRef, Field, CountField, 0)
#define MC_PICKLE_ARRAY_OF_NAMEREF(Field, CountField) MC_PICKLE_FIELD_AUX(ArrayOfNameRef, Field, CountField, 0)
#define MC_PICKLE_ARRAY_OF_TYPEINFOREF(Field, CountField) MC_PICKLE_FIELD_AUX(ArrayOfTypeInfoRef, Field, CountField, 0)
#define MC_PICKLE_ARRAY_OF_RECORD(Record, Field, CountField) MC_PICKLE_FIELD_AUX(ArrayOfRecord, Field, CountField, k##Record##PickleInfo)
#define MC_PICKLE_ARRAY_OF_VARIANT(Variant, Field, CountField) MC_PICKLE_FIELD_AUX(ArrayOfVariant, Field, CountField, k##Variant##PickleInfo)

// Read in the stream in the format conforming to the specified pickle info.
bool MCPickleRead(MCStreamRef stream, MCPickleRecordInfo *info, void* r_record);

// Write the given record to the stream in the format conforming to the specified
// pickle info.
bool MCPickleWrite(MCStreamRef stream, MCPickleRecordInfo *info, void* record);

// Release a record read in using MCPickleRead.
void MCPickleRelease(MCPickleRecordInfo *info, void *record);

////////////////////////////////////////////////////////////////////////////////
//
//  TYPE CONVERSION
//

bool MCTypeConvertStringToLongInteger(MCStringRef p_string, integer_t& r_converted);
bool MCTypeConvertStringToReal(MCStringRef p_string, real64_t& r_converted, bool p_convert_octals = false);
bool MCTypeConvertStringToBool(MCStringRef p_string, bool& r_converted);

#endif<|MERGE_RESOLUTION|>--- conflicted
+++ resolved
@@ -1264,7 +1264,6 @@
 
 // Returns true if the typeinfo is an alias.
 bool MCTypeInfoIsAlias(MCTypeInfoRef typeinfo);
-<<<<<<< HEAD
 
 // Returns true if the typeinfo is a name.
 bool MCTypeInfoIsNamed(MCTypeInfoRef typeinfo);
@@ -1272,15 +1271,6 @@
 // Returns true if the typeinfo is an optional typeinfo.
 bool MCTypeInfoIsOptional(MCTypeInfoRef typeinfo);
 
-=======
-
-// Returns true if the typeinfo is a name.
-bool MCTypeInfoIsNamed(MCTypeInfoRef typeinfo);
-
-// Returns true if the typeinfo is an optional typeinfo.
-bool MCTypeInfoIsOptional(MCTypeInfoRef typeinfo);
-
->>>>>>> b73585b5
 // Returns true if the typeinfo is of record type.
 bool MCTypeInfoIsRecord(MCTypeInfoRef typeinfo);
 
@@ -1371,7 +1361,6 @@
 
 const MCForeignTypeDescriptor *MCForeignTypeInfoGetDescriptor(MCTypeInfoRef typeinfo);
 void *MCForeignTypeInfoGetLayoutType(MCTypeInfoRef typeinfo);
-<<<<<<< HEAD
 
 //////////
 
@@ -1386,22 +1375,6 @@
 
 //////////
 
-=======
-
-//////////
-
-// Creates a type which is alias for another type.
-bool MCAliasTypeInfoCreate(MCNameRef name, MCTypeInfoRef target, MCTypeInfoRef& r_alias_typeinfo);
-
-// Returnts the name of the alias.
-MCNameRef MCAliasTypeInfoGetName(MCTypeInfoRef typeinfo);
-
-// Returns the target typeinfo.
-MCTypeInfoRef MCAliasTypeInfoGetTarget(MCTypeInfoRef typeinfo);
-
-//////////
-
->>>>>>> b73585b5
 // Creates a type which refers to a named type. Named types are resolved by binding
 // them to another type. It is an error to bind a bound named type, and an
 // error to attempt to resolve an unbound named type.
