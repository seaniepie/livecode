--- conflicted
+++ resolved
@@ -389,9 +389,6 @@
 //
 //  SYMBOL EXPORTS
 //
-<<<<<<< HEAD
-#ifdef _WIN32
-=======
 
 /* MC_DLLEXPORT should be applied to declarations.  MC_DLLEXPORT_DEF
  * should be applied to definitions. */
@@ -400,18 +397,11 @@
  * modifies the naming of the corresponding symbol, so the export
  * attribute must be attached to declarations (and possibly to the
  * definition *as well* if no separate declaration appears) */
->>>>>>> c417e002
 #  ifdef _MSC_VER
 #    define MC_DLLEXPORT __declspec(dllexport)
 #  else
 #    define MC_DLLEXPORT __attribute__((dllexport))
 #  endif
-<<<<<<< HEAD
-#elif defined(__EMSCRIPTEN__)
-#  define MC_DLLEXPORT __attribute__((__visibility__("default"), __used__))
-#else
-#  define MC_DLLEXPORT __attribute__((__visibility__("default")))
-=======
 #  define MC_DLLEXPORT_DEF MC_DLLEXPORT
 #else
 /* On non-Windows platforms, the external visibility of a symbol is
@@ -419,7 +409,6 @@
  * appear in the list of exported symbols). */
 #  define MC_DLLEXPORT
 #  define MC_DLLEXPORT_DEF __attribute__((__visibility__("default"), __used__))
->>>>>>> c417e002
 #endif
 
 ////////////////////////////////////////////////////////////////////////////////
@@ -1739,7 +1728,6 @@
 MC_DLLEXPORT bool MCNumberCreateWithInteger(integer_t value, MCNumberRef& r_number);
 MC_DLLEXPORT bool MCNumberCreateWithUnsignedInteger(uinteger_t value, MCNumberRef& r_number);
 MC_DLLEXPORT bool MCNumberCreateWithReal(real64_t value, MCNumberRef& r_number);
-<<<<<<< HEAD
 
 MC_DLLEXPORT bool MCNumberIsInteger(MCNumberRef number);
 MC_DLLEXPORT bool MCNumberIsReal(MCNumberRef number);
@@ -1754,22 +1742,6 @@
 MC_DLLEXPORT bool MCNumberParse(MCStringRef string, MCNumberRef& r_number);
 MC_DLLEXPORT bool MCNumberParseUnicodeChars(const unichar_t *chars, uindex_t char_count, MCNumberRef& r_number);
 
-=======
-
-MC_DLLEXPORT bool MCNumberIsInteger(MCNumberRef number);
-MC_DLLEXPORT bool MCNumberIsReal(MCNumberRef number);
-
-MC_DLLEXPORT integer_t MCNumberFetchAsInteger(MCNumberRef number);
-MC_DLLEXPORT uinteger_t MCNumberFetchAsUnsignedInteger(MCNumberRef number);
-MC_DLLEXPORT real64_t MCNumberFetchAsReal(MCNumberRef number);
-
-MC_DLLEXPORT bool MCNumberParseOffsetPartial(MCStringRef p_string, uindex_t offset, uindex_t &r_chars_used, MCNumberRef &r_number);
-
-MC_DLLEXPORT bool MCNumberParseOffset(MCStringRef p_string, uindex_t offset, uindex_t char_count, MCNumberRef &r_number);
-MC_DLLEXPORT bool MCNumberParse(MCStringRef string, MCNumberRef& r_number);
-MC_DLLEXPORT bool MCNumberParseUnicodeChars(const unichar_t *chars, uindex_t char_count, MCNumberRef& r_number);
-
->>>>>>> c417e002
 MC_DLLEXPORT extern MCNumberRef kMCZero;
 MC_DLLEXPORT extern MCNumberRef kMCOne;
 MC_DLLEXPORT extern MCNumberRef kMCMinusOne;
@@ -2354,7 +2326,6 @@
 // Note that 'string' must be mutable, it is a fatal runtime error if it is not.
 MC_DLLEXPORT bool MCStringAppendFormat(MCStringRef string, const char *format, ...);
 MC_DLLEXPORT bool MCStringAppendFormatV(MCStringRef string, const char *format, va_list args);
-<<<<<<< HEAD
 
 //////////
 
@@ -2363,16 +2334,6 @@
 
 //////////
 
-=======
-
-//////////
-
-MC_DLLEXPORT bool MCStringSplit(MCStringRef string, MCStringRef element_del, MCStringRef key_del, MCStringOptions options, MCArrayRef& r_array);
-MC_DLLEXPORT bool MCStringSplitColumn(MCStringRef string, MCStringRef col_del, MCStringRef row_del, MCStringOptions options, MCArrayRef& r_array);
-
-//////////
-
->>>>>>> c417e002
 // Proper list versions of string splitting
 MC_DLLEXPORT bool MCStringSplitByDelimiterNative(MCStringRef self, MCStringRef p_elem_del, MCStringOptions p_options, MCProperListRef& r_list);
 MC_DLLEXPORT bool MCStringSplitByDelimiter(MCStringRef self, MCStringRef p_elem_del, MCStringOptions p_options, MCProperListRef& r_list);
@@ -2431,7 +2392,6 @@
 // Mutable data methods
 
 MC_DLLEXPORT bool MCDataCreateMutable(uindex_t p_initial_capacity, MCDataRef& r_data);
-<<<<<<< HEAD
 
 MC_DLLEXPORT bool MCDataCopy(MCDataRef p_data, MCDataRef& r_new_data);
 MC_DLLEXPORT bool MCDataCopyAndRelease(MCDataRef p_data, MCDataRef& r_new_data);
@@ -2462,38 +2422,6 @@
 
 MC_DLLEXPORT bool MCDataPad(MCDataRef data, byte_t byte, uindex_t count);
 
-=======
-
-MC_DLLEXPORT bool MCDataCopy(MCDataRef p_data, MCDataRef& r_new_data);
-MC_DLLEXPORT bool MCDataCopyAndRelease(MCDataRef p_data, MCDataRef& r_new_data);
-MC_DLLEXPORT bool MCDataMutableCopy(MCDataRef p_data, MCDataRef& r_mutable_data);
-MC_DLLEXPORT bool MCDataMutableCopyAndRelease(MCDataRef p_data, MCDataRef& r_mutable_data);
-
-MC_DLLEXPORT bool MCDataCopyRange(MCDataRef data, MCRange range, MCDataRef& r_new_data);
-MC_DLLEXPORT bool MCDataCopyRangeAndRelease(MCDataRef data, MCRange range, MCDataRef& r_new_data);
-MC_DLLEXPORT bool MCDataMutableCopyRange(MCDataRef data, MCRange range, MCDataRef& r_new_data);
-MC_DLLEXPORT bool MCDataMutableCopyRangeAndRelease(MCDataRef data, MCRange range, MCDataRef& r_new_data);
-
-MC_DLLEXPORT bool MCDataIsMutable(const MCDataRef p_data);
-
-MC_DLLEXPORT bool MCDataAppend(MCDataRef r_data, MCDataRef p_suffix);
-MC_DLLEXPORT bool MCDataAppendBytes(MCDataRef r_data, const byte_t *p_bytes, uindex_t p_byte_count);
-MC_DLLEXPORT bool MCDataAppendByte(MCDataRef r_data, byte_t p_byte);
-
-MC_DLLEXPORT bool MCDataPrepend(MCDataRef r_data, MCDataRef p_prefix);
-MC_DLLEXPORT bool MCDataPrependBytes(MCDataRef r_data, const byte_t *p_bytes, uindex_t p_byte_count);
-MC_DLLEXPORT bool MCDataPrependByte(MCDataRef r_data, byte_t p_byte);
-
-MC_DLLEXPORT bool MCDataInsert(MCDataRef r_data, uindex_t p_at, MCDataRef p_new_data);
-MC_DLLEXPORT bool MCDataInsertBytes(MCDataRef self, uindex_t p_at, const byte_t *p_bytes, uindex_t p_byte_count);
-
-MC_DLLEXPORT bool MCDataRemove(MCDataRef r_data, MCRange p_range);
-MC_DLLEXPORT bool MCDataReplace(MCDataRef r_data, MCRange p_range, MCDataRef p_new_data);
-MC_DLLEXPORT bool MCDataReplaceBytes(MCDataRef r_data, MCRange p_range, const byte_t *p_new_data, uindex_t p_byte_count);
-
-MC_DLLEXPORT bool MCDataPad(MCDataRef data, byte_t byte, uindex_t count);
-
->>>>>>> c417e002
 MC_DLLEXPORT bool MCDataContains(MCDataRef p_data, MCDataRef p_needle);
 MC_DLLEXPORT bool MCDataBeginsWith(MCDataRef p_data, MCDataRef p_needle);
 MC_DLLEXPORT bool MCDataEndsWith(MCDataRef p_data, MCDataRef p_needle);
@@ -2962,8 +2890,6 @@
 // Variant valueref functions - these tag the data with the type, allowing
 // easy encoding/decoding of any value type (that supports serialization).
 MC_DLLEXPORT bool MCStreamReadValue(MCStreamRef stream, MCValueRef& r_value);
-<<<<<<< HEAD
-=======
 
 ////////////////////////////////////////////////////////////////////////////////
 //
@@ -3077,7 +3003,6 @@
 MC_DLLEXPORT bool MCProperListFirstOffsetOfList(MCProperListRef list, MCProperListRef p_needle, uindex_t p_after, uindex_t& r_offset);
 MC_DLLEXPORT bool MCProperListFirstOffsetOfListInRange(MCProperListRef list, MCProperListRef p_needle, MCRange p_range, uindex_t & r_offset);
 MC_DLLEXPORT bool MCProperListLastOffsetOfListInRange(MCProperListRef list, MCProperListRef p_needle, MCRange p_range, uindex_t & r_offset);
->>>>>>> c417e002
 
 MC_DLLEXPORT bool MCProperListIsEqualTo(MCProperListRef list, MCProperListRef p_other);
 
@@ -3088,131 +3013,7 @@
 MC_DLLEXPORT bool MCProperListIsHomogeneous(MCProperListRef list, MCValueTypeCode& r_type);
     
 ////////////////////////////////////////////////////////////////////////////////
-//
-//  PROPER LIST DEFINITIONS
-//
-
-<<<<<<< HEAD
-// The type describing options for list sorting.
-typedef uint32_t MCProperListSortType;
-enum
-{
-	// Sort using a codepoint by codepoint comparison.
-	kMCProperListSortTypeText = 0,
-	// Sort using a byte by byte comparison.
-	kMCProperListSortTypeBinary = 1,
-    // Sort by collation according to the system locale.
-	kMCProperListSortTypeInternational = 2,
-	// Sorts numerically
-	kMCProperListSortTypeNumeric = 3,
-    // Sorts chronologically by date / time
-	kMCProperListSortTypeDateTime = 4,
-};
-
-/////////
-
-MC_DLLEXPORT extern MCProperListRef kMCEmptyProperList;
-
-// Create an immutable list containing the given values.
-MC_DLLEXPORT bool MCProperListCreate(const MCValueRef *values, uindex_t length, MCProperListRef& r_list);
-
-// Create an empty mutable list.
-MC_DLLEXPORT bool MCProperListCreateMutable(MCProperListRef& r_list);
-
-// Create an immutable list taking ownership of the given array of
-// values.  Takes ownership of both the underlying MCValueRef
-// references, and the p_values buffer.
-bool MCProperListCreateAndRelease(MCValueRef *p_values, uindex_t p_length, MCProperListRef& r_list);
-    
-// Make an immutable copy of the given list. If the 'copy and release' form is
-// used then the original list is released (has its reference count reduced by
-// one).
-MC_DLLEXPORT bool MCProperListCopy(MCProperListRef list, MCProperListRef& r_new_list);
-MC_DLLEXPORT bool MCProperListCopyAndRelease(MCProperListRef list, MCProperListRef& r_new_list);
-
-// Make a mutable copy of the given list. If the 'copy and release' form is
-// used then the original list is released (has its reference count reduced by
-// one).
-MC_DLLEXPORT bool MCProperListMutableCopy(MCProperListRef list, MCProperListRef& r_new_list);
-MC_DLLEXPORT bool MCProperListMutableCopyAndRelease(MCProperListRef list, MCProperListRef& r_new_list);
-
-// Returns 'true' if the given list is mutable.
-MC_DLLEXPORT bool MCProperListIsMutable(MCProperListRef list);
-
-// Returns the number of elements in the list.
-uindex_t MCProperListGetLength(MCProperListRef list);
-
-// Returns true if the given list is the empty list.
-MC_DLLEXPORT bool MCProperListIsEmpty(MCProperListRef list);
-
-// Iterate over the elements in the list.
-MC_DLLEXPORT bool MCProperListIterate(MCProperListRef list, uintptr_t& x_iterator, MCValueRef& r_element);
-
-// Apply the callback to each element of list. The contents should not be modified.
-typedef bool (*MCProperListApplyCallback)(void *context, MCValueRef element);
-MC_DLLEXPORT bool MCProperListApply(MCProperListRef list, MCProperListApplyCallback p_callback, void *context);
-
-// Apply the callback to each element of list to create a new list.
-typedef bool (*MCProperListMapCallback)(void *context, MCValueRef element, MCValueRef& r_new_element);
-MC_DLLEXPORT bool MCProperListMap(MCProperListRef list, MCProperListMapCallback p_callback, MCProperListRef& r_new_list, void *context);
-
-// Sort list by comparing elements using the provided callback.
-typedef compare_t (*MCProperListQuickSortCallback)(const MCValueRef left, const MCValueRef right);
-MC_DLLEXPORT bool MCProperListSort(MCProperListRef list, bool p_reverse, MCProperListQuickSortCallback p_callback);
-
-typedef compare_t (*MCProperListCompareElementCallback)(void *context, const MCValueRef left, const MCValueRef right);
-MC_DLLEXPORT bool MCProperListStableSort(MCProperListRef list, bool p_reverse, MCProperListCompareElementCallback p_callback, void *context);
-
-// Fetch the first element of the list. The returned value is not retained.
-MC_DLLEXPORT MCValueRef MCProperListFetchHead(MCProperListRef list);
-MC_DLLEXPORT // Fetch the last element of the list. The returned value is not retained.
-MCValueRef MCProperListFetchTail(MCProperListRef list);
-// Fetch the element of the list at the specified index. The returned value is not retained.
-MC_DLLEXPORT MCValueRef MCProperListFetchElementAtIndex(MCProperListRef list, uindex_t p_index);
-
-// Copy the elements at the specified range as a list.
-MC_DLLEXPORT bool MCProperListCopySublist(MCProperListRef list, MCRange p_range, MCProperListRef& r_elements);
-
-MC_DLLEXPORT bool MCProperListPushElementOntoFront(MCProperListRef list, MCValueRef p_value);
-MC_DLLEXPORT bool MCProperListPushElementOntoBack(MCProperListRef list, MCValueRef p_value);
-// Pushes all of the values in p_values onto the end of the list
-MC_DLLEXPORT bool MCProperListPushElementsOntoFront(MCProperListRef self, const MCValueRef *p_values, uindex_t p_length);
-MC_DLLEXPORT bool MCProperListPushElementsOntoBack(MCProperListRef self, const MCValueRef *p_values, uindex_t p_length);
-
-MC_DLLEXPORT bool MCProperListAppendList(MCProperListRef list, MCProperListRef p_value);
-
-// The returned value is owned by the caller.
-MC_DLLEXPORT bool MCProperListPopFront(MCProperListRef list, MCValueRef& r_value);
-MC_DLLEXPORT bool MCProperListPopBack(MCProperListRef list, MCValueRef& r_value);
-
-MC_DLLEXPORT bool MCProperListInsertElement(MCProperListRef list, MCValueRef p_value, index_t p_index);
-MC_DLLEXPORT bool MCProperListInsertElements(MCProperListRef list, const MCValueRef *p_value, uindex_t p_length, index_t p_index);
-MC_DLLEXPORT bool MCProperListInsertList(MCProperListRef list, MCProperListRef p_value, index_t p_index);
-
-MC_DLLEXPORT bool MCProperListRemoveElement(MCProperListRef list, uindex_t p_index);
-MC_DLLEXPORT bool MCProperListRemoveElements(MCProperListRef list, uindex_t p_start, uindex_t p_finish);
-
-MC_DLLEXPORT bool MCProperListFirstIndexOfElement(MCProperListRef list, MCValueRef p_needle, uindex_t p_after, uindex_t& r_offset);
-MC_DLLEXPORT bool MCProperListFirstIndexOfElementInRange(MCProperListRef list, MCValueRef p_needle, MCRange p_range, uindex_t& r_offset);
-
-MC_DLLEXPORT bool MCProperListLastIndexOfElementInRange(MCProperListRef list, MCValueRef p_needle, MCRange p_range, uindex_t & r_offset);
-
-MC_DLLEXPORT bool MCProperListFirstOffsetOfList(MCProperListRef list, MCProperListRef p_needle, uindex_t p_after, uindex_t& r_offset);
-MC_DLLEXPORT bool MCProperListFirstOffsetOfListInRange(MCProperListRef list, MCProperListRef p_needle, MCRange p_range, uindex_t & r_offset);
-MC_DLLEXPORT bool MCProperListLastOffsetOfListInRange(MCProperListRef list, MCProperListRef p_needle, MCRange p_range, uindex_t & r_offset);
-
-MC_DLLEXPORT bool MCProperListIsEqualTo(MCProperListRef list, MCProperListRef p_other);
-
-MC_DLLEXPORT bool MCProperListBeginsWithList(MCProperListRef list, MCProperListRef p_prefix);
-MC_DLLEXPORT bool MCProperListEndsWithList(MCProperListRef list, MCProperListRef p_suffix);
-
-MC_DLLEXPORT bool MCProperListIsListOfType(MCProperListRef list, MCValueTypeCode p_type);
-MC_DLLEXPORT bool MCProperListIsHomogeneous(MCProperListRef list, MCValueTypeCode& r_type);
-    
-////////////////////////////////////////////////////////////////////////////////
-
-=======
->>>>>>> c417e002
+
 enum MCPickleFieldType
 {
     kMCPickleFieldTypeNone,
