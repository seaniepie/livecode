--- conflicted
+++ resolved
@@ -725,19 +725,11 @@
 	{
 		m_ptr = nil;
 	}
-<<<<<<< HEAD
-    
-    MCAutoPointer(T *p_ptr)
-        : m_ptr(p_ptr)
-    {
-    }
-=======
 	
 	MCAutoPointer(T* value)
 		: m_ptr(value)
 	{
 	}
->>>>>>> 2893b80d
 
 	~MCAutoPointer(void)
 	{
