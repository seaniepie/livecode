--- conflicted
+++ resolved
@@ -47,18 +47,14 @@
 uinteger_t MCChunkCountByteChunkCallback(void *context);
 uinteger_t MCChunkCountCodepointChunkCallback(void *context);
 
-<<<<<<< HEAD
-uindex_t MCChunkCountChunkChunks(MCStringRef p_string, MCStringRef p_delimiter, MCStringOptions p_options);
-
-bool MCChunkEnsureExtentsByRange(bool p_strict, integer_t p_first, integer_t p_last, MCChunkCountCallback p_callback, void *p_context, uindex_t& r_first, uindex_t& r_chunk_count);
-bool MCChunkEnsureExtentsByExpression(bool p_strict, integer_t p_first, MCChunkCountCallback p_callback, void *p_context, uindex_t& r_first, uindex_t& r_chunk_count);
-
-void MCChunkGetExtentsByRange(integer_t p_first, integer_t p_last, MCChunkCountCallback p_callback, void *p_context, uindex_t& r_first, uindex_t& r_chunk_count);
-=======
+uindex_t MCChunkCountChunkChunksInRange(MCStringRef p_string, MCStringRef p_delimiter, MCStringOptions p_options, MCRange *p_range);
+
+bool MCChunkEnsureExtentsByRangeInRange(bool p_strict, integer_t p_first, integer_t p_last, MCChunkCountCallback p_callback, void *p_context, uindex_t& r_first, uindex_t& r_chunk_count);
+bool MCChunkEnsureExtentsByExpressionInRange(bool p_strict, integer_t p_first, MCChunkCountCallback p_callback, void *p_context, uindex_t& r_first, uindex_t& r_chunk_count);
+
 void MCChunkGetExtentsByRangeInRange(integer_t p_first, integer_t p_last, MCChunkCountCallback p_callback, void *p_context, uindex_t& r_first, uindex_t& r_chunk_count);
 
 void MCChunkGetExtentsByExpressionInRange(integer_t p_first, MCChunkCountCallback p_callback, void *p_context, uindex_t& r_first, uindex_t& r_chunk_count);
->>>>>>> 179bfdbf
 
 void MCChunkGetExtentsOfByteChunkByRangeInRange(MCDataRef p_data, MCRange *p_range, integer_t p_first, integer_t p_last, uindex_t& r_first, uindex_t& r_chunk_count);
 
@@ -67,26 +63,21 @@
 void MCChunkGetExtentsOfCodeunitChunkByRangeInRange(MCStringRef p_data, MCRange *p_range, integer_t p_first, integer_t p_last, uindex_t& r_first, uindex_t& r_chunk_count);
 void MCChunkGetExtentsOfCodeunitChunkByExpressionInRange(MCStringRef p_data, MCRange *p_range, integer_t p_first, uindex_t& r_first, uindex_t& r_chunk_count);
 
-<<<<<<< HEAD
-bool MCChunkGetExtentsOfGraphemeChunkByRange(MCStringRef p_string, integer_t p_first, integer_t p_last, bool p_strict, uindex_t& r_first, uindex_t& r_chunk_count);
-bool MCChunkGetExtentsOfGraphemeChunkByExpression(MCStringRef p_string, integer_t p_first, bool p_strict, uindex_t& r_first, uindex_t& r_chunk_count);
-
-void MCChunkGetExtentsOfElementChunkByRange(MCProperListRef p_string, integer_t p_first, integer_t p_last, uindex_t& r_first, uindex_t& r_chunk_count);
-void MCChunkGetExtentsOfElementChunkByExpression(MCProperListRef p_string, integer_t p_first, uindex_t& r_first, uindex_t& r_chunk_count);
-=======
+bool MCChunkGetExtentsOfGraphemeChunkByRangeInRange(MCStringRef p_string, MCRange *p_range, integer_t p_first, integer_t p_last, bool p_strict, uindex_t& r_first, uindex_t& r_chunk_count);
+bool MCChunkGetExtentsOfGraphemeChunkByExpressionInRange(MCStringRef p_string, MCRange *p_range, integer_t p_first, bool p_strict, uindex_t& r_first, uindex_t& r_chunk_count);
+
 void MCChunkGetExtentsOfElementChunkByRangeInRange(MCProperListRef p_string, MCRange *p_range, integer_t p_first, integer_t p_last, uindex_t& r_first, uindex_t& r_chunk_count);
 void MCChunkGetExtentsOfElementChunkByExpressionInRange(MCProperListRef p_string, MCRange *p_range, integer_t p_first, uindex_t& r_first, uindex_t& r_chunk_count);
->>>>>>> 179bfdbf
-
-void MCChunkGetExtentsOfChunkChunkByRange(MCStringRef p_string, MCStringRef p_delimiter, MCStringOptions p_options, integer_t p_first, integer_t p_last, uindex_t& r_first, uindex_t& r_chunk_count);
-void MCChunkGetExtentsOfChunkChunkByExpression(MCStringRef p_string, MCStringRef p_delimiter, MCStringOptions p_options, integer_t p_first, uindex_t& r_first, uindex_t& r_chunk_count);
+
+void MCChunkGetExtentsOfChunkChunkByRangeInRange(MCStringRef p_string, MCRange *p_range, MCStringRef p_delimiter, MCStringOptions p_options, integer_t p_first, integer_t p_last, uindex_t& r_first, uindex_t& r_chunk_count);
+void MCChunkGetExtentsOfChunkChunkByExpressionInRange(MCStringRef p_string, MCRange *p_range, MCStringRef p_delimiter, MCStringOptions p_options, integer_t p_first, uindex_t& r_first, uindex_t& r_chunk_count);
 
 bool MCChunkIsAmongTheChunksOfRange(MCStringRef p_chunk, MCStringRef p_string, MCStringRef p_delimiter, MCStringOptions p_options, MCRange p_range);
 
 bool MCChunkOffsetOfChunkInRange(MCStringRef p_string, MCStringRef p_needle, MCStringRef p_delimiter, bool p_whole_matches, MCStringOptions p_options, MCRange p_range, uindex_t& r_offset);
 
 typedef bool (*MCChunkApplyCallback)(void *context, MCStringRef string, MCRange chunk_range);
-bool MCChunkApply(MCStringRef p_string, MCStringRef p_delimiter, MCStringOptions p_options, MCChunkApplyCallback p_callback, void *context);
+bool MCChunkApplyInRange(MCStringRef p_string, MCRange *p_range, MCStringRef p_delimiter, MCStringOptions p_options, MCChunkApplyCallback p_callback, void *context);
 
 bool MCChunkIterate(MCRange& x_range, MCStringRef p_string, MCStringRef p_delimiter, MCStringOptions p_options, bool p_first);
 
@@ -104,6 +95,9 @@
     
 public:
     MCTextChunkIterator(MCStringRef p_text, MCChunkType p_chunk_type);
+    // AL-2015-02-10: [[ Bug 14532 ]] Add text chunk iterator constructor for restricted range chunk operations.
+    MCTextChunkIterator(MCStringRef p_text, MCChunkType p_chunk_type, MCRange p_restriction);
+    
     virtual ~MCTextChunkIterator();
     
     MCRange GetRange() const
@@ -203,6 +197,8 @@
 {
 public:
     MCTextChunkIterator_Codepoint(MCStringRef p_text, MCChunkType p_chunk_type);
+    // AL-2015-02-10: [[ Bug 14532 ]] Add text chunk iterator constructor for restricted range chunk operations.
+    MCTextChunkIterator_Codepoint(MCStringRef p_text, MCChunkType p_chunk_type, MCRange p_restriction);
     ~MCTextChunkIterator_Codepoint();
     
     virtual bool Next();
@@ -213,6 +209,8 @@
 {
 public:
     MCTextChunkIterator_Codeunit(MCStringRef p_text, MCChunkType p_chunk_type);
+    // AL-2015-02-10: [[ Bug 14532 ]] Add text chunk iterator constructor for restricted range chunk operations.
+    MCTextChunkIterator_Codeunit(MCStringRef p_text, MCChunkType p_chunk_type, MCRange p_restriction);
     ~MCTextChunkIterator_Codeunit();
     
     virtual uindex_t CountChunks();
@@ -230,6 +228,8 @@
     bool m_first_chunk;
 public:
     MCTextChunkIterator_Delimited(MCStringRef p_text, MCChunkType p_chunk_type, MCStringRef p_delimiter);
+    // AL-2015-02-10: [[ Bug 14532 ]] Add text chunk iterator constructor for restricted range chunk operations.
+    MCTextChunkIterator_Delimited(MCStringRef p_text, MCChunkType p_chunk_type, MCStringRef p_delimiter, MCRange p_restriction);
     ~MCTextChunkIterator_Delimited();
     
     void SetDelimiter(MCStringRef p_delimiter)
@@ -248,7 +248,9 @@
     //  delimiter, so that we can increment the range appropriately.
     MCStringRef m_line_delimiter;
 public:
-    MCTextChunkIterator_Word(MCStringRef p_text, MCChunkType p_chunk_type, MCStringRef p_delimiter);
+    MCTextChunkIterator_Word(MCStringRef p_text, MCChunkType p_chunk_type, MCStringRef p_line_delimiter);
+    // AL-2015-02-10: [[ Bug 14532 ]] Add text chunk iterator constructor for restricted range chunk operations.
+    MCTextChunkIterator_Word(MCStringRef p_text, MCChunkType p_chunk_type, MCStringRef p_line_delimiter, MCRange p_restriction);
     ~MCTextChunkIterator_Word();
     
     void SetLineDelimiter(MCStringRef p_delimiter)
@@ -265,6 +267,8 @@
     uindex_t m_break_position;
 public:
     MCTextChunkIterator_ICU(MCStringRef p_text, MCChunkType p_chunk_type);
+    // AL-2015-02-10: [[ Bug 14532 ]] Add text chunk iterator constructor for restricted range chunk operations.
+    MCTextChunkIterator_ICU(MCStringRef p_text, MCChunkType p_chunk_type, MCRange p_restriction);
     ~MCTextChunkIterator_ICU();
     
     virtual bool Next();
@@ -277,6 +281,8 @@
     MCScriptPoint *m_sp;
 public:
     MCTextChunkIterator_Tokenized(MCStringRef p_text, MCChunkType p_chunk_type);
+    // AL-2015-02-10: [[ Bug 14532 ]] Add text chunk iterator constructor for restricted range chunk operations.
+    MCTextChunkIterator_Tokenized(MCStringRef p_text, MCChunkType p_chunk_type, MCRange p_restriction);
     ~MCTextChunkIterator_Tokenized();
     
     virtual bool Next();
