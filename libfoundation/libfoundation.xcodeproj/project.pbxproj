--- conflicted
+++ resolved
@@ -32,10 +32,6 @@
 		7237187918E42F580006C484 /* foundation-text.cpp in Sources */ = {isa = PBXBuildFile; fileRef = 7237187718E42F580006C484 /* foundation-text.cpp */; };
 		761D53EC19EBC70B00DBF726 /* foundation-typeconvert.cpp in Sources */ = {isa = PBXBuildFile; fileRef = 761D53EB19EBC70B00DBF726 /* foundation-typeconvert.cpp */; };
 		7653455919F656650032E6E2 /* foundation-proper-list.cpp in Sources */ = {isa = PBXBuildFile; fileRef = 7653455819F656640032E6E2 /* foundation-proper-list.cpp */; };
-<<<<<<< HEAD
-		769372121A03AEC00001A9FF /* foundation-filters.cpp in Sources */ = {isa = PBXBuildFile; fileRef = 769372111A03AEC00001A9FF /* foundation-filters.cpp */; };
-=======
->>>>>>> b73585b5
 		7696676D19E81D92008B0972 /* foundation-chunk.cpp in Sources */ = {isa = PBXBuildFile; fileRef = 7696676C19E81D92008B0972 /* foundation-chunk.cpp */; };
 		76E711FC1A0BA24B00B68F93 /* foundation-math.cpp in Sources */ = {isa = PBXBuildFile; fileRef = 76E711FB1A0BA24B00B68F93 /* foundation-math.cpp */; };
 		76EF31A8181E7E0A00FAC195 /* foundation-data.cpp in Sources */ = {isa = PBXBuildFile; fileRef = 1D17A9C517C22DD30024CCA8 /* foundation-data.cpp */; };
@@ -327,10 +323,6 @@
 				76E711FC1A0BA24B00B68F93 /* foundation-math.cpp in Sources */,
 				7696676D19E81D92008B0972 /* foundation-chunk.cpp in Sources */,
 				7653455919F656650032E6E2 /* foundation-proper-list.cpp in Sources */,
-<<<<<<< HEAD
-				769372121A03AEC00001A9FF /* foundation-filters.cpp in Sources */,
-=======
->>>>>>> b73585b5
 			);
 			runOnlyForDeploymentPostprocessing = 0;
 		};
