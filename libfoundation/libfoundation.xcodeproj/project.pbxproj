// !$*UTF8*$!
{
	archiveVersion = 1;
	classes = {
	};
	objectVersion = 46;
	objects = {

/* Begin PBXBuildFile section */
		4D5837A31806A024006DE6A2 /* foundation-objc.mm in Sources */ = {isa = PBXBuildFile; fileRef = 4D5837A21806A024006DE6A2 /* foundation-objc.mm */; };
		4D7FA79D1594E09500EEF440 /* foundation-array.cpp in Sources */ = {isa = PBXBuildFile; fileRef = 4D7FA78F1594E09500EEF440 /* foundation-array.cpp */; };
		4D7FA79E1594E09500EEF440 /* foundation-core.cpp in Sources */ = {isa = PBXBuildFile; fileRef = 4D7FA7901594E09500EEF440 /* foundation-core.cpp */; };
		4D7FA79F1594E09500EEF440 /* foundation-debug.cpp in Sources */ = {isa = PBXBuildFile; fileRef = 4D7FA7911594E09500EEF440 /* foundation-debug.cpp */; };
		4D7FA7A01594E09500EEF440 /* foundation-error.cpp in Sources */ = {isa = PBXBuildFile; fileRef = 4D7FA7921594E09500EEF440 /* foundation-error.cpp */; };
		4D7FA7A11594E09500EEF440 /* foundation-list.cpp in Sources */ = {isa = PBXBuildFile; fileRef = 4D7FA7931594E09500EEF440 /* foundation-list.cpp */; };
		4D7FA7A21594E09500EEF440 /* foundation-name.cpp in Sources */ = {isa = PBXBuildFile; fileRef = 4D7FA7941594E09500EEF440 /* foundation-name.cpp */; };
		4D7FA7A31594E09500EEF440 /* foundation-nativechars.cpp in Sources */ = {isa = PBXBuildFile; fileRef = 4D7FA7951594E09500EEF440 /* foundation-nativechars.cpp */; };
		4D7FA7A41594E09500EEF440 /* foundation-number.cpp in Sources */ = {isa = PBXBuildFile; fileRef = 4D7FA7961594E09500EEF440 /* foundation-number.cpp */; };
		4D7FA7A51594E09500EEF440 /* foundation-set.cpp in Sources */ = {isa = PBXBuildFile; fileRef = 4D7FA7981594E09500EEF440 /* foundation-set.cpp */; };
		4D7FA7A61594E09500EEF440 /* foundation-stream.cpp in Sources */ = {isa = PBXBuildFile; fileRef = 4D7FA7991594E09500EEF440 /* foundation-stream.cpp */; };
		4D7FA7A71594E09500EEF440 /* foundation-string.cpp in Sources */ = {isa = PBXBuildFile; fileRef = 4D7FA79A1594E09500EEF440 /* foundation-string.cpp */; };
		4D7FA7A81594E09500EEF440 /* foundation-unicodechars.cpp in Sources */ = {isa = PBXBuildFile; fileRef = 4D7FA79B1594E09500EEF440 /* foundation-unicodechars.cpp */; };
		4D7FA7A91594E09500EEF440 /* foundation-value.cpp in Sources */ = {isa = PBXBuildFile; fileRef = 4D7FA79C1594E09500EEF440 /* foundation-value.cpp */; };
		4D82765F1A0390A800B4E81B /* foundation-pickle.cpp in Sources */ = {isa = PBXBuildFile; fileRef = 4D82765E1A0390A800B4E81B /* foundation-pickle.cpp */; };
		4DB3EBE416A5C00800E90D30 /* foundation-string-cf.cpp in Sources */ = {isa = PBXBuildFile; fileRef = 4DB3EBE316A5C00800E90D30 /* foundation-string-cf.cpp */; };
		4DBBAEED1A0CEA6C004AAC31 /* foundation-typeinfo.cpp in Sources */ = {isa = PBXBuildFile; fileRef = 4DBBAEEC1A0CEA6C004AAC31 /* foundation-typeinfo.cpp */; };
		4DDA1F7D1A0D1452001B0CA2 /* foundation-record.cpp in Sources */ = {isa = PBXBuildFile; fileRef = 4DDA1F7C1A0D1452001B0CA2 /* foundation-record.cpp */; };
		721CAAA81834D10D00858545 /* foundation-locale.cpp in Sources */ = {isa = PBXBuildFile; fileRef = 721CAAA61834D10D00858545 /* foundation-locale.cpp */; };
		721CAAA91834D10D00858545 /* foundation-unicode.cpp in Sources */ = {isa = PBXBuildFile; fileRef = 721CAAA71834D10D00858545 /* foundation-unicode.cpp */; };
		7237187918E42F580006C484 /* foundation-text.cpp in Sources */ = {isa = PBXBuildFile; fileRef = 7237187718E42F580006C484 /* foundation-text.cpp */; };
		761D53EC19EBC70B00DBF726 /* foundation-typeconvert.cpp in Sources */ = {isa = PBXBuildFile; fileRef = 761D53EB19EBC70B00DBF726 /* foundation-typeconvert.cpp */; };
		7653455919F656650032E6E2 /* foundation-proper-list.cpp in Sources */ = {isa = PBXBuildFile; fileRef = 7653455819F656640032E6E2 /* foundation-proper-list.cpp */; };
		769372121A03AEC00001A9FF /* foundation-filters.cpp in Sources */ = {isa = PBXBuildFile; fileRef = 769372111A03AEC00001A9FF /* foundation-filters.cpp */; };
		7696676D19E81D92008B0972 /* foundation-chunk.cpp in Sources */ = {isa = PBXBuildFile; fileRef = 7696676C19E81D92008B0972 /* foundation-chunk.cpp */; };
		76E711FA1A0B8E7F00B68F93 /* libz.a in Frameworks */ = {isa = PBXBuildFile; fileRef = 76E711F91A0B8E7F00B68F93 /* libz.a */; };
		76E711FC1A0BA24B00B68F93 /* foundation-math.cpp in Sources */ = {isa = PBXBuildFile; fileRef = 76E711FB1A0BA24B00B68F93 /* foundation-math.cpp */; };
		76EF31A8181E7E0A00FAC195 /* foundation-data.cpp in Sources */ = {isa = PBXBuildFile; fileRef = 1D17A9C517C22DD30024CCA8 /* foundation-data.cpp */; };
		BE19F5D818FE92600001B410 /* foundation-bidi.cpp in Sources */ = {isa = PBXBuildFile; fileRef = BE19F5D718FE92600001B410 /* foundation-bidi.cpp */; };
/* End PBXBuildFile section */

/* Begin PBXCopyFilesBuildPhase section */
		4DF42A690B04872D003F2D95 /* CopyFiles */ = {
			isa = PBXCopyFilesBuildPhase;
			buildActionMask = 2147483647;
			dstPath = headers/revolution;
			dstSubfolderSpec = 16;
			files = (
			);
			runOnlyForDeploymentPostprocessing = 0;
		};
/* End PBXCopyFilesBuildPhase section */

/* Begin PBXFileReference section */
		1D17A9C517C22DD30024CCA8 /* foundation-data.cpp */ = {isa = PBXFileReference; fileEncoding = 4; lastKnownFileType = sourcecode.cpp.cpp; name = "foundation-data.cpp"; path = "src/foundation-data.cpp"; sourceTree = "<group>"; };
		4D58375B18069F4B006DE6A2 /* foundation-objc.h */ = {isa = PBXFileReference; fileEncoding = 4; lastKnownFileType = sourcecode.c.h; name = "foundation-objc.h"; path = "include/foundation-objc.h"; sourceTree = "<group>"; };
		4D5837A21806A024006DE6A2 /* foundation-objc.mm */ = {isa = PBXFileReference; fileEncoding = 4; lastKnownFileType = sourcecode.cpp.objcpp; name = "foundation-objc.mm"; path = "src/foundation-objc.mm"; sourceTree = "<group>"; };
		4D7FA78F1594E09500EEF440 /* foundation-array.cpp */ = {isa = PBXFileReference; fileEncoding = 4; lastKnownFileType = sourcecode.cpp.cpp; name = "foundation-array.cpp"; path = "src/foundation-array.cpp"; sourceTree = "<group>"; };
		4D7FA7901594E09500EEF440 /* foundation-core.cpp */ = {isa = PBXFileReference; fileEncoding = 4; lastKnownFileType = sourcecode.cpp.cpp; name = "foundation-core.cpp"; path = "src/foundation-core.cpp"; sourceTree = "<group>"; };
		4D7FA7911594E09500EEF440 /* foundation-debug.cpp */ = {isa = PBXFileReference; fileEncoding = 4; lastKnownFileType = sourcecode.cpp.cpp; name = "foundation-debug.cpp"; path = "src/foundation-debug.cpp"; sourceTree = "<group>"; };
		4D7FA7921594E09500EEF440 /* foundation-error.cpp */ = {isa = PBXFileReference; fileEncoding = 4; lastKnownFileType = sourcecode.cpp.cpp; name = "foundation-error.cpp"; path = "src/foundation-error.cpp"; sourceTree = "<group>"; };
		4D7FA7931594E09500EEF440 /* foundation-list.cpp */ = {isa = PBXFileReference; fileEncoding = 4; lastKnownFileType = sourcecode.cpp.cpp; name = "foundation-list.cpp"; path = "src/foundation-list.cpp"; sourceTree = "<group>"; };
		4D7FA7941594E09500EEF440 /* foundation-name.cpp */ = {isa = PBXFileReference; fileEncoding = 4; lastKnownFileType = sourcecode.cpp.cpp; name = "foundation-name.cpp"; path = "src/foundation-name.cpp"; sourceTree = "<group>"; };
		4D7FA7951594E09500EEF440 /* foundation-nativechars.cpp */ = {isa = PBXFileReference; fileEncoding = 4; lastKnownFileType = sourcecode.cpp.cpp; name = "foundation-nativechars.cpp"; path = "src/foundation-nativechars.cpp"; sourceTree = "<group>"; };
		4D7FA7961594E09500EEF440 /* foundation-number.cpp */ = {isa = PBXFileReference; fileEncoding = 4; lastKnownFileType = sourcecode.cpp.cpp; name = "foundation-number.cpp"; path = "src/foundation-number.cpp"; sourceTree = "<group>"; };
		4D7FA7971594E09500EEF440 /* foundation-private.h */ = {isa = PBXFileReference; fileEncoding = 4; lastKnownFileType = sourcecode.c.h; name = "foundation-private.h"; path = "src/foundation-private.h"; sourceTree = "<group>"; };
		4D7FA7981594E09500EEF440 /* foundation-set.cpp */ = {isa = PBXFileReference; fileEncoding = 4; lastKnownFileType = sourcecode.cpp.cpp; name = "foundation-set.cpp"; path = "src/foundation-set.cpp"; sourceTree = "<group>"; };
		4D7FA7991594E09500EEF440 /* foundation-stream.cpp */ = {isa = PBXFileReference; fileEncoding = 4; lastKnownFileType = sourcecode.cpp.cpp; name = "foundation-stream.cpp"; path = "src/foundation-stream.cpp"; sourceTree = "<group>"; };
		4D7FA79A1594E09500EEF440 /* foundation-string.cpp */ = {isa = PBXFileReference; fileEncoding = 4; lastKnownFileType = sourcecode.cpp.cpp; name = "foundation-string.cpp"; path = "src/foundation-string.cpp"; sourceTree = "<group>"; };
		4D7FA79B1594E09500EEF440 /* foundation-unicodechars.cpp */ = {isa = PBXFileReference; fileEncoding = 4; lastKnownFileType = sourcecode.cpp.cpp; name = "foundation-unicodechars.cpp"; path = "src/foundation-unicodechars.cpp"; sourceTree = "<group>"; };
		4D7FA79C1594E09500EEF440 /* foundation-value.cpp */ = {isa = PBXFileReference; fileEncoding = 4; lastKnownFileType = sourcecode.cpp.cpp; name = "foundation-value.cpp"; path = "src/foundation-value.cpp"; sourceTree = "<group>"; };
		4D7FA7AA1594E09F00EEF440 /* foundation-auto.h */ = {isa = PBXFileReference; fileEncoding = 4; lastKnownFileType = sourcecode.c.h; name = "foundation-auto.h"; path = "include/foundation-auto.h"; sourceTree = "<group>"; };
		4D7FA7AB1594E09F00EEF440 /* foundation-inline.h */ = {isa = PBXFileReference; fileEncoding = 4; lastKnownFileType = sourcecode.c.h; name = "foundation-inline.h"; path = "include/foundation-inline.h"; sourceTree = "<group>"; };
		4D7FA7AC1594E09F00EEF440 /* foundation-stdlib.h */ = {isa = PBXFileReference; fileEncoding = 4; lastKnownFileType = sourcecode.c.h; name = "foundation-stdlib.h"; path = "include/foundation-stdlib.h"; sourceTree = "<group>"; };
		4D7FA7AD1594E09F00EEF440 /* foundation.h */ = {isa = PBXFileReference; fileEncoding = 4; lastKnownFileType = sourcecode.c.h; name = foundation.h; path = include/foundation.h; sourceTree = "<group>"; };
		4D82765E1A0390A800B4E81B /* foundation-pickle.cpp */ = {isa = PBXFileReference; fileEncoding = 4; lastKnownFileType = sourcecode.cpp.cpp; name = "foundation-pickle.cpp"; path = "src/foundation-pickle.cpp"; sourceTree = "<group>"; };
		4DB3EBE316A5C00800E90D30 /* foundation-string-cf.cpp */ = {isa = PBXFileReference; fileEncoding = 4; lastKnownFileType = sourcecode.cpp.cpp; name = "foundation-string-cf.cpp"; path = "src/foundation-string-cf.cpp"; sourceTree = "<group>"; };
		4DBBAEEC1A0CEA6C004AAC31 /* foundation-typeinfo.cpp */ = {isa = PBXFileReference; fileEncoding = 4; lastKnownFileType = sourcecode.cpp.cpp; name = "foundation-typeinfo.cpp"; path = "src/foundation-typeinfo.cpp"; sourceTree = "<group>"; };
		4DDA1F7C1A0D1452001B0CA2 /* foundation-record.cpp */ = {isa = PBXFileReference; fileEncoding = 4; lastKnownFileType = sourcecode.cpp.cpp; name = "foundation-record.cpp"; path = "src/foundation-record.cpp"; sourceTree = "<group>"; };
		4DF42A430B048617003F2D95 /* libfoundation.a */ = {isa = PBXFileReference; explicitFileType = archive.ar; includeInIndex = 0; path = libfoundation.a; sourceTree = BUILT_PRODUCTS_DIR; };
		4DF42A520B04862E003F2D95 /* Debug.xcconfig */ = {isa = PBXFileReference; fileEncoding = 30; lastKnownFileType = text.xcconfig; name = Debug.xcconfig; path = ../rules/Debug.xcconfig; sourceTree = SOURCE_ROOT; };
		4DF42A530B04862E003F2D95 /* Global.xcconfig */ = {isa = PBXFileReference; fileEncoding = 30; lastKnownFileType = text.xcconfig; name = Global.xcconfig; path = ../rules/Global.xcconfig; sourceTree = SOURCE_ROOT; };
		4DF42A560B04862E003F2D95 /* Release.xcconfig */ = {isa = PBXFileReference; fileEncoding = 30; lastKnownFileType = text.xcconfig; name = Release.xcconfig; path = ../rules/Release.xcconfig; sourceTree = SOURCE_ROOT; };
		721CAAA61834D10D00858545 /* foundation-locale.cpp */ = {isa = PBXFileReference; fileEncoding = 4; lastKnownFileType = sourcecode.cpp.cpp; name = "foundation-locale.cpp"; path = "src/foundation-locale.cpp"; sourceTree = "<group>"; };
		721CAAA71834D10D00858545 /* foundation-unicode.cpp */ = {isa = PBXFileReference; fileEncoding = 4; lastKnownFileType = sourcecode.cpp.cpp; name = "foundation-unicode.cpp"; path = "src/foundation-unicode.cpp"; sourceTree = "<group>"; };
		721CAAAA1834D13300858545 /* foundation-locale.h */ = {isa = PBXFileReference; fileEncoding = 4; lastKnownFileType = sourcecode.c.h; name = "foundation-locale.h"; path = "include/foundation-locale.h"; sourceTree = "<group>"; };
		721CAAAB1834D13300858545 /* foundation-unicode.h */ = {isa = PBXFileReference; fileEncoding = 4; lastKnownFileType = sourcecode.c.h; name = "foundation-unicode.h"; path = "include/foundation-unicode.h"; sourceTree = "<group>"; };
		721CAAAC18350B0E00858545 /* foundation-unicode-private.h */ = {isa = PBXFileReference; fileEncoding = 4; lastKnownFileType = sourcecode.c.h; name = "foundation-unicode-private.h"; path = "src/foundation-unicode-private.h"; sourceTree = "<group>"; };
		7237187618E3210B0006C484 /* foundation-text.h */ = {isa = PBXFileReference; lastKnownFileType = sourcecode.c.h; name = "foundation-text.h"; path = "include/foundation-text.h"; sourceTree = "<group>"; };
		7237187718E42F580006C484 /* foundation-text.cpp */ = {isa = PBXFileReference; fileEncoding = 4; lastKnownFileType = sourcecode.cpp.cpp; name = "foundation-text.cpp"; path = "src/foundation-text.cpp"; sourceTree = "<group>"; };
		761D53EB19EBC70B00DBF726 /* foundation-typeconvert.cpp */ = {isa = PBXFileReference; fileEncoding = 4; lastKnownFileType = sourcecode.cpp.cpp; name = "foundation-typeconvert.cpp"; path = "src/foundation-typeconvert.cpp"; sourceTree = "<group>"; };
		7653455819F656640032E6E2 /* foundation-proper-list.cpp */ = {isa = PBXFileReference; fileEncoding = 4; lastKnownFileType = sourcecode.cpp.cpp; name = "foundation-proper-list.cpp"; path = "src/foundation-proper-list.cpp"; sourceTree = "<group>"; };
		769372111A03AEC00001A9FF /* foundation-filters.cpp */ = {isa = PBXFileReference; fileEncoding = 4; lastKnownFileType = sourcecode.cpp.cpp; name = "foundation-filters.cpp"; path = "src/foundation-filters.cpp"; sourceTree = "<group>"; };
		769372131A03AF360001A9FF /* foundation-filters.h */ = {isa = PBXFileReference; lastKnownFileType = sourcecode.c.h; name = "foundation-filters.h"; path = "include/foundation-filters.h"; sourceTree = "<group>"; };
		7696676B19E81D88008B0972 /* foundation-chunk.h */ = {isa = PBXFileReference; lastKnownFileType = sourcecode.c.h; name = "foundation-chunk.h"; path = "include/foundation-chunk.h"; sourceTree = "<group>"; };
		7696676C19E81D92008B0972 /* foundation-chunk.cpp */ = {isa = PBXFileReference; fileEncoding = 4; lastKnownFileType = sourcecode.cpp.cpp; name = "foundation-chunk.cpp"; path = "src/foundation-chunk.cpp"; sourceTree = "<group>"; };
		76E711F91A0B8E7F00B68F93 /* libz.a */ = {isa = PBXFileReference; lastKnownFileType = archive.ar; name = libz.a; path = "/Users/alilloyd/Documents/GitHub/livecode-widgets/thirdparty/libz/../../_build/mac/Debug/libz.a"; sourceTree = "<absolute>"; };
		76E711FB1A0BA24B00B68F93 /* foundation-math.cpp */ = {isa = PBXFileReference; fileEncoding = 4; lastKnownFileType = sourcecode.cpp.cpp; name = "foundation-math.cpp"; path = "src/foundation-math.cpp"; sourceTree = "<group>"; };
		76E711FD1A0BA45300B68F93 /* foundation-math.h */ = {isa = PBXFileReference; lastKnownFileType = sourcecode.c.h; name = "foundation-math.h"; path = "include/foundation-math.h"; sourceTree = "<group>"; };
		BE19F5D718FE92600001B410 /* foundation-bidi.cpp */ = {isa = PBXFileReference; fileEncoding = 4; lastKnownFileType = sourcecode.cpp.cpp; name = "foundation-bidi.cpp"; path = "src/foundation-bidi.cpp"; sourceTree = "<group>"; };
		BE19F5D918FE93490001B410 /* foundation-bidi.h */ = {isa = PBXFileReference; fileEncoding = 4; lastKnownFileType = sourcecode.c.h; name = "foundation-bidi.h"; path = "include/foundation-bidi.h"; sourceTree = "<group>"; };
/* End PBXFileReference section */

/* Begin PBXFrameworksBuildPhase section */
		4DF42A410B048617003F2D95 /* Frameworks */ = {
			isa = PBXFrameworksBuildPhase;
			buildActionMask = 2147483647;
			files = (
				76E711FA1A0B8E7F00B68F93 /* libz.a in Frameworks */,
			);
			runOnlyForDeploymentPostprocessing = 0;
		};
/* End PBXFrameworksBuildPhase section */

/* Begin PBXGroup section */
		4DCA07BB11E8D720005CF640 /* Headers */ = {
			isa = PBXGroup;
			children = (
				76E711FD1A0BA45300B68F93 /* foundation-math.h */,
				769372131A03AF360001A9FF /* foundation-filters.h */,
				7696676B19E81D88008B0972 /* foundation-chunk.h */,
				4D7FA7AA1594E09F00EEF440 /* foundation-auto.h */,
				4D7FA7AB1594E09F00EEF440 /* foundation-inline.h */,
				4D7FA7AC1594E09F00EEF440 /* foundation-stdlib.h */,
				4D58375B18069F4B006DE6A2 /* foundation-objc.h */,
				4D7FA7AD1594E09F00EEF440 /* foundation.h */,
				721CAAAA1834D13300858545 /* foundation-locale.h */,
				721CAAAB1834D13300858545 /* foundation-unicode.h */,
				BE19F5D918FE93490001B410 /* foundation-bidi.h */,
				7237187618E3210B0006C484 /* foundation-text.h */,
			);
			name = Headers;
			sourceTree = "<group>";
		};
		4DF42A330B04860B003F2D95 = {
			isa = PBXGroup;
			children = (
				76E711F91A0B8E7F00B68F93 /* libz.a */,
				4DF42A480B04861E003F2D95 /* Configurations */,
				4DCA07BB11E8D720005CF640 /* Headers */,
				4DF42A570B048683003F2D95 /* Source */,
				4DF42A440B048617003F2D95 /* Products */,
			);
			sourceTree = "<group>";
		};
		4DF42A440B048617003F2D95 /* Products */ = {
			isa = PBXGroup;
			children = (
				4DF42A430B048617003F2D95 /* libfoundation.a */,
			);
			name = Products;
			sourceTree = "<group>";
		};
		4DF42A480B04861E003F2D95 /* Configurations */ = {
			isa = PBXGroup;
			children = (
				4DF42A520B04862E003F2D95 /* Debug.xcconfig */,
				4DF42A530B04862E003F2D95 /* Global.xcconfig */,
				4DF42A560B04862E003F2D95 /* Release.xcconfig */,
			);
			name = Configurations;
			sourceTree = "<group>";
		};
		4DF42A570B048683003F2D95 /* Source */ = {
			isa = PBXGroup;
			children = (
<<<<<<< HEAD
				76E711FB1A0BA24B00B68F93 /* foundation-math.cpp */,
=======
				4D7FA7971594E09500EEF440 /* foundation-private.h */,
				721CAAAC18350B0E00858545 /* foundation-unicode-private.h */,
>>>>>>> 0d0136e9
				761D53EB19EBC70B00DBF726 /* foundation-typeconvert.cpp */,
				769372111A03AEC00001A9FF /* foundation-filters.cpp */,
				1D17A9C517C22DD30024CCA8 /* foundation-data.cpp */,
				7696676C19E81D92008B0972 /* foundation-chunk.cpp */,
				4D7FA78F1594E09500EEF440 /* foundation-array.cpp */,
				4D7FA7901594E09500EEF440 /* foundation-core.cpp */,
				4D7FA7911594E09500EEF440 /* foundation-debug.cpp */,
				4D7FA7921594E09500EEF440 /* foundation-error.cpp */,
				4D7FA7931594E09500EEF440 /* foundation-list.cpp */,
				4D7FA7941594E09500EEF440 /* foundation-name.cpp */,
				4D7FA7951594E09500EEF440 /* foundation-nativechars.cpp */,
				4D7FA7961594E09500EEF440 /* foundation-number.cpp */,
				7653455819F656640032E6E2 /* foundation-proper-list.cpp */,
				4D7FA7981594E09500EEF440 /* foundation-set.cpp */,
				4D7FA7991594E09500EEF440 /* foundation-stream.cpp */,
				4DB3EBE316A5C00800E90D30 /* foundation-string-cf.cpp */,
				4D7FA79A1594E09500EEF440 /* foundation-string.cpp */,
				4D7FA79B1594E09500EEF440 /* foundation-unicodechars.cpp */,
				4D7FA79C1594E09500EEF440 /* foundation-value.cpp */,
				4D5837A21806A024006DE6A2 /* foundation-objc.mm */,
				721CAAA61834D10D00858545 /* foundation-locale.cpp */,
				721CAAA71834D10D00858545 /* foundation-unicode.cpp */,
				BE19F5D718FE92600001B410 /* foundation-bidi.cpp */,
				7237187718E42F580006C484 /* foundation-text.cpp */,
				4D82765E1A0390A800B4E81B /* foundation-pickle.cpp */,
				4DBBAEEC1A0CEA6C004AAC31 /* foundation-typeinfo.cpp */,
				4DDA1F7C1A0D1452001B0CA2 /* foundation-record.cpp */,
			);
			name = Source;
			sourceTree = "<group>";
		};
/* End PBXGroup section */

/* Begin PBXNativeTarget section */
		4DF42A420B048617003F2D95 /* foundation */ = {
			isa = PBXNativeTarget;
			buildConfigurationList = 4DF42A450B048617003F2D95 /* Build configuration list for PBXNativeTarget "foundation" */;
			buildPhases = (
				4DF42A690B04872D003F2D95 /* CopyFiles */,
				4DF42A400B048617003F2D95 /* Sources */,
				4DF42A410B048617003F2D95 /* Frameworks */,
			);
			buildRules = (
			);
			dependencies = (
			);
			name = foundation;
			productName = external;
			productReference = 4DF42A430B048617003F2D95 /* libfoundation.a */;
			productType = "com.apple.product-type.library.static";
		};
/* End PBXNativeTarget section */

/* Begin PBXProject section */
		4DF42A350B04860B003F2D95 /* Project object */ = {
			isa = PBXProject;
			attributes = {
			};
			buildConfigurationList = 4DF42A360B04860B003F2D95 /* Build configuration list for PBXProject "libfoundation" */;
			compatibilityVersion = "Xcode 3.2";
			developmentRegion = English;
			hasScannedForEncodings = 0;
			knownRegions = (
				English,
				Japanese,
				French,
				German,
			);
			mainGroup = 4DF42A330B04860B003F2D95;
			productRefGroup = 4DF42A440B048617003F2D95 /* Products */;
			projectDirPath = "";
			projectRoot = "";
			targets = (
				4DF42A420B048617003F2D95 /* foundation */,
			);
		};
/* End PBXProject section */

/* Begin PBXSourcesBuildPhase section */
		4DF42A400B048617003F2D95 /* Sources */ = {
			isa = PBXSourcesBuildPhase;
			buildActionMask = 2147483647;
			files = (
				761D53EC19EBC70B00DBF726 /* foundation-typeconvert.cpp in Sources */,
				4D7FA79D1594E09500EEF440 /* foundation-array.cpp in Sources */,
				4D7FA79E1594E09500EEF440 /* foundation-core.cpp in Sources */,
				4D7FA79F1594E09500EEF440 /* foundation-debug.cpp in Sources */,
				4D7FA7A01594E09500EEF440 /* foundation-error.cpp in Sources */,
				4D7FA7A11594E09500EEF440 /* foundation-list.cpp in Sources */,
				4D7FA7A21594E09500EEF440 /* foundation-name.cpp in Sources */,
				4D7FA7A31594E09500EEF440 /* foundation-nativechars.cpp in Sources */,
				4D82765F1A0390A800B4E81B /* foundation-pickle.cpp in Sources */,
				4D7FA7A41594E09500EEF440 /* foundation-number.cpp in Sources */,
				4D7FA7A51594E09500EEF440 /* foundation-set.cpp in Sources */,
				4DDA1F7D1A0D1452001B0CA2 /* foundation-record.cpp in Sources */,
				4D7FA7A61594E09500EEF440 /* foundation-stream.cpp in Sources */,
				4D7FA7A71594E09500EEF440 /* foundation-string.cpp in Sources */,
				4D7FA7A81594E09500EEF440 /* foundation-unicodechars.cpp in Sources */,
				4D7FA7A91594E09500EEF440 /* foundation-value.cpp in Sources */,
				4DB3EBE416A5C00800E90D30 /* foundation-string-cf.cpp in Sources */,
				4D5837A31806A024006DE6A2 /* foundation-objc.mm in Sources */,
				76EF31A8181E7E0A00FAC195 /* foundation-data.cpp in Sources */,
				721CAAA81834D10D00858545 /* foundation-locale.cpp in Sources */,
				4DBBAEED1A0CEA6C004AAC31 /* foundation-typeinfo.cpp in Sources */,
				721CAAA91834D10D00858545 /* foundation-unicode.cpp in Sources */,
				BE19F5D818FE92600001B410 /* foundation-bidi.cpp in Sources */,
				7237187918E42F580006C484 /* foundation-text.cpp in Sources */,
				76E711FC1A0BA24B00B68F93 /* foundation-math.cpp in Sources */,
				7696676D19E81D92008B0972 /* foundation-chunk.cpp in Sources */,
				7653455919F656650032E6E2 /* foundation-proper-list.cpp in Sources */,
				769372121A03AEC00001A9FF /* foundation-filters.cpp in Sources */,
			);
			runOnlyForDeploymentPostprocessing = 0;
		};
/* End PBXSourcesBuildPhase section */

/* Begin XCBuildConfiguration section */
		4DF42A370B04860B003F2D95 /* Debug */ = {
			isa = XCBuildConfiguration;
			baseConfigurationReference = 4DF42A520B04862E003F2D95 /* Debug.xcconfig */;
			buildSettings = {
			};
			name = Debug;
		};
		4DF42A380B04860B003F2D95 /* Release */ = {
			isa = XCBuildConfiguration;
			baseConfigurationReference = 4DF42A560B04862E003F2D95 /* Release.xcconfig */;
			buildSettings = {
			};
			name = Release;
		};
		4DF42A460B048617003F2D95 /* Debug */ = {
			isa = XCBuildConfiguration;
			buildSettings = {
				GCC_ENABLE_FIX_AND_CONTINUE = YES;
				GCC_WARN_ABOUT_RETURN_TYPE = YES;
				GCC_WARN_UNINITIALIZED_AUTOS = YES;
				HEADER_SEARCH_PATHS = (
					"\"$(SOLUTION_DIR)/engine/include\"",
					"\"$(SOLUTION_DIR)/libfoundation/include\"",
					"\"$(SOLUTION_DIR)/libexternal/include\"",
					"\"$(SOLUTION_DIR)/libexternalv1/include\"",
					"\"$(SOLUTION_DIR)/thirdparty/libz/include\"",
					"\"$(SOLUTION_DIR)/thirdparty/libpng/include\"",
					"\"$(SOLUTION_DIR)/thirdparty/libjpeg/include\"",
					"\"$(SOLUTION_DIR)/thirdparty/libpcre/include\"",
					"\"$(SOLUTION_DIR)/thirdparty/libcairo/src\"",
					"\"$(SOLUTION_DIR)/thirdparty/libsqlite/include\"",
					"\"$(SOLUTION_DIR)/thirdparty/libmysql/include\"",
					"\"$(SOLUTION_DIR)/thirdparty/libgif/include\"",
					"\"$(SOLUTION_DIR)/libgraphics/include\"",
					"\"$(SOLUTION_DIR)/thirdparty/libskia/include/config\"",
					"\"$(SOLUTION_DIR)/thirdparty/libskia/include/core\"",
					"\"$(SOLUTION_DIR)/thirdparty/libskia/include/effects\"",
					"\"$(SOLUTION_DIR)/thirdparty/libpq/include\"",
					"\"$(SOLUTION_DIR)/thirdparty/libiodbc/include\"",
					"\"$(SOLUTION_DIR)/thirdparty/libxml/include\"",
					"\"$(SOLUTION_DIR)/thirdparty/libxslt/include\"",
					"\"$(SOLUTION_DIR)/thirdparty/libzip/include\"",
					"\"$(SOLUTION_DIR)/prebuilt/include\"",
				);
				LIBRARY_SEARCH_PATHS = (
					"$(inherited)",
					"/Users/alilloyd/Documents/GitHub/livecode-widgets/thirdparty/libz/../../_build/mac/Debug",
				);
				PRODUCT_NAME = foundation;
			};
			name = Debug;
		};
		4DF42A470B048617003F2D95 /* Release */ = {
			isa = XCBuildConfiguration;
			buildSettings = {
				GCC_ENABLE_FIX_AND_CONTINUE = NO;
				GCC_WARN_ABOUT_RETURN_TYPE = YES;
				GCC_WARN_UNINITIALIZED_AUTOS = YES;
				HEADER_SEARCH_PATHS = (
					"\"$(SOLUTION_DIR)/engine/include\"",
					"\"$(SOLUTION_DIR)/libfoundation/include\"",
					"\"$(SOLUTION_DIR)/libexternal/include\"",
					"\"$(SOLUTION_DIR)/libexternalv1/include\"",
					"\"$(SOLUTION_DIR)/thirdparty/libz/include\"",
					"\"$(SOLUTION_DIR)/thirdparty/libpng/include\"",
					"\"$(SOLUTION_DIR)/thirdparty/libjpeg/include\"",
					"\"$(SOLUTION_DIR)/thirdparty/libpcre/include\"",
					"\"$(SOLUTION_DIR)/thirdparty/libcairo/src\"",
					"\"$(SOLUTION_DIR)/thirdparty/libsqlite/include\"",
					"\"$(SOLUTION_DIR)/thirdparty/libmysql/include\"",
					"\"$(SOLUTION_DIR)/thirdparty/libgif/include\"",
					"\"$(SOLUTION_DIR)/libgraphics/include\"",
					"\"$(SOLUTION_DIR)/thirdparty/libskia/include/config\"",
					"\"$(SOLUTION_DIR)/thirdparty/libskia/include/core\"",
					"\"$(SOLUTION_DIR)/thirdparty/libskia/include/effects\"",
					"\"$(SOLUTION_DIR)/thirdparty/libpq/include\"",
					"\"$(SOLUTION_DIR)/thirdparty/libiodbc/include\"",
					"\"$(SOLUTION_DIR)/thirdparty/libxml/include\"",
					"\"$(SOLUTION_DIR)/thirdparty/libxslt/include\"",
					"\"$(SOLUTION_DIR)/thirdparty/libzip/include\"",
					"\"$(SOLUTION_DIR)/prebuilt/include\"",
				);
				LIBRARY_SEARCH_PATHS = (
					"$(inherited)",
					"/Users/alilloyd/Documents/GitHub/livecode-widgets/thirdparty/libz/../../_build/mac/Debug",
				);
				PRODUCT_NAME = foundation;
			};
			name = Release;
		};
/* End XCBuildConfiguration section */

/* Begin XCConfigurationList section */
		4DF42A360B04860B003F2D95 /* Build configuration list for PBXProject "libfoundation" */ = {
			isa = XCConfigurationList;
			buildConfigurations = (
				4DF42A370B04860B003F2D95 /* Debug */,
				4DF42A380B04860B003F2D95 /* Release */,
			);
			defaultConfigurationIsVisible = 0;
			defaultConfigurationName = Release;
		};
		4DF42A450B048617003F2D95 /* Build configuration list for PBXNativeTarget "foundation" */ = {
			isa = XCConfigurationList;
			buildConfigurations = (
				4DF42A460B048617003F2D95 /* Debug */,
				4DF42A470B048617003F2D95 /* Release */,
			);
			defaultConfigurationIsVisible = 0;
			defaultConfigurationName = Release;
		};
/* End XCConfigurationList section */
	};
	rootObject = 4DF42A350B04860B003F2D95 /* Project object */;
}<|MERGE_RESOLUTION|>--- conflicted
+++ resolved
@@ -163,12 +163,9 @@
 		4DF42A570B048683003F2D95 /* Source */ = {
 			isa = PBXGroup;
 			children = (
-<<<<<<< HEAD
 				76E711FB1A0BA24B00B68F93 /* foundation-math.cpp */,
-=======
 				4D7FA7971594E09500EEF440 /* foundation-private.h */,
 				721CAAAC18350B0E00858545 /* foundation-unicode-private.h */,
->>>>>>> 0d0136e9
 				761D53EB19EBC70B00DBF726 /* foundation-typeconvert.cpp */,
 				769372111A03AEC00001A9FF /* foundation-filters.cpp */,
 				1D17A9C517C22DD30024CCA8 /* foundation-data.cpp */,
