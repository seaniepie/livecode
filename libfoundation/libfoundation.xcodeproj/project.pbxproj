--- conflicted
+++ resolved
@@ -185,12 +185,9 @@
 				721CAAA71834D10D00858545 /* foundation-unicode.cpp */,
 				BE19F5D718FE92600001B410 /* foundation-bidi.cpp */,
 				7237187718E42F580006C484 /* foundation-text.cpp */,
-<<<<<<< HEAD
 				4D82765E1A0390A800B4E81B /* foundation-pickle.cpp */,
-=======
 				4DBBAEEC1A0CEA6C004AAC31 /* foundation-typeinfo.cpp */,
 				4DDA1F7C1A0D1452001B0CA2 /* foundation-record.cpp */,
->>>>>>> e2799dee
 			);
 			name = Source;
 			sourceTree = "<group>";
