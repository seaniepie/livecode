/* Copyright (C) 2003-2013 Runtime Revolution Ltd

This file is part of LiveCode.

LiveCode is free software; you can redistribute it and/or modify it under
the terms of the GNU General Public License v3 as published by the Free
Software Foundation.

LiveCode is distributed in the hope that it will be useful, but WITHOUT ANY
WARRANTY; without even the implied warranty of MERCHANTABILITY or
FITNESS FOR A PARTICULAR PURPOSE.  See the GNU General Public License
for more details.

You should have received a copy of the GNU General Public License
along with LiveCode.  If not see <http://www.gnu.org/licenses/>.  */

#include <foundation.h>
#include <foundation-auto.h>

#include "foundation-private.h"

////////////////////////////////////////////////////////////////////////////////

// CAVEAT!
//
// The currently implementation of the string value is native-only. Although
// the main (Unicode) methods will work, the input will get coerced to native
// encoding.
//
// When all the work is done to change the engine to use MCValueRef exclusively,
// gaining full transparent Unicode *should* just be a case of reimplementing
// the string value!

// NOTE!
//
// As it stands the underlying (native) char buffer always has an implicit NUL
// terminator added on. This is merely an aid to integration until all the uses
// of the legacy 'NativeCString' method is eliminated from use in the engine
// (which is pre-requisite for unicodification).

////////////////////////////////////////////////////////////////////////////////

// This method ensures there is 'count' chars of empty space starting at 'at'
// in 'string'. It returns false if allocation fails.
static bool __MCStringExpandAt(MCStringRef string, uindex_t at, uindex_t count);

// This method removes 'count' chars from string starting at 'at'.
static void __MCStringShrinkAt(MCStringRef string, uindex_t at, uindex_t count);

// This method clamps the given range to the valid limits for the string.
static void __MCStringClampRange(MCStringRef string, MCRange& x_range);

#ifndef NATIVE_STRING
// This method ensures there is a native string ptr.
static void __MCStringNativize(MCStringRef string);

// This method marks the string as changed.
static void __MCStringChanged(MCStringRef string);
#endif

////////////////////////////////////////////////////////////////////////////////

// This method creates a 'constant' MCStringRef from the given c-string. At some
// point we'll make it work 'magically' at compile/build time. For now, uniquing
// and returning that has a similar effect (if slightly slower).
MCStringRef MCSTR(const char *p_cstring)
{
	MCStringRef t_string;
	/* UNCHECKED */ MCStringCreateWithNativeChars((const char_t *)p_cstring, strlen(p_cstring), t_string);
	
	MCValueRef t_unique_string;
	/* UNCHECKED */ MCValueInter(t_string, t_unique_string);
	
	MCValueRelease(t_string);
	
	return (MCStringRef)t_unique_string;
}

////////////////////////////////////////////////////////////////////////////////

// Create an immutable string from the given bytes, interpreting them using
// the specified encoding.
bool MCStringCreateWithBytes(const byte_t *p_bytes, uindex_t p_byte_count, MCStringEncoding p_encoding, bool p_is_external_rep, MCStringRef& r_string)
{
    MCAssert(!p_is_external_rep);
    
    switch (p_encoding)
    {
        case kMCStringEncodingASCII:
        case kMCStringEncodingNative:
            return MCStringCreateWithNativeChars(p_bytes, p_byte_count, r_string);
        case kMCStringEncodingUTF16:
            return MCStringCreateWithChars((unichar_t *)p_bytes, p_byte_count / 2, r_string);
        case kMCStringEncodingUTF8:
        {
            unichar_t *t_chars;
            uindex_t t_char_count;
            t_char_count = MCUnicodeCharsMapFromUTF8(p_bytes, p_byte_count, nil, 0);
            if (!MCMemoryNewArray(t_char_count, t_chars))
                return false;
            MCUnicodeCharsMapFromUTF8(p_bytes, p_byte_count, t_chars, t_char_count);
            if (!MCStringCreateWithCharsAndRelease(t_chars, t_char_count, r_string))
            {
                MCMemoryDeleteArray(t_chars);
                return false;
            }
            return true;
        }
        break;
        case kMCStringEncodingUTF32:
            break;
#if !defined(__LINUX__) && !defined(__ANDROID__)
        case kMCStringEncodingISO8859_1:
            break;
#endif
#ifndef __WINDOWS__
        case kMCStringEncodingWindows1252:
            break;
#endif
#if !defined(__MAC__) && !defined(__IOS__)
        case kMCStringEncodingMacRoman:
            break;
#endif
    }
    
    return false;
}

bool MCStringCreateWithBytesAndRelease(byte_t *p_bytes, uindex_t p_byte_count, MCStringEncoding p_encoding, bool p_is_external_rep, MCStringRef& r_string)
{
    MCStringRef t_string;
    
    if (!MCStringCreateWithBytes(p_bytes, p_byte_count, p_encoding, p_is_external_rep, t_string))
        return false;
    
    r_string = t_string;
    free(p_bytes);
    
    return true;
}

////////////////////////////////////////////////////////////////////////////////

bool MCStringCreateWithChars(const unichar_t *p_chars, uindex_t p_char_count, MCStringRef& r_string)
{
	bool t_success;
	t_success = true;

	__MCString *self;
	self = nil;
	if (t_success)
		t_success = __MCValueCreate(kMCValueTypeCodeString, self);

	if (t_success)
		t_success = MCMemoryNewArray(p_char_count + 1, self -> chars);

	if (t_success)
	{
		MCStrCharsMapFromUnicode(p_chars, p_char_count, self -> chars, self -> char_count);

		r_string = self;
	}
	else
	{
		if (self != nil)
			MCMemoryDeleteArray(self -> chars);
		MCMemoryDelete(self);
	}

	return t_success;
}

bool MCStringCreateWithCharsAndRelease(unichar_t *p_chars, uindex_t p_char_count, MCStringRef& r_string)
{
    if (MCStringCreateWithChars(p_chars, p_char_count, r_string))
    {
        free(p_chars);
        return true;
    }
    
    return false;
}

bool MCStringCreateWithWString(const unichar_t *p_wstring, MCStringRef& r_string)
{
	uindex_t t_length;
	for(t_length = 0; p_wstring[t_length] != 0; t_length++)
		;

	return MCStringCreateWithChars(p_wstring, t_length, r_string);
}

bool MCStringCreateWithNativeChars(const char_t *p_chars, uindex_t p_char_count, MCStringRef& r_string)
{
	bool t_success;
	t_success = true;

	if (p_char_count == 0 && kMCEmptyString != nil)
	{
		r_string = MCValueRetain(kMCEmptyString);
		return true;
	}

	__MCString *self;
	self = nil;
	if (t_success)
		t_success = __MCValueCreate(kMCValueTypeCodeString, self);

	if (t_success)
		t_success = MCMemoryNewArray(p_char_count + 1, self -> chars);

	if (t_success)
	{
		MCStrCharsMapFromNative(self -> chars, p_chars, p_char_count);
		self -> char_count = p_char_count;

		r_string = self;
	}
	else
	{
		if (self != nil)
			MCMemoryDeleteArray(self -> chars);
		MCMemoryDelete(self);
	}

	return t_success;
}

bool MCStringCreateWithNativeCharsAndRelease(char_t *p_chars, uindex_t p_char_count, MCStringRef& r_string)
{
	if (MCStringCreateWithNativeChars(p_chars, p_char_count, r_string))
	{
		MCMemoryDeallocate(p_chars);
		return true;
	}
	return false;
}

bool MCStringCreateMutable(uindex_t p_initial_capacity, MCStringRef& r_string)
{
	bool t_success;
	t_success = true;

	__MCString *self;
	self = nil;
	if (t_success)
		t_success = __MCValueCreate(kMCValueTypeCodeString, self);

	if (t_success)
		t_success = __MCStringExpandAt(self, 0, p_initial_capacity);

	if (t_success)
	{
		self -> flags |= kMCStringFlagIsMutable;
		r_string = self;
	}

	return t_success;
}

////////////////////////////////////////////////////////////////////////////////

bool MCStringEncode(MCStringRef p_string, MCStringEncoding p_encoding, bool p_is_external_rep, MCDataRef& r_data)
{
    byte_t *t_bytes;
    uindex_t t_byte_count;
    if (!MCStringConvertToBytes(p_string, p_encoding, p_is_external_rep, t_bytes, t_byte_count))
        return false;
    
    if (!MCDataCreateWithBytesAndRelease(t_bytes, t_byte_count, r_data))
    {
        free(t_bytes);
        return false;
    }

    return true;
}

bool MCStringEncodeAndRelease(MCStringRef p_string, MCStringEncoding p_encoding, bool p_is_external_rep, MCDataRef& r_data)
{    
    MCDataRef t_data;
    
    if (!MCStringEncode(p_string, p_encoding, p_is_external_rep, t_data))
        return false;
    
    MCValueRelease(p_string);
    r_data = t_data;
    
    return true;
}

bool MCStringDecode(MCDataRef p_data, MCStringEncoding p_encoding, bool p_is_external_rep, MCStringRef& r_string)
{
    return MCStringCreateWithBytes(MCDataGetBytePtr(p_data), MCDataGetLength(p_data), p_encoding, p_is_external_rep, r_string);
}

bool MCStringDecodeAndRelease(MCDataRef p_data, MCStringEncoding p_encoding, bool p_is_external_rep, MCStringRef& r_string)
{
    MCStringRef t_string;
    
    if (!MCStringDecode(p_data, p_encoding, p_is_external_rep, t_string))
        return false;
    
    MCValueRelease(p_data);
    r_string = t_string;
    
    return true;
}

////////////////////////////////////////////////////////////////////////////////

static bool __MCStringFormatSupportedForUnicode(const char *p_format)
{
	while(*p_format != '\0')
	{
		if (*p_format == '%' &&
			(p_format[1] != 's' && p_format[1] != 'd' && p_format[1] != '@'))
			return false;
		
		if (*p_format == '\\' &&
			(p_format[1] != 'n' && p_format[1] != '"'))
			return false;
		
		p_format++;
	}
	
	return true;
}

#if defined(__32_BIT__)
#define FORMAT_ARG_32_BIT 1
#define FORMAT_ARG_64_BIT 2
#elif defined(__64_BIT__)
#define FORMAT_ARG_32_BIT 2
#define FORMAT_ARG_64_BIT 2
#endif

bool MCStringFormatV(MCStringRef& r_string, const char *p_format, va_list p_args)
{
	MCStringRef t_buffer;
	if (!MCStringCreateMutable(0, t_buffer))
		return false;
	
	bool t_success;
	t_success = true;
	
	const char *t_format_ptr;
	t_format_ptr = p_format;
	while(t_success && *t_format_ptr != '\0')
	{
		const char *t_format_start_ptr;
		t_format_start_ptr = t_format_ptr;
		
		int t_arg_count;
		t_arg_count = 0;
		while(*t_format_ptr != '\0')
		{
			if (*t_format_ptr == '%')
			{
				t_format_ptr++;
				
				if (*t_format_ptr == '@')
					break;
				
				if (*t_format_ptr == '*')
				{
					t_arg_count += FORMAT_ARG_32_BIT;
					t_format_ptr++;
				}
				else
				{
					while(*t_format_ptr != '\0' && isdigit(*t_format_ptr))
						t_format_ptr++;
				}
				
				if (*t_format_ptr == '.')
				{
					t_format_ptr++;
					if (*t_format_ptr == '*')
					{
						t_arg_count += FORMAT_ARG_32_BIT;
						t_format_ptr++;
					}
					else
					{
						while(*t_format_ptr != '\0' && isdigit(*t_format_ptr))
							t_format_ptr++;
					}
				}
				
				if (strncmp(t_format_ptr, "lld", 3) == 0 ||
					strncmp(t_format_ptr, "llu", 3) == 0 ||
					strncmp(t_format_ptr, "lf", 2) == 0 ||
					strncmp(t_format_ptr, "f", 1) == 0)
					t_arg_count += FORMAT_ARG_64_BIT;
				else
					t_arg_count += FORMAT_ARG_32_BIT;
			}
			
			t_format_ptr += 1;
		}
		
        if (t_format_start_ptr != t_format_ptr)
        {
            char *t_format;
            uint32_t t_format_size;

            // [[ vsnprintf ]] On Linux, the trailing '%' from '%@' placeholder causes vsprintf to fail
            // and return -1 in MCNativeCharsFormat (and thus creates a 0-byte sized array).
            if (*t_format_ptr == '@' && *(t_format_ptr - 1) == '%')
                t_format_size = t_format_ptr - t_format_start_ptr - 1;
            else
                t_format_size = t_format_ptr - t_format_start_ptr;

            /* UNCHECKED */ t_format = (char *)malloc(t_format_size + 1);
            if (t_format == nil)
                t_success = false;

            char_t *t_string;
            uindex_t t_size;
            t_string = nil;
			if (t_success)
            {
                memcpy(t_format, t_format_start_ptr, t_format_size);
                t_format[t_format_size] = '\0';
				t_success = MCNativeCharsFormatV(t_string, t_size, t_format, p_args);
			}
			
			if (t_success)
				t_success = MCStringAppendNativeChars(t_buffer, t_string, t_size);

			if (t_success)
				while(t_arg_count > 0)
				{
					va_arg(p_args, int);
					t_arg_count -= 1;
				}
					
			free(t_format);
		}
		
		if (t_success && *t_format_ptr == '@')
		{
			t_format_ptr += 1;
		
			MCValueRef t_value;
			t_value = va_arg(p_args, MCValueRef);
			
			MCAutoStringRef t_string;
			if (MCValueGetTypeCode(t_value) == kMCValueTypeCodeString)
				t_string = MCValueRetain((MCStringRef)t_value);
			else if (MCValueGetTypeCode(t_value) == kMCValueTypeCodeName)
				t_string = MCValueRetain(MCNameGetString((MCNameRef)t_value));
			else if (MCValueGetTypeCode(t_value) == kMCValueTypeCodeNumber)
				if (MCNumberIsInteger((MCNumberRef)t_value))
					/* UNCHECKED */ MCStringFormat(&t_string, "%d", MCNumberFetchAsInteger((MCNumberRef)t_value));
				else
					/* UNCHECKED */ MCStringFormat(&t_string, "%f", MCNumberFetchAsReal((MCNumberRef)t_value));
			else
				MCAssert(false);

			t_success = MCStringAppend(t_buffer, *t_string);
		}
	}
	
<<<<<<< HEAD
	if (t_success)
		t_success = MCStringCopyAndRelease(t_buffer, r_string);
	
	return t_success;
=======
	char_t *t_string;
	uindex_t t_size;
	if (!MCNativeCharsFormatV(t_string, t_size, p_format, p_args))
		return false;

	if (MCStringCreateWithNativeCharsAndRelease(t_string, t_size, r_string))
		return true;

	MCMemoryDeallocate(t_string);
	return false;
>>>>>>> f50454ba
}

bool MCStringFormat(MCStringRef& r_string, const char *p_format, ...)
{
	bool t_success;

	va_list t_args;
	va_start(t_args, p_format);
	t_success = MCStringFormatV(r_string, p_format, t_args);
	va_end(t_args);

	return t_success;
}

////////////////////////////////////////////////////////////////////////////////

static bool __MCStringClone(MCStringRef self, MCStringRef& r_new_string)
{
#ifdef NATIVE_STRING
	return MCStringCreateWithNativeChars(self -> chars, self -> char_count, r_new_string);
#else
	return MCStringCreateWithChars(self -> chars, self -> char_count, r_new_string);
#endif
}

bool MCStringCopy(MCStringRef self, MCStringRef& r_new_string)
{
	// If the string is immutable we can just bump the reference count.
	if (!MCStringIsMutable(self))
	{
		r_new_string = self;
		MCValueRetain(self);
		return true;
	}

	// Otherwise make a copy of the string.
	return __MCStringClone(self, r_new_string);
}

bool MCStringCopyAndRelease(MCStringRef self, MCStringRef& r_new_string)
{
	// If the string is immutable we just pass it through (as we are releasing the string).
	if (!MCStringIsMutable(self))
	{
		r_new_string = self;
		return true;
	}

	// If the reference count is one, then convert it to an immutable string.
	if (self -> references == 1)
	{
		// Shrink the char buffer to be just long enough for the characters plus
		// an implicit NUL.
		MCMemoryResizeArray(self -> char_count + 1, self -> chars, self -> char_count);
		self -> flags &= ~kMCStringFlagIsMutable;
		self -> char_count -= 1;
		r_new_string = self;
		return true;
	}

	// Otherwise, make a copy of the string *then* release the original. We have
	// to do this in this order because the other order would scupper any sort of
	// eventual thread safety (a thread must not mutate a value for which it hasnt
	// contributed to the retain count).
	bool t_success;
	t_success = __MCStringClone(self, r_new_string);
	MCValueRelease(self);
	return t_success;
}

bool MCStringMutableCopy(MCStringRef self, MCStringRef& r_new_string)
{
	// Simply create a mutable string with enough initial capacity and then copy
	// in the other strings chars.
	// Notice the slight amount of anal-retentiveness here in the use of a
	// temporary - any 'r_' (out) parameter should never be updated until the end
	// of the method and then only if the method is succeeding.
	MCStringRef t_new_string;
	if (!MCStringCreateMutable(self -> char_count + 1, t_new_string))
		return false;

	// Now copy across the chars (not we copy the implicit NUL too, just to be
	// on the safe-side!).
	MCMemoryCopy(t_new_string -> chars, self -> chars, (self -> char_count + 1) * sizeof(strchar_t));
	t_new_string -> char_count = self -> char_count;

	// Return the new string and success.
	r_new_string = t_new_string;
	return true;
}

bool MCStringMutableCopyAndRelease(MCStringRef self, MCStringRef& r_new_string)
{
	if (MCStringMutableCopy(self, r_new_string))
	{
		MCValueRelease(self);
		return true;
	}

	return false;
}

////////////////////////////////////////////////////////////////////////////////

bool MCStringCopySubstring(MCStringRef self, MCRange p_range, MCStringRef& r_substring)
{
	__MCStringClampRange(self, p_range);
	
#ifdef NATIVE_STRING
	return MCStringCreateWithNativeChars(self -> chars + p_range . offset, p_range . length, r_substring);
#else
	return MCStringCreateWithChars(self -> chars + p_range . offset, p_range . length, r_substring);
#endif
}

bool MCStringCopySubstringAndRelease(MCStringRef self, MCRange p_range, MCStringRef& r_substring)
{
	if (MCStringCopySubstring(self, p_range, r_substring))
	{
		MCValueRelease(self);
		return true;
	}

	return false;
}

bool MCStringMutableCopySubstring(MCStringRef self, MCRange p_range, MCStringRef& r_new_string)
{
    __MCStringClampRange(self, p_range);
    
	// Simply create a mutable string with enough initial capacity and then copy
	// in the other strings chars.
	// Notice the slight amount of anal-retentiveness here in the use of a
	// temporary - any 'r_' (out) parameter should never be updated until the end
	// of the method and then only if the method is succeeding.
	MCStringRef t_new_string;
	if (!MCStringCreateMutable(p_range . length + 1, t_new_string))
		return false;
    
	// Now copy across the chars (note we set the implicit NUL too, just to be
	// on the safe-side!).
	MCMemoryCopy(t_new_string -> chars, self -> chars + p_range . offset, p_range . length * sizeof(strchar_t));
    t_new_string -> chars[p_range . length] = '\0';

	t_new_string -> char_count = p_range . length;
    
	// Return the new string and success.
	r_new_string = t_new_string;
	return true;
}

bool MCStringMutableCopySubstringAndRelease(MCStringRef self, MCRange p_range, MCStringRef& r_new_string)
{
	if (MCStringMutableCopySubstring(self, p_range, r_new_string))
	{
		MCValueRelease(self);
		return true;
	}
    
	return false;
}

////////////////////////////////////////////////////////////////////////////////

bool MCStringIsMutable(const MCStringRef self)
{
	return (self -> flags & kMCStringFlagIsMutable) != 0;
}

////////////////////////////////////////////////////////////////////////////////

uindex_t MCStringGetLength(MCStringRef self)
{
	return self -> char_count;
}

const unichar_t *MCStringGetCharPtr(MCStringRef self)
{
#ifdef NATIVE_STRING
	return nil;
#else
	return self -> chars;
#endif
}

const char_t *MCStringGetNativeCharPtr(MCStringRef self)
{
#ifdef NATIVE_STRING
	return (const char_t *)self -> chars;
#else
	__MCStringNativize(self);
	return self -> native_chars;
#endif
}

unichar_t MCStringGetCharAtIndex(MCStringRef self, uindex_t p_index)
{
#ifdef NATIVE_STRING
	return MCUnicodeCharMapFromNative(self -> chars[p_index]);
#else
	return self -> chars[p_index];
#endif
}

char_t MCStringGetNativeCharAtIndex(MCStringRef self, uindex_t p_index)
{
#ifdef NATIVE_STRING
	return self -> chars[p_index];
#else
	char_t t_native_char;
	if (MCUnicodeCharMapToNative(self -> chars[p_index], t_native_char))
		return t_native_char;
	return '?';
#endif
}

codepoint_t MCStringGetCodepointAtIndex(MCStringRef self, uindex_t p_index)
{
	// Stop-gap until support for UTF-16 with surrogate pairs is added
	return MCStringGetCharAtIndex(self, p_index);
}

uindex_t MCStringGetChars(MCStringRef self, MCRange p_range, unichar_t *p_chars)
{
	uindex_t t_count;
	t_count = 0;

	for(uindex_t i = p_range . offset; i < p_range . offset + p_range . length; i++)
	{
		if (i >= self -> char_count)
			break;

		p_chars[i - p_range . offset] = MCStrCharMapToUnicode(self -> chars[i]);

		t_count += 1;
	}

	return t_count;
}

uindex_t MCStringGetNativeChars(MCStringRef self, MCRange p_range, char_t *p_chars)
{
	uindex_t t_count;
	t_count = 0;

	for(uindex_t i = p_range . offset; i < p_range . offset + p_range . length; i++)
	{
		if (i >= self -> char_count)
			break;

		p_chars[i - p_range . offset] = MCStrCharMapToNative(self -> chars[i]);

		t_count += 1;
	}

	return t_count;
}

bool MCStringIsNative(MCStringRef self)
{
#ifdef NATIVE_STRING
	return MCStringGetNativeCharPtr(self) != nil;
#else
	__MCStringNativize(self);
	return (self -> flags & kMCStringFlagIsNative) != 0;
#endif
}

////////////////////////////////////////////////////////////////////////////////

bool MCStringConvertToBytes(MCStringRef self, MCStringEncoding p_encoding, bool p_is_external_rep, byte_t*& r_bytes, uindex_t& r_byte_count)
{
    MCAssert(!p_is_external_rep);
    
    switch(p_encoding)
    {
    case kMCStringEncodingASCII:
    case kMCStringEncodingNative:
        return MCStringConvertToNative(self, (char_t*&)r_bytes, r_byte_count);
    case kMCStringEncodingUTF16:
        return MCStringConvertToUnicode(self, (unichar_t*&)r_bytes, r_byte_count);
    case kMCStringEncodingUTF8:
        return MCStringConvertToUTF8(self, (char*&)r_bytes, r_byte_count);
    case kMCStringEncodingUTF32:
        break;
#if !defined(__LINUX__) && !defined(__ANDROID__)
    case kMCStringEncodingISO8859_1:
        break;
#endif
#ifndef __WINDOWS__
    case kMCStringEncodingWindows1252:
        break;
#endif
#if !defined(__MAC__) && !defined(__IOS__)
    case kMCStringEncodingMacRoman:
        break;
#endif
    }
    
    return false;
}

bool MCStringConvertToUnicode(MCStringRef self, unichar_t*& r_chars, uindex_t& r_char_count)
{
	// Allocate an array of chars one bigger than needed. As the allocated array
	// is filled with zeros, this will naturally NUL terminate the string.
	unichar_t *t_chars;
	if (!MCMemoryNewArray(self -> char_count + 1, t_chars))
		return false;

	r_char_count = MCStringGetChars(self, MCRangeMake(0, self -> char_count), t_chars);
	r_chars = t_chars;
	return true;
}

bool MCStringConvertToNative(MCStringRef self, char_t*& r_chars, uindex_t& r_char_count)
{
	// Allocate an array of chars one byte bigger than needed. As the allocated array
	// is filled with zeros, this will naturally NUL terminate the string.
	char_t *t_chars;
	if (!MCMemoryNewArray(self -> char_count + 1, t_chars))
		return false;

	r_char_count = MCStringGetNativeChars(self, MCRangeMake(0, self -> char_count), t_chars);
	r_chars = t_chars;
	return true;
}


bool MCStringConvertToCString(MCStringRef p_string, char*& r_cstring)
{
    uindex_t t_length;
    t_length = MCStringGetLength(p_string);
    if (!MCMemoryNewArray(t_length + 1, r_cstring))
        return false;
    
    MCStringGetNativeChars(p_string, MCRangeMake(0, t_length), (char_t*)r_cstring);
    r_cstring[t_length] = '\0';
    
    return true;
}

bool MCStringConvertToWString(MCStringRef p_string, unichar_t*& r_wstring)
{
    uindex_t t_length;
    t_length = MCStringGetLength(p_string);
    if (!MCMemoryNewArray(t_length + 1, r_wstring))
        return false;
    
    MCStringGetChars(p_string, MCRangeMake(0, t_length), r_wstring);
    r_wstring[t_length] = '\0';
    
    return true;
}

bool MCStringConvertToUTF8String(MCStringRef p_string, char*& r_utf8string)
{
	uindex_t length_is_ignored;
	return MCStringConvertToUTF8(p_string, r_utf8string, length_is_ignored);
}

bool MCStringConvertToUTF8(MCStringRef p_string, char*& r_utf8string, uindex_t& r_utf8_chars)
{
	// Allocate an array of chars one byte bigger than needed. As the allocated array
	// is filled with zeros, this will naturally NUL terminate the string.
    uindex_t t_length;
    uindex_t t_byte_count;
    unichar_t* t_unichars;
	t_length = MCStringGetLength(p_string);
    
    if (!MCMemoryNewArray(t_length + 1, t_unichars))
        return false;
    
    uindex_t t_char_count = MCStringGetChars(p_string, MCRangeMake(0, t_length), t_unichars);
    
    t_byte_count = MCUnicodeCharsMapToUTF8(t_unichars, t_char_count, nil, 0);
    
    if (!MCMemoryNewArray(t_byte_count + 1, r_utf8string))
        return false;
    
    MCUnicodeCharsMapToUTF8(t_unichars, t_char_count, (byte_t*)r_utf8string, t_byte_count);
	r_utf8_chars = t_byte_count;
    
    // Delete temporary unichar_t array
    MCMemoryDeleteArray(t_unichars);
    
    return true;
}

#if defined(__MAC__) || defined (__IOS__)
bool MCStringConvertToCFStringRef(MCStringRef p_string, CFStringRef& r_cfstring)
{
    uindex_t t_length;
    unichar_t* t_chars;
    
    t_length = MCStringGetLength(p_string);
    if (!MCMemoryNewArray(t_length + 1, t_chars))
        return false;
    
    MCStringGetChars(p_string, MCRangeMake(0, t_length), t_chars);
	r_cfstring = CFStringCreateWithCharacters(nil, t_chars, t_length);
    
    MCMemoryDeleteArray(t_chars);
    return r_cfstring != nil;
}
#endif

#if 0
#ifdef __WINDOWS__
bool MCStringConvertToBSTR(MCStringRef p_string, BSTR& r_bstr)
{
    uindex_t t_length;
    unichar_t* t_chars;
    t_length = MCStringGetLength(p_string);
    if (!MCMemoryNewArray(t_length + 1, t_chars))
        return false;
    
    MCStringGetChars(p_string, MCRangeMake(0, t_length), t_chars);
    
    r_bstr = SysAllocString((OLECHAR*)t_chars);
    
    MCMemoryDeleteArray(t_chars);
    
    if (r_bstr == nil)
        return false;
    
    return true;
}
#endif
#endif

////////////////////////////////////////////////////////////////////////////////

#if 0

// At some point the CF string hashing function will probably be better - but
// shall use that when we move to Unicode.

/* String hashing: Should give the same results whatever the encoding; so we hash UniChars.
If the length is less than or equal to 96, then the hash function is simply the 
following (n is the nth UniChar character, starting from 0):
   
  hash(-1) = length
  hash(n) = hash(n-1) * 257 + unichar(n);
  Hash = hash(length-1) * ((length & 31) + 1)

If the length is greater than 96, then the above algorithm applies to 
characters 0..31, (length/2)-16..(length/2)+15, and length-32..length-1, inclusive;
thus the first, middle, and last 32 characters.

Note that the loops below are unrolled; and: 257^2 = 66049; 257^3 = 16974593; 257^4 = 4362470401;  67503105 is 257^4 - 256^4
If hashcode is changed from UInt32 to something else, this last piece needs to be readjusted.  
!!! We haven't updated for LP64 yet

NOTE: The hash algorithm used to be duplicated in CF and Foundation; but now it should only be in the four functions below.

Hash function was changed between Panther and Tiger, and Tiger and Leopard.
*/
#define HashEverythingLimit 96

#define HashNextFourUniChars(accessStart, accessEnd, pointer) \
    {result = result * 67503105 + (accessStart 0 accessEnd) * 16974593  + (accessStart 1 accessEnd) * 66049  + (accessStart 2 accessEnd) * 257 + (accessStart 3 accessEnd); pointer += 4;}

#define HashNextUniChar(accessStart, accessEnd, pointer) \
    {result = result * 257 + (accessStart 0 accessEnd); pointer++;}


/* In this function, actualLen is the length of the original string; but len is the number of characters in buffer. The buffer is expected to contain the parts of the string relevant to hashing.
*/
CF_INLINE CFHashCode __CFStrHashCharacters(const UniChar *uContents, CFIndex len, CFIndex actualLen) {
    CFHashCode result = actualLen;
    if (len <= HashEverythingLimit) {
        const UniChar *end4 = uContents + (len & ~3);
        const UniChar *end = uContents + len;
        while (uContents < end4) HashNextFourUniChars(uContents[, ], uContents); 	// First count in fours
        while (uContents < end) HashNextUniChar(uContents[, ], uContents);		// Then for the last <4 chars, count in ones...
    } else {
        const UniChar *contents, *end;
	contents = uContents;
        end = contents + 32;
        while (contents < end) HashNextFourUniChars(contents[, ], contents);
	contents = uContents + (len >> 1) - 16;
        end = contents + 32;
        while (contents < end) HashNextFourUniChars(contents[, ], contents);
	end = uContents + len;
        contents = end - 32;
        while (contents < end) HashNextFourUniChars(contents[, ], contents);
    }
    return result + (result << (actualLen & 31));
}

#endif

hash_t MCStringHash(MCStringRef self, MCStringOptions p_options)
{
	if (p_options != kMCStringOptionCompareExact)
		return MCStrCharsHashCaseless(self -> chars, self -> char_count);
	return MCStrCharsHashExact(self -> chars, self -> char_count);
}

bool MCStringIsEqualTo(MCStringRef self, MCStringRef p_other, MCStringOptions p_options)
{
	if (p_options != kMCStringOptionCompareExact)
		return MCStrCharsEqualCaseless(self -> chars, self -> char_count, p_other -> chars, p_other -> char_count);
	return MCStrCharsEqualExact(self -> chars, self -> char_count, p_other -> chars, p_other -> char_count);
}

bool MCStringIsEmpty(MCStringRef string)
{
	return MCStringIsEqualTo(string, kMCEmptyString, kMCStringOptionCompareExact);
}

bool MCStringSubstringIsEqualTo(MCStringRef self, MCRange p_sub, MCStringRef p_other, MCStringOptions p_options)
{
	__MCStringClampRange(self, p_sub);

	if (p_options != kMCStringOptionCompareExact)
		return MCStrCharsEqualCaseless(self -> chars + p_sub . offset, p_sub . length, p_other -> chars, p_other -> char_count);
	return MCStrCharsEqualExact(self -> chars + p_sub . offset, p_sub . length, p_other -> chars, p_other -> char_count);
}

#ifdef NATIVE_STRING
bool MCStringIsEqualToNativeChars(MCStringRef self, const char_t *p_chars, uindex_t p_char_count, MCStringOptions p_options)
{
	if (p_options != kMCStringOptionCompareExact)
		return MCNativeCharsCompareCaseless(self -> chars, self -> char_count, p_chars, p_char_count);
	return MCNativeCharsCompareExact(self -> chars, self -> char_count, p_chars, p_char_count);
}
#else
bool MCStringIsEqualToNativeChars(MCStringRef self, const char_t *p_chars, uindex_t p_char_count, MCStringOptions p_options)
{
	MCAutoStringRef t_string;
	MCStringCreateWithNativeChars(p_chars, p_char_count, &t_string);
	return MCStringIsEqualTo(self, *t_string, p_options);
}
#endif

compare_t MCStringCompareTo(MCStringRef self, MCStringRef p_other, MCStringOptions p_options)
{
	if (p_options != kMCStringOptionCompareExact)
		return MCStrCharsCompareCaseless(self -> chars, self -> char_count, p_other -> chars, p_other -> char_count);
	return MCStrCharsCompareExact(self -> chars, self -> char_count, p_other -> chars, p_other -> char_count);
}

bool MCStringBeginsWith(MCStringRef self, MCStringRef p_prefix, MCStringOptions p_options)
{
	// At first the following approach might seem slightly unusual since we are measuring
	// the length of the common prefix and *then* checking to see if it is the same length
	// as prefix. However, it is important to remember that the length of two equal strings
	// might be different when compared caselessly or non-literally. In particular, the
	// length of the prefix might exceed that of self, but still be equal. e.g.
	//   prefix = e,<acute>
	//   self = e-acute

	// Measure the common prefix of the two strings. Note that these methods return the
	// number of chars in prefix that match those in self (which is what we want).
	uindex_t t_prefix_length;
	if (p_options != kMCStringOptionCompareExact)
		t_prefix_length = MCStrCharsSharedPrefixCaseless(self -> chars, self -> char_count, p_prefix -> chars, p_prefix -> char_count);
	else
		t_prefix_length = MCStrCharsSharedPrefixExact(self -> chars, self -> char_count, p_prefix -> chars, p_prefix -> char_count);

	// self begins with prefix iff t_prefix_length == length(prefix).
	return t_prefix_length == p_prefix -> char_count;
}

#ifdef NATIVE_STRING
bool MCStringBeginsWithCString(MCStringRef self, const char_t *p_prefix, MCStringOptions p_options)
{
	uindex_t t_prefix_length;
	if (p_options != kMCStringOptionCompareExact)
		t_prefix_length = MCNativeCharsSharedPrefixCaseless(self -> chars, self -> char_count, p_prefix, strlen((const char *)p_prefix));
	else
		t_prefix_length = MCNativeCharsSharedPrefixExact(self -> chars, self -> char_count, p_prefix, strlen((const char *)p_prefix));

	// self begins with prefix iff t_prefix_length == length(prefix).
	return t_prefix_length == strlen((const char *)p_prefix);
}
#else
bool MCStringBeginsWithCString(MCStringRef self, const char_t *p_suffix_cstring, MCStringOptions p_options)
{
	MCAutoStringRef t_string;
	MCStringCreateWithNativeChars(p_suffix_cstring, strlen((const char *)p_suffix_cstring), &t_string);
	return MCStringBeginsWith(self, *t_string, p_options);
}
#endif

bool MCStringEndsWith(MCStringRef self, MCStringRef p_suffix, MCStringOptions p_options)
{
	// Measure the common suffix of the two strings.
	uindex_t t_suffix_length;
	if (p_options != kMCStringOptionCompareExact)
		t_suffix_length = MCStrCharsSharedSuffixCaseless(self -> chars, self -> char_count, p_suffix -> chars, p_suffix -> char_count);
	else
		t_suffix_length = MCStrCharsSharedSuffixExact(self -> chars, self -> char_count, p_suffix -> chars, p_suffix -> char_count);

	// self ends with suffix iff t_suffix_length = length(suffix).
	return t_suffix_length == p_suffix -> char_count;
}

#ifdef NATIVE_STRING
bool MCStringEndsWithCString(MCStringRef self, const char_t *p_suffix_cstring, MCStringOptions p_options)
{
	// Measure the common suffix of the two strings.
	uindex_t t_suffix_length;
	if (p_options != kMCStringOptionCompareExact)
		t_suffix_length = MCNativeCharsSharedSuffixCaseless(self -> chars, self -> char_count, p_suffix_cstring, strlen((const char *)p_suffix_cstring));
	else
		t_suffix_length = MCNativeCharsSharedSuffixExact(self -> chars, self -> char_count, p_suffix_cstring, strlen((const char *)p_suffix_cstring));

	// self ends with suffix iff t_suffix_length = length(suffix).
	return t_suffix_length == strlen((const char *)p_suffix_cstring);
}
#else
bool MCStringEndsWithCString(MCStringRef self, const char_t *p_suffix_cstring, MCStringOptions p_options)
{
	MCAutoStringRef t_string;
	MCStringCreateWithNativeChars(p_suffix_cstring, strlen((const char *)p_suffix_cstring), &t_string);
	return MCStringEndsWith(self, *t_string, p_options);
}
#endif

bool MCStringContains(MCStringRef self, MCStringRef p_needle, MCStringOptions p_options)
{
	// Loop through self starting at each char in turn until we find a common prefix of
	// sufficient length.
	for(uindex_t t_offset = 0; t_offset < self -> char_count; t_offset += 1)
	{
		uindex_t t_prefix_length;
		if (p_options != kMCStringOptionCompareExact)
			t_prefix_length = MCStrCharsSharedPrefixCaseless(self -> chars + t_offset, self -> char_count - t_offset, p_needle -> chars, p_needle -> char_count);
		else
			t_prefix_length = MCStrCharsSharedPrefixExact(self -> chars + t_offset, self -> char_count - t_offset, p_needle -> chars, p_needle -> char_count);

		// If the prefix length is the same as needle, we are done.
		if (t_prefix_length == p_needle -> char_count)
			return true;
	}

	// If we get here we've exhausted the string so are done.
	return false;
}

bool MCStringSubstringContains(MCStringRef self, MCRange p_range, MCStringRef p_needle, MCStringOptions p_options)
{
	__MCStringClampRange(self, p_range);

	if (p_needle->char_count > p_range . length)
		return false;

	// Loop through self starting at each char in turn until we find a common prefix of
	// sufficient length.
	uindex_t t_end = p_range . offset + p_range . length;
	uindex_t t_max = t_end - p_needle->char_count;
	for(uindex_t t_offset = p_range . offset; t_offset <= t_max; t_offset += 1)
	{
		uindex_t t_prefix_length;
		if (p_options != kMCStringOptionCompareExact)
			t_prefix_length = MCStrCharsSharedPrefixCaseless(self -> chars + t_offset, t_end - t_offset, p_needle -> chars, p_needle -> char_count);
		else
			t_prefix_length = MCStrCharsSharedPrefixExact(self -> chars + t_offset, t_end - t_offset, p_needle -> chars, p_needle -> char_count);

		// If the prefix length is the same as needle, we are done.
		if (t_prefix_length == p_needle -> char_count)
			return true;
	}

	// If we get here we've exhausted the string so are done.
	return false;
}

////////////////////////////////////////////////////////////////////////////////

bool MCStringFirstIndexOf(MCStringRef self, MCStringRef p_needle, uindex_t p_after, MCStringOptions p_options, uindex_t& r_offset)
{
	// Make sure the after index is in range.
	p_after = MCMin(p_after, self -> char_count);

	// Similar to contains, we loop through checking for a shared prefix of the
	// length of needle - notice that we start at 'after', though.
	for(uindex_t t_offset = p_after; t_offset < self -> char_count; t_offset += 1)
	{
		uindex_t t_prefix_length;
		if (p_options != kMCStringOptionCompareExact)
			t_prefix_length = MCStrCharsSharedPrefixCaseless(self -> chars + t_offset, self -> char_count - t_offset, p_needle -> chars, p_needle -> char_count);
		else
			t_prefix_length = MCStrCharsSharedPrefixExact(self -> chars + t_offset, self -> char_count - t_offset, p_needle -> chars, p_needle -> char_count);

		// If the prefix length is the same as needle, we are done.
		if (t_prefix_length == p_needle -> char_count)
		{
			r_offset = t_offset;
			return true;
		}
	}

	// If we get here we've exhausted the string so we are done.
	return false;
}

bool MCStringFirstIndexOfChar(MCStringRef self, codepoint_t p_needle, uindex_t p_after, MCStringOptions p_options, uindex_t& r_offset)
{
	// We only support ASCII for now.
	MCAssert(p_needle < 128);

	// Make sure the after index is in range.
	p_after = MCMin(p_after, self -> char_count);

	strchar_t t_char;
	t_char = (char_t)p_needle;
	if (p_options != kMCStringOptionCompareExact)
		t_char = MCStrCharFold(t_char);

	for(uindex_t t_offset = p_after; t_offset < self -> char_count; t_offset += 1)
	{
		strchar_t t_other_char;
		t_other_char = self -> chars[t_offset];
		if (p_options != kMCStringOptionCompareExact)
			t_other_char = MCStrCharFold(t_other_char);
	
		if (t_other_char == t_char)
		{
			r_offset = t_offset;
			return true;
		}
	}

	return false;
}

bool MCStringLastIndexOf(MCStringRef self, MCStringRef p_needle, uindex_t p_before, MCStringOptions p_options, uindex_t& r_offset)
{
	// We loop backwards checking for shared prefix of the length of needle as
	// we go. Notice that t_offset here tracks the end of char (rather than the
	// start).

	// Make sure the before index is in range.
	p_before = MCMin(p_before, self -> char_count);

	for(uindex_t t_offset = p_before; t_offset > 0; t_offset -= 1)
	{
		// Compute the length of the shared prefix *before* offset - this means
		// we adjust offset down by one before comparing.
		uindex_t t_prefix_length;
		if (p_options != kMCStringOptionCompareExact)
			t_prefix_length = MCStrCharsSharedPrefixCaseless(self -> chars + (t_offset - 1), self -> char_count - (t_offset - 1), p_needle -> chars, p_needle -> char_count);
		else
			t_prefix_length = MCStrCharsSharedPrefixExact(self -> chars + (t_offset - 1), self -> char_count - (t_offset - 1), p_needle -> chars, p_needle -> char_count);

		// If the prefix length is the same as the needle then we are done.
		if (t_prefix_length == p_needle -> char_count)
		{
			r_offset = t_offset - 1;
			return true;
		}
	}

	// If we get here we've exhausted the string so we are done.
	return false;
}

bool MCStringLastIndexOfChar(MCStringRef self, codepoint_t p_needle, uindex_t p_before, MCStringOptions p_options, uindex_t& r_offset)
{
	// We only support ASCII for now.
	MCAssert(p_needle < 128);

	// Make sure the before index is in range.
	p_before = MCMin(p_before, self -> char_count);

	strchar_t t_char;
	t_char = (strchar_t)p_needle;
	if (p_options != kMCStringOptionCompareExact)
		t_char = MCStrCharFold(t_char);

	for(uindex_t t_offset = p_before; t_offset > 0; t_offset -= 1)
	{
		strchar_t t_other_char;
		t_other_char = self -> chars[t_offset - 1];
		if (p_options != kMCStringOptionCompareExact)
			t_other_char = MCStrCharFold(t_other_char);
	
		if (t_other_char == t_char)
		{
			r_offset = t_offset - 1;
			return true;
		}
	}

	return false;
}

bool MCStringFind(MCStringRef self, MCRange p_range, MCStringRef p_needle, MCStringOptions p_options, MCRange *r_result)
{
	// Similar to contains, this searches for needle but only with range of self.
	// It also returns the the range in self that needle occupies (but only if
	// r_result is non-nil).

	// Compute the char ptr and length based on range.
	const strchar_t *t_chars;
	uindex_t t_char_count;
	t_chars = self -> chars + MCMin(p_range . offset, self -> char_count);
	t_char_count = MCMin(p_range . length, self -> char_count - (t_chars - self -> chars));

	// Loop through the char range until we find a common prefix of sufficient
	// length.
	for(uindex_t t_offset = 0; t_offset < t_char_count; t_offset += 1)
	{
		// Compute the length of the shared prefix at the current offset.
		uindex_t t_prefix_length;
		if (p_options != kMCStringOptionCompareExact)
			t_prefix_length = MCStrCharsSharedPrefixCaseless(t_chars + t_offset, t_char_count - t_offset, p_needle -> chars, p_needle -> char_count);
		else
			t_prefix_length = MCStrCharsSharedPrefixExact(t_chars + t_offset, t_char_count - t_offset, p_needle -> chars, p_needle -> char_count);

		// If the prefix length is the same as needle, we are done.
		if (t_prefix_length == p_needle -> char_count)
		{
			// If requested, then compute the resulting range.
			if (r_result != nil)
			{
				// As the length of the prefix is counted relative to needle
				// we must recompute with things 'the other way around' as
				// range is relative to self. [ This will not be necessary when
				// we have a better low-level comparison function that returns
				// equal char counts for both parties! ].
				if (p_options != kMCStringOptionCompareExact)
					t_prefix_length = MCStrCharsSharedPrefixCaseless(p_needle -> chars, p_needle -> char_count, t_chars + t_offset, t_char_count - t_offset);
				else
					t_prefix_length = MCStrCharsSharedPrefixExact(p_needle -> chars, p_needle -> char_count, t_chars + t_offset, t_char_count - t_offset);

				// Build the range.
				r_result -> offset = p_range . offset + t_offset;
				r_result -> length = t_prefix_length;
			}

			return true;
		}
	}

	// If we get here then we didn't find the string we were looking for.
	return false;
}

static uindex_t MCStringCountStrChars(MCStringRef self, MCRange p_range, const strchar_t *p_needle_chars, uindex_t p_needle_char_count, MCStringOptions p_options)
{
	// Keep track of how many occurances have been found.
	uindex_t t_count;
	t_count = 0;

	// Compute the char ptr and length based on range.
	const strchar_t *t_chars;
	uindex_t t_char_count;
	t_chars = self -> chars + MCMin(p_range . offset, self -> char_count);
	t_char_count = MCMin(p_range . length, self -> char_count - (t_chars - self -> chars));
	
	// Loop through the char range checking for occurances of needle.
	uindex_t t_offset;
	t_offset = 0;
	while(t_offset < t_char_count)
	{
		// Compute the length of the shared prefix at the current offset.
		uindex_t t_prefix_length;
		if (p_options != kMCStringOptionCompareExact)
			t_prefix_length = MCStrCharsSharedPrefixCaseless(t_chars + t_offset, t_char_count - t_offset, p_needle_chars, p_needle_char_count);
		else
			t_prefix_length = MCStrCharsSharedPrefixExact(t_chars + t_offset, t_char_count - t_offset, p_needle_chars, p_needle_char_count);

		// If we find a match, increase the count and move past it, otherwise
		// just bump.
		if (t_prefix_length == p_needle_char_count)
		{
			t_offset += t_prefix_length;
			t_count += 1;
		}
		else
			t_offset += 1;
	}

	// Return the number of occurances.
	return t_count;
}

uindex_t MCStringCount(MCStringRef self, MCRange p_range, MCStringRef p_needle, MCStringOptions p_options)
{
	return MCStringCountStrChars(self, p_range, p_needle -> chars, p_needle -> char_count, p_options);
}

uindex_t MCStringCountChar(MCStringRef self, MCRange p_range, codepoint_t p_needle, MCStringOptions p_options)
{
	// We only support ASCII for now.
	MCAssert(p_needle < 128);
	
	strchar_t t_native_needle;
	t_native_needle = (strchar_t)p_needle;
	
	return MCStringCountStrChars(self, p_range, &t_native_needle, 1, p_options);
}

////////////////////////////////////////////////////////////////////////////////

bool MCStringDivideAtChar(MCStringRef self, codepoint_t p_separator, MCStringOptions p_options, MCStringRef& r_head, MCStringRef& r_tail)
{
	uindex_t t_offset;
	if (!MCStringFirstIndexOfChar(self, p_separator, 0, p_options, t_offset))
	{
		if (!MCStringCopy(self, r_head))
			return false;
		
		r_tail = MCValueRetain(kMCEmptyString);
		
		return true;
	}
	
	return MCStringDivideAtIndex(self, t_offset, r_head, r_tail);
}

bool MCStringDivideAtIndex(MCStringRef self, uindex_t p_offset, MCStringRef& r_head, MCStringRef& r_tail)
{
	MCStringRef t_head;
	if (!MCStringCopySubstring(self, MCRangeMake(0, p_offset), t_head))
		return false;
	
	MCStringRef t_tail;
	if (!MCStringCopySubstring(self, MCRangeMake(p_offset + 1, MCStringGetLength(self) - p_offset - 1), t_tail))
	{
		MCValueRelease(t_head);
		return false;
	}
	
	r_head = t_head;
	r_tail = t_tail;
	
	return true;
}

////////////////////////////////////////////////////////////////////////////////

bool MCStringFold(MCStringRef self, MCStringOptions p_options)
{
	MCAssert(MCStringIsMutable(self));

	// If we are looking for exact comparison then folding has no effect.
	if (p_options == kMCStringOptionCompareExact)
		return true;

	// Otherwise, we just lowercase all the chars in the string (when we move to
	// unicode this gets significantly more complicated!).
	MCStrCharsLowercase(self -> chars, self -> char_count);

#ifndef NATIVE_STRING
	__MCStringChanged(self);
#endif
	
	// We always succeed (at the moment)
	return true;
}

bool MCStringLowercase(MCStringRef self)
{
	MCAssert(MCStringIsMutable(self));

	// Otherwise, we just lowercase all the chars in the string (when we move to
	// unicode this gets significantly more complicated!).
	MCStrCharsLowercase(self -> chars, self -> char_count);
	
#ifndef NATIVE_STRING
	__MCStringChanged(self);
#endif
	
	// We always succeed (at the moment)
	return true;
}

bool MCStringUppercase(MCStringRef self)
{
	MCAssert(MCStringIsMutable(self));

	// Otherwise, we just lowercase all the chars in the string (when we move to
	// unicode this gets significantly more complicated!).
	MCStrCharsUppercase(self -> chars, self -> char_count);
	
#ifndef NATIVE_STRING
	__MCStringChanged(self);
#endif
	
	// We always succeed (at the moment)
	return true;
}

////////////////////////////////////////////////////////////////////////////////

bool MCStringAppend(MCStringRef self, MCStringRef p_suffix)
{
	MCAssert(MCStringIsMutable(self));

	// Only do the append now if self != suffix.
	if (self != p_suffix)
	{
		// Ensure we have enough room in self - with the gap at the end.
		if (!__MCStringExpandAt(self, self -> char_count, p_suffix -> char_count))
			return false;

		// Now copy the chars across (including the NUL).
		MCMemoryCopy(self -> chars + self -> char_count - p_suffix -> char_count, p_suffix -> chars, (p_suffix -> char_count + 1) * sizeof(strchar_t));
		
#ifndef NATIVE_STRING
		__MCStringChanged(self);
#endif
		
		// We succeeded.
		return true;
	}

	// Otherwise copy and recurse.
	MCAutoStringRef t_suffix_copy;
	MCStringCopy(p_suffix, &t_suffix_copy);
	return MCStringAppend(self, *t_suffix_copy);
}

bool MCStringAppendSubstring(MCStringRef self, MCStringRef p_suffix, MCRange p_range)
{
	MCAssert(MCStringIsMutable(self));

	// Only do the append now if self != suffix.
	if (self != p_suffix)
	{
		__MCStringClampRange(p_suffix, p_range);

		// Ensure we have enough room in self - with the gap at the end.
		if (!__MCStringExpandAt(self, self -> char_count, p_range . length))
			return false;

		// Now copy the chars across.
		MCMemoryCopy(self -> chars + self -> char_count - p_range . length, p_suffix -> chars + p_range . offset, p_range . length * sizeof(strchar_t));

		// Set the NULL
		self -> chars[ self -> char_count ] = '\0';
		
#ifndef NATIVE_STRING
		__MCStringChanged(self);
#endif
		
		// We succeeded.
		return true;
	}

	// Otherwise copy substring and append.
	MCAutoStringRef t_suffix_substring;
	return MCStringCopySubstring(p_suffix, p_range, &t_suffix_substring) &&
		MCStringAppend(self, *t_suffix_substring);
}

#ifdef NATIVE_STRING
bool MCStringAppendNativeChars(MCStringRef self, const char_t *p_chars, uindex_t p_char_count)
{
	MCAssert(MCStringIsMutable(self));

	// Ensure we have enough room in self - with the gap at the end.
	if (!__MCStringExpandAt(self, self -> char_count, p_char_count))
		return false;

	// Now copy the chars across.
	MCMemoryCopy(self -> chars + self -> char_count - p_char_count, p_chars, p_char_count);

	// Set the NULL
	self -> chars[ self -> char_count ] = '\0';

	// We succeeded.
	return true;
}
#else
bool MCStringAppendNativeChars(MCStringRef self, const char_t *p_chars, uindex_t p_char_count)
{
	MCAssert(MCStringIsMutable(self));
	
	// Ensure we have enough room in self - with the gap at the end.
	if (!__MCStringExpandAt(self, self -> char_count, p_char_count))
		return false;
	
	// Now copy the chars across.
	for(uindex_t i = 0; i < p_char_count; i++)
		self -> chars[i + self -> char_count - p_char_count] = MCUnicodeCharMapFromNative(p_chars[i]);
	
	// Set the NULL
	self -> chars[self -> char_count] = '\0';
	
	__MCStringChanged(self);
	
	// We succeeded.
	return true;
}
#endif

#ifdef NATIVE_STRING
bool MCStringAppendChars(MCStringRef self, const unichar_t *p_chars, uindex_t p_char_count)
{
	MCAssert(MCStringIsMutable(self));

	// Ensure we have enough room in self - with the gap at the end.
	if (!__MCStringExpandAt(self, self -> char_count, p_char_count))
		return false;

	// Now copy the chars across (including the NUL).
	uindex_t t_nchar_count;
	/* FRAGILE */ MCUnicodeCharsMapToNative(p_chars, p_char_count, self -> chars + self -> char_count - p_char_count, t_nchar_count, '?');

	// We succeeded.
	return true;
}
#else
bool MCStringAppendChars(MCStringRef self, const unichar_t *p_chars, uindex_t p_char_count)
{
	MCAssert(MCStringIsMutable(self));
	
	// Ensure we have enough room in self - with the gap at the end.
	if (!__MCStringExpandAt(self, self -> char_count, p_char_count))
		return false;
	
	// Now copy the chars across.
	MCMemoryCopy(self -> chars + self -> char_count - p_char_count, p_chars, p_char_count * sizeof(unichar_t));
	
	// Set the NULL
	self -> chars[self -> char_count] = '\0';
	
	__MCStringChanged(self);
	
	// We succeeded.
	return true;
}
#endif

bool MCStringAppendNativeChar(MCStringRef self, char_t p_char)
{
	return MCStringAppendNativeChars(self, &p_char, 1);
}

bool MCStringAppendChar(MCStringRef self, unichar_t p_char)
{
	return MCStringAppendChars(self, &p_char, 1);
}

bool MCStringPrepend(MCStringRef self, MCStringRef p_prefix)
{
	MCAssert(MCStringIsMutable(self));

	// Only do the prepend now if self != prefix.
	if (self != p_prefix)
	{
		// Ensure we have enough room in self - with the gap at the beginning.
		if (!__MCStringExpandAt(self, 0, p_prefix -> char_count))
			return false;

		// Now copy the chars across.
		MCMemoryCopy(self -> chars, p_prefix -> chars, p_prefix -> char_count * sizeof(strchar_t));
		
#ifndef NATIVE_STRING
		__MCStringChanged(self);
#endif
		
		// We succeeded.
		return true;
	}

	// Otherwise copy and recurse.
	MCAutoStringRef t_prefix_copy;
	MCStringCopy(p_prefix, &t_prefix_copy);
	return MCStringPrepend(self, *t_prefix_copy);
}

bool MCStringPrependSubstring(MCStringRef self, MCStringRef p_prefix, MCRange p_range)
{
	MCAssert(MCStringIsMutable(self));

	// Only do the prepend now if self != prefix.
	if (self != p_prefix)
	{
		__MCStringClampRange(p_prefix, p_range);

		// Ensure we have enough room in self - with the gap at the beginning.
		if (!__MCStringExpandAt(self, 0, p_range . length))
			return false;

		// Now copy the chars across.
		MCMemoryCopy(self -> chars, p_prefix -> chars + p_range . offset, p_range . length * sizeof(strchar_t));
		
#ifndef NATIVE_STRING
		__MCStringChanged(self);
#endif
		
		// We succeeded.
		return true;
	}

	// Otherwise copy substring and prepend.
	MCAutoStringRef t_prefix_substring;
	return MCStringCopySubstring(p_prefix, p_range, &t_prefix_substring) &&
		MCStringPrepend(self, *t_prefix_substring);
}

#ifdef NATIVE_STRING
bool MCStringPrependNativeChars(MCStringRef self, const char_t *p_chars, uindex_t p_char_count)
{
	MCAssert(MCStringIsMutable(self));

	// Ensure we have enough room in self - with the gap at the beginning.
	if (!__MCStringExpandAt(self, 0, p_char_count))
		return false;

	// Now copy the chars across.
	MCMemoryCopy(self -> chars, p_chars, p_char_count);

	// We succeeded.
	return true;
}
#else
bool MCStringPrependNativeChars(MCStringRef self, const char_t *p_chars, uindex_t p_char_count)
{
	MCAssert(MCStringIsMutable(self));
	
	// Ensure we have enough room in self - with the gap at the beginning.
	if (!__MCStringExpandAt(self, 0, p_char_count))
		return false;
	
	// Now copy the chars across.
	for(uindex_t i = 0; i < p_char_count; i++)
		self -> chars[i] = MCUnicodeCharMapFromNative(p_chars[i]);
	
	__MCStringChanged(self);
	
	// We succeeded.
	return true;
}
#endif

bool MCStringPrependChars(MCStringRef self, const unichar_t *p_chars, uindex_t p_char_count)
{
	MCAssert(MCStringIsMutable(self));
    
	// Ensure we have enough room in self - with the gap at the beginning.
	if (!__MCStringExpandAt(self, 0, p_char_count))
		return false;
    
	// Now copy the chars across (including the NUL).
	uindex_t t_nchar_count;
	/* FRAGILE */ MCUnicodeCharsMapToNative(p_chars, p_char_count, self -> chars, t_nchar_count, '?');
    
	// We succeeded.
	return true;
}

bool MCStringPrependNativeChar(MCStringRef self, char_t p_char)
{
	return MCStringPrependNativeChars(self, &p_char, 1);
}

bool MCStringPrependChar(MCStringRef self, unichar_t p_char)
{
	return MCStringPrependChars(self, &p_char, 1);
}

bool MCStringInsert(MCStringRef self, uindex_t p_at, MCStringRef p_substring)
{
	MCAssert(MCStringIsMutable(self));

	if (self != p_substring)
	{
		p_at = MCMin(p_at, self -> char_count);

		// Ensure we have enough room in self - with the gap at 'at'.
		if (!__MCStringExpandAt(self, p_at, p_substring -> char_count))
			return false;

		// Now copy the chars across.
		MCMemoryCopy(self -> chars + p_at, p_substring -> chars, p_substring -> char_count * sizeof(strchar_t));
		
#ifndef NATIVE_STRING
		__MCStringChanged(self);
#endif
		
		// We succeeded.
		return true;
	}

	// Otherwise copy and recurse.
	MCAutoStringRef t_substring_copy;
	MCStringCopy(p_substring, &t_substring_copy);
	return MCStringInsert(self, p_at, *t_substring_copy);
}

bool MCStringRemove(MCStringRef self, MCRange p_range)
{
	MCAssert(MCStringIsMutable(self));

	__MCStringClampRange(self, p_range);

	// Copy down the chars above the string taking into account the implicit
	// NUL.
	__MCStringShrinkAt(self, p_range . offset, p_range . length);
	
#ifndef NATIVE_STRING
	__MCStringChanged(self);
#endif
	
	// We succeeded.
	return true;
}

bool MCStringSubstring(MCStringRef self, MCRange p_range)
{
	MCAssert(MCStringIsMutable(self));
    
	__MCStringClampRange(self, p_range);
    
	// Remove the surrounding chars.
    // On the left if necessary
    if (p_range . offset != 0)
    {
        __MCStringShrinkAt(self, 0, p_range . offset);
        p_range . offset = 0;
    }
    
    // And on the right if necessary
    if (p_range . offset + p_range . length != self -> char_count)
        __MCStringShrinkAt(self, p_range . length, self -> char_count - p_range . length);
    
	// We succeeded.
	return true;
}

bool MCStringReplace(MCStringRef self, MCRange p_range, MCStringRef p_replacement)
{
	MCAssert(MCStringIsMutable(self));

	if (self != p_replacement)
	{
		__MCStringClampRange(self, p_range);

		// Work out the new size of the string.
		uindex_t t_new_char_count;
		t_new_char_count = self -> char_count - p_range . length + p_replacement -> char_count;

		if (t_new_char_count > self -> char_count)
		{
			// Expand the string at the end of the range by the amount extra we
			// need.
			if (!__MCStringExpandAt(self, p_range . offset + p_range . length, t_new_char_count - self -> char_count))
				return false;
		}
		else if (t_new_char_count < self -> char_count)
		{
			// Shrink the last part of the range by the amount less we need.
			__MCStringShrinkAt(self, p_range . offset + (p_range . length - (self -> char_count - t_new_char_count)), (self -> char_count - t_new_char_count));
		}

		// Copy across the replacement chars.
		MCMemoryCopy(self -> chars + p_range . offset, p_replacement -> chars, p_replacement -> char_count * sizeof(strchar_t));
		
#ifndef NATIVE_STRING
		__MCStringChanged(self);
#endif
		
		// We succeeded.
		return true;
	}

	MCAutoStringRef t_replacement_copy;
	MCStringCopy(p_replacement, &t_replacement_copy);
	return MCStringReplace(self, p_range, *t_replacement_copy);
}

bool MCStringPad(MCStringRef self, uindex_t p_at, uindex_t p_count, MCStringRef p_value)
{
	if (!__MCStringExpandAt(self, p_at, p_count * (p_value != nil ? p_value -> char_count : 1)))
		return false;

	if (p_value != nil)
		for(uindex_t i = 0; i < p_count; i++)
			MCMemoryCopy(self -> chars + p_at + i * p_value -> char_count, p_value -> chars, p_value -> char_count * sizeof(strchar_t));
	
#ifndef NATIVE_STRING
	__MCStringChanged(self);
#endif
	
	return true;
}

////////////////////////////////////////////////////////////////////////////////

bool MCStringAppendFormat(MCStringRef self, const char *p_format, ...)
{
	bool t_success;
	va_list t_args;
	va_start(t_args, p_format);
	t_success = MCStringAppendFormatV(self, p_format, t_args);
	va_end(t_args);
	return t_success;
}

bool MCStringAppendFormatV(MCStringRef self, const char *p_format, va_list p_args)
{
	MCAutoStringRef t_formatted_string;
	if (!MCStringFormatV(&t_formatted_string, p_format, p_args))
		return false;

	return MCStringAppend(self, *t_formatted_string);
}

////////////////////////////////////////////////////////////////////////////////

static void split_find_end_of_element_exact(const strchar_t *sptr, const strchar_t *eptr, strchar_t del, const strchar_t*& r_end_ptr)
{
	while(sptr < eptr)
	{
		if (*sptr == del)
		{
			r_end_ptr = sptr;
			return;
		}

		sptr += 1;
	}
	r_end_ptr = eptr;
}

static void split_find_end_of_element_caseless(const strchar_t *sptr, const strchar_t *eptr, strchar_t del, const strchar_t*& r_end_ptr)
{
	while(sptr < eptr)
	{
		if (MCStrCharFold(*sptr) == MCStrCharFold(del))
		{
			r_end_ptr = sptr;
			return;
		}

		sptr += 1;
	}
	r_end_ptr = eptr;
}

static void split_find_end_of_element_and_key_exact(const strchar_t *sptr, const strchar_t *eptr, strchar_t del, strchar_t key, const strchar_t*& r_key_ptr, const strchar_t *& r_end_ptr)
{
	while(sptr < eptr)
	{
		if (*sptr == key)
			break;
        
		if (*sptr == del)
		{
			r_key_ptr = r_end_ptr = sptr;
			return;
		}

		sptr += 1;
	}

    r_key_ptr = sptr;
    split_find_end_of_element_exact(sptr, eptr, del, r_end_ptr);
}

static void split_find_end_of_element_and_key_caseless(const strchar_t *sptr, const strchar_t *eptr, strchar_t del, strchar_t key, const strchar_t*& r_key_ptr, const strchar_t *& r_end_ptr)
{
	while(sptr < eptr)
	{
		if (MCStrCharFold(*sptr) == MCStrCharFold(key))
			break;
        
		if (MCStrCharFold(*sptr) == MCStrCharFold(del))
		{
			r_key_ptr = r_end_ptr = sptr;
			return;
		}

		sptr += 1;
	}

    r_key_ptr = sptr;
    split_find_end_of_element_caseless(sptr, eptr, del, r_end_ptr);
}

bool MCStringSplit(MCStringRef self, MCStringRef p_elem_del, MCStringRef p_key_del, MCStringOptions p_options, MCArrayRef& r_array)
{
	if (MCStringGetLength(p_elem_del) != 1 ||
		(p_key_del != nil && MCStringGetLength(p_key_del) != 1))
		return false;

	if (self -> char_count == 0)
	{
		r_array = MCValueRetain(kMCEmptyArray);
		return true;
	}

	MCAutoArrayRef t_array;
	if (!MCArrayCreateMutable(&t_array))
		return false;

	strchar_t t_echar, t_kchar;
	t_echar = p_elem_del -> chars[0];
	if (p_key_del != nil)
		t_kchar = p_key_del -> chars[0];

	const strchar_t *t_sptr;
	const strchar_t *t_eptr;
	t_sptr = self -> chars;
	t_eptr = self -> chars + self -> char_count;
	if (p_key_del == nil)
	{
		uindex_t t_index;
		t_index = 1;
		for(;;)
		{
			const strchar_t *t_element_end;
			if (p_options == kMCStringOptionCompareExact)
				split_find_end_of_element_exact(t_sptr, t_eptr, t_echar, t_element_end);
			else
				split_find_end_of_element_caseless(t_sptr, t_eptr, t_echar, t_element_end);
			
			MCAutoStringRef t_string;
#ifdef NATIVE_STRING
			if (!MCStringCreateWithNativeChars(t_sptr, t_element_end - t_sptr, &t_string))
				return false;
#else
			if (!MCStringCreateWithChars(t_sptr, t_element_end - t_sptr, &t_string))
				return false;
#endif

			if (!MCArrayStoreValueAtIndex(*t_array, t_index, *t_string))
				return false;

			if (t_element_end + 1 >= t_eptr)
				break;

			t_index += 1;

			t_sptr = t_element_end + 1;
		}
	}
	else
	{
		for(;;)
		{
			const strchar_t *t_element_end;
			const strchar_t *t_key_end;
			if (p_options == kMCStringOptionCompareExact)
				split_find_end_of_element_and_key_exact(t_sptr, t_eptr, t_echar, t_kchar, t_key_end, t_element_end);
			else
				split_find_end_of_element_and_key_caseless(t_sptr, t_eptr, t_echar, t_kchar, t_key_end, t_element_end);
			
			MCNewAutoNameRef t_name;
#ifdef NATIVE_STRING
			if (!MCNameCreateWithNativeChars(t_sptr, t_key_end - t_sptr, &t_name))
				return false;
#else
			if (!MCNameCreateWithChars(t_sptr, t_key_end - t_sptr, &t_name))
				return false;
#endif
			

			if (t_key_end != t_element_end)
				t_key_end += 1;

			MCAutoStringRef t_string;
#ifdef NATIVE_STRING
			if (!MCStringCreateWithNativeChars(t_key_end, t_element_end - t_key_end, &t_string))
				return false;
#else
			if (!MCStringCreateWithChars(t_key_end, t_element_end - t_key_end, &t_string))
				return false;
#endif

			if (!MCArrayStoreValue(*t_array, true, *t_name, *t_string))
				return false;

			if (t_element_end + 1 >= t_eptr)
				break;

			t_sptr = t_element_end + 1;
		}
	}

	if (!MCArrayCopy(*t_array, r_array))
		return false;

	return true;
}

bool MCStringFindAndReplaceChar(MCStringRef self, codepoint_t p_pattern, codepoint_t p_replacement, MCStringOptions p_options)
{
	strchar_t t_pattern, t_replacement;
#ifdef NATIVE_STRING
	if (!MCUnicodeCharMapToNative(p_pattern, t_pattern))
		t_pattern = '?';
	if (!MCUnicodeCharMapToNative(p_replacement, t_replacement))
		t_replacement = '?';
#else
	t_pattern = p_pattern;
	t_replacement = p_replacement;
#endif
	
	if (p_options == kMCStringOptionCompareExact)
	{
		// Simplest case, just substitute pattern for replacement.
		for(uindex_t i = 0; i < self -> char_count; i++)
			if (self -> chars[i] == t_pattern)
				self -> chars[i] = t_replacement;
	}
	else if (p_options == kMCStringOptionCompareCaseless)
	{
		strchar_t t_from;
		t_from = MCStrCharFold(p_pattern);

		// Now substitute pattern for replacement, taking making sure its a caseless compare.
		for(uindex_t i = 0; i < self -> char_count; i++)
			if (MCStrCharFold(self -> chars[i]) == t_from)
				self -> chars[i] = p_replacement;
	}
	else
	{
		MCAssert(false);
		return false;
	}

	return true;
}

bool MCStringFindAndReplace(MCStringRef self, MCStringRef p_pattern, MCStringRef p_replacement, MCStringOptions p_options)
{
	if (p_pattern -> char_count == 1 && p_replacement -> char_count == 1)
		return MCStringFindAndReplaceChar(self, p_pattern -> chars[0], p_replacement -> chars[0], p_options);
	
	if (self -> char_count != 0)
	{
		strchar_t *t_output;
		uindex_t t_output_length;
		uindex_t t_output_capacity;
		uindex_t t_offset;

		t_output = nil;
		t_output_length = 0;
		t_output_capacity = 0;
		t_offset = 0;

		for(;;)
		{
			// Search for the next occurence of from in whole.
			uindex_t t_next_offset;
			bool t_found;
			t_found = MCStringFirstIndexOf(self, p_pattern, t_offset, p_options == kMCStringOptionCompareCaseless, t_next_offset);
			
			// If we found an instance of from, then we need space for to; otherwise,
			// we update the offset, and need just room up to it.
			uindex_t t_space_needed;
			if (t_found)
				t_space_needed = t_next_offset + p_replacement -> char_count;
			else
			{
				t_next_offset = self -> char_count;
				t_space_needed = t_next_offset;
			}

			// Expand the buffer as necessary.
			if (t_output_length + t_space_needed > t_output_capacity)
			{
				if (t_output_capacity == 0)
					t_output_capacity = 4096;
					
				while(t_output_length + t_space_needed + 1 > t_output_capacity)
					t_output_capacity *= 2;
				
				if (!MCMemoryReallocate(t_output, t_output_capacity * sizeof(strchar_t), t_output))
				{
					MCMemoryDeallocate(t_output);
					return false;
				}
			}
			// Copy in self, up to the offset.
			memcpy(t_output + t_output_length, self -> chars + t_offset, (t_next_offset - t_offset) * sizeof(strchar_t));
			t_output_length += t_next_offset - t_offset;

			// No more occurences were found, so we are done.
			if (!t_found)
				break;
				
			// Now copy in replacement.
			memcpy(t_output + t_output_length, p_replacement -> chars, p_replacement -> char_count * sizeof(strchar_t));
			t_output_length += p_replacement -> char_count;

			// Update offset
			t_offset = t_next_offset + p_pattern -> char_count;	
		}
	
		// Add the implicit NUL
		t_output[t_output_length] = '\0';

		MCMemoryDeallocate(self -> chars);

		self -> chars = t_output;
		self -> char_count = t_output_length;
		self -> capacity = t_output_capacity;
		
#ifndef NATIVE_STRING
		__MCStringChanged(self);
#endif
	}

	return true;
}

////////////////////////////////////////////////////////////////////////////////

void __MCStringDestroy(__MCString *self)
{
	MCMemoryDeleteArray(self -> chars);
	
#ifndef NATIVE_STRING
	MCMemoryDeleteArray(self -> native_chars);
#endif
}

bool __MCStringCopyDescription(__MCString *self, MCStringRef& r_desc)
{
	return MCStringFormat(r_desc, "\"%s\"", self -> chars);
}

hash_t __MCStringHash(__MCString *self)
{
	return MCStringHash(self, kMCStringOptionCompareExact);
}

bool __MCStringIsEqualTo(__MCString *self, __MCString *p_other_self)
{
	return MCStringIsEqualTo(self, p_other_self, kMCStringOptionCompareExact);
}

bool __MCStringImmutableCopy(__MCString* self, bool p_release, __MCString*& r_immutable_value)
{
	if (!p_release)
		return MCStringCopy(self, r_immutable_value);

	return MCStringCopyAndRelease(self, r_immutable_value);
}

////////////////////////////////////////////////////////////////////////////////

static void __MCStringClampRange(MCStringRef self, MCRange& x_range)
{
	uindex_t t_left, t_right;
	t_left = MCMin(x_range . offset, self -> char_count);
	t_right = MCMin(x_range . offset + MCMin(x_range . length, UINDEX_MAX - x_range . offset), self -> char_count);
	x_range . offset = t_left;
	x_range . length = t_right - t_left;
}

/*static uindex_t *__MCStringGetCapacityPtr(MCStringRef self)
{
	// In mutable strings, the capacity is stored after the chars at the
	// first aligned location.
	uindex_t *t_capacity_ptr;
	t_capacity_ptr = (uindex_t *)(self -> chars + ((self -> char_count + sizeof(uindex_t) - 1) & ~(sizeof(uindex_t) - 1)));
	return t_capacity_ptr;
}*/

static uindex_t __MCStringGetCapacity(MCStringRef self)
{
	return self -> capacity;

	/*if (self -> chars != nil)
		return *(__MCStringGetCapacityPtr(self));

	// An uninitialized string (or one that has had its buffer deleted) will
	// have no chars ptr, so just return 0.
	return 0;*/
}

static bool __MCStringExpandAt(MCStringRef self, uindex_t p_at, uindex_t p_count)
{
	// Fetch the capacity.
	uindex_t t_capacity;
	t_capacity = __MCStringGetCapacity(self);

	// The capacity field stores the total number of chars that could fit not
	// including the implicit NUL, so if we fit, we can fast-track.
	if (t_capacity != 0 && self -> char_count + p_count <= t_capacity)
	{
		// Shift up the chars above - including the implicit NUL.
		MCMemoryMove(self -> chars + p_at + p_count, self -> chars + p_at, ((self -> char_count + 1) - p_at) * sizeof(strchar_t));

		// Increase the char_count.
		self -> char_count += p_count;
		
		// Rewrite the capacity.
		//*(__MCStringGetCapacityPtr(self)) = t_capacity;

		// We succeeded.
		return true;
	}

	// If we get here then we need to reallocate first.

	// Base capacity - current length + inserted length + implicit NUL.
	uindex_t t_new_capacity;
	t_new_capacity = self -> char_count + p_count + 1;

	// Capacity rounded up to nearest aligned boundary and then space for
	// the capacity field.
	//t_new_capacity = ((t_new_capacity + sizeof(uindex_t) - 1) & (~(sizeof(uindex_t) - 1))) + sizeof(uindex_t);

	// Capacity rounded up to a suitable boundary (at some point this should
	// be a function of the string's size).
	t_new_capacity = (t_new_capacity + 63) & ~63;

	// Reallocate.
	if (!MCMemoryReallocate(self -> chars, t_new_capacity * sizeof(strchar_t), self -> chars))
		return false;

	// Shift up the chars above - including the implicit NUL.
	MCMemoryMove(self -> chars + p_at + p_count, self -> chars + p_at, ((self -> char_count + 1) - p_at) * sizeof(strchar_t));

	// Increase the char_count.
	self -> char_count += p_count;

	// Update the capacity - notice that we shave off the capacity field itself
	// since it represents the char capacity rather than the size of the alloc'd
	// block. We also shave off room for the implicit NUL.
	self -> capacity = t_new_capacity - 1;
	//*(__MCStringGetCapacityPtr(self)) = t_new_capacity - 1 - sizeof(uindex_t);

	// We succeeded.
	return true;
}

static void __MCStringShrinkAt(MCStringRef self, uindex_t p_at, uindex_t p_count)
{
	// Shift the chars above 'at' down to remove 'count', remembering to include
	// the implicit NUL.
	MCMemoryMove(self -> chars + p_at, self -> chars + (p_at + p_count), (self -> char_count - (p_at + p_count) + 1) * sizeof(strchar_t));

	// Now adjust the length of the string.
	self -> char_count -= p_count;

	// TODO: Shrink the buffer if its too big.
}

#ifndef NATIVE_STRING
static void __MCStringNativize(MCStringRef self)
{
	if (self -> native_chars != nil)
		return;
	
	/* UNCHECKED */ MCMemoryNewArray(self -> char_count + 1, self -> native_chars);
	
	bool t_is_native;
	t_is_native = true;
	for(uindex_t i = 0; i < self -> char_count; i++)
	{
		if (MCUnicodeCharMapToNative(self -> chars[i], self -> native_chars[i]))
			continue;
		
		self -> native_chars[i] = '?';
		t_is_native = false;
	}
	
	if (t_is_native)
		self -> flags |= kMCStringFlagIsNative;
	else
		self -> flags &= ~kMCStringFlagIsNative;
}

static void __MCStringChanged(MCStringRef self)
{
	MCMemoryDeleteArray(self -> native_chars);
	self -> native_chars = nil;
}
#endif
	
////////////////////////////////////////////////////////////////////////////////

MCStringRef kMCEmptyString;
MCStringRef kMCTrueString;
MCStringRef kMCFalseString;

bool __MCStringInitialize(void)
{
	if (!MCStringCreateWithNativeChars((const char_t *)"", 0, kMCEmptyString))
		return false;

	if (!MCStringCreateWithNativeChars((const char_t *)"true", 4, kMCTrueString))
		return false;

	if (!MCStringCreateWithNativeChars((const char_t *)"false", 5, kMCFalseString))
		return false;

	return true;
}

void __MCStringFinalize(void)
{
	MCValueRelease(kMCFalseString);
	kMCFalseString = nil;
	MCValueRelease(kMCTrueString);
	kMCTrueString = nil;
	MCValueRelease(kMCEmptyString);
	kMCEmptyString = nil;
}

////////////////////////////////////////////////////////////////////////////////<|MERGE_RESOLUTION|>--- conflicted
+++ resolved
@@ -462,24 +462,11 @@
 			t_success = MCStringAppend(t_buffer, *t_string);
 		}
 	}
-	
-<<<<<<< HEAD
+
 	if (t_success)
 		t_success = MCStringCopyAndRelease(t_buffer, r_string);
 	
 	return t_success;
-=======
-	char_t *t_string;
-	uindex_t t_size;
-	if (!MCNativeCharsFormatV(t_string, t_size, p_format, p_args))
-		return false;
-
-	if (MCStringCreateWithNativeCharsAndRelease(t_string, t_size, r_string))
-		return true;
-
-	MCMemoryDeallocate(t_string);
-	return false;
->>>>>>> f50454ba
 }
 
 bool MCStringFormat(MCStringRef& r_string, const char *p_format, ...)
@@ -1714,6 +1701,7 @@
 }
 #endif
 
+#ifdef NATIVE_STRING
 bool MCStringPrependChars(MCStringRef self, const unichar_t *p_chars, uindex_t p_char_count)
 {
 	MCAssert(MCStringIsMutable(self));
@@ -1729,6 +1717,27 @@
 	// We succeeded.
 	return true;
 }
+#else
+bool MCStringPrependChars(MCStringRef self, const unichar_t *p_chars, uindex_t p_char_count)
+{
+	MCAssert(MCStringIsMutable(self));
+	
+	// Ensure we have enough room in self - with the gap at the end.
+	if (!__MCStringExpandAt(self, 0, p_char_count))
+		return false;
+	
+	// Now copy the chars across.
+	MCMemoryCopy(self -> chars, p_chars, p_char_count * sizeof(unichar_t));
+	
+	// Set the NULL
+	self -> chars[self -> char_count] = '\0';
+	
+	__MCStringChanged(self);
+	
+	// We succeeded.
+	return true;
+}
+#endif
 
 bool MCStringPrependNativeChar(MCStringRef self, char_t p_char)
 {
