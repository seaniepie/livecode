/* Copyright (C) 2003-2013 Runtime Revolution Ltd

This file is part of LiveCode.

LiveCode is free software; you can redistribute it and/or modify it under
the terms of the GNU General Public License v3 as published by the Free
Software Foundation.

LiveCode is distributed in the hope that it will be useful, but WITHOUT ANY
WARRANTY; without even the implied warranty of MERCHANTABILITY or
FITNESS FOR A PARTICULAR PURPOSE.  See the GNU General Public License
for more details.

You should have received a copy of the GNU General Public License
along with LiveCode.  If not see <http://www.gnu.org/licenses/>.  */

#include <foundation.h>
#include <foundation-auto.h>

#include "foundation-private.h"

////////////////////////////////////////////////////////////////////////////////

// CAVEAT!
//
// The currently implementation of the string value is native-only. Although
// the main (Unicode) methods will work, the input will get coerced to native
// encoding.
//
// When all the work is done to change the engine to use MCValueRef exclusively,
// gaining full transparent Unicode *should* just be a case of reimplementing
// the string value!

// NOTE!
//
// As it stands the underlying (native) char buffer always has an implicit NUL
// terminator added on. This is merely an aid to integration until all the uses
// of the legacy 'NativeCString' method is eliminated from use in the engine
// (which is pre-requisite for unicodification).

////////////////////////////////////////////////////////////////////////////////

// This method ensures there is 'count' chars of empty space starting at 'at'
// in 'string'. It returns false if allocation fails.
static bool __MCStringExpandAt(MCStringRef string, uindex_t at, uindex_t count);

// This method removes 'count' chars from string starting at 'at'.
static void __MCStringShrinkAt(MCStringRef string, uindex_t at, uindex_t count);

// This method clamps the given range to the valid limits for the string.
static void __MCStringClampRange(MCStringRef string, MCRange& x_range);

#ifndef NATIVE_STRING
// This method ensures there is a native string ptr.
static void __MCStringNativize(MCStringRef string);

// This method marks the string as changed.
static void __MCStringChanged(MCStringRef string);
#endif

////////////////////////////////////////////////////////////////////////////////

// This method creates a 'constant' MCStringRef from the given c-string. At some
// point we'll make it work 'magically' at compile/build time. For now, uniquing
// and returning that has a similar effect (if slightly slower).
MCStringRef MCSTR(const char *p_cstring)
{
	MCStringRef t_string;
	/* UNCHECKED */ MCStringCreateWithNativeChars((const char_t *)p_cstring, strlen(p_cstring), t_string);
	
	MCValueRef t_unique_string;
	/* UNCHECKED */ MCValueInter(t_string, t_unique_string);
	
	MCValueRelease(t_string);
	
	return (MCStringRef)t_unique_string;
}

////////////////////////////////////////////////////////////////////////////////

// Create an immutable string from the given bytes, interpreting them using
// the specified encoding.
bool MCStringCreateWithBytes(const byte_t *p_bytes, uindex_t p_byte_count, MCStringEncoding p_encoding, bool p_is_external_rep, MCStringRef& r_string)
{
    MCAssert(!p_is_external_rep);
    
    switch (p_encoding)
    {
        case kMCStringEncodingASCII:
        case kMCStringEncodingNative:
            return MCStringCreateWithNativeChars(p_bytes, p_byte_count, r_string);
        case kMCStringEncodingUTF16:
            return MCStringCreateWithChars((unichar_t *)p_bytes, p_byte_count / 2, r_string);
        case kMCStringEncodingUTF8:
        {
            unichar_t *t_chars;
            uindex_t t_char_count;
            t_char_count = MCUnicodeCharsMapFromUTF8(p_bytes, p_byte_count, nil, 0);
            if (!MCMemoryNewArray(t_char_count, t_chars))
                return false;
            MCUnicodeCharsMapFromUTF8(p_bytes, p_byte_count, t_chars, t_char_count);
            if (!MCStringCreateWithCharsAndRelease(t_chars, t_char_count, r_string))
            {
                MCMemoryDeleteArray(t_chars);
                return false;
            }
            return true;
        }
        break;
        case kMCStringEncodingUTF32:
            break;
#if !defined(__LINUX__) && !defined(__ANDROID__)
        case kMCStringEncodingISO8859_1:
            break;
#endif
#ifndef __WINDOWS__
        case kMCStringEncodingWindows1252:
            break;
#endif
#if !defined(__MAC__) && !defined(__IOS__)
        case kMCStringEncodingMacRoman:
            break;
#endif
    }
    
    return false;
}

bool MCStringCreateWithBytesAndRelease(byte_t *p_bytes, uindex_t p_byte_count, MCStringEncoding p_encoding, bool p_is_external_rep, MCStringRef& r_string)
{
    MCStringRef t_string;
    
    if (!MCStringCreateWithBytes(p_bytes, p_byte_count, p_encoding, p_is_external_rep, t_string))
        return false;
    
    r_string = t_string;
    free(p_bytes);
    
    return true;
}

////////////////////////////////////////////////////////////////////////////////

bool MCStringCreateWithChars(const unichar_t *p_chars, uindex_t p_char_count, MCStringRef& r_string)
{
	bool t_success;
	t_success = true;

	__MCString *self;
	self = nil;
	if (t_success)
		t_success = __MCValueCreate(kMCValueTypeCodeString, self);

	if (t_success)
		t_success = MCMemoryNewArray(p_char_count + 1, self -> chars);

	if (t_success)
	{
		MCStrCharsMapFromUnicode(p_chars, p_char_count, self -> chars, self -> char_count);

		r_string = self;
	}
	else
	{
		if (self != nil)
			MCMemoryDeleteArray(self -> chars);
		MCMemoryDelete(self);
	}

	return t_success;
}

bool MCStringCreateWithCharsAndRelease(unichar_t *p_chars, uindex_t p_char_count, MCStringRef& r_string)
{
    if (MCStringCreateWithChars(p_chars, p_char_count, r_string))
    {
        free(p_chars);
        return true;
    }
    
    return false;
}

bool MCStringCreateWithWString(const unichar_t *p_wstring, MCStringRef& r_string)
{
	uindex_t t_length;
	for(t_length = 0; p_wstring[t_length] != 0; t_length++)
		;

	return MCStringCreateWithChars(p_wstring, t_length, r_string);
}

bool MCStringCreateWithNativeChars(const char_t *p_chars, uindex_t p_char_count, MCStringRef& r_string)
{
	bool t_success;
	t_success = true;

	if (p_char_count == 0 && kMCEmptyString != nil)
	{
		r_string = MCValueRetain(kMCEmptyString);
		return true;
	}

	__MCString *self;
	self = nil;
	if (t_success)
		t_success = __MCValueCreate(kMCValueTypeCodeString, self);

	if (t_success)
		t_success = MCMemoryNewArray(p_char_count + 1, self -> chars);

	if (t_success)
	{
		MCStrCharsMapFromNative(self -> chars, p_chars, p_char_count);
		self -> char_count = p_char_count;

		r_string = self;
	}
	else
	{
		if (self != nil)
			MCMemoryDeleteArray(self -> chars);
		MCMemoryDelete(self);
	}

	return t_success;
}

bool MCStringCreateWithNativeCharsAndRelease(char_t *p_chars, uindex_t p_char_count, MCStringRef& r_string)
{
	if (MCStringCreateWithNativeChars(p_chars, p_char_count, r_string))
	{
		MCMemoryDeallocate(p_chars);
		return true;
	}
	return false;
}

bool MCStringCreateMutable(uindex_t p_initial_capacity, MCStringRef& r_string)
{
	bool t_success;
	t_success = true;

	__MCString *self;
	self = nil;
	if (t_success)
		t_success = __MCValueCreate(kMCValueTypeCodeString, self);

	if (t_success)
		t_success = __MCStringExpandAt(self, 0, p_initial_capacity);

	if (t_success)
	{
		self -> flags |= kMCStringFlagIsMutable;
		r_string = self;
	}

	return t_success;
}

////////////////////////////////////////////////////////////////////////////////

bool MCStringEncode(MCStringRef p_string, MCStringEncoding p_encoding, bool p_is_external_rep, MCDataRef& r_data)
{
    byte_t *t_bytes;
    uindex_t t_byte_count;
    if (!MCStringConvertToBytes(p_string, p_encoding, p_is_external_rep, t_bytes, t_byte_count))
        return false;
    
    if (!MCDataCreateWithBytesAndRelease(t_bytes, t_byte_count, r_data))
    {
        free(t_bytes);
        return false;
    }

    return true;
}

bool MCStringEncodeAndRelease(MCStringRef p_string, MCStringEncoding p_encoding, bool p_is_external_rep, MCDataRef& r_data)
{    
    MCDataRef t_data;
    
    if (!MCStringEncode(p_string, p_encoding, p_is_external_rep, t_data))
        return false;
    
    MCValueRelease(p_string);
    r_data = t_data;
    
    return true;
}

bool MCStringDecode(MCDataRef p_data, MCStringEncoding p_encoding, bool p_is_external_rep, MCStringRef& r_string)
{
    return MCStringCreateWithBytes(MCDataGetBytePtr(p_data), MCDataGetLength(p_data), p_encoding, p_is_external_rep, r_string);
}

bool MCStringDecodeAndRelease(MCDataRef p_data, MCStringEncoding p_encoding, bool p_is_external_rep, MCStringRef& r_string)
{
    MCStringRef t_string;
    
    if (!MCStringDecode(p_data, p_encoding, p_is_external_rep, t_string))
        return false;
    
    MCValueRelease(p_data);
    r_string = t_string;
    
    return true;
}

////////////////////////////////////////////////////////////////////////////////

static bool __MCStringFormatSupportedForUnicode(const char *p_format)
{
	while(*p_format != '\0')
	{
		if (*p_format == '%' &&
			(p_format[1] != 's' && p_format[1] != 'd' && p_format[1] != '@'))
			return false;
		
		if (*p_format == '\\' &&
			(p_format[1] != 'n' && p_format[1] != '"'))
			return false;
		
		p_format++;
	}
	
	return true;
}

#if defined(__32_BIT__)
#define FORMAT_ARG_32_BIT 1
#define FORMAT_ARG_64_BIT 2
#elif defined(__64_BIT__)
#define FORMAT_ARG_32_BIT 2
#define FORMAT_ARG_64_BIT 2
#endif

bool MCStringFormatV(MCStringRef& r_string, const char *p_format, va_list p_args)
{
	MCStringRef t_buffer;
	if (!MCStringCreateMutable(0, t_buffer))
		return false;
	
	bool t_success;
	t_success = true;
	
	const char *t_format_ptr;
	t_format_ptr = p_format;
	while(t_success && *t_format_ptr != '\0')
	{
		const char *t_format_start_ptr;
		t_format_start_ptr = t_format_ptr;
		
		int t_arg_count;
		t_arg_count = 0;
		while(*t_format_ptr != '\0')
		{
			if (*t_format_ptr == '%')
			{
				t_format_ptr++;
				
				if (*t_format_ptr == '@')
					break;
				
				if (*t_format_ptr == '*')
				{
					t_arg_count += FORMAT_ARG_32_BIT;
					t_format_ptr++;
				}
				else
				{
					while(*t_format_ptr != '\0' && isdigit(*t_format_ptr))
						t_format_ptr++;
				}
				
				if (*t_format_ptr == '.')
				{
					t_format_ptr++;
					if (*t_format_ptr == '*')
					{
						t_arg_count += FORMAT_ARG_32_BIT;
						t_format_ptr++;
					}
					else
					{
						while(*t_format_ptr != '\0' && isdigit(*t_format_ptr))
							t_format_ptr++;
					}
				}
				
				if (strncmp(t_format_ptr, "lld", 3) == 0 ||
					strncmp(t_format_ptr, "llu", 3) == 0 ||
					strncmp(t_format_ptr, "lf", 2) == 0 ||
					strncmp(t_format_ptr, "f", 1) == 0)
					t_arg_count += FORMAT_ARG_64_BIT;
				else
					t_arg_count += FORMAT_ARG_32_BIT;
			}
			
			t_format_ptr += 1;
		}
		
        if (t_format_start_ptr != t_format_ptr)
        {
            char *t_format;
            uint32_t t_format_size;

            // [[ vsnprintf ]] On Linux, the trailing '%' from '%@' placeholder causes vsprintf to fail
            // and return -1 in MCNativeCharsFormat (and thus creates a 0-byte sized array).
            if (*t_format_ptr == '@' && *(t_format_ptr - 1) == '%')
                t_format_size = t_format_ptr - t_format_start_ptr - 1;
            else
                t_format_size = t_format_ptr - t_format_start_ptr;

            /* UNCHECKED */ t_format = (char *)malloc(t_format_size + 1);
            if (t_format == nil)
                t_success = false;

            char_t *t_string;
            uindex_t t_size;
            t_string = nil;
			if (t_success)
            {
                memcpy(t_format, t_format_start_ptr, t_format_size);
                t_format[t_format_size] = '\0';
				t_success = MCNativeCharsFormatV(t_string, t_size, t_format, p_args);
			}
			
			if (t_success)
				t_success = MCStringAppendNativeChars(t_buffer, t_string, t_size);

			if (t_success)
				while(t_arg_count > 0)
				{
					va_arg(p_args, int);
					t_arg_count -= 1;
				}
					
			free(t_format);
		}
		
		if (t_success && *t_format_ptr == '@')
		{
			t_format_ptr += 1;
		
			MCValueRef t_value;
			t_value = va_arg(p_args, MCValueRef);
			
			MCAutoStringRef t_string;
			if (MCValueGetTypeCode(t_value) == kMCValueTypeCodeString)
				t_string = MCValueRetain((MCStringRef)t_value);
			else if (MCValueGetTypeCode(t_value) == kMCValueTypeCodeName)
				t_string = MCValueRetain(MCNameGetString((MCNameRef)t_value));
			else if (MCValueGetTypeCode(t_value) == kMCValueTypeCodeNumber)
				if (MCNumberIsInteger((MCNumberRef)t_value))
					/* UNCHECKED */ MCStringFormat(&t_string, "%d", MCNumberFetchAsInteger((MCNumberRef)t_value));
				else
					/* UNCHECKED */ MCStringFormat(&t_string, "%f", MCNumberFetchAsReal((MCNumberRef)t_value));
			else
				MCAssert(false);

			t_success = MCStringAppend(t_buffer, *t_string);
		}
	}

	if (t_success)
		t_success = MCStringCopyAndRelease(t_buffer, r_string);
	
	return t_success;
}

bool MCStringFormat(MCStringRef& r_string, const char *p_format, ...)
{
	bool t_success;

	va_list t_args;
	va_start(t_args, p_format);
	t_success = MCStringFormatV(r_string, p_format, t_args);
	va_end(t_args);

	return t_success;
}

////////////////////////////////////////////////////////////////////////////////

static bool __MCStringClone(MCStringRef self, MCStringRef& r_new_string)
{
#ifdef NATIVE_STRING
	return MCStringCreateWithNativeChars(self -> chars, self -> char_count, r_new_string);
#else
	return MCStringCreateWithChars(self -> chars, self -> char_count, r_new_string);
#endif
}

bool MCStringCopy(MCStringRef self, MCStringRef& r_new_string)
{
	// If the string is immutable we can just bump the reference count.
	if (!MCStringIsMutable(self))
	{
		r_new_string = self;
		MCValueRetain(self);
		return true;
	}

	// Otherwise make a copy of the string.
	return __MCStringClone(self, r_new_string);
}

bool MCStringCopyAndRelease(MCStringRef self, MCStringRef& r_new_string)
{
	// If the string is immutable we just pass it through (as we are releasing the string).
	if (!MCStringIsMutable(self))
	{
		r_new_string = self;
		return true;
	}

	// If the reference count is one, then convert it to an immutable string.
	if (self -> references == 1)
	{
		// Shrink the char buffer to be just long enough for the characters plus
		// an implicit NUL.
		MCMemoryResizeArray(self -> char_count + 1, self -> chars, self -> char_count);
		self -> flags &= ~kMCStringFlagIsMutable;
		self -> char_count -= 1;
		r_new_string = self;
		return true;
	}

	// Otherwise, make a copy of the string *then* release the original. We have
	// to do this in this order because the other order would scupper any sort of
	// eventual thread safety (a thread must not mutate a value for which it hasnt
	// contributed to the retain count).
	bool t_success;
	t_success = __MCStringClone(self, r_new_string);
	MCValueRelease(self);
	return t_success;
}

bool MCStringMutableCopy(MCStringRef self, MCStringRef& r_new_string)
{
	// Simply create a mutable string with enough initial capacity and then copy
	// in the other strings chars.
	// Notice the slight amount of anal-retentiveness here in the use of a
	// temporary - any 'r_' (out) parameter should never be updated until the end
	// of the method and then only if the method is succeeding.
	MCStringRef t_new_string;
	if (!MCStringCreateMutable(self -> char_count + 1, t_new_string))
		return false;

	// Now copy across the chars (not we copy the implicit NUL too, just to be
	// on the safe-side!).
	MCMemoryCopy(t_new_string -> chars, self -> chars, (self -> char_count + 1) * sizeof(strchar_t));
	t_new_string -> char_count = self -> char_count;

	// Return the new string and success.
	r_new_string = t_new_string;
	return true;
}

bool MCStringMutableCopyAndRelease(MCStringRef self, MCStringRef& r_new_string)
{
	if (MCStringMutableCopy(self, r_new_string))
	{
		MCValueRelease(self);
		return true;
	}

	return false;
}

////////////////////////////////////////////////////////////////////////////////

bool MCStringCopySubstring(MCStringRef self, MCRange p_range, MCStringRef& r_substring)
{
	__MCStringClampRange(self, p_range);
	
#ifdef NATIVE_STRING
	return MCStringCreateWithNativeChars(self -> chars + p_range . offset, p_range . length, r_substring);
#else
	return MCStringCreateWithChars(self -> chars + p_range . offset, p_range . length, r_substring);
#endif
}

bool MCStringCopySubstringAndRelease(MCStringRef self, MCRange p_range, MCStringRef& r_substring)
{
	if (MCStringCopySubstring(self, p_range, r_substring))
	{
		MCValueRelease(self);
		return true;
	}

	return false;
}

bool MCStringMutableCopySubstring(MCStringRef self, MCRange p_range, MCStringRef& r_new_string)
{
    __MCStringClampRange(self, p_range);
    
	// Simply create a mutable string with enough initial capacity and then copy
	// in the other strings chars.
	// Notice the slight amount of anal-retentiveness here in the use of a
	// temporary - any 'r_' (out) parameter should never be updated until the end
	// of the method and then only if the method is succeeding.
	MCStringRef t_new_string;
	if (!MCStringCreateMutable(p_range . length + 1, t_new_string))
		return false;
    
	// Now copy across the chars (note we set the implicit NUL too, just to be
	// on the safe-side!).
	MCMemoryCopy(t_new_string -> chars, self -> chars + p_range . offset, p_range . length * sizeof(strchar_t));
    t_new_string -> chars[p_range . length] = '\0';

	t_new_string -> char_count = p_range . length;
    
	// Return the new string and success.
	r_new_string = t_new_string;
	return true;
}

bool MCStringMutableCopySubstringAndRelease(MCStringRef self, MCRange p_range, MCStringRef& r_new_string)
{
	if (MCStringMutableCopySubstring(self, p_range, r_new_string))
	{
		MCValueRelease(self);
		return true;
	}
    
	return false;
}

////////////////////////////////////////////////////////////////////////////////

bool MCStringIsMutable(const MCStringRef self)
{
	return (self -> flags & kMCStringFlagIsMutable) != 0;
}

////////////////////////////////////////////////////////////////////////////////

uindex_t MCStringGetLength(MCStringRef self)
{
	return self -> char_count;
}

const unichar_t *MCStringGetCharPtr(MCStringRef self)
{
#ifdef NATIVE_STRING
	return nil;
#else
	return self -> chars;
#endif
}

const char_t *MCStringGetNativeCharPtr(MCStringRef self)
{
#ifdef NATIVE_STRING
	return (const char_t *)self -> chars;
#else
	__MCStringNativize(self);
	return self -> native_chars;
#endif
}

unichar_t MCStringGetCharAtIndex(MCStringRef self, uindex_t p_index)
{
#ifdef NATIVE_STRING
	return MCUnicodeCharMapFromNative(self -> chars[p_index]);
#else
	return self -> chars[p_index];
#endif
}

char_t MCStringGetNativeCharAtIndex(MCStringRef self, uindex_t p_index)
{
#ifdef NATIVE_STRING
	return self -> chars[p_index];
#else
	char_t t_native_char;
	if (MCUnicodeCharMapToNative(self -> chars[p_index], t_native_char))
		return t_native_char;
	return '?';
#endif
}

codepoint_t MCStringGetCodepointAtIndex(MCStringRef self, uindex_t p_index)
{
	// Stop-gap until support for UTF-16 with surrogate pairs is added
	return MCStringGetCharAtIndex(self, p_index);
}

uindex_t MCStringGetChars(MCStringRef self, MCRange p_range, unichar_t *p_chars)
{
	uindex_t t_count;
	t_count = 0;

	for(uindex_t i = p_range . offset; i < p_range . offset + p_range . length; i++)
	{
		if (i >= self -> char_count)
			break;

		p_chars[i - p_range . offset] = MCStrCharMapToUnicode(self -> chars[i]);

		t_count += 1;
	}

	return t_count;
}

uindex_t MCStringGetNativeChars(MCStringRef self, MCRange p_range, char_t *p_chars)
{
	uindex_t t_count;
	t_count = 0;

	for(uindex_t i = p_range . offset; i < p_range . offset + p_range . length; i++)
	{
		if (i >= self -> char_count)
			break;

		p_chars[i - p_range . offset] = MCStrCharMapToNative(self -> chars[i]);

		t_count += 1;
	}

	return t_count;
}

bool MCStringIsNative(MCStringRef self)
{
#ifdef NATIVE_STRING
	return MCStringGetNativeCharPtr(self) != nil;
#else
	__MCStringNativize(self);
	return (self -> flags & kMCStringFlagIsNative) != 0;
#endif
}

////////////////////////////////////////////////////////////////////////////////

bool MCStringConvertToBytes(MCStringRef self, MCStringEncoding p_encoding, bool p_is_external_rep, byte_t*& r_bytes, uindex_t& r_byte_count)
{
    MCAssert(!p_is_external_rep);
    
    switch(p_encoding)
    {
    case kMCStringEncodingASCII:
    case kMCStringEncodingNative:
        return MCStringConvertToNative(self, (char_t*&)r_bytes, r_byte_count);
    case kMCStringEncodingUTF16:
        return MCStringConvertToUnicode(self, (unichar_t*&)r_bytes, r_byte_count);
    case kMCStringEncodingUTF8:
        return MCStringConvertToUTF8(self, (char*&)r_bytes, r_byte_count);
    case kMCStringEncodingUTF32:
        break;
#if !defined(__LINUX__) && !defined(__ANDROID__)
    case kMCStringEncodingISO8859_1:
        break;
#endif
#ifndef __WINDOWS__
    case kMCStringEncodingWindows1252:
        break;
#endif
#if !defined(__MAC__) && !defined(__IOS__)
    case kMCStringEncodingMacRoman:
        break;
#endif
    }
    
    return false;
}

bool MCStringConvertToUnicode(MCStringRef self, unichar_t*& r_chars, uindex_t& r_char_count)
{
	// Allocate an array of chars one bigger than needed. As the allocated array
	// is filled with zeros, this will naturally NUL terminate the string.
	unichar_t *t_chars;
	if (!MCMemoryNewArray(self -> char_count + 1, t_chars))
		return false;

	r_char_count = MCStringGetChars(self, MCRangeMake(0, self -> char_count), t_chars);
	r_chars = t_chars;
	return true;
}

bool MCStringConvertToNative(MCStringRef self, char_t*& r_chars, uindex_t& r_char_count)
{
	// Allocate an array of chars one byte bigger than needed. As the allocated array
	// is filled with zeros, this will naturally NUL terminate the string.
	char_t *t_chars;
	if (!MCMemoryNewArray(self -> char_count + 1, t_chars))
		return false;

	r_char_count = MCStringGetNativeChars(self, MCRangeMake(0, self -> char_count), t_chars);
	r_chars = t_chars;
	return true;
}


bool MCStringConvertToCString(MCStringRef p_string, char*& r_cstring)
{
    uindex_t t_length;
    t_length = MCStringGetLength(p_string);
    if (!MCMemoryNewArray(t_length + 1, r_cstring))
        return false;
    
    MCStringGetNativeChars(p_string, MCRangeMake(0, t_length), (char_t*)r_cstring);
    r_cstring[t_length] = '\0';
    
    return true;
}

bool MCStringConvertToWString(MCStringRef p_string, unichar_t*& r_wstring)
{
    uindex_t t_length;
    t_length = MCStringGetLength(p_string);
    if (!MCMemoryNewArray(t_length + 1, r_wstring))
        return false;
    
    MCStringGetChars(p_string, MCRangeMake(0, t_length), r_wstring);
    r_wstring[t_length] = '\0';
    
    return true;
}

bool MCStringConvertToUTF8String(MCStringRef p_string, char*& r_utf8string)
{
	uindex_t length_is_ignored;
	return MCStringConvertToUTF8(p_string, r_utf8string, length_is_ignored);
}

bool MCStringConvertToUTF8(MCStringRef p_string, char*& r_utf8string, uindex_t& r_utf8_chars)
{
	// Allocate an array of chars one byte bigger than needed. As the allocated array
	// is filled with zeros, this will naturally NUL terminate the string.
    uindex_t t_length;
    uindex_t t_byte_count;
    unichar_t* t_unichars;
	t_length = MCStringGetLength(p_string);
    
    if (!MCMemoryNewArray(t_length + 1, t_unichars))
        return false;
    
    uindex_t t_char_count = MCStringGetChars(p_string, MCRangeMake(0, t_length), t_unichars);
    
    t_byte_count = MCUnicodeCharsMapToUTF8(t_unichars, t_char_count, nil, 0);
    
    if (!MCMemoryNewArray(t_byte_count + 1, r_utf8string))
        return false;
    
    MCUnicodeCharsMapToUTF8(t_unichars, t_char_count, (byte_t*)r_utf8string, t_byte_count);
	r_utf8_chars = t_byte_count;
    
    // Delete temporary unichar_t array
    MCMemoryDeleteArray(t_unichars);
    
    return true;
}

#if defined(__MAC__) || defined (__IOS__)
bool MCStringConvertToCFStringRef(MCStringRef p_string, CFStringRef& r_cfstring)
{
    uindex_t t_length;
    unichar_t* t_chars;
    
    t_length = MCStringGetLength(p_string);
    if (!MCMemoryNewArray(t_length + 1, t_chars))
        return false;
    
    MCStringGetChars(p_string, MCRangeMake(0, t_length), t_chars);
	r_cfstring = CFStringCreateWithCharacters(nil, t_chars, t_length);
    
    MCMemoryDeleteArray(t_chars);
    return r_cfstring != nil;
}
#endif

#if 0
#ifdef __WINDOWS__
bool MCStringConvertToBSTR(MCStringRef p_string, BSTR& r_bstr)
{
    uindex_t t_length;
    unichar_t* t_chars;
    t_length = MCStringGetLength(p_string);
    if (!MCMemoryNewArray(t_length + 1, t_chars))
        return false;
    
    MCStringGetChars(p_string, MCRangeMake(0, t_length), t_chars);
    
    r_bstr = SysAllocString((OLECHAR*)t_chars);
    
    MCMemoryDeleteArray(t_chars);
    
    if (r_bstr == nil)
        return false;
    
    return true;
}
#endif
#endif

////////////////////////////////////////////////////////////////////////////////

#if 0

// At some point the CF string hashing function will probably be better - but
// shall use that when we move to Unicode.

/* String hashing: Should give the same results whatever the encoding; so we hash UniChars.
If the length is less than or equal to 96, then the hash function is simply the 
following (n is the nth UniChar character, starting from 0):
   
  hash(-1) = length
  hash(n) = hash(n-1) * 257 + unichar(n);
  Hash = hash(length-1) * ((length & 31) + 1)

If the length is greater than 96, then the above algorithm applies to 
characters 0..31, (length/2)-16..(length/2)+15, and length-32..length-1, inclusive;
thus the first, middle, and last 32 characters.

Note that the loops below are unrolled; and: 257^2 = 66049; 257^3 = 16974593; 257^4 = 4362470401;  67503105 is 257^4 - 256^4
If hashcode is changed from UInt32 to something else, this last piece needs to be readjusted.  
!!! We haven't updated for LP64 yet

NOTE: The hash algorithm used to be duplicated in CF and Foundation; but now it should only be in the four functions below.

Hash function was changed between Panther and Tiger, and Tiger and Leopard.
*/
#define HashEverythingLimit 96

#define HashNextFourUniChars(accessStart, accessEnd, pointer) \
    {result = result * 67503105 + (accessStart 0 accessEnd) * 16974593  + (accessStart 1 accessEnd) * 66049  + (accessStart 2 accessEnd) * 257 + (accessStart 3 accessEnd); pointer += 4;}

#define HashNextUniChar(accessStart, accessEnd, pointer) \
    {result = result * 257 + (accessStart 0 accessEnd); pointer++;}


/* In this function, actualLen is the length of the original string; but len is the number of characters in buffer. The buffer is expected to contain the parts of the string relevant to hashing.
*/
CF_INLINE CFHashCode __CFStrHashCharacters(const UniChar *uContents, CFIndex len, CFIndex actualLen) {
    CFHashCode result = actualLen;
    if (len <= HashEverythingLimit) {
        const UniChar *end4 = uContents + (len & ~3);
        const UniChar *end = uContents + len;
        while (uContents < end4) HashNextFourUniChars(uContents[, ], uContents); 	// First count in fours
        while (uContents < end) HashNextUniChar(uContents[, ], uContents);		// Then for the last <4 chars, count in ones...
    } else {
        const UniChar *contents, *end;
	contents = uContents;
        end = contents + 32;
        while (contents < end) HashNextFourUniChars(contents[, ], contents);
	contents = uContents + (len >> 1) - 16;
        end = contents + 32;
        while (contents < end) HashNextFourUniChars(contents[, ], contents);
	end = uContents + len;
        contents = end - 32;
        while (contents < end) HashNextFourUniChars(contents[, ], contents);
    }
    return result + (result << (actualLen & 31));
}

#endif

hash_t MCStringHash(MCStringRef self, MCStringOptions p_options)
{
	if (p_options != kMCStringOptionCompareExact)
		return MCStrCharsHashCaseless(self -> chars, self -> char_count);
	return MCStrCharsHashExact(self -> chars, self -> char_count);
}

bool MCStringIsEqualTo(MCStringRef self, MCStringRef p_other, MCStringOptions p_options)
{
	if (p_options != kMCStringOptionCompareExact)
		return MCStrCharsEqualCaseless(self -> chars, self -> char_count, p_other -> chars, p_other -> char_count);
	return MCStrCharsEqualExact(self -> chars, self -> char_count, p_other -> chars, p_other -> char_count);
}

bool MCStringIsEmpty(MCStringRef string)
{
	return MCStringIsEqualTo(string, kMCEmptyString, kMCStringOptionCompareExact);
}

bool MCStringSubstringIsEqualTo(MCStringRef self, MCRange p_sub, MCStringRef p_other, MCStringOptions p_options)
{
	__MCStringClampRange(self, p_sub);

	if (p_options != kMCStringOptionCompareExact)
		return MCStrCharsEqualCaseless(self -> chars + p_sub . offset, p_sub . length, p_other -> chars, p_other -> char_count);
	return MCStrCharsEqualExact(self -> chars + p_sub . offset, p_sub . length, p_other -> chars, p_other -> char_count);
}

#ifdef NATIVE_STRING
bool MCStringIsEqualToNativeChars(MCStringRef self, const char_t *p_chars, uindex_t p_char_count, MCStringOptions p_options)
{
	if (p_options != kMCStringOptionCompareExact)
		return MCNativeCharsCompareCaseless(self -> chars, self -> char_count, p_chars, p_char_count);
	return MCNativeCharsCompareExact(self -> chars, self -> char_count, p_chars, p_char_count);
}
#else
bool MCStringIsEqualToNativeChars(MCStringRef self, const char_t *p_chars, uindex_t p_char_count, MCStringOptions p_options)
{
	MCAutoStringRef t_string;
	MCStringCreateWithNativeChars(p_chars, p_char_count, &t_string);
	return MCStringIsEqualTo(self, *t_string, p_options);
}
#endif

compare_t MCStringCompareTo(MCStringRef self, MCStringRef p_other, MCStringOptions p_options)
{
	if (p_options != kMCStringOptionCompareExact)
		return MCStrCharsCompareCaseless(self -> chars, self -> char_count, p_other -> chars, p_other -> char_count);
	return MCStrCharsCompareExact(self -> chars, self -> char_count, p_other -> chars, p_other -> char_count);
}

bool MCStringBeginsWith(MCStringRef self, MCStringRef p_prefix, MCStringOptions p_options)
{
	// At first the following approach might seem slightly unusual since we are measuring
	// the length of the common prefix and *then* checking to see if it is the same length
	// as prefix. However, it is important to remember that the length of two equal strings
	// might be different when compared caselessly or non-literally. In particular, the
	// length of the prefix might exceed that of self, but still be equal. e.g.
	//   prefix = e,<acute>
	//   self = e-acute

	// Measure the common prefix of the two strings. Note that these methods return the
	// number of chars in prefix that match those in self (which is what we want).
	uindex_t t_prefix_length;
	if (p_options != kMCStringOptionCompareExact)
		t_prefix_length = MCStrCharsSharedPrefixCaseless(self -> chars, self -> char_count, p_prefix -> chars, p_prefix -> char_count);
	else
		t_prefix_length = MCStrCharsSharedPrefixExact(self -> chars, self -> char_count, p_prefix -> chars, p_prefix -> char_count);

	// self begins with prefix iff t_prefix_length == length(prefix).
	return t_prefix_length == p_prefix -> char_count;
}

#ifdef NATIVE_STRING
bool MCStringBeginsWithCString(MCStringRef self, const char_t *p_prefix, MCStringOptions p_options)
{
	uindex_t t_prefix_length;
	if (p_options != kMCStringOptionCompareExact)
		t_prefix_length = MCNativeCharsSharedPrefixCaseless(self -> chars, self -> char_count, p_prefix, strlen((const char *)p_prefix));
	else
		t_prefix_length = MCNativeCharsSharedPrefixExact(self -> chars, self -> char_count, p_prefix, strlen((const char *)p_prefix));

	// self begins with prefix iff t_prefix_length == length(prefix).
	return t_prefix_length == strlen((const char *)p_prefix);
}
#else
bool MCStringBeginsWithCString(MCStringRef self, const char_t *p_suffix_cstring, MCStringOptions p_options)
{
	MCAutoStringRef t_string;
	MCStringCreateWithNativeChars(p_suffix_cstring, strlen((const char *)p_suffix_cstring), &t_string);
	return MCStringBeginsWith(self, *t_string, p_options);
}
#endif

bool MCStringEndsWith(MCStringRef self, MCStringRef p_suffix, MCStringOptions p_options)
{
	// Measure the common suffix of the two strings.
	uindex_t t_suffix_length;
	if (p_options != kMCStringOptionCompareExact)
		t_suffix_length = MCStrCharsSharedSuffixCaseless(self -> chars, self -> char_count, p_suffix -> chars, p_suffix -> char_count);
	else
		t_suffix_length = MCStrCharsSharedSuffixExact(self -> chars, self -> char_count, p_suffix -> chars, p_suffix -> char_count);

	// self ends with suffix iff t_suffix_length = length(suffix).
	return t_suffix_length == p_suffix -> char_count;
}

#ifdef NATIVE_STRING
bool MCStringEndsWithCString(MCStringRef self, const char_t *p_suffix_cstring, MCStringOptions p_options)
{
	// Measure the common suffix of the two strings.
	uindex_t t_suffix_length;
	if (p_options != kMCStringOptionCompareExact)
		t_suffix_length = MCNativeCharsSharedSuffixCaseless(self -> chars, self -> char_count, p_suffix_cstring, strlen((const char *)p_suffix_cstring));
	else
		t_suffix_length = MCNativeCharsSharedSuffixExact(self -> chars, self -> char_count, p_suffix_cstring, strlen((const char *)p_suffix_cstring));

	// self ends with suffix iff t_suffix_length = length(suffix).
	return t_suffix_length == strlen((const char *)p_suffix_cstring);
}
#else
bool MCStringEndsWithCString(MCStringRef self, const char_t *p_suffix_cstring, MCStringOptions p_options)
{
	MCAutoStringRef t_string;
	MCStringCreateWithNativeChars(p_suffix_cstring, strlen((const char *)p_suffix_cstring), &t_string);
	return MCStringEndsWith(self, *t_string, p_options);
}
#endif

bool MCStringContains(MCStringRef self, MCStringRef p_needle, MCStringOptions p_options)
{
	// Loop through self starting at each char in turn until we find a common prefix of
	// sufficient length.
	for(uindex_t t_offset = 0; t_offset < self -> char_count; t_offset += 1)
	{
		uindex_t t_prefix_length;
		if (p_options != kMCStringOptionCompareExact)
			t_prefix_length = MCStrCharsSharedPrefixCaseless(self -> chars + t_offset, self -> char_count - t_offset, p_needle -> chars, p_needle -> char_count);
		else
			t_prefix_length = MCStrCharsSharedPrefixExact(self -> chars + t_offset, self -> char_count - t_offset, p_needle -> chars, p_needle -> char_count);

		// If the prefix length is the same as needle, we are done.
		if (t_prefix_length == p_needle -> char_count)
			return true;
	}

	// If we get here we've exhausted the string so are done.
	return false;
}

bool MCStringSubstringContains(MCStringRef self, MCRange p_range, MCStringRef p_needle, MCStringOptions p_options)
{
	__MCStringClampRange(self, p_range);

	if (p_needle->char_count > p_range . length)
		return false;

	// Loop through self starting at each char in turn until we find a common prefix of
	// sufficient length.
	uindex_t t_end = p_range . offset + p_range . length;
	uindex_t t_max = t_end - p_needle->char_count;
	for(uindex_t t_offset = p_range . offset; t_offset <= t_max; t_offset += 1)
	{
		uindex_t t_prefix_length;
		if (p_options != kMCStringOptionCompareExact)
			t_prefix_length = MCStrCharsSharedPrefixCaseless(self -> chars + t_offset, t_end - t_offset, p_needle -> chars, p_needle -> char_count);
		else
			t_prefix_length = MCStrCharsSharedPrefixExact(self -> chars + t_offset, t_end - t_offset, p_needle -> chars, p_needle -> char_count);

		// If the prefix length is the same as needle, we are done.
		if (t_prefix_length == p_needle -> char_count)
			return true;
	}

	// If we get here we've exhausted the string so are done.
	return false;
}

////////////////////////////////////////////////////////////////////////////////

bool MCStringFirstIndexOf(MCStringRef self, MCStringRef p_needle, uindex_t p_after, MCStringOptions p_options, uindex_t& r_offset)
{
	// Make sure the after index is in range.
	p_after = MCMin(p_after, self -> char_count);

	// Similar to contains, we loop through checking for a shared prefix of the
	// length of needle - notice that we start at 'after', though.
	for(uindex_t t_offset = p_after; t_offset < self -> char_count; t_offset += 1)
	{
		uindex_t t_prefix_length;
		if (p_options != kMCStringOptionCompareExact)
			t_prefix_length = MCStrCharsSharedPrefixCaseless(self -> chars + t_offset, self -> char_count - t_offset, p_needle -> chars, p_needle -> char_count);
		else
			t_prefix_length = MCStrCharsSharedPrefixExact(self -> chars + t_offset, self -> char_count - t_offset, p_needle -> chars, p_needle -> char_count);

		// If the prefix length is the same as needle, we are done.
		if (t_prefix_length == p_needle -> char_count)
		{
			r_offset = t_offset;
			return true;
		}
	}

	// If we get here we've exhausted the string so we are done.
	return false;
}

bool MCStringFirstIndexOfChar(MCStringRef self, codepoint_t p_needle, uindex_t p_after, MCStringOptions p_options, uindex_t& r_offset)
{
	// We only support ASCII for now.
	MCAssert(p_needle < 128);

	// Make sure the after index is in range.
	p_after = MCMin(p_after, self -> char_count);

	strchar_t t_char;
	t_char = (char_t)p_needle;
	if (p_options != kMCStringOptionCompareExact)
		t_char = MCStrCharFold(t_char);

	for(uindex_t t_offset = p_after; t_offset < self -> char_count; t_offset += 1)
	{
		strchar_t t_other_char;
		t_other_char = self -> chars[t_offset];
		if (p_options != kMCStringOptionCompareExact)
			t_other_char = MCStrCharFold(t_other_char);
	
		if (t_other_char == t_char)
		{
			r_offset = t_offset;
			return true;
		}
	}

	return false;
}

bool MCStringLastIndexOf(MCStringRef self, MCStringRef p_needle, uindex_t p_before, MCStringOptions p_options, uindex_t& r_offset)
{
	// We loop backwards checking for shared prefix of the length of needle as
	// we go. Notice that t_offset here tracks the end of char (rather than the
	// start).

	// Make sure the before index is in range.
	p_before = MCMin(p_before, self -> char_count);

	for(uindex_t t_offset = p_before; t_offset > 0; t_offset -= 1)
	{
		// Compute the length of the shared prefix *before* offset - this means
		// we adjust offset down by one before comparing.
		uindex_t t_prefix_length;
		if (p_options != kMCStringOptionCompareExact)
			t_prefix_length = MCStrCharsSharedPrefixCaseless(self -> chars + (t_offset - 1), self -> char_count - (t_offset - 1), p_needle -> chars, p_needle -> char_count);
		else
			t_prefix_length = MCStrCharsSharedPrefixExact(self -> chars + (t_offset - 1), self -> char_count - (t_offset - 1), p_needle -> chars, p_needle -> char_count);

		// If the prefix length is the same as the needle then we are done.
		if (t_prefix_length == p_needle -> char_count)
		{
			r_offset = t_offset - 1;
			return true;
		}
	}

	// If we get here we've exhausted the string so we are done.
	return false;
}

bool MCStringLastIndexOfChar(MCStringRef self, codepoint_t p_needle, uindex_t p_before, MCStringOptions p_options, uindex_t& r_offset)
{
	// We only support ASCII for now.
	MCAssert(p_needle < 128);

	// Make sure the before index is in range.
	p_before = MCMin(p_before, self -> char_count);

	strchar_t t_char;
	t_char = (strchar_t)p_needle;
	if (p_options != kMCStringOptionCompareExact)
		t_char = MCStrCharFold(t_char);

	for(uindex_t t_offset = p_before; t_offset > 0; t_offset -= 1)
	{
		strchar_t t_other_char;
		t_other_char = self -> chars[t_offset - 1];
		if (p_options != kMCStringOptionCompareExact)
			t_other_char = MCStrCharFold(t_other_char);
	
		if (t_other_char == t_char)
		{
			r_offset = t_offset - 1;
			return true;
		}
	}

	return false;
}

bool MCStringFind(MCStringRef self, MCRange p_range, MCStringRef p_needle, MCStringOptions p_options, MCRange *r_result)
{
	// Similar to contains, this searches for needle but only with range of self.
	// It also returns the the range in self that needle occupies (but only if
	// r_result is non-nil).

	// Compute the char ptr and length based on range.
	const strchar_t *t_chars;
	uindex_t t_char_count;
	t_chars = self -> chars + MCMin(p_range . offset, self -> char_count);
	t_char_count = MCMin(p_range . length, self -> char_count - (t_chars - self -> chars));

	// Loop through the char range until we find a common prefix of sufficient
	// length.
	for(uindex_t t_offset = 0; t_offset < t_char_count; t_offset += 1)
	{
		// Compute the length of the shared prefix at the current offset.
		uindex_t t_prefix_length;
		if (p_options != kMCStringOptionCompareExact)
			t_prefix_length = MCStrCharsSharedPrefixCaseless(t_chars + t_offset, t_char_count - t_offset, p_needle -> chars, p_needle -> char_count);
		else
			t_prefix_length = MCStrCharsSharedPrefixExact(t_chars + t_offset, t_char_count - t_offset, p_needle -> chars, p_needle -> char_count);

		// If the prefix length is the same as needle, we are done.
		if (t_prefix_length == p_needle -> char_count)
		{
			// If requested, then compute the resulting range.
			if (r_result != nil)
			{
				// As the length of the prefix is counted relative to needle
				// we must recompute with things 'the other way around' as
				// range is relative to self. [ This will not be necessary when
				// we have a better low-level comparison function that returns
				// equal char counts for both parties! ].
				if (p_options != kMCStringOptionCompareExact)
					t_prefix_length = MCStrCharsSharedPrefixCaseless(p_needle -> chars, p_needle -> char_count, t_chars + t_offset, t_char_count - t_offset);
				else
					t_prefix_length = MCStrCharsSharedPrefixExact(p_needle -> chars, p_needle -> char_count, t_chars + t_offset, t_char_count - t_offset);

				// Build the range.
				r_result -> offset = p_range . offset + t_offset;
				r_result -> length = t_prefix_length;
			}

			return true;
		}
	}

	// If we get here then we didn't find the string we were looking for.
	return false;
}

static uindex_t MCStringCountStrChars(MCStringRef self, MCRange p_range, const strchar_t *p_needle_chars, uindex_t p_needle_char_count, MCStringOptions p_options)
{
	// Keep track of how many occurances have been found.
	uindex_t t_count;
	t_count = 0;

	// Compute the char ptr and length based on range.
	const strchar_t *t_chars;
	uindex_t t_char_count;
	t_chars = self -> chars + MCMin(p_range . offset, self -> char_count);
	t_char_count = MCMin(p_range . length, self -> char_count - (t_chars - self -> chars));
	
	// Loop through the char range checking for occurances of needle.
	uindex_t t_offset;
	t_offset = 0;
	while(t_offset < t_char_count)
	{
		// Compute the length of the shared prefix at the current offset.
		uindex_t t_prefix_length;
		if (p_options != kMCStringOptionCompareExact)
			t_prefix_length = MCStrCharsSharedPrefixCaseless(t_chars + t_offset, t_char_count - t_offset, p_needle_chars, p_needle_char_count);
		else
			t_prefix_length = MCStrCharsSharedPrefixExact(t_chars + t_offset, t_char_count - t_offset, p_needle_chars, p_needle_char_count);

		// If we find a match, increase the count and move past it, otherwise
		// just bump.
		if (t_prefix_length == p_needle_char_count)
		{
			t_offset += t_prefix_length;
			t_count += 1;
		}
		else
			t_offset += 1;
	}

	// Return the number of occurances.
	return t_count;
}

uindex_t MCStringCount(MCStringRef self, MCRange p_range, MCStringRef p_needle, MCStringOptions p_options)
{
	return MCStringCountStrChars(self, p_range, p_needle -> chars, p_needle -> char_count, p_options);
}

uindex_t MCStringCountChar(MCStringRef self, MCRange p_range, codepoint_t p_needle, MCStringOptions p_options)
{
	// We only support ASCII for now.
	MCAssert(p_needle < 128);
	
	strchar_t t_native_needle;
	t_native_needle = (strchar_t)p_needle;
	
	return MCStringCountStrChars(self, p_range, &t_native_needle, 1, p_options);
}

////////////////////////////////////////////////////////////////////////////////

bool MCStringDivideAtChar(MCStringRef self, codepoint_t p_separator, MCStringOptions p_options, MCStringRef& r_head, MCStringRef& r_tail)
{
	uindex_t t_offset;
	if (!MCStringFirstIndexOfChar(self, p_separator, 0, p_options, t_offset))
	{
		if (!MCStringCopy(self, r_head))
			return false;
		
		r_tail = MCValueRetain(kMCEmptyString);
		
		return true;
	}
	
	return MCStringDivideAtIndex(self, t_offset, r_head, r_tail);
}

bool MCStringDivideAtIndex(MCStringRef self, uindex_t p_offset, MCStringRef& r_head, MCStringRef& r_tail)
{
	MCStringRef t_head;
	if (!MCStringCopySubstring(self, MCRangeMake(0, p_offset), t_head))
		return false;
	
	MCStringRef t_tail;
	if (!MCStringCopySubstring(self, MCRangeMake(p_offset + 1, MCStringGetLength(self) - p_offset - 1), t_tail))
	{
		MCValueRelease(t_head);
		return false;
	}
	
	r_head = t_head;
	r_tail = t_tail;
	
	return true;
}

////////////////////////////////////////////////////////////////////////////////

bool MCStringFold(MCStringRef self, MCStringOptions p_options)
{
	MCAssert(MCStringIsMutable(self));

	// If we are looking for exact comparison then folding has no effect.
	if (p_options == kMCStringOptionCompareExact)
		return true;

	// Otherwise, we just lowercase all the chars in the string (when we move to
	// unicode this gets significantly more complicated!).
	MCStrCharsLowercase(self -> chars, self -> char_count);

#ifndef NATIVE_STRING
	__MCStringChanged(self);
#endif
	
	// We always succeed (at the moment)
	return true;
}

bool MCStringLowercase(MCStringRef self)
{
	MCAssert(MCStringIsMutable(self));

	// Otherwise, we just lowercase all the chars in the string (when we move to
	// unicode this gets significantly more complicated!).
	MCStrCharsLowercase(self -> chars, self -> char_count);
	
#ifndef NATIVE_STRING
	__MCStringChanged(self);
#endif
	
	// We always succeed (at the moment)
	return true;
}

bool MCStringUppercase(MCStringRef self)
{
	MCAssert(MCStringIsMutable(self));

	// Otherwise, we just lowercase all the chars in the string (when we move to
	// unicode this gets significantly more complicated!).
	MCStrCharsUppercase(self -> chars, self -> char_count);
	
#ifndef NATIVE_STRING
	__MCStringChanged(self);
#endif
	
	// We always succeed (at the moment)
	return true;
}

////////////////////////////////////////////////////////////////////////////////

bool MCStringAppend(MCStringRef self, MCStringRef p_suffix)
{
	MCAssert(MCStringIsMutable(self));

	// Only do the append now if self != suffix.
	if (self != p_suffix)
	{
		// Ensure we have enough room in self - with the gap at the end.
		if (!__MCStringExpandAt(self, self -> char_count, p_suffix -> char_count))
			return false;

		// Now copy the chars across (including the NUL).
		MCMemoryCopy(self -> chars + self -> char_count - p_suffix -> char_count, p_suffix -> chars, (p_suffix -> char_count + 1) * sizeof(strchar_t));
		
#ifndef NATIVE_STRING
		__MCStringChanged(self);
#endif
		
		// We succeeded.
		return true;
	}

	// Otherwise copy and recurse.
	MCAutoStringRef t_suffix_copy;
	MCStringCopy(p_suffix, &t_suffix_copy);
	return MCStringAppend(self, *t_suffix_copy);
}

bool MCStringAppendSubstring(MCStringRef self, MCStringRef p_suffix, MCRange p_range)
{
	MCAssert(MCStringIsMutable(self));

	// Only do the append now if self != suffix.
	if (self != p_suffix)
	{
		__MCStringClampRange(p_suffix, p_range);

		// Ensure we have enough room in self - with the gap at the end.
		if (!__MCStringExpandAt(self, self -> char_count, p_range . length))
			return false;

		// Now copy the chars across.
		MCMemoryCopy(self -> chars + self -> char_count - p_range . length, p_suffix -> chars + p_range . offset, p_range . length * sizeof(strchar_t));

		// Set the NULL
		self -> chars[ self -> char_count ] = '\0';
		
#ifndef NATIVE_STRING
		__MCStringChanged(self);
#endif
		
		// We succeeded.
		return true;
	}

	// Otherwise copy substring and append.
	MCAutoStringRef t_suffix_substring;
	return MCStringCopySubstring(p_suffix, p_range, &t_suffix_substring) &&
		MCStringAppend(self, *t_suffix_substring);
}

#ifdef NATIVE_STRING
bool MCStringAppendNativeChars(MCStringRef self, const char_t *p_chars, uindex_t p_char_count)
{
	MCAssert(MCStringIsMutable(self));

	// Ensure we have enough room in self - with the gap at the end.
	if (!__MCStringExpandAt(self, self -> char_count, p_char_count))
		return false;

	// Now copy the chars across.
	MCMemoryCopy(self -> chars + self -> char_count - p_char_count, p_chars, p_char_count);

	// Set the NULL
	self -> chars[ self -> char_count ] = '\0';

	// We succeeded.
	return true;
}
#else
bool MCStringAppendNativeChars(MCStringRef self, const char_t *p_chars, uindex_t p_char_count)
{
	MCAssert(MCStringIsMutable(self));
	
	// Ensure we have enough room in self - with the gap at the end.
	if (!__MCStringExpandAt(self, self -> char_count, p_char_count))
		return false;
	
	// Now copy the chars across.
	for(uindex_t i = 0; i < p_char_count; i++)
		self -> chars[i + self -> char_count - p_char_count] = MCUnicodeCharMapFromNative(p_chars[i]);
	
	// Set the NULL
	self -> chars[self -> char_count] = '\0';
	
	__MCStringChanged(self);
	
	// We succeeded.
	return true;
}
#endif

#ifdef NATIVE_STRING
bool MCStringAppendChars(MCStringRef self, const unichar_t *p_chars, uindex_t p_char_count)
{
	MCAssert(MCStringIsMutable(self));

	// Ensure we have enough room in self - with the gap at the end.
	if (!__MCStringExpandAt(self, self -> char_count, p_char_count))
		return false;

	// Now copy the chars across (including the NUL).
	uindex_t t_nchar_count;
	/* FRAGILE */ MCUnicodeCharsMapToNative(p_chars, p_char_count, self -> chars + self -> char_count - p_char_count, t_nchar_count, '?');

	// We succeeded.
	return true;
}
#else
bool MCStringAppendChars(MCStringRef self, const unichar_t *p_chars, uindex_t p_char_count)
{
	MCAssert(MCStringIsMutable(self));
	
	// Ensure we have enough room in self - with the gap at the end.
	if (!__MCStringExpandAt(self, self -> char_count, p_char_count))
		return false;
	
	// Now copy the chars across.
	MCMemoryCopy(self -> chars + self -> char_count - p_char_count, p_chars, p_char_count * sizeof(unichar_t));
	
	// Set the NULL
	self -> chars[self -> char_count] = '\0';
	
	__MCStringChanged(self);
	
	// We succeeded.
	return true;
}
#endif

bool MCStringAppendNativeChar(MCStringRef self, char_t p_char)
{
	return MCStringAppendNativeChars(self, &p_char, 1);
}

bool MCStringAppendChar(MCStringRef self, unichar_t p_char)
{
	return MCStringAppendChars(self, &p_char, 1);
}

bool MCStringPrepend(MCStringRef self, MCStringRef p_prefix)
{
	MCAssert(MCStringIsMutable(self));

	// Only do the prepend now if self != prefix.
	if (self != p_prefix)
	{
		// Ensure we have enough room in self - with the gap at the beginning.
		if (!__MCStringExpandAt(self, 0, p_prefix -> char_count))
			return false;

		// Now copy the chars across.
		MCMemoryCopy(self -> chars, p_prefix -> chars, p_prefix -> char_count * sizeof(strchar_t));
		
#ifndef NATIVE_STRING
		__MCStringChanged(self);
#endif
		
		// We succeeded.
		return true;
	}

	// Otherwise copy and recurse.
	MCAutoStringRef t_prefix_copy;
	MCStringCopy(p_prefix, &t_prefix_copy);
	return MCStringPrepend(self, *t_prefix_copy);
}

bool MCStringPrependSubstring(MCStringRef self, MCStringRef p_prefix, MCRange p_range)
{
	MCAssert(MCStringIsMutable(self));

	// Only do the prepend now if self != prefix.
	if (self != p_prefix)
	{
		__MCStringClampRange(p_prefix, p_range);

		// Ensure we have enough room in self - with the gap at the beginning.
		if (!__MCStringExpandAt(self, 0, p_range . length))
			return false;

		// Now copy the chars across.
		MCMemoryCopy(self -> chars, p_prefix -> chars + p_range . offset, p_range . length * sizeof(strchar_t));
		
#ifndef NATIVE_STRING
		__MCStringChanged(self);
#endif
		
		// We succeeded.
		return true;
	}

	// Otherwise copy substring and prepend.
	MCAutoStringRef t_prefix_substring;
	return MCStringCopySubstring(p_prefix, p_range, &t_prefix_substring) &&
		MCStringPrepend(self, *t_prefix_substring);
}

#ifdef NATIVE_STRING
bool MCStringPrependNativeChars(MCStringRef self, const char_t *p_chars, uindex_t p_char_count)
{
	MCAssert(MCStringIsMutable(self));

	// Ensure we have enough room in self - with the gap at the beginning.
	if (!__MCStringExpandAt(self, 0, p_char_count))
		return false;

	// Now copy the chars across.
	MCMemoryCopy(self -> chars, p_chars, p_char_count);

	// We succeeded.
	return true;
}
#else
bool MCStringPrependNativeChars(MCStringRef self, const char_t *p_chars, uindex_t p_char_count)
{
	MCAssert(MCStringIsMutable(self));
	
	// Ensure we have enough room in self - with the gap at the beginning.
	if (!__MCStringExpandAt(self, 0, p_char_count))
		return false;
	
	// Now copy the chars across.
	for(uindex_t i = 0; i < p_char_count; i++)
		self -> chars[i] = MCUnicodeCharMapFromNative(p_chars[i]);
	
	__MCStringChanged(self);
	
	// We succeeded.
	return true;
}
#endif

#ifdef NATIVE_STRING
bool MCStringPrependChars(MCStringRef self, const unichar_t *p_chars, uindex_t p_char_count)
{
	MCAssert(MCStringIsMutable(self));
    
<<<<<<< HEAD
	// Ensure we have enough room in self - with the gap at the beginning.
=======
	// Ensure we have enough room in self - with the gap at the end.
>>>>>>> a168c803
	if (!__MCStringExpandAt(self, 0, p_char_count))
		return false;
    
	// Now copy the chars across (including the NUL).
	uindex_t t_nchar_count;
	/* FRAGILE */ MCUnicodeCharsMapToNative(p_chars, p_char_count, self -> chars, t_nchar_count, '?');
    
	// We succeeded.
	return true;
}
#else
bool MCStringPrependChars(MCStringRef self, const unichar_t *p_chars, uindex_t p_char_count)
{
	MCAssert(MCStringIsMutable(self));
	
	// Ensure we have enough room in self - with the gap at the end.
	if (!__MCStringExpandAt(self, 0, p_char_count))
		return false;
	
	// Now copy the chars across.
	MCMemoryCopy(self -> chars, p_chars, p_char_count * sizeof(unichar_t));
	
<<<<<<< HEAD
	// Set the NULL
	self -> chars[self -> char_count] = '\0';
	
=======
>>>>>>> a168c803
	__MCStringChanged(self);
	
	// We succeeded.
	return true;
}
#endif

bool MCStringPrependNativeChar(MCStringRef self, char_t p_char)
{
	return MCStringPrependNativeChars(self, &p_char, 1);
}

bool MCStringPrependChar(MCStringRef self, unichar_t p_char)
{
	return MCStringPrependChars(self, &p_char, 1);
}

bool MCStringInsert(MCStringRef self, uindex_t p_at, MCStringRef p_substring)
{
	MCAssert(MCStringIsMutable(self));

	if (self != p_substring)
	{
		p_at = MCMin(p_at, self -> char_count);

		// Ensure we have enough room in self - with the gap at 'at'.
		if (!__MCStringExpandAt(self, p_at, p_substring -> char_count))
			return false;

		// Now copy the chars across.
		MCMemoryCopy(self -> chars + p_at, p_substring -> chars, p_substring -> char_count * sizeof(strchar_t));
		
#ifndef NATIVE_STRING
		__MCStringChanged(self);
#endif
		
		// We succeeded.
		return true;
	}

	// Otherwise copy and recurse.
	MCAutoStringRef t_substring_copy;
	MCStringCopy(p_substring, &t_substring_copy);
	return MCStringInsert(self, p_at, *t_substring_copy);
}

bool MCStringRemove(MCStringRef self, MCRange p_range)
{
	MCAssert(MCStringIsMutable(self));

	__MCStringClampRange(self, p_range);

	// Copy down the chars above the string taking into account the implicit
	// NUL.
	__MCStringShrinkAt(self, p_range . offset, p_range . length);
	
#ifndef NATIVE_STRING
	__MCStringChanged(self);
#endif
	
	// We succeeded.
	return true;
}

bool MCStringSubstring(MCStringRef self, MCRange p_range)
{
	MCAssert(MCStringIsMutable(self));
    
	__MCStringClampRange(self, p_range);
    
	// Remove the surrounding chars.
    // On the left if necessary
    if (p_range . offset != 0)
    {
        __MCStringShrinkAt(self, 0, p_range . offset);
        p_range . offset = 0;
    }
    
    // And on the right if necessary
    if (p_range . offset + p_range . length != self -> char_count)
        __MCStringShrinkAt(self, p_range . length, self -> char_count - p_range . length);
    
	// We succeeded.
	return true;
}

bool MCStringReplace(MCStringRef self, MCRange p_range, MCStringRef p_replacement)
{
	MCAssert(MCStringIsMutable(self));

	if (self != p_replacement)
	{
		__MCStringClampRange(self, p_range);

		// Work out the new size of the string.
		uindex_t t_new_char_count;
		t_new_char_count = self -> char_count - p_range . length + p_replacement -> char_count;

		if (t_new_char_count > self -> char_count)
		{
			// Expand the string at the end of the range by the amount extra we
			// need.
			if (!__MCStringExpandAt(self, p_range . offset + p_range . length, t_new_char_count - self -> char_count))
				return false;
		}
		else if (t_new_char_count < self -> char_count)
		{
			// Shrink the last part of the range by the amount less we need.
			__MCStringShrinkAt(self, p_range . offset + (p_range . length - (self -> char_count - t_new_char_count)), (self -> char_count - t_new_char_count));
		}

		// Copy across the replacement chars.
		MCMemoryCopy(self -> chars + p_range . offset, p_replacement -> chars, p_replacement -> char_count * sizeof(strchar_t));
		
#ifndef NATIVE_STRING
		__MCStringChanged(self);
#endif
		
		// We succeeded.
		return true;
	}

	MCAutoStringRef t_replacement_copy;
	MCStringCopy(p_replacement, &t_replacement_copy);
	return MCStringReplace(self, p_range, *t_replacement_copy);
}

bool MCStringPad(MCStringRef self, uindex_t p_at, uindex_t p_count, MCStringRef p_value)
{
	if (!__MCStringExpandAt(self, p_at, p_count * (p_value != nil ? p_value -> char_count : 1)))
		return false;

	if (p_value != nil)
		for(uindex_t i = 0; i < p_count; i++)
			MCMemoryCopy(self -> chars + p_at + i * p_value -> char_count, p_value -> chars, p_value -> char_count * sizeof(strchar_t));
	
#ifndef NATIVE_STRING
	__MCStringChanged(self);
#endif
	
	return true;
}

////////////////////////////////////////////////////////////////////////////////

bool MCStringAppendFormat(MCStringRef self, const char *p_format, ...)
{
	bool t_success;
	va_list t_args;
	va_start(t_args, p_format);
	t_success = MCStringAppendFormatV(self, p_format, t_args);
	va_end(t_args);
	return t_success;
}

bool MCStringAppendFormatV(MCStringRef self, const char *p_format, va_list p_args)
{
	MCAutoStringRef t_formatted_string;
	if (!MCStringFormatV(&t_formatted_string, p_format, p_args))
		return false;

	return MCStringAppend(self, *t_formatted_string);
}

////////////////////////////////////////////////////////////////////////////////

static void split_find_end_of_element_exact(const strchar_t *sptr, const strchar_t *eptr, strchar_t del, const strchar_t*& r_end_ptr)
{
	while(sptr < eptr)
	{
		if (*sptr == del)
		{
			r_end_ptr = sptr;
			return;
		}

		sptr += 1;
	}
	r_end_ptr = eptr;
}

static void split_find_end_of_element_caseless(const strchar_t *sptr, const strchar_t *eptr, strchar_t del, const strchar_t*& r_end_ptr)
{
	while(sptr < eptr)
	{
		if (MCStrCharFold(*sptr) == MCStrCharFold(del))
		{
			r_end_ptr = sptr;
			return;
		}

		sptr += 1;
	}
	r_end_ptr = eptr;
}

static void split_find_end_of_element_and_key_exact(const strchar_t *sptr, const strchar_t *eptr, strchar_t del, strchar_t key, const strchar_t*& r_key_ptr, const strchar_t *& r_end_ptr)
{
	while(sptr < eptr)
	{
		if (*sptr == key)
			break;
        
		if (*sptr == del)
		{
			r_key_ptr = r_end_ptr = sptr;
			return;
		}

		sptr += 1;
	}

    r_key_ptr = sptr;
    split_find_end_of_element_exact(sptr, eptr, del, r_end_ptr);
}

static void split_find_end_of_element_and_key_caseless(const strchar_t *sptr, const strchar_t *eptr, strchar_t del, strchar_t key, const strchar_t*& r_key_ptr, const strchar_t *& r_end_ptr)
{
	while(sptr < eptr)
	{
		if (MCStrCharFold(*sptr) == MCStrCharFold(key))
			break;
        
		if (MCStrCharFold(*sptr) == MCStrCharFold(del))
		{
			r_key_ptr = r_end_ptr = sptr;
			return;
		}

		sptr += 1;
	}

    r_key_ptr = sptr;
    split_find_end_of_element_caseless(sptr, eptr, del, r_end_ptr);
}

bool MCStringSplit(MCStringRef self, MCStringRef p_elem_del, MCStringRef p_key_del, MCStringOptions p_options, MCArrayRef& r_array)
{
	if (MCStringGetLength(p_elem_del) != 1 ||
		(p_key_del != nil && MCStringGetLength(p_key_del) != 1))
		return false;

	if (self -> char_count == 0)
	{
		r_array = MCValueRetain(kMCEmptyArray);
		return true;
	}

	MCAutoArrayRef t_array;
	if (!MCArrayCreateMutable(&t_array))
		return false;

	strchar_t t_echar, t_kchar;
	t_echar = p_elem_del -> chars[0];
	if (p_key_del != nil)
		t_kchar = p_key_del -> chars[0];

	const strchar_t *t_sptr;
	const strchar_t *t_eptr;
	t_sptr = self -> chars;
	t_eptr = self -> chars + self -> char_count;
	if (p_key_del == nil)
	{
		uindex_t t_index;
		t_index = 1;
		for(;;)
		{
			const strchar_t *t_element_end;
			if (p_options == kMCStringOptionCompareExact)
				split_find_end_of_element_exact(t_sptr, t_eptr, t_echar, t_element_end);
			else
				split_find_end_of_element_caseless(t_sptr, t_eptr, t_echar, t_element_end);
			
			MCAutoStringRef t_string;
#ifdef NATIVE_STRING
			if (!MCStringCreateWithNativeChars(t_sptr, t_element_end - t_sptr, &t_string))
				return false;
#else
			if (!MCStringCreateWithChars(t_sptr, t_element_end - t_sptr, &t_string))
				return false;
#endif

			if (!MCArrayStoreValueAtIndex(*t_array, t_index, *t_string))
				return false;

			if (t_element_end + 1 >= t_eptr)
				break;

			t_index += 1;

			t_sptr = t_element_end + 1;
		}
	}
	else
	{
		for(;;)
		{
			const strchar_t *t_element_end;
			const strchar_t *t_key_end;
			if (p_options == kMCStringOptionCompareExact)
				split_find_end_of_element_and_key_exact(t_sptr, t_eptr, t_echar, t_kchar, t_key_end, t_element_end);
			else
				split_find_end_of_element_and_key_caseless(t_sptr, t_eptr, t_echar, t_kchar, t_key_end, t_element_end);
			
			MCNewAutoNameRef t_name;
#ifdef NATIVE_STRING
			if (!MCNameCreateWithNativeChars(t_sptr, t_key_end - t_sptr, &t_name))
				return false;
#else
			if (!MCNameCreateWithChars(t_sptr, t_key_end - t_sptr, &t_name))
				return false;
#endif
			

			if (t_key_end != t_element_end)
				t_key_end += 1;

			MCAutoStringRef t_string;
#ifdef NATIVE_STRING
			if (!MCStringCreateWithNativeChars(t_key_end, t_element_end - t_key_end, &t_string))
				return false;
#else
			if (!MCStringCreateWithChars(t_key_end, t_element_end - t_key_end, &t_string))
				return false;
#endif

			if (!MCArrayStoreValue(*t_array, true, *t_name, *t_string))
				return false;

			if (t_element_end + 1 >= t_eptr)
				break;

			t_sptr = t_element_end + 1;
		}
	}

	if (!MCArrayCopy(*t_array, r_array))
		return false;

	return true;
}

bool MCStringFindAndReplaceChar(MCStringRef self, codepoint_t p_pattern, codepoint_t p_replacement, MCStringOptions p_options)
{
	strchar_t t_pattern, t_replacement;
#ifdef NATIVE_STRING
	if (!MCUnicodeCharMapToNative(p_pattern, t_pattern))
		t_pattern = '?';
	if (!MCUnicodeCharMapToNative(p_replacement, t_replacement))
		t_replacement = '?';
#else
	t_pattern = p_pattern;
	t_replacement = p_replacement;
#endif
	
	if (p_options == kMCStringOptionCompareExact)
	{
		// Simplest case, just substitute pattern for replacement.
		for(uindex_t i = 0; i < self -> char_count; i++)
			if (self -> chars[i] == t_pattern)
				self -> chars[i] = t_replacement;
	}
	else if (p_options == kMCStringOptionCompareCaseless)
	{
		strchar_t t_from;
		t_from = MCStrCharFold(p_pattern);

		// Now substitute pattern for replacement, taking making sure its a caseless compare.
		for(uindex_t i = 0; i < self -> char_count; i++)
			if (MCStrCharFold(self -> chars[i]) == t_from)
				self -> chars[i] = p_replacement;
	}
	else
	{
		MCAssert(false);
		return false;
	}

	return true;
}

bool MCStringFindAndReplace(MCStringRef self, MCStringRef p_pattern, MCStringRef p_replacement, MCStringOptions p_options)
{
	if (p_pattern -> char_count == 1 && p_replacement -> char_count == 1)
		return MCStringFindAndReplaceChar(self, p_pattern -> chars[0], p_replacement -> chars[0], p_options);
	
	if (self -> char_count != 0)
	{
		strchar_t *t_output;
		uindex_t t_output_length;
		uindex_t t_output_capacity;
		uindex_t t_offset;

		t_output = nil;
		t_output_length = 0;
		t_output_capacity = 0;
		t_offset = 0;

		for(;;)
		{
			// Search for the next occurence of from in whole.
			uindex_t t_next_offset;
			bool t_found;
			t_found = MCStringFirstIndexOf(self, p_pattern, t_offset, p_options == kMCStringOptionCompareCaseless, t_next_offset);
			
			// If we found an instance of from, then we need space for to; otherwise,
			// we update the offset, and need just room up to it.
			uindex_t t_space_needed;
			if (t_found)
				t_space_needed = t_next_offset + p_replacement -> char_count;
			else
			{
				t_next_offset = self -> char_count;
				t_space_needed = t_next_offset;
			}

			// Expand the buffer as necessary.
			if (t_output_length + t_space_needed > t_output_capacity)
			{
				if (t_output_capacity == 0)
					t_output_capacity = 4096;
					
				while(t_output_length + t_space_needed + 1 > t_output_capacity)
					t_output_capacity *= 2;
				
				if (!MCMemoryReallocate(t_output, t_output_capacity * sizeof(strchar_t), t_output))
				{
					MCMemoryDeallocate(t_output);
					return false;
				}
			}
			// Copy in self, up to the offset.
			memcpy(t_output + t_output_length, self -> chars + t_offset, (t_next_offset - t_offset) * sizeof(strchar_t));
			t_output_length += t_next_offset - t_offset;

			// No more occurences were found, so we are done.
			if (!t_found)
				break;
				
			// Now copy in replacement.
			memcpy(t_output + t_output_length, p_replacement -> chars, p_replacement -> char_count * sizeof(strchar_t));
			t_output_length += p_replacement -> char_count;

			// Update offset
			t_offset = t_next_offset + p_pattern -> char_count;	
		}
	
		// Add the implicit NUL
		t_output[t_output_length] = '\0';

		MCMemoryDeallocate(self -> chars);

		self -> chars = t_output;
		self -> char_count = t_output_length;
		self -> capacity = t_output_capacity;
		
#ifndef NATIVE_STRING
		__MCStringChanged(self);
#endif
	}

	return true;
}

////////////////////////////////////////////////////////////////////////////////

void __MCStringDestroy(__MCString *self)
{
	MCMemoryDeleteArray(self -> chars);
	
#ifndef NATIVE_STRING
	MCMemoryDeleteArray(self -> native_chars);
#endif
}

bool __MCStringCopyDescription(__MCString *self, MCStringRef& r_desc)
{
	return MCStringFormat(r_desc, "\"%s\"", self -> chars);
}

hash_t __MCStringHash(__MCString *self)
{
	return MCStringHash(self, kMCStringOptionCompareExact);
}

bool __MCStringIsEqualTo(__MCString *self, __MCString *p_other_self)
{
	return MCStringIsEqualTo(self, p_other_self, kMCStringOptionCompareExact);
}

bool __MCStringImmutableCopy(__MCString* self, bool p_release, __MCString*& r_immutable_value)
{
	if (!p_release)
		return MCStringCopy(self, r_immutable_value);

	return MCStringCopyAndRelease(self, r_immutable_value);
}

////////////////////////////////////////////////////////////////////////////////

static void __MCStringClampRange(MCStringRef self, MCRange& x_range)
{
	uindex_t t_left, t_right;
	t_left = MCMin(x_range . offset, self -> char_count);
	t_right = MCMin(x_range . offset + MCMin(x_range . length, UINDEX_MAX - x_range . offset), self -> char_count);
	x_range . offset = t_left;
	x_range . length = t_right - t_left;
}

/*static uindex_t *__MCStringGetCapacityPtr(MCStringRef self)
{
	// In mutable strings, the capacity is stored after the chars at the
	// first aligned location.
	uindex_t *t_capacity_ptr;
	t_capacity_ptr = (uindex_t *)(self -> chars + ((self -> char_count + sizeof(uindex_t) - 1) & ~(sizeof(uindex_t) - 1)));
	return t_capacity_ptr;
}*/

static uindex_t __MCStringGetCapacity(MCStringRef self)
{
	return self -> capacity;

	/*if (self -> chars != nil)
		return *(__MCStringGetCapacityPtr(self));

	// An uninitialized string (or one that has had its buffer deleted) will
	// have no chars ptr, so just return 0.
	return 0;*/
}

static bool __MCStringExpandAt(MCStringRef self, uindex_t p_at, uindex_t p_count)
{
	// Fetch the capacity.
	uindex_t t_capacity;
	t_capacity = __MCStringGetCapacity(self);

	// The capacity field stores the total number of chars that could fit not
	// including the implicit NUL, so if we fit, we can fast-track.
	if (t_capacity != 0 && self -> char_count + p_count <= t_capacity)
	{
		// Shift up the chars above - including the implicit NUL.
		MCMemoryMove(self -> chars + p_at + p_count, self -> chars + p_at, ((self -> char_count + 1) - p_at) * sizeof(strchar_t));

		// Increase the char_count.
		self -> char_count += p_count;
		
		// Rewrite the capacity.
		//*(__MCStringGetCapacityPtr(self)) = t_capacity;

		// We succeeded.
		return true;
	}

	// If we get here then we need to reallocate first.

	// Base capacity - current length + inserted length + implicit NUL.
	uindex_t t_new_capacity;
	t_new_capacity = self -> char_count + p_count + 1;

	// Capacity rounded up to nearest aligned boundary and then space for
	// the capacity field.
	//t_new_capacity = ((t_new_capacity + sizeof(uindex_t) - 1) & (~(sizeof(uindex_t) - 1))) + sizeof(uindex_t);

	// Capacity rounded up to a suitable boundary (at some point this should
	// be a function of the string's size).
	t_new_capacity = (t_new_capacity + 63) & ~63;

	// Reallocate.
	if (!MCMemoryReallocate(self -> chars, t_new_capacity * sizeof(strchar_t), self -> chars))
		return false;

	// Shift up the chars above - including the implicit NUL.
	MCMemoryMove(self -> chars + p_at + p_count, self -> chars + p_at, ((self -> char_count + 1) - p_at) * sizeof(strchar_t));

	// Increase the char_count.
	self -> char_count += p_count;

	// Update the capacity - notice that we shave off the capacity field itself
	// since it represents the char capacity rather than the size of the alloc'd
	// block. We also shave off room for the implicit NUL.
	self -> capacity = t_new_capacity - 1;
	//*(__MCStringGetCapacityPtr(self)) = t_new_capacity - 1 - sizeof(uindex_t);

	// We succeeded.
	return true;
}

static void __MCStringShrinkAt(MCStringRef self, uindex_t p_at, uindex_t p_count)
{
	// Shift the chars above 'at' down to remove 'count', remembering to include
	// the implicit NUL.
	MCMemoryMove(self -> chars + p_at, self -> chars + (p_at + p_count), (self -> char_count - (p_at + p_count) + 1) * sizeof(strchar_t));

	// Now adjust the length of the string.
	self -> char_count -= p_count;

	// TODO: Shrink the buffer if its too big.
}

#ifndef NATIVE_STRING
static void __MCStringNativize(MCStringRef self)
{
	if (self -> native_chars != nil)
		return;
	
	/* UNCHECKED */ MCMemoryNewArray(self -> char_count + 1, self -> native_chars);
	
	bool t_is_native;
	t_is_native = true;
	for(uindex_t i = 0; i < self -> char_count; i++)
	{
		if (MCUnicodeCharMapToNative(self -> chars[i], self -> native_chars[i]))
			continue;
		
		self -> native_chars[i] = '?';
		t_is_native = false;
	}
	
	if (t_is_native)
		self -> flags |= kMCStringFlagIsNative;
	else
		self -> flags &= ~kMCStringFlagIsNative;
}

static void __MCStringChanged(MCStringRef self)
{
	MCMemoryDeleteArray(self -> native_chars);
	self -> native_chars = nil;
}
#endif
	
////////////////////////////////////////////////////////////////////////////////

MCStringRef kMCEmptyString;
MCStringRef kMCTrueString;
MCStringRef kMCFalseString;

bool __MCStringInitialize(void)
{
	if (!MCStringCreateWithNativeChars((const char_t *)"", 0, kMCEmptyString))
		return false;

	if (!MCStringCreateWithNativeChars((const char_t *)"true", 4, kMCTrueString))
		return false;

	if (!MCStringCreateWithNativeChars((const char_t *)"false", 5, kMCFalseString))
		return false;

	return true;
}

void __MCStringFinalize(void)
{
	MCValueRelease(kMCFalseString);
	kMCFalseString = nil;
	MCValueRelease(kMCTrueString);
	kMCTrueString = nil;
	MCValueRelease(kMCEmptyString);
	kMCEmptyString = nil;
}

////////////////////////////////////////////////////////////////////////////////<|MERGE_RESOLUTION|>--- conflicted
+++ resolved
@@ -1706,11 +1706,7 @@
 {
 	MCAssert(MCStringIsMutable(self));
     
-<<<<<<< HEAD
 	// Ensure we have enough room in self - with the gap at the beginning.
-=======
-	// Ensure we have enough room in self - with the gap at the end.
->>>>>>> a168c803
 	if (!__MCStringExpandAt(self, 0, p_char_count))
 		return false;
     
@@ -1733,12 +1729,6 @@
 	// Now copy the chars across.
 	MCMemoryCopy(self -> chars, p_chars, p_char_count * sizeof(unichar_t));
 	
-<<<<<<< HEAD
-	// Set the NULL
-	self -> chars[self -> char_count] = '\0';
-	
-=======
->>>>>>> a168c803
 	__MCStringChanged(self);
 	
 	// We succeeded.
