 /* Copyright (C) 2003-2013 Runtime Revolution Ltd

This file is part of LiveCode.

LiveCode is free software; you can redistribute it and/or modify it under
the terms of the GNU General Public License v3 as published by the Free
Software Foundation.

LiveCode is distributed in the hope that it will be useful, but WITHOUT ANY
WARRANTY; without even the implied warranty of MERCHANTABILITY or
FITNESS FOR A PARTICULAR PURPOSE.  See the GNU General Public License
for more details.

You should have received a copy of the GNU General Public License
along with LiveCode.  If not see <http://www.gnu.org/licenses/>.  */

#include <foundation.h>
#include <foundation-auto.h>
#include <foundation-unicode.h>

#include "foundation-private.h"

#ifdef __LINUX__
#include <errno.h>
#include <iconv.h>
#include <langinfo.h>
#include <locale.h>
#endif

////////////////////////////////////////////////////////////////////////////////

// CAVEAT!
//
// The currently implementation of the string value is native-only. Although
// the main (Unicode) methods will work, the input will get coerced to native
// encoding.
//
// When all the work is done to change the engine to use MCValueRef exclusively,
// gaining full transparent Unicode *should* just be a case of reimplementing
// the string value!

// NOTE!
//
// As it stands the underlying (native) char buffer always has an implicit NUL
// terminator added on. This is merely an aid to integration until all the uses
// of the legacy 'NativeCString' method is eliminated from use in the engine
// (which is pre-requisite for unicodification).

////////////////////////////////////////////////////////////////////////////////

// This method ensures there is 'count' chars of empty space starting at 'at'
// in 'string'. It returns false if allocation fails.
static bool __MCStringExpandAt(MCStringRef string, uindex_t at, uindex_t count);

// This method removes 'count' chars from string starting at 'at'.
static void __MCStringShrinkAt(MCStringRef string, uindex_t at, uindex_t count);

// This method clamps the given range to the valid limits for the string.
static void __MCStringClampRange(MCStringRef string, MCRange& x_range);

// This method ensures there is a native string ptr.
static void __MCStringNativize(MCStringRef string);

// This method marks the string as changed.
static void __MCStringChanged(MCStringRef string, uindex_t simple = kMCStringFlagNoChange, uindex_t combined = kMCStringFlagNoChange);

// Creates an indirect mutable string with contents.
static bool __MCStringCreateIndirect(__MCString *contents, __MCString*& r_string);

// Returns true if the string is indirect.
static bool __MCStringIsIndirect(__MCString *self);

static bool __MCStringMakeImmutable(__MCString *self);

// Creates an immutable string from this one, changing 'self' to indirect.
static bool __MCStringMakeIndirect(__MCString *self);

// Ensures the given mutable but indirect string is direct.
static bool __MCStringResolveIndirect(__MCString *self);

// Makes direct mutable string indirect, referencing r_new_string.
static bool __MCStringCopyMutable(__MCString *self, __MCString*& r_new_string);

////////////////////////////////////////////////////////////////////////////////

// This method creates a 'constant' MCStringRef from the given c-string. At some
// point we'll make it work 'magically' at compile/build time. For now, uniquing
// and returning that has a similar effect (if slightly slower).
MCStringRef MCSTR(const char *p_cstring)
{
	MCStringRef t_string;
	/* UNCHECKED */ MCStringCreateWithNativeChars((const char_t *)p_cstring, strlen(p_cstring), t_string);
	
	MCValueRef t_unique_string;
	/* UNCHECKED */ MCValueInter(t_string, t_unique_string);
	
	MCValueRelease(t_string);
	
	return (MCStringRef)t_unique_string;
}

////////////////////////////////////////////////////////////////////////////////

bool MCStringCreateWithCString(const char* p_cstring, MCStringRef& r_string)
{
	return MCStringCreateWithNativeChars((const char_t*)p_cstring, p_cstring == nil ? 0 : strlen(p_cstring), r_string);
}

bool MCStringCreateWithCStringAndRelease(char_t* p_cstring, MCStringRef& r_string)
{
	return MCStringCreateWithNativeCharsAndRelease(p_cstring, p_cstring == nil ? 0 : strlen((const char*)p_cstring), r_string);
}

const char *MCStringGetCString(MCStringRef p_string)
{
    if (p_string == nil)
        return nil;
    
	const char *t_cstring;
	t_cstring = (const char *)MCStringGetNativeCharPtr(p_string);
	
	MCAssert(t_cstring != nil);
    
	return t_cstring;
}

bool MCStringIsEqualToCString(MCStringRef p_string, const char *p_cstring, MCStringOptions p_options)
{
	return MCStringIsEqualToNativeChars(p_string, (const char_t *)p_cstring, strlen(p_cstring), p_options);
}

// Create an immutable string from the given bytes, interpreting them using
// the specified encoding.
bool MCStringCreateWithBytes(const byte_t *p_bytes, uindex_t p_byte_count, MCStringEncoding p_encoding, bool p_is_external_rep, MCStringRef& r_string)
{
    MCAssert(!p_is_external_rep);
    
    switch (p_encoding)
    {
        case kMCStringEncodingASCII:
        case kMCStringEncodingNative:
            return MCStringCreateWithNativeChars(p_bytes, p_byte_count, r_string);
        case kMCStringEncodingUTF16:
            return MCStringCreateWithChars((unichar_t *)p_bytes, p_byte_count / 2, r_string);
        // AL-2014-31-03: [[ Bug 12067 ]] Fix conversion from little endian bytes.    
        case kMCStringEncodingUTF16LE:
        case kMCStringEncodingUTF16BE:
        {
            unichar_t *t_buffer;
            uindex_t t_length = p_byte_count / 2;
            MCMemoryAllocate(t_length * sizeof(unichar_t), t_buffer);

            for (uindex_t i = 0; i < t_length; i++)
            {
                if (p_encoding == kMCStringEncodingUTF16BE)
                    t_buffer[i] = (unichar_t)MCSwapInt16BigToHost(((unichar_t *)p_bytes)[i]);
                else
                    t_buffer[i] = (unichar_t)MCSwapInt16LittleToHost(((unichar_t *)p_bytes)[i]);
            }
            return MCStringCreateWithCharsAndRelease(t_buffer, t_length, r_string);
        }
            
        case kMCStringEncodingUTF8:
        {
            unichar_t *t_chars;
            uindex_t t_char_count;
            t_char_count = MCUnicodeCharsMapFromUTF8(p_bytes, p_byte_count, nil, 0);
            if (!MCMemoryNewArray(t_char_count, t_chars))
                return false;
            MCUnicodeCharsMapFromUTF8(p_bytes, p_byte_count, t_chars, t_char_count);
            if (!MCStringCreateWithCharsAndRelease(t_chars, t_char_count, r_string))
            {
                MCMemoryDeleteArray(t_chars);
                return false;
            }
            return true;
        }
        break;
        case kMCStringEncodingUTF32:
		{
			// Round the byte count to a multiple of UTF-32 units
			p_byte_count = ((p_byte_count + sizeof(uint32_t) - 1) & ~(sizeof(uint32_t) - 1));
			
			// Convert the string to UTF-16 first. The UTF-16 string cannot be longer than the UTF-32 string
			MCAutoArray<unichar_t> t_buffer;
			t_buffer.Extend(p_byte_count / sizeof(uint32_t));
			uindex_t t_in_offset;
			uindex_t t_out_offset = 0;
			for (t_in_offset = 0; t_in_offset < p_byte_count; t_in_offset += sizeof(uint32_t))
			{
				// BMP characters are output unchanged, non-BMP requires surrogate pairs
				codepoint_t t_codepoint;
				t_codepoint = *(uint32_t*)&p_bytes[t_in_offset];
				if (t_codepoint < 0x10000)
				{
					t_buffer[t_out_offset] = unichar_t(t_codepoint);
					t_out_offset += 1;
				}
				else
				{
					// Split to surrogate pairs
					unichar_t t_lead, t_trail;
					t_lead =  unichar_t((t_codepoint - 0x10000) >> 10) + 0xD800;
					t_trail = unichar_t((t_codepoint - 0x10000) & 0x3FF) + 0xDC00;
					t_buffer[t_out_offset] = t_lead;
					t_buffer[t_out_offset + 1] = t_trail;
					t_out_offset += 2;
				}
			}
			
			return MCStringCreateWithChars(t_buffer.Ptr(), t_out_offset, r_string);
		}
            break;
#if !defined(__LINUX__) && !defined(__ANDROID__)
        case kMCStringEncodingISO8859_1:
            break;
#endif
#ifndef __WINDOWS__
        case kMCStringEncodingWindows1252:
            break;
#endif
#if !defined(__MAC__) && !defined(__IOS__)
        case kMCStringEncodingMacRoman:
            break;
#endif
    }
    
    return false;
}

bool MCStringCreateWithBytesAndRelease(byte_t *p_bytes, uindex_t p_byte_count, MCStringEncoding p_encoding, bool p_is_external_rep, MCStringRef& r_string)
{
    MCStringRef t_string;
    
    if (!MCStringCreateWithBytes(p_bytes, p_byte_count, p_encoding, p_is_external_rep, t_string))
        return false;
    
    r_string = t_string;
    free(p_bytes);
    
    return true;
}

////////////////////////////////////////////////////////////////////////////////

bool MCStringCreateWithChars(const unichar_t *p_chars, uindex_t p_char_count, MCStringRef& r_string)
{
	bool t_success;
	t_success = true;

	__MCString *self;
	self = nil;
	if (t_success)
		t_success = __MCValueCreate(kMCValueTypeCodeString, self);

	if (t_success)
		t_success = MCMemoryNewArray(p_char_count + 1, self -> chars);

	if (t_success)
	{
		MCStrCharsMapFromUnicode(p_chars, p_char_count, self -> chars, self -> char_count);
        self -> native_chars = nil;

		r_string = self;
	}
	else
	{
		if (self != nil)
			MCMemoryDeleteArray(self -> chars);
		MCMemoryDelete(self);
	}

	return t_success;
}

bool MCStringCreateWithCharsAndRelease(unichar_t *p_chars, uindex_t p_char_count, MCStringRef& r_string)
{
    if (MCStringCreateWithChars(p_chars, p_char_count, r_string))
    {
        free(p_chars);
        return true;
    }
    
    return false;
}

bool MCStringCreateWithWString(const unichar_t *p_wstring, MCStringRef& r_string)
{
	uindex_t t_length;
	for(t_length = 0; p_wstring[t_length] != 0; t_length++)
		;

	return MCStringCreateWithChars(p_wstring, t_length, r_string);
}

bool MCStringCreateWithNativeChars(const char_t *p_chars, uindex_t p_char_count, MCStringRef& r_string)
{
	bool t_success;
	t_success = true;

	if (p_char_count == 0 && kMCEmptyString != nil)
	{
		r_string = MCValueRetain(kMCEmptyString);
		return true;
	}

	__MCString *self;
	self = nil;
	if (t_success)
		t_success = __MCValueCreate(kMCValueTypeCodeString, self);

	if (t_success)
		t_success = MCMemoryNewArray(p_char_count + 1, self -> chars);

	if (t_success)
	{
		MCStrCharsMapFromNative(self -> chars, p_chars, p_char_count);
        self -> native_chars = nil;
		self -> char_count = p_char_count;

		r_string = self;
        
        // Also take a copy of the native chars to avoid doing so again later
        MCMemoryAllocate(p_char_count + 1, self -> native_chars);
        MCMemoryCopy(self -> native_chars, p_chars, p_char_count);
        self -> native_chars[p_char_count] = '\0';
	}
	else
	{
		if (self != nil)
			MCMemoryDeleteArray(self -> chars);
		MCMemoryDelete(self);
	}

    if (t_success)
    {
        self -> flags |= kMCStringFlagIsSimple;
        self -> flags |= kMCStringFlagIsUncombined;
    }
    
	return t_success;
}

bool MCStringCreateWithNativeCharsAndRelease(char_t *p_chars, uindex_t p_char_count, MCStringRef& r_string)
{
	if (MCStringCreateWithNativeChars(p_chars, p_char_count, r_string))
	{
		MCMemoryDeallocate(p_chars);
		return true;
	}
	return false;
}

bool MCStringCreateMutable(uindex_t p_initial_capacity, MCStringRef& r_string)
{
	bool t_success;
	t_success = true;

	__MCString *self;
	self = nil;
	if (t_success)
		t_success = __MCValueCreate(kMCValueTypeCodeString, self);

	if (t_success)
		t_success = __MCStringExpandAt(self, 0, p_initial_capacity);

	if (t_success)
	{
        self -> native_chars = nil;
		self -> flags |= kMCStringFlagIsMutable;
		r_string = self;
	}

	return t_success;
}

////////////////////////////////////////////////////////////////////////////////

bool MCStringEncode(MCStringRef p_string, MCStringEncoding p_encoding, bool p_is_external_rep, MCDataRef& r_data)
{
    byte_t *t_bytes;
    uindex_t t_byte_count;
    if (!MCStringConvertToBytes(p_string, p_encoding, p_is_external_rep, t_bytes, t_byte_count))
        return false;
    
    if (!MCDataCreateWithBytesAndRelease(t_bytes, t_byte_count, r_data))
    {
        free(t_bytes);
        return false;
    }

    return true;
}

bool MCStringEncodeAndRelease(MCStringRef p_string, MCStringEncoding p_encoding, bool p_is_external_rep, MCDataRef& r_data)
{    
    MCDataRef t_data;
    
    if (!MCStringEncode(p_string, p_encoding, p_is_external_rep, t_data))
        return false;
    
    MCValueRelease(p_string);
    r_data = t_data;
    
    return true;
}

bool MCStringDecode(MCDataRef p_data, MCStringEncoding p_encoding, bool p_is_external_rep, MCStringRef& r_string)
{
    return MCStringCreateWithBytes(MCDataGetBytePtr(p_data), MCDataGetLength(p_data), p_encoding, p_is_external_rep, r_string);
}

bool MCStringDecodeAndRelease(MCDataRef p_data, MCStringEncoding p_encoding, bool p_is_external_rep, MCStringRef& r_string)
{
    MCStringRef t_string;
    
    if (!MCStringDecode(p_data, p_encoding, p_is_external_rep, t_string))
        return false;
    
    MCValueRelease(p_data);
    r_string = t_string;
    
    return true;
}

////////////////////////////////////////////////////////////////////////////////

static bool __MCStringFormatSupportedForUnicode(const char *p_format)
{
	while(*p_format != '\0')
	{
		if (*p_format == '%' &&
			(p_format[1] != 's' && p_format[1] != 'd' && p_format[1] != '@'))
			return false;
		
		if (*p_format == '\\' &&
			(p_format[1] != 'n' && p_format[1] != '"'))
			return false;
		
		p_format++;
	}
	
	return true;
}

#if defined(__32_BIT__)
#define FORMAT_ARG_32_BIT 1
#define FORMAT_ARG_64_BIT 2
#elif defined(__64_BIT__)
#define FORMAT_ARG_32_BIT 2
#define FORMAT_ARG_64_BIT 2
#endif

bool MCStringFormatV(MCStringRef& r_string, const char *p_format, va_list p_args)
{
	MCStringRef t_buffer;
	if (!MCStringCreateMutable(0, t_buffer))
		return false;
	
	bool t_success;
	t_success = true;
	
	const char *t_format_ptr;
	t_format_ptr = p_format;
	while(t_success && *t_format_ptr != '\0')
	{
		const char *t_format_start_ptr;
		t_format_start_ptr = t_format_ptr;
		
		bool t_has_range;
		t_has_range = false;
		
		int t_arg_count;
		t_arg_count = 0;
		while(*t_format_ptr != '\0')
		{
			if (*t_format_ptr == '%')
			{
				t_format_ptr++;
				
				if (*t_format_ptr == '@')
					break;
				
				if (*t_format_ptr == '*')
				{
					t_arg_count += FORMAT_ARG_32_BIT;
					t_format_ptr++;
					
					if (*t_format_ptr == '@')
					{
						t_format_start_ptr = t_format_ptr;
                        t_has_range = true;
						break;
					}
				}
				else
				{
					while(*t_format_ptr != '\0' && isdigit(*t_format_ptr))
						t_format_ptr++;
				}
				
				if (*t_format_ptr == '.')
				{
					t_format_ptr++;
					if (*t_format_ptr == '*')
					{
						t_arg_count += FORMAT_ARG_32_BIT;
						t_format_ptr++;
					}
					else
					{
						while(*t_format_ptr != '\0' && isdigit(*t_format_ptr))
							t_format_ptr++;
					}
				}
				
				if (strncmp(t_format_ptr, "lld", 3) == 0 ||
					strncmp(t_format_ptr, "llu", 3) == 0 ||
					strncmp(t_format_ptr, "lf", 2) == 0 ||
					strncmp(t_format_ptr, "f", 1) == 0)
					t_arg_count += FORMAT_ARG_64_BIT;
				else
					t_arg_count += FORMAT_ARG_32_BIT;
			}
			
			t_format_ptr += 1;
		}
		
        if (t_format_start_ptr != t_format_ptr)
        {
            char *t_format;
            uint32_t t_format_size;

            // [[ vsnprintf ]] On Linux, the trailing '%' from '%@' placeholder causes vsprintf to fail
            // and return -1 in MCNativeCharsFormat (and thus creates a 0-byte sized array).
            if (*t_format_ptr == '@' && *(t_format_ptr - 1) == '%')
                t_format_size = t_format_ptr - t_format_start_ptr - 1;
            else
                t_format_size = t_format_ptr - t_format_start_ptr;

            /* UNCHECKED */ t_format = (char *)malloc(t_format_size + 1);
            if (t_format == nil)
                t_success = false;

            char_t *t_string;
            uindex_t t_size;
            t_string = nil;
			if (t_success)
            {
                memcpy(t_format, t_format_start_ptr, t_format_size);
                t_format[t_format_size] = '\0';
				t_success = MCNativeCharsFormatV(t_string, t_size, t_format, p_args);
			}
			
			if (t_success)
				t_success = MCStringAppendNativeChars(t_buffer, t_string, t_size);

			if (t_success)
				while(t_arg_count > 0)
				{
					va_arg(p_args, int);
					t_arg_count -= 1;
				}
					
            MCMemoryDeallocate(t_string);
			free(t_format);
		}
		
		if (t_success && *t_format_ptr == '@')
		{
			t_format_ptr += 1;
		
			const MCRange *t_range;
			if (t_has_range)
				t_range = va_arg(p_args, const MCRange *);
			else
				t_range = nil;
				
			MCValueRef t_value;
			t_value = va_arg(p_args, MCValueRef);
			
			MCAutoStringRef t_string;
			if (MCValueGetTypeCode(t_value) == kMCValueTypeCodeString)
				t_string = (MCStringRef)t_value;
			else if (MCValueGetTypeCode(t_value) == kMCValueTypeCodeName)
				t_string = MCNameGetString((MCNameRef)t_value);
			else if (MCValueGetTypeCode(t_value) == kMCValueTypeCodeNumber)
				if (MCNumberIsInteger((MCNumberRef)t_value))
					/* UNCHECKED */ MCStringFormat(&t_string, "%d", MCNumberFetchAsInteger((MCNumberRef)t_value));
				else
					/* UNCHECKED */ MCStringFormat(&t_string, "%f", MCNumberFetchAsReal((MCNumberRef)t_value));
			else
				MCAssert(false);

			if (t_range == nil)
				t_success = MCStringAppend(t_buffer, *t_string);
			else
				t_success = MCStringAppendSubstring(t_buffer, *t_string, *t_range);
		}
	}

	if (t_success)
		t_success = MCStringCopyAndRelease(t_buffer, r_string);
	
	return t_success;
}

bool MCStringFormat(MCStringRef& r_string, const char *p_format, ...)
{
	bool t_success;

	va_list t_args;
	va_start(t_args, p_format);
	t_success = MCStringFormatV(r_string, p_format, t_args);
	va_end(t_args);

	return t_success;
}

////////////////////////////////////////////////////////////////////////////////

static bool __MCStringCloneBuffer(MCStringRef self, strchar_t*& chars, uindex_t& char_count)
{
    MCAssert(!__MCStringIsIndirect(self));
    
	if (MCMemoryNewArray(self -> char_count + 1, chars))
	{
		MCStrCharsMapFromUnicode(self -> chars, self -> char_count, chars, char_count);
        return true;
    }
    
    return false;
}

bool MCStringCopy(MCStringRef self, MCStringRef& r_new_string)
{
	// If the string is immutable we can just bump the reference count.
	if (!MCStringIsMutable(self))
	{
		r_new_string = self;
		MCValueRetain(self);
		return true;
	}
    
    // If it is mutable and indirect then retain the referenced string
    if (__MCStringIsIndirect(self))
    {
        r_new_string = MCValueRetain(self -> string);
        return true;
    }

    // Otherwise make the mutable direct string immutable,
    // assign the new string as that, and make self indirect
    // referencing it.
    return __MCStringCopyMutable(self, r_new_string);
}

bool MCStringCopyAndRelease(MCStringRef self, MCStringRef& r_new_string)
{
	// If the string is immutable we just pass it through (as we are releasing the string).
	if (!MCStringIsMutable(self))
	{
		r_new_string = self;
		return true;
	}

    // If the string is indirect then retain its reference, and release
    if (__MCStringIsIndirect(self))
    {
        r_new_string = MCValueRetain(self -> string);
        MCValueRelease(self);
        return true;
    }
    
	// If the reference count is one, then shrink the buffer and mark as immutable.
	if (self -> references == 1)
	{
        __MCStringMakeImmutable(self);
        self -> flags &= ~kMCStringFlagIsMutable;
		r_new_string = self;
		return true;
	}

	// Otherwise, make a new indirect string
    if (!__MCStringMakeIndirect(self))
        return false;
    
    // Reduce reference count
    self -> references -= 1;
    
    // And return a copy of the string
    r_new_string = MCValueRetain(self -> string);
    return true;
}

bool MCStringMutableCopy(MCStringRef self, MCStringRef& r_new_string)
{
	// If self is immutable, then the new mutable string will be indirect
	// referencing it.
    if (!MCStringIsMutable(self))
        return __MCStringCreateIndirect(self, r_new_string);

    // If the string is already indirect, we just create a new reference to its string
	if (__MCStringIsIndirect(self))
		return __MCStringCreateIndirect(self -> string, r_new_string);
    
    // If the string is mutable, we make it indirect and share
	// the indirect copy.
    if (!__MCStringMakeIndirect(self))
        return false;
    
    return __MCStringCreateIndirect(self -> string, r_new_string);
}

bool MCStringMutableCopyAndRelease(MCStringRef self, MCStringRef& r_new_string)
{
	if (self -> references == 1)
	{
		if (!MCStringIsMutable(self))
        {
			self -> flags |= kMCStringFlagIsMutable;
            self -> capacity = self -> char_count;
        }
        
		r_new_string = self;
		return true;
	}
    
	if (!MCStringMutableCopy(self, r_new_string))
		return false;
    
	self -> references -= 1;
	return true;
}

////////////////////////////////////////////////////////////////////////////////

bool MCStringCopySubstring(MCStringRef self, MCRange p_range, MCStringRef& r_substring)
{
    if (__MCStringIsIndirect(self))
        self = self -> string;
    
	__MCStringClampRange(self, p_range);
	
	return MCStringCreateWithChars(self -> chars + p_range . offset, p_range . length, r_substring);
}

bool MCStringCopySubstringAndRelease(MCStringRef self, MCRange p_range, MCStringRef& r_substring)
{
	if (MCStringCopySubstring(self, p_range, r_substring))
	{
		MCValueRelease(self);
		return true;
	}

	return false;
}

bool MCStringMutableCopySubstring(MCStringRef self, MCRange p_range, MCStringRef& r_new_string)
{
    if (__MCStringIsIndirect(self))
        self = self -> string;
    
    __MCStringClampRange(self, p_range);
    
	// Simply create a mutable string with enough initial capacity and then copy
	// in the other strings chars.
	// Notice the slight amount of anal-retentiveness here in the use of a
	// temporary - any 'r_' (out) parameter should never be updated until the end
	// of the method and then only if the method is succeeding.
	MCStringRef t_new_string;
	if (!MCStringCreateMutable(p_range . length + 1, t_new_string))
		return false;
    
	// Now copy across the chars (note we set the implicit NUL too, just to be
	// on the safe-side!).
	MCMemoryCopy(t_new_string -> chars, self -> chars + p_range . offset, p_range . length * sizeof(strchar_t));
    t_new_string -> chars[p_range . length] = '\0';

	t_new_string -> char_count = p_range . length;
    
	// Return the new string and success.
	r_new_string = t_new_string;
	return true;
}

bool MCStringMutableCopySubstringAndRelease(MCStringRef self, MCRange p_range, MCStringRef& r_new_string)
{
	if (MCStringMutableCopySubstring(self, p_range, r_new_string))
	{
		MCValueRelease(self);
		return true;
	}
    
	return false;
}

////////////////////////////////////////////////////////////////////////////////

bool MCStringIsMutable(const MCStringRef self)
{
	return (self -> flags & kMCStringFlagIsMutable) != 0;
}

////////////////////////////////////////////////////////////////////////////////

uindex_t MCStringGetLength(MCStringRef self)
{
    if (__MCStringIsIndirect(self))
        self = self -> string;
    
	return self -> char_count;
}

const unichar_t *MCStringGetCharPtr(MCStringRef self)
{
    if (__MCStringIsIndirect(self))
        self = self -> string;
    
	return self -> chars;
}

const char_t *MCStringGetNativeCharPtr(MCStringRef self)
{
    if (__MCStringIsIndirect(self))
        __MCStringResolveIndirect(self); 
    
	__MCStringNativize(self);
	return self -> native_chars;
}

unichar_t MCStringGetCharAtIndex(MCStringRef self, uindex_t p_index)
{
    if (__MCStringIsIndirect(self))
        self = self -> string;
    
	return self -> chars[p_index];
}

char_t MCStringGetNativeCharAtIndex(MCStringRef self, uindex_t p_index)
{
    if (__MCStringIsIndirect(self))
        self = self -> string;
    
	char_t t_native_char;
	if (MCUnicodeCharMapToNative(self -> chars[p_index], t_native_char))
		return t_native_char;
	return '?';
}

codepoint_t MCStringGetCodepointAtIndex(MCStringRef self, uindex_t p_index)
{
	// Calculate the code unit index for the given codepoint
	MCRange t_codepoint_idx, t_codeunit_idx;
    t_codepoint_idx = MCRangeMake(p_index, 1);
    if (!MCStringMapCodepointIndices(self, t_codepoint_idx, t_codeunit_idx))
        return 0;
 
    if (__MCStringIsIndirect(self))
        self = self -> string;
    
    // Get the codepoint at this index
    unichar_t t_lead, t_trail;
    t_lead = self -> chars[t_codeunit_idx.offset];
    if (t_codeunit_idx.length == 1)
        return t_lead;
    
    // We have a surrogate pair
    t_trail = self -> chars[t_codeunit_idx.offset + 1];
    return MCStringSurrogatesToCodepoint(t_lead, t_trail);
}

uindex_t MCStringGetChars(MCStringRef self, MCRange p_range, unichar_t *p_chars)
{
    if (__MCStringIsIndirect(self))
        self = self -> string;
    
	uindex_t t_count;
	t_count = 0;

	for(uindex_t i = p_range . offset; i < p_range . offset + p_range . length; i++)
	{
		if (i >= self -> char_count)
			break;

		p_chars[i - p_range . offset] = MCStrCharMapToUnicode(self -> chars[i]);

		t_count += 1;
	}

	return t_count;
}

uindex_t MCStringGetNativeChars(MCStringRef self, MCRange p_range, char_t *p_chars)
{
    if (__MCStringIsIndirect(self))
        self = self -> string;
    
	uindex_t t_count;
	t_count = 0;

	for(uindex_t i = p_range . offset; i < p_range . offset + p_range . length; i++)
	{
		if (i >= self -> char_count)
			break;

		p_chars[i - p_range . offset] = MCStrCharMapToNative(self -> chars[i]);

		t_count += 1;
	}

	return t_count;
}

bool MCStringIsNative(MCStringRef self)
{
	__MCStringNativize(self);
	return (self -> flags & kMCStringFlagIsNative) != 0;
}

bool MCStringIsSimple(MCStringRef self)
{
    return (self -> flags & kMCStringFlagIsSimple) != 0;
}

bool MCStringIsUncombined(MCStringRef self)
{
    return (self -> flags & kMCStringFlagIsUncombined) != 0;
}

bool MCStringMapCodepointIndices(MCStringRef self, MCRange p_in_range, MCRange &r_out_range)
{
    if (__MCStringIsIndirect(self))
        self = self -> string;
    
    MCAssert(self != nil);
    
    // Shortcut for strings containing only BMP characters
    if (MCStringIsSimple(self) && MCStringIsUncombined(self))
    {
        __MCStringClampRange(self, p_in_range);
        r_out_range = p_in_range;
        return true;
    }
    
    uindex_t char_count = MCStringGetLength(self);
    
    // If the string has not yet been scanned for simplicity, scan the whole
    // thing (assuming multiple mapping requests will be made)
    uindex_t t_scan_end;
    if (self -> flags & kMCStringFlagIsChecked)
        t_scan_end = p_in_range.offset + p_in_range.length;
    else
    {
        t_scan_end = char_count;
        // The whole string is going to be checked for simplicity
        self -> flags |= kMCStringFlagIsChecked;
    }
    
    // Scan through the string, counting the number of codepoints
    bool t_is_simple = true;
    bool t_is_uncombined = true;
    uindex_t t_cp_counter = 0;
    uindex_t t_codeunit_pos = 0;
    MCRange t_units = MCRangeMake(0, 0);
    // If we are scanning the whole string, the end comes when all the codeunits have been processed
    // Otherwise, we have an amount of codepoints to read, not codeunits
    while (t_codeunit_pos < t_scan_end)
    {
        // Is this a single code unit or a valid surrogate pair?
        uindex_t t_length;
        if (MCStringIsValidSurrogatePair(self, t_codeunit_pos))
            t_length = 2, t_is_simple = false;
        else
            t_length = 1;
        
        if (MCUnicodeGetIntegerProperty(MCStringGetCharAtIndex(self, t_codeunit_pos), kMCUnicodePropertyCanonicalCombiningClass))
            t_is_uncombined = false;
            
        // Update the appropriate field of the output
        if (t_codeunit_pos < p_in_range.offset)
            t_units.offset += t_length;
        else if (t_cp_counter < p_in_range.offset + p_in_range.length)
            t_units.length += t_length;
        
        // Make sure we haven't exceeded the length of the string
        if (t_units.offset > char_count)
        {
            t_units = MCRangeMake(char_count, 0);
            break;
        }
        if ((t_units.offset + t_units.length) > char_count)
        {
            t_units.length = char_count - t_units.offset;
            break;
        }
        
        ++t_cp_counter;
        t_codeunit_pos += t_length;
    }
    
    // If no surrogates were found, mark the string as simple
    if (t_is_simple && t_scan_end == char_count)
        self -> flags |= kMCStringFlagIsSimple;
    
    if (t_is_uncombined)
        self -> flags |= kMCStringFlagIsUncombined;
    else
        self -> flags &= ~kMCStringFlagIsUncombined;
    
    // All done
    r_out_range = t_units;
    return true;
}

bool MCStringUnmapCodepointIndices(MCStringRef self, MCRange p_in_range, MCRange &r_out_range)
{    
    MCAssert(self != nil);
    
    // Shortcut for strings containing only BMP characters
    if (MCStringIsSimple(self) && MCStringIsUncombined(self))
    {
        __MCStringClampRange(self, p_in_range);
        r_out_range = p_in_range;
        return true;
    }
    
    uindex_t char_count = MCStringGetLength(self);
    
    // Check that the input indices are valid
    if (p_in_range.offset + p_in_range.length > char_count)
        return false;
    
    // Scan through the string, counting the number of code points
    bool t_is_simple = true;
    bool t_is_uncombined = true;
    
    uindex_t t_counter = 0;
    MCRange t_codepoints = MCRangeMake(0, 0);
    while (t_counter < p_in_range.offset + p_in_range.length)
    {
        // Is this a single code unit or a valid surrogate pair?
        uindex_t t_length;
        if (MCStringIsValidSurrogatePair(self, t_counter))
            t_length = 2, t_is_simple = false;
        else
            t_length = 1;
        
        if (MCUnicodeGetIntegerProperty(MCStringGetCharAtIndex(self, t_counter), kMCUnicodePropertyCanonicalCombiningClass))
            t_is_uncombined = false;
        
        // Increment the counters
        if (t_counter < p_in_range.offset)
            t_codepoints.offset++;
        else
            t_codepoints.length++;
        t_counter += t_length;
    }
    
    // If no surrogates were found, mark the string as simple
    if (t_is_simple && p_in_range.offset + p_in_range.length >= char_count)
        self -> flags |= kMCStringFlagIsSimple;
            
    if (t_is_uncombined)
        self -> flags |= kMCStringFlagIsUncombined;
    else
        self -> flags &= ~kMCStringFlagIsUncombined;
    
    // The string has been checked
    self -> flags |= kMCStringFlagIsChecked;
    // All done
    r_out_range = t_codepoints;
    return true;
}

bool MCStringMapIndices(MCStringRef self, MCBreakIteratorType p_type, MCLocaleRef p_locale, MCRange p_in_range, MCRange &r_out_range)
{
    MCAssert(self != nil);
    MCAssert(p_locale != nil);
    
    // Create the appropriate break iterator
    MCBreakIteratorRef t_iter;
    if (!MCLocaleBreakIteratorCreate(p_locale, p_type, t_iter))
        return false;
    
    // Set the iterator's text
    if (!MCLocaleBreakIteratorSetText(t_iter, self))
    {
        MCLocaleBreakIteratorRelease(t_iter);
        return false;
    }
    
    // Advance to the beginning of the specified range
    uindex_t t_start;
    t_start = MCLocaleBreakIteratorNext(t_iter, p_in_range.offset);
    
    if (t_start == kMCLocaleBreakIteratorDone)
    {
        r_out_range = MCRangeMake(MCStringGetLength(self), 0);
        return true;
    }
    
    // Advance to the end of the specified range
    uindex_t t_end;
    t_end = MCLocaleBreakIteratorNext(t_iter, p_in_range.length);
    if (t_end == kMCLocaleBreakIteratorDone)
        t_end = MCStringGetLength(self);
    
    MCRange t_units;
    t_units = MCRangeMake(t_start, t_end - t_start);
    
    // All done
    MCLocaleBreakIteratorRelease(t_iter);
    r_out_range = t_units;
    return true;
}

bool MCStringMapGraphemeIndices(MCStringRef self, MCLocaleRef p_locale, MCRange p_in_range, MCRange &r_out_range)
{
    // SN-2014-04-11 [[ FasterStrings ]] Process a checking of the string - in case we can ensure it is
    // combining chars/surrogate pairs-free
    if ((self -> flags & kMCStringFlagIsChecked) == 0)
    {        
        MCRange t_input, t_out;
        t_input . offset = 0;
        t_input . length = self -> char_count;
        MCStringUnmapCodepointIndices(self, t_input, t_out);
    }
    
    // Quick-n-dirty workaround
    if (MCStringIsNative(self) && MCStringIsUncombined(self) && MCStringIsSimple(self))
    {
        __MCStringClampRange(self, p_in_range);
        r_out_range = p_in_range;
        return true;
    }
    
    
    return MCStringMapIndices(self, kMCBreakIteratorTypeCharacter, p_locale, p_in_range, r_out_range);
}

bool MCStringCodepointIsWordPart(codepoint_t p_codepoint)
{
    return MCUnicodeIsAlphabetic(p_codepoint) || MCUnicodeIsDigit(p_codepoint);
}

bool MCStringMapTrueWordIndices(MCStringRef self, MCLocaleRef p_locale, MCRange p_in_range, MCRange &r_out_range)
{    
    MCAssert(self != nil);
    MCAssert(p_locale != nil);
    
    // Create the appropriate break iterator
    MCBreakIteratorRef t_iter;
    if (!MCLocaleBreakIteratorCreate(p_locale, kMCBreakIteratorTypeWord, t_iter))
        return false;
    
    // Set the iterator's text
    if (!MCLocaleBreakIteratorSetText(t_iter, self))
    {
        MCLocaleBreakIteratorRelease(t_iter);
        return false;
    }

    p_in_range . offset++;
    
    MCRange t_word_range = MCRangeMake(0, 0);
    
    // Advance to the beginning of the specified range
    while (p_in_range . offset-- && MCLocaleWordBreakIteratorAdvance(self, t_iter, t_word_range))
        ;

    // Advance to the end of the current word
    uindex_t t_start = t_word_range . offset;
    p_in_range . length--;
    
    // While more words are requested, find the end of the next word.
    while (p_in_range . length-- && MCLocaleWordBreakIteratorAdvance(self, t_iter, t_word_range))
        ;
    
    MCRange t_units;
    t_units = MCRangeMake(t_start, t_word_range . offset + t_word_range . length - t_start);
    
    // All done
    MCLocaleBreakIteratorRelease(t_iter);
    r_out_range = t_units;
    return true;
}

bool MCStringMapSentenceIndices(MCStringRef self, MCLocaleRef p_locale, MCRange p_in_range, MCRange &r_out_range)
{
    return MCStringMapIndices(self, kMCBreakIteratorTypeSentence, p_locale, p_in_range, r_out_range);
}

bool MCStringUnmapIndices(MCStringRef self, MCBreakIteratorType p_type, MCLocaleRef p_locale, MCRange p_in_range, MCRange &r_out_range)
{
    MCAssert(self != nil);
    MCAssert(p_locale != nil);
    
    // Check that the input range is valid
    if (p_in_range.offset + p_in_range.length > MCStringGetLength(self))
        return false;
    
    // Create a break iterator of the appropriate type
    MCBreakIteratorRef t_iter;
    if (!MCLocaleBreakIteratorCreate(p_locale, p_type, t_iter))
        return false;
    
    // Set the iterator's text
    if (!MCLocaleBreakIteratorSetText(t_iter, self))
    {
        MCLocaleBreakIteratorRelease(t_iter);
        return false;
    }
    
    // Count how many of the given unit it takes to reach or exceed the offset
    uindex_t t_start, t_offset;
    t_start = 0;
    t_offset = 0;
    while (t_offset < p_in_range.offset)
    {
        if (MCLocaleBreakIteratorIsBoundary(t_iter, t_offset++))
            t_start++;
        
        if (t_offset >= MCStringGetLength(self))
        {
            r_out_range = MCRangeMake(t_offset, 0);
            return true;
        }
    }
    
    // Count how many more it takes to accomodate all the code units
    uindex_t t_end;
    t_end = 0;
    while (t_offset < p_in_range.offset + p_in_range.length)
    {
        if (MCLocaleBreakIteratorIsBoundary(t_iter, t_offset++))
            t_end++;
        
        if (t_offset >= MCStringGetLength(self))
            break;
    }
    
    MCRange t_units;
    t_units = MCRangeMake(t_start, t_end);
    
    // All done
    MCLocaleBreakIteratorRelease(t_iter);
    r_out_range = t_units;
    return true;
}

bool MCStringUnmapGraphemeIndices(MCStringRef self, MCLocaleRef p_locale, MCRange p_in_range, MCRange &r_out_range)
{
    // SN-2014-04-11 [[ FasterStrings ]] Process a checking of the string - in case we can ensure it is
    // combining chars/surrogate pairs-free
    if ((self -> flags & kMCStringFlagIsChecked) == 0)
    {
        MCRange t_input, t_out;
        t_input . offset = 0;
        t_input . length = self -> char_count;
        MCStringUnmapCodepointIndices(self, t_input, t_out);
    }
    
    // Quick-n-dirty workaround
    if (self -> flags & kMCStringFlagIsSimple && self -> flags & kMCStringFlagIsUncombined)
    {
        __MCStringClampRange(self, p_in_range);
        r_out_range = p_in_range;
        return true;
    }
    
    return MCStringUnmapIndices(self, kMCBreakIteratorTypeCharacter, p_locale, p_in_range, r_out_range);
}

bool MCStringUnmapTrueWordIndices(MCStringRef self, MCLocaleRef p_locale, MCRange p_in_range, MCRange &r_out_range)
{
    MCAssert(self != nil);
    MCAssert(p_locale != nil);
    
    // Check that the input range is valid
    if (p_in_range.offset + p_in_range.length > self -> char_count)
        return false;
    
    // Create a break iterator of the appropriate type
    MCBreakIteratorRef t_iter;
    if (!MCLocaleBreakIteratorCreate(p_locale, kMCBreakIteratorTypeWord, t_iter))
        return false;
    
    // Set the iterator's text
    if (!MCLocaleBreakIteratorSetText(t_iter, self))
    {
        MCLocaleBreakIteratorRelease(t_iter);
        return false;
    }
    
    // Count how many words it takes to reach or exceed the offset
    uindex_t t_start, t_left_break, t_right_break;
    t_start = 0;
    t_right_break = 0;
    t_left_break = 0;
    while (t_right_break < p_in_range.offset)
    {
        t_right_break++;
        if (MCLocaleBreakIteratorIsBoundary(t_iter, t_right_break))
        {
            // if the intervening chars contain a letter or number then it was a valid 'word'
            while (t_left_break < t_right_break)
            {
                if (MCStringCodepointIsWordPart(MCStringGetCodepointAtIndex(self, t_left_break)))
                    break;
                if (MCStringIsValidSurrogatePair(self, t_left_break++))
                    t_left_break++;
            }
            
            if (t_left_break < t_right_break)
                t_start++;
            t_left_break = t_right_break;
        }

        if (t_right_break >= MCStringGetLength(self))
        {
            r_out_range = MCRangeMake(t_right_break, 0);
            return true;
        }
    }
    
    // Count how many more it takes to accomodate all the code units
    uindex_t t_end;
    t_end = 0;
    while (t_right_break < p_in_range.offset + p_in_range.length)
    {
        t_right_break++;
        if (MCLocaleBreakIteratorIsBoundary(t_iter, t_right_break))
        {
            // if the intervening chars contain a letter or number then it was a valid 'word'
            while (t_left_break < t_right_break)
            {
                if (MCStringCodepointIsWordPart(MCStringGetCodepointAtIndex(self, t_left_break)))
                    break;
                if (MCStringIsValidSurrogatePair(self, t_left_break++))
                    t_left_break++;
            }
            
            if (t_left_break < t_right_break)
                t_end++;
            t_left_break = t_right_break;
        }
        
        if (t_right_break >= MCStringGetLength(self))
            break;
    }
    
    MCRange t_units;
    t_units = MCRangeMake(t_start, t_end);
    
    // All done
    MCLocaleBreakIteratorRelease(t_iter);
    r_out_range = t_units;
    return true;
}

bool MCStringUnmapSentenceIndices(MCStringRef self, MCLocaleRef p_locale, MCRange p_in_range, MCRange &r_out_range)
{
    return MCStringUnmapIndices(self, kMCBreakIteratorTypeSentence, p_locale, p_in_range, r_out_range);
}

extern MCLocaleRef kMCBasicLocale;
bool MCStringMapIndices(MCStringRef self, MCCharChunkType p_type, MCRange p_char_range, MCRange &r_cu_range)
{
    switch (p_type)
    {
        case kMCCharChunkTypeCodeunit:
            r_cu_range = p_char_range;
            return true;
            
        case kMCCharChunkTypeCodepoint:
            return MCStringMapCodepointIndices(self, p_char_range, r_cu_range);
            
        case kMCCharChunkTypeGrapheme:
            return MCStringMapGraphemeIndices(self, kMCBasicLocale, p_char_range, r_cu_range);
    }
    
    MCAssert(false);
    return false;
}

bool MCStringUnmapIndices(MCStringRef self, MCCharChunkType p_type, MCRange p_cu_range, MCRange &r_char_range)
{
    switch (p_type)
    {
        case kMCCharChunkTypeCodeunit:
            r_char_range = p_cu_range;
            return true;
            
        case kMCCharChunkTypeCodepoint:
            return MCStringUnmapCodepointIndices(self, p_cu_range, r_char_range);
            
        case kMCCharChunkTypeGrapheme:
            return MCStringUnmapGraphemeIndices(self, kMCBasicLocale, p_cu_range, r_char_range);
    }
    
    MCAssert(false);
    return false;
}

////////////////////////////////////////////////////////////////////////////////

bool MCStringConvertToBytes(MCStringRef self, MCStringEncoding p_encoding, bool p_is_external_rep, byte_t*& r_bytes, uindex_t& r_byte_count)
{
    MCAssert(!p_is_external_rep);
    
    switch(p_encoding)
    {
    case kMCStringEncodingASCII:
    case kMCStringEncodingNative:
        return MCStringConvertToNative(self, (char_t*&)r_bytes, r_byte_count);
    case kMCStringEncodingUTF16:
        {
            uindex_t t_char_count;
            if (MCStringConvertToUnicode(self, (unichar_t*&)r_bytes, t_char_count))
            {
                r_byte_count = t_char_count * sizeof(unichar_t);
                return true;
            }
            return false;
        }
    // AL-2014-31-03: [[ Bug 12067 ]] Implement conversion to big endian bytes.
    case kMCStringEncodingUTF16LE:
    case kMCStringEncodingUTF16BE:
        {
            uindex_t t_char_count;
            unichar_t *t_bytes;
            if (MCStringConvertToUnicode(self, t_bytes, t_char_count))
            {
                unichar_t *t_buffer;
                MCMemoryAllocate((t_char_count + 1) * sizeof(unichar_t), t_buffer);
                
                for (uindex_t i = 0; i < t_char_count; i++)
                {
                    if (p_encoding == kMCStringEncodingUTF16BE)
                        t_buffer[i] = (unichar_t)MCSwapInt16HostToBig((t_bytes)[i]);   
                    else
                        t_buffer[i] = (unichar_t)MCSwapInt16HostToLittle((t_bytes)[i]);
                }
                r_bytes = (byte_t*&)t_buffer;
                r_byte_count = t_char_count * sizeof(unichar_t);
                return true;
            }
            return false;
        }
    case kMCStringEncodingUTF8:
        return MCStringConvertToUTF8(self, (char*&)r_bytes, r_byte_count);
    case kMCStringEncodingUTF32:
        break;
#if !defined(__LINUX__) && !defined(__ANDROID__)
    case kMCStringEncodingISO8859_1:
        break;
#endif
#ifndef __WINDOWS__
    case kMCStringEncodingWindows1252:
        break;
#endif
#if !defined(__MAC__) && !defined(__IOS__)
    case kMCStringEncodingMacRoman:
        break;
#endif
    }
    
    return false;
}

bool MCStringConvertToUnicode(MCStringRef self, unichar_t*& r_chars, uindex_t& r_char_count)
{
	// Allocate an array of chars one bigger than needed. As the allocated array
	// is filled with zeros, this will naturally NUL terminate the string.
	unichar_t *t_chars;
	if (!MCMemoryNewArray(MCStringGetLength(self) + 1, t_chars))
		return false;

	r_char_count = MCStringGetChars(self, MCRangeMake(0, MCStringGetLength(self)), t_chars);
	r_chars = t_chars;
	return true;
}

bool MCStringConvertToNative(MCStringRef self, char_t*& r_chars, uindex_t& r_char_count)
{
	// Allocate an array of chars one byte bigger than needed. As the allocated array
	// is filled with zeros, this will naturally NUL terminate the string.
	char_t *t_chars;
	if (!MCMemoryNewArray(MCStringGetLength(self) + 1, t_chars))
		return false;

	r_char_count = MCStringGetNativeChars(self, MCRangeMake(0, MCStringGetLength(self)), t_chars);
	r_chars = t_chars;
	return true;
}


bool MCStringConvertToCString(MCStringRef p_string, char*& r_cstring)
{
    uindex_t t_length;
    t_length = MCStringGetLength(p_string);
    if (!MCMemoryNewArray(t_length + 1, r_cstring))
        return false;
    
    MCStringGetNativeChars(p_string, MCRangeMake(0, t_length), (char_t*)r_cstring);
    r_cstring[t_length] = '\0';
    
    return true;
}

bool MCStringConvertToWString(MCStringRef p_string, unichar_t*& r_wstring)
{
    uindex_t t_length;
    t_length = MCStringGetLength(p_string);
    if (!MCMemoryNewArray(t_length + 1, r_wstring))
        return false;
    
    MCStringGetChars(p_string, MCRangeMake(0, t_length), r_wstring);
    r_wstring[t_length] = '\0';
    
    return true;
}

bool MCStringConvertToUTF8String(MCStringRef p_string, char*& r_utf8string)
{
	uindex_t length_is_ignored;
	return MCStringConvertToUTF8(p_string, r_utf8string, length_is_ignored);
}

bool MCStringConvertToUTF8(MCStringRef p_string, char*& r_utf8string, uindex_t& r_utf8_chars)
{
	// Allocate an array of chars one byte bigger than needed. As the allocated array
	// is filled with zeros, this will naturally NUL terminate the string.
    uindex_t t_length;
    uindex_t t_byte_count;
    unichar_t* t_unichars;
	t_length = MCStringGetLength(p_string);
    
    if (!MCMemoryNewArray(t_length + 1, t_unichars))
        return false;
    
    uindex_t t_char_count = MCStringGetChars(p_string, MCRangeMake(0, t_length), t_unichars);
    
    t_byte_count = MCUnicodeCharsMapToUTF8(t_unichars, t_char_count, nil, 0);
    
    if (!MCMemoryNewArray(t_byte_count + 1, r_utf8string))
        return false;
    
    MCUnicodeCharsMapToUTF8(t_unichars, t_char_count, (byte_t*)r_utf8string, t_byte_count);
	r_utf8_chars = t_byte_count;
    
    // Delete temporary unichar_t array
    MCMemoryDeleteArray(t_unichars);
    
    return true;
}

#if defined(__MAC__) || defined (__IOS__)
bool MCStringConvertToCFStringRef(MCStringRef p_string, CFStringRef& r_cfstring)
{
    uindex_t t_length;
    unichar_t* t_chars;
    
    t_length = MCStringGetLength(p_string);
    if (!MCMemoryNewArray(t_length + 1, t_chars))
        return false;
    
    MCStringGetChars(p_string, MCRangeMake(0, t_length), t_chars);
	r_cfstring = CFStringCreateWithCharacters(nil, t_chars, t_length);
    
    MCMemoryDeleteArray(t_chars);
    return r_cfstring != nil;
}
#endif

#if 0
#ifdef __WINDOWS__
bool MCStringConvertToBSTR(MCStringRef p_string, BSTR& r_bstr)
{
    uindex_t t_length;
    unichar_t* t_chars;
    t_length = MCStringGetLength(p_string);
    if (!MCMemoryNewArray(t_length + 1, t_chars))
        return false;
    
    MCStringGetChars(p_string, MCRangeMake(0, t_length), t_chars);
    
    r_bstr = SysAllocString((OLECHAR*)t_chars);
    
    MCMemoryDeleteArray(t_chars);
    
    if (r_bstr == nil)
        return false;
    
    return true;
}
#endif
#endif

////////////////////////////////////////////////////////////////////////////////

#if 0

// At some point the CF string hashing function will probably be better - but
// shall use that when we move to Unicode.

/* String hashing: Should give the same results whatever the encoding; so we hash UniChars.
If the length is less than or equal to 96, then the hash function is simply the 
following (n is the nth UniChar character, starting from 0):
   
  hash(-1) = length
  hash(n) = hash(n-1) * 257 + unichar(n);
  Hash = hash(length-1) * ((length & 31) + 1)

If the length is greater than 96, then the above algorithm applies to 
characters 0..31, (length/2)-16..(length/2)+15, and length-32..length-1, inclusive;
thus the first, middle, and last 32 characters.

Note that the loops below are unrolled; and: 257^2 = 66049; 257^3 = 16974593; 257^4 = 4362470401;  67503105 is 257^4 - 256^4
If hashcode is changed from UInt32 to something else, this last piece needs to be readjusted.  
!!! We haven't updated for LP64 yet

NOTE: The hash algorithm used to be duplicated in CF and Foundation; but now it should only be in the four functions below.

Hash function was changed between Panther and Tiger, and Tiger and Leopard.
*/
#define HashEverythingLimit 96

#define HashNextFourUniChars(accessStart, accessEnd, pointer) \
    {result = result * 67503105 + (accessStart 0 accessEnd) * 16974593  + (accessStart 1 accessEnd) * 66049  + (accessStart 2 accessEnd) * 257 + (accessStart 3 accessEnd); pointer += 4;}

#define HashNextUniChar(accessStart, accessEnd, pointer) \
    {result = result * 257 + (accessStart 0 accessEnd); pointer++;}


/* In this function, actualLen is the length of the original string; but len is the number of characters in buffer. The buffer is expected to contain the parts of the string relevant to hashing.
*/
CF_INLINE CFHashCode __CFStrHashCharacters(const UniChar *uContents, CFIndex len, CFIndex actualLen) {
    CFHashCode result = actualLen;
    if (len <= HashEverythingLimit) {
        const UniChar *end4 = uContents + (len & ~3);
        const UniChar *end = uContents + len;
        while (uContents < end4) HashNextFourUniChars(uContents[, ], uContents); 	// First count in fours
        while (uContents < end) HashNextUniChar(uContents[, ], uContents);		// Then for the last <4 chars, count in ones...
    } else {
        const UniChar *contents, *end;
	contents = uContents;
        end = contents + 32;
        while (contents < end) HashNextFourUniChars(contents[, ], contents);
	contents = uContents + (len >> 1) - 16;
        end = contents + 32;
        while (contents < end) HashNextFourUniChars(contents[, ], contents);
	end = uContents + len;
        contents = end - 32;
        while (contents < end) HashNextFourUniChars(contents[, ], contents);
    }
    return result + (result << (actualLen & 31));
}

#endif

hash_t MCStringHash(MCStringRef self, MCStringOptions p_options)
{
    if (__MCStringIsIndirect(self))
        self = self -> string;
    
	if (p_options != kMCStringOptionCompareExact)
		return MCStrCharsHashCaseless(self -> chars, self -> char_count);
	return MCStrCharsHashExact(self -> chars, self -> char_count);
}

bool MCStringIsEqualTo(MCStringRef self, MCStringRef p_other, MCStringOptions p_options)
{
    if (__MCStringIsIndirect(self))
        self = self -> string;
    
    if (__MCStringIsIndirect(p_other))
        p_other = p_other -> string;
    
	if (self == p_other)
        return true;
    
    if (self -> chars == nil)
    {
        return p_other -> chars == nil;
    }
    else if (p_other -> chars == nil)
    {
        return false;
    }
    
    if (p_options == kMCStringOptionCompareExact)
        return MCStrCharsEqualExact(self -> chars, self -> char_count, p_other -> chars, p_other -> char_count);
    else if (p_options == kMCStringOptionCompareNonliteral)
        return MCStrCharsEqualNonliteral(self -> chars, self -> char_count, p_other -> chars, p_other -> char_count);
    else if (p_options == kMCStringOptionCompareFolded)
        return MCStrCharsEqualFolded(self -> chars, self -> char_count, p_other -> chars, p_other -> char_count);
    else
        return MCStrCharsEqualCaseless(self -> chars, self -> char_count, p_other -> chars, p_other -> char_count);
}

bool MCStringIsEmpty(MCStringRef string)
{
	return string == nil || MCStringGetLength(string) == 0;
}

bool MCStringSubstringIsEqualTo(MCStringRef self, MCRange p_sub, MCStringRef p_other, MCStringOptions p_options)
{
    if (__MCStringIsIndirect(self))
        self = self -> string;
    
	__MCStringClampRange(self, p_sub);

    if (p_options == kMCStringOptionCompareExact)
        return MCStrCharsEqualExact(self -> chars + p_sub . offset, p_sub . length, p_other -> chars, p_other -> char_count);
    else if (p_options == kMCStringOptionCompareNonliteral)
        return MCStrCharsEqualNonliteral(self -> chars + p_sub . offset, p_sub . length, p_other -> chars, p_other -> char_count);
    else if (p_options == kMCStringOptionCompareFolded)
        return MCStrCharsEqualFolded(self -> chars + p_sub . offset, p_sub . length, p_other -> chars, p_other -> char_count);
    else
        return MCStrCharsEqualCaseless(self -> chars + p_sub . offset, p_sub . length, p_other -> chars, p_other -> char_count);
}

bool MCStringSubstringIsEqualToSubstring(MCStringRef self, MCRange p_sub, MCStringRef p_other, MCRange p_other_sub, MCStringOptions p_options)
{
    if (__MCStringIsIndirect(self))
        self = self -> string;
    
	__MCStringClampRange(self, p_sub);
    __MCStringClampRange(p_other, p_other_sub);
    
    if (p_options == kMCStringOptionCompareExact)
        return MCStrCharsEqualExact(self -> chars + p_sub . offset, p_sub . length, p_other -> chars + p_other_sub . offset, p_other_sub . length);
    else if (p_options == kMCStringOptionCompareNonliteral)
        return MCStrCharsEqualNonliteral(self -> chars + p_sub . offset, p_sub . length, p_other -> chars + p_other_sub . offset, p_other_sub . length);
    else if (p_options == kMCStringOptionCompareFolded)
        return MCStrCharsEqualFolded(self -> chars + p_sub . offset, p_sub . length, p_other -> chars + p_other_sub . offset, p_other_sub . length);
    else
        return MCStrCharsEqualCaseless(self -> chars + p_sub . offset, p_sub . length, p_other -> chars + p_other_sub . offset, p_other_sub . length);
}

bool MCStringIsEqualToNativeChars(MCStringRef self, const char_t *p_chars, uindex_t p_char_count, MCStringOptions p_options)
{
	MCAutoStringRef t_string;
	MCStringCreateWithNativeChars(p_chars, p_char_count, &t_string);
	return MCStringIsEqualTo(self, *t_string, p_options);
}

compare_t MCStringCompareTo(MCStringRef self, MCStringRef p_other, MCStringOptions p_options)
{
    if (__MCStringIsIndirect(self))
        self = self -> string;
    
    if (p_options == kMCStringOptionCompareExact)
        return MCStrCharsCompareExact(self -> chars, self -> char_count, p_other -> chars, p_other -> char_count);
    else if (p_options == kMCStringOptionCompareNonliteral)
        return MCStrCharsCompareNonliteral(self -> chars, self -> char_count, p_other -> chars, p_other -> char_count);
    else if (p_options == kMCStringOptionCompareFolded)
        return MCStrCharsCompareFolded(self -> chars, self -> char_count, p_other -> chars, p_other -> char_count);
    else
        return MCStrCharsCompareCaseless(self -> chars, self -> char_count, p_other -> chars, p_other -> char_count);
}

bool MCStringBeginsWith(MCStringRef self, MCStringRef p_prefix, MCStringOptions p_options)
{
    if (__MCStringIsIndirect(self))
        self = self -> string;
    
	if (p_options == kMCStringOptionCompareExact)
        return MCStrCharsBeginsWithExact(self -> chars, self -> char_count, p_prefix -> chars, p_prefix -> char_count);
    else if (p_options == kMCStringOptionCompareNonliteral)
        return MCStrCharsBeginsWithNonliteral(self -> chars, self -> char_count, p_prefix -> chars, p_prefix -> char_count);
    else if (p_options == kMCStringOptionCompareFolded)
        return MCStrCharsBeginsWithFolded(self -> chars, self -> char_count, p_prefix -> chars, p_prefix -> char_count);
    else
        return MCStrCharsBeginsWithCaseless(self -> chars, self -> char_count, p_prefix -> chars, p_prefix -> char_count);
}

bool MCStringBeginsWithCString(MCStringRef self, const char_t *p_suffix_cstring, MCStringOptions p_options)
{
	MCAutoStringRef t_string;
	MCStringCreateWithNativeChars(p_suffix_cstring, strlen((const char *)p_suffix_cstring), &t_string);
	return MCStringBeginsWith(self, *t_string, p_options);
}

bool MCStringEndsWith(MCStringRef self, MCStringRef p_suffix, MCStringOptions p_options)
{
    if (__MCStringIsIndirect(self))
        self = self -> string;
    
    if (p_options == kMCStringOptionCompareExact)
        return MCStrCharsEndsWithExact(self -> chars, self -> char_count, p_suffix -> chars, p_suffix -> char_count);
    else if (p_options == kMCStringOptionCompareNonliteral)
        return MCStrCharsEndsWithNonliteral(self -> chars, self -> char_count, p_suffix -> chars, p_suffix -> char_count);
    else if (p_options == kMCStringOptionCompareFolded)
        return MCStrCharsEndsWithFolded(self -> chars, self -> char_count, p_suffix -> chars, p_suffix -> char_count);
    else
        return MCStrCharsEndsWithCaseless(self -> chars, self -> char_count, p_suffix -> chars, p_suffix -> char_count);
}

bool MCStringEndsWithCString(MCStringRef self, const char_t *p_suffix_cstring, MCStringOptions p_options)
{
	MCAutoStringRef t_string;
	MCStringCreateWithNativeChars(p_suffix_cstring, strlen((const char *)p_suffix_cstring), &t_string);
	return MCStringEndsWith(self, *t_string, p_options);
}

bool MCStringContains(MCStringRef self, MCStringRef p_needle, MCStringOptions p_options)
{
    if (__MCStringIsIndirect(self))
        self = self -> string;
    
	if (p_options == kMCStringOptionCompareExact)
        return MCStrCharsContainsExact(self -> chars, self -> char_count, p_needle -> chars, p_needle -> char_count);
    else if (p_options == kMCStringOptionCompareNonliteral)
        return MCStrCharsContainsNonliteral(self -> chars, self -> char_count, p_needle -> chars, p_needle -> char_count);
    else if (p_options == kMCStringOptionCompareFolded)
        return MCStrCharsContainsFolded(self -> chars, self -> char_count, p_needle -> chars, p_needle -> char_count);
    else
        return MCStrCharsContainsCaseless(self -> chars, self -> char_count, p_needle -> chars, p_needle -> char_count);
}

bool MCStringSubstringContains(MCStringRef self, MCRange p_range, MCStringRef p_needle, MCStringOptions p_options)
{
    if (__MCStringIsIndirect(self))
        self = self -> string;
    
	__MCStringClampRange(self, p_range);

    if (p_options == kMCStringOptionCompareExact)
        return MCStrCharsContainsExact(self -> chars + p_range . offset, p_range . length, p_needle -> chars, p_needle -> char_count);
    else if (p_options == kMCStringOptionCompareNonliteral)
        return MCStrCharsContainsNonliteral(self -> chars + p_range . offset, p_range . length, p_needle -> chars, p_needle -> char_count);
    else if (p_options == kMCStringOptionCompareFolded)
        return MCStrCharsContainsFolded(self -> chars + p_range . offset, p_range . length, p_needle -> chars, p_needle -> char_count);
    else
        return MCStrCharsContainsCaseless(self -> chars + p_range . offset, p_range . length, p_needle -> chars, p_needle -> char_count);
}

////////////////////////////////////////////////////////////////////////////////

bool MCStringFirstIndexOf(MCStringRef self, MCStringRef p_needle, uindex_t p_after, MCStringOptions p_options, uindex_t& r_offset)
{
    if (__MCStringIsIndirect(self))
        self = self -> string;
    
	// Make sure the after index is in range.
	p_after = MCMin(p_after, self -> char_count);

    bool t_result;
    if (p_options == kMCStringOptionCompareExact)
        t_result = MCStrCharsFirstIndexOfExact(self -> chars + p_after, self -> char_count - p_after, p_needle -> chars, p_needle -> char_count, r_offset);
    else if (p_options == kMCStringOptionCompareNonliteral)
        t_result = MCStrCharsFirstIndexOfNonliteral(self -> chars + p_after, self -> char_count - p_after, p_needle -> chars, p_needle -> char_count, r_offset);
    else if (p_options == kMCStringOptionCompareFolded)
        t_result = MCStrCharsFirstIndexOfFolded(self -> chars + p_after, self -> char_count - p_after, p_needle -> chars, p_needle -> char_count, r_offset);
    else
        t_result =  MCStrCharsFirstIndexOfCaseless(self -> chars + p_after, self -> char_count - p_after, p_needle -> chars, p_needle -> char_count, r_offset);
   
    // Correct the output index
    if (t_result == true)
        r_offset += p_after;
    
    return t_result;
}

bool MCStringFirstIndexOfChar(MCStringRef self, codepoint_t p_needle, uindex_t p_after, MCStringOptions p_options, uindex_t& r_offset)
{
    if (__MCStringIsIndirect(self))
        self = self -> string;
    
	// Make sure the after index is in range.
	p_after = MCMin(p_after, self -> char_count);

    bool t_result;
    if (p_options == kMCStringOptionCompareExact)
        t_result = MCStrCharsFirstIndexOfCharExact(self -> chars + p_after, self -> char_count - p_after, p_needle, r_offset);
    else if (p_options == kMCStringOptionCompareNonliteral)
        t_result = MCStrCharsFirstIndexOfCharNonliteral(self -> chars + p_after, self -> char_count - p_after, p_needle, r_offset);
    else if (p_options == kMCStringOptionCompareFolded)
        t_result = MCStrCharsFirstIndexOfCharFolded(self -> chars + p_after, self -> char_count - p_after, p_needle, r_offset);
    else
        t_result = MCStrCharsFirstIndexOfCharCaseless(self -> chars + p_after, self -> char_count - p_after, p_needle, r_offset);
    
    // Correct the output index
    if (t_result == true)
        r_offset += p_after;
    
    return t_result;
}

bool MCStringLastIndexOf(MCStringRef self, MCStringRef p_needle, uindex_t p_before, MCStringOptions p_options, uindex_t& r_offset)
{
    if (__MCStringIsIndirect(self))
        self = self -> string;
    
	// Make sure the before index is in range.
	p_before = MCMin(p_before, self -> char_count);

    bool t_result;
    if (p_options == kMCStringOptionCompareExact)
        t_result = MCStrCharsLastIndexOfExact(self -> chars, p_before, p_needle -> chars, p_needle -> char_count, r_offset);
    else if (p_options == kMCStringOptionCompareNonliteral)
        t_result = MCStrCharsLastIndexOfNonliteral(self -> chars, p_before, p_needle -> chars, p_needle -> char_count, r_offset);
    else if (p_options == kMCStringOptionCompareFolded)
        t_result = MCStrCharsLastIndexOfFolded(self -> chars, p_before, p_needle -> chars, p_needle -> char_count, r_offset);
    else
        t_result = MCStrCharsLastIndexOfCaseless(self -> chars, p_before, p_needle -> chars, p_needle -> char_count, r_offset);
    
    return t_result;
}

bool MCStringLastIndexOfChar(MCStringRef self, codepoint_t p_needle, uindex_t p_before, MCStringOptions p_options, uindex_t& r_offset)
{
    if (__MCStringIsIndirect(self))
        self = self -> string;
    
	// Make sure the after index is in range.
	p_before = MCMin(p_before, self -> char_count);
    
    bool t_result;
    if (p_options == kMCStringOptionCompareExact)
        t_result = MCStrCharsLastIndexOfCharExact(self -> chars, p_before, p_needle, r_offset);
    else if (p_options == kMCStringOptionCompareNonliteral)
        t_result = MCStrCharsLastIndexOfCharNonliteral(self -> chars, p_before, p_needle, r_offset);
    else if (p_options == kMCStringOptionCompareFolded)
        t_result = MCStrCharsLastIndexOfCharFolded(self -> chars, p_before, p_needle, r_offset);
    else
        t_result = MCStrCharsLastIndexOfCharCaseless(self -> chars, p_before, p_needle, r_offset);

    return t_result;
}

bool MCStringFind(MCStringRef self, MCRange p_range, MCStringRef p_needle, MCStringOptions p_options, MCRange *r_result)
{
    if (__MCStringIsIndirect(self))
        self = self -> string;
    
    // TODO: use ICU
    // Unfortunately, this is less than trivial as ICU doesn't provide a
    // mechanism for returning the length of the range that was matched.
    
    // Similar to contains, this searches for needle but only with range of self.
	// It also returns the the range in self that needle occupies (but only if
	// r_result is non-nil).

	// Compute the char ptr and length based on range.
	const strchar_t *t_chars;
	uindex_t t_char_count;
	t_chars = self -> chars + MCMin(p_range . offset, self -> char_count);
	t_char_count = MCMin(p_range . length, self -> char_count - (t_chars - self -> chars));

	// Loop through the char range until we find a common prefix of sufficient
	// length.
	for(uindex_t t_offset = 0; t_offset < t_char_count; t_offset += 1)
	{
		// Compute the length of the shared prefix at the current offset.
		uindex_t t_prefix_length;
		if (p_options != kMCStringOptionCompareExact)
			t_prefix_length = MCStrCharsSharedPrefixCaseless(t_chars + t_offset, t_char_count - t_offset, p_needle -> chars, p_needle -> char_count);
		else
			t_prefix_length = MCStrCharsSharedPrefixExact(t_chars + t_offset, t_char_count - t_offset, p_needle -> chars, p_needle -> char_count);

		// If the prefix length is the same as needle, we are done.
		if (t_prefix_length == p_needle -> char_count)
		{
			// If requested, then compute the resulting range.
			if (r_result != nil)
			{
				// As the length of the prefix is counted relative to needle
				// we must recompute with things 'the other way around' as
				// range is relative to self. [ This will not be necessary when
				// we have a better low-level comparison function that returns
				// equal char counts for both parties! ].
				if (p_options != kMCStringOptionCompareExact)
					t_prefix_length = MCStrCharsSharedPrefixCaseless(p_needle -> chars, p_needle -> char_count, t_chars + t_offset, t_char_count - t_offset);
				else
					t_prefix_length = MCStrCharsSharedPrefixExact(p_needle -> chars, p_needle -> char_count, t_chars + t_offset, t_char_count - t_offset);

				// Build the range.
				r_result -> offset = p_range . offset + t_offset;
				r_result -> length = t_prefix_length;
			}

			return true;
		}
	}

	// If we get here then we didn't find the string we were looking for.
	return false;
}

static uindex_t MCStringCountStrChars(MCStringRef self, MCRange p_range, const strchar_t *p_needle_chars, uindex_t p_needle_char_count, MCStringOptions p_options)
{
    if (__MCStringIsIndirect(self))
        self = self -> string;
    
	// Keep track of how many occurances have been found.
	uindex_t t_count;
	t_count = 0;

	// Compute the char ptr and length based on range.
	const strchar_t *t_chars;
	uindex_t t_char_count;
	t_chars = self -> chars + MCMin(p_range . offset, self -> char_count);
	t_char_count = MCMin(p_range . length, self -> char_count - (t_chars - self -> chars));
	
	// Loop through the char range checking for occurances of needle.
	uindex_t t_offset;
	t_offset = 0;
	while(t_offset < t_char_count)
	{
		// Compute the length of the shared prefix at the current offset.
		uindex_t t_prefix_length;
		if (p_options != kMCStringOptionCompareExact)
			t_prefix_length = MCStrCharsSharedPrefixCaseless(t_chars + t_offset, t_char_count - t_offset, p_needle_chars, p_needle_char_count);
		else
			t_prefix_length = MCStrCharsSharedPrefixExact(t_chars + t_offset, t_char_count - t_offset, p_needle_chars, p_needle_char_count);

		// If we find a match, increase the count and move past it, otherwise
		// just bump.
		if (t_prefix_length == p_needle_char_count)
		{
			t_offset += t_prefix_length;
			t_count += 1;
		}
		else
			t_offset += 1;
	}

	// Return the number of occurances.
	return t_count;
}

uindex_t MCStringCount(MCStringRef self, MCRange p_range, MCStringRef p_needle, MCStringOptions p_options)
{
	return MCStringCountStrChars(self, p_range, p_needle -> chars, p_needle -> char_count, p_options);
}

uindex_t MCStringCountChar(MCStringRef self, MCRange p_range, codepoint_t p_needle, MCStringOptions p_options)
{
	// We only support ASCII for now.
	//MCAssert(p_needle < 128);
	
	strchar_t t_native_needle;
	t_native_needle = (strchar_t)p_needle;
	
	return MCStringCountStrChars(self, p_range, &t_native_needle, 1, p_options);
}

////////////////////////////////////////////////////////////////////////////////

bool MCStringDivideAtChar(MCStringRef self, codepoint_t p_separator, MCStringOptions p_options, MCStringRef& r_head, MCStringRef& r_tail)
{
	uindex_t t_offset;
	if (!MCStringFirstIndexOfChar(self, p_separator, 0, p_options, t_offset))
	{
		if (!MCStringCopy(self, r_head))
			return false;
		
		r_tail = MCValueRetain(kMCEmptyString);
		
		return true;
	}
	
	return MCStringDivideAtIndex(self, t_offset, r_head, r_tail);
}

bool MCStringDivideAtIndex(MCStringRef self, uindex_t p_offset, MCStringRef& r_head, MCStringRef& r_tail)
{
	MCStringRef t_head;
	if (!MCStringCopySubstring(self, MCRangeMake(0, p_offset), t_head))
		return false;
	
	MCStringRef t_tail;
	if (!MCStringCopySubstring(self, MCRangeMake(p_offset + 1, MCStringGetLength(self) - p_offset - 1), t_tail))
	{
		MCValueRelease(t_head);
		return false;
	}
	
	r_head = t_head;
	r_tail = t_tail;
	
	return true;
}

////////////////////////////////////////////////////////////////////////////////

bool MCStringBreakIntoChunks(MCStringRef self, codepoint_t p_separator, MCStringOptions p_options, MCRange*& r_ranges, uindex_t& r_range_count)
{
	MCAssert(p_separator < 128);
	
	uindex_t t_length;
	t_length = MCStringGetLength(self);
	
	// Count the number of chunks, adjusting for an empty trailing chunk.
	uindex_t t_range_count;
	t_range_count = MCStringCountChar(self, MCRangeMake(0, MCStringGetLength(self)), p_separator, p_options);
	if (t_length > 0 && MCStringGetNativeCharAtIndex(self, t_length - 1) == p_separator)
		t_range_count -= 1;
	
	// Allocate the range array.
	MCRange *t_ranges;
	if (!MCMemoryNewArray(t_range_count, t_ranges))
		return false;
	
	// Now compute the ranges.
	uindex_t t_prev_offset, t_offset, t_index;
	t_prev_offset = 0;
	t_offset = 0;
	t_index = 0;
	for(;;)
	{
		if (!MCStringFirstIndexOfChar(self, p_separator, t_prev_offset, p_options, t_offset))
		{
			t_ranges[t_index] . offset = t_prev_offset;
			t_ranges[t_index] . length = t_length - t_prev_offset;
			break;
		}
		
		t_ranges[t_index] . offset = t_prev_offset;
		t_ranges[t_index] . length = t_offset - t_prev_offset;
		
		t_prev_offset = t_offset + 1;
	}
	
	r_ranges = t_ranges;
	r_range_count = t_range_count;
	
	return true;
}

////////////////////////////////////////////////////////////////////////////////

bool MCStringFold(MCStringRef self, MCStringOptions p_options)
{
	MCAssert(MCStringIsMutable(self));

	// If we are looking for exact comparison then folding has no effect.
	if (p_options == kMCStringOptionCompareExact || p_options == kMCStringOptionCompareNonliteral)
		return true;

    // Ensure the string is not indirect.
    if (__MCStringIsIndirect(self))
        if (!__MCStringResolveIndirect(self))
            return false;
    
    // Case-fold the string
    unichar_t *t_folded;
    uindex_t t_folded_length;
    if (!MCUnicodeCaseFold(self -> chars, self -> char_count, t_folded, t_folded_length))
        return false;
    
    // Update the string
    MCMemoryDelete(self -> chars);
    self -> chars = t_folded;
    self -> char_count = t_folded_length;

	__MCStringChanged(self);
	
	// We always succeed (at the moment)
	return true;
}

bool MCStringLowercase(MCStringRef self, MCLocaleRef p_locale)
{
	MCAssert(MCStringIsMutable(self));

    // Ensure the string is not indirect.
    if (__MCStringIsIndirect(self))
        if (!__MCStringResolveIndirect(self))
            return false;
    
	// Case transformations can change string lengths
    unichar_t *t_lowered;
    uindex_t t_lowered_length;
    if (!MCUnicodeLowercase(p_locale, self -> chars, self -> char_count, t_lowered, t_lowered_length))
        return false;
    
    MCMemoryDelete(self -> chars);
    self -> chars = t_lowered;
    self -> char_count = t_lowered_length;
	
	__MCStringChanged(self);
	
	// We always succeed (at the moment)
	return true;
}

bool MCStringUppercase(MCStringRef self, MCLocaleRef p_locale)
{
	MCAssert(MCStringIsMutable(self));
    
    // Ensure the string is not indirect.
    if (__MCStringIsIndirect(self))
        if (!__MCStringResolveIndirect(self))
            return false;
    
	// Case transformations can change string lengths
    unichar_t *t_lowered;
    uindex_t t_lowered_length;
    if (!MCUnicodeUppercase(p_locale, self -> chars, self -> char_count, t_lowered, t_lowered_length))
        return false;
    
    MCMemoryDelete(self -> chars);
    self -> chars = t_lowered;
    self -> char_count = t_lowered_length;
	
	__MCStringChanged(self);
	
	// We always succeed (at the moment)
	return true;
}

////////////////////////////////////////////////////////////////////////////////

bool MCStringAppend(MCStringRef self, MCStringRef p_suffix)
{
	MCAssert(MCStringIsMutable(self));

<<<<<<< HEAD
    // Ensure the string is not indirect.
    if (__MCStringIsIndirect(self))
        if (!__MCStringResolveIndirect(self))
            return false;
    
    if (__MCStringIsIndirect(p_suffix))
        p_suffix = p_suffix -> string;
    
    // Ensure we have enough room in self - with the gap at the end.
    if (!__MCStringExpandAt(self, self -> char_count, p_suffix -> char_count))
        return false;
    
    // Now copy the chars across (including the NUL).
    MCMemoryCopy(self -> chars + self -> char_count - p_suffix -> char_count, p_suffix -> chars, (p_suffix -> char_count + 1) * sizeof(strchar_t));
    
    // Is the string still simple? Appending may have created a valid surrogate pair.
    bool t_simple = (self -> flags & kMCStringFlagIsSimple)
    && (p_suffix -> flags & kMCStringFlagIsSimple)
    && !MCStringIsValidSurrogatePair(self, self -> char_count - p_suffix -> char_count - 1);
    
    __MCStringChanged(self, t_simple);
    
    // We succeeded.
    return true;
=======
	// Only do the append now if self != suffix.
	if (self != p_suffix)
	{
		// Ensure we have enough room in self - with the gap at the end.
		if (!__MCStringExpandAt(self, self -> char_count, p_suffix -> char_count))
			return false;

		// Now copy the chars across (including the NUL).
		MCMemoryCopy(self -> chars + self -> char_count - p_suffix -> char_count, p_suffix -> chars, (p_suffix -> char_count + 1) * sizeof(strchar_t));
		
        // Is the string still simple? Appending may have created a valid surrogate pair.
        bool t_simple = (self -> flags & kMCStringFlagIsSimple)
                        && (p_suffix -> flags & kMCStringFlagIsSimple)
                        && !MCStringIsValidSurrogatePair(self, self -> char_count - p_suffix -> char_count - 1);
        
        bool t_uncombined = (self -> flags & kMCStringFlagIsUncombined)
                            && (p_suffix -> flags & kMCStringFlagIsUncombined);
        
		__MCStringChanged(self, t_simple, t_uncombined);
		
		// We succeeded.
		return true;
	}

	// Otherwise copy and recurse.
	MCAutoStringRef t_suffix_copy;
	MCStringCopy(p_suffix, &t_suffix_copy);
	return MCStringAppend(self, *t_suffix_copy);
>>>>>>> 8ba96560
}

bool MCStringAppendSubstring(MCStringRef self, MCStringRef p_suffix, MCRange p_range)
{
	MCAssert(MCStringIsMutable(self));

<<<<<<< HEAD
    // Ensure the string is not indirect.
    if (__MCStringIsIndirect(self))
        if (!__MCStringResolveIndirect(self))
            return false;
    
    if (__MCStringIsIndirect(p_suffix))
        p_suffix = p_suffix -> string;
    
    __MCStringClampRange(p_suffix, p_range);
    
    // Ensure we have enough room in self - with the gap at the end.
    if (!__MCStringExpandAt(self, self -> char_count, p_range . length))
        return false;
    
    // Now copy the chars across.
    MCMemoryCopy(self -> chars + self -> char_count - p_range . length, p_suffix -> chars + p_range . offset, p_range . length * sizeof(strchar_t));
    
    // Set the NULL
    self -> chars[ self -> char_count ] = '\0';
    
    // Is the string still simple? Appending may have created a valid surrogate pair.
    bool t_simple = (self -> flags & kMCStringFlagIsSimple)
    && (p_suffix -> flags & kMCStringFlagIsSimple)
    && !MCStringIsValidSurrogatePair(self, self -> char_count - p_range . length - 1);
    
    __MCStringChanged(self, t_simple);
    
    // We succeeded.
    return true;
=======
	// Only do the append now if self != suffix.
	if (self != p_suffix)
	{
		__MCStringClampRange(p_suffix, p_range);

		// Ensure we have enough room in self - with the gap at the end.
		if (!__MCStringExpandAt(self, self -> char_count, p_range . length))
			return false;

		// Now copy the chars across.
		MCMemoryCopy(self -> chars + self -> char_count - p_range . length, p_suffix -> chars + p_range . offset, p_range . length * sizeof(strchar_t));

		// Set the NULL
		self -> chars[ self -> char_count ] = '\0';
		
        // Is the string still simple? Appending may have created a valid surrogate pair.
        bool t_simple = (self -> flags & kMCStringFlagIsSimple)
                        && (p_suffix -> flags & kMCStringFlagIsSimple)
                        && !MCStringIsValidSurrogatePair(self, self -> char_count - p_range . length - 1);
                
        bool t_uncombined = (self -> flags & kMCStringFlagIsUncombined)
                            && (p_suffix -> flags & kMCStringFlagIsUncombined);
        
		__MCStringChanged(self, t_simple, t_uncombined);
        
		// We succeeded.
		return true;
	}

	// Otherwise copy substring and append.
	MCAutoStringRef t_suffix_substring;
	return MCStringCopySubstring(p_suffix, p_range, &t_suffix_substring) &&
		MCStringAppend(self, *t_suffix_substring);
>>>>>>> 8ba96560
}

bool MCStringAppendNativeChars(MCStringRef self, const char_t *p_chars, uindex_t p_char_count)
{
	MCAssert(MCStringIsMutable(self));
	
    // Ensure the string is not indirect.
    if (__MCStringIsIndirect(self))
        if (!__MCStringResolveIndirect(self))
            return false;
    
	// Ensure we have enough room in self - with the gap at the end.
	if (!__MCStringExpandAt(self, self -> char_count, p_char_count))
		return false;
	
	// Now copy the chars across.
	for(uindex_t i = 0; i < p_char_count; i++)
		self -> chars[i + self -> char_count - p_char_count] = MCUnicodeCharMapFromNative(p_chars[i]);
	
	// Set the NULL
	self -> chars[self -> char_count] = '\0';
	
    // Appending native chars cannot change the simple status
	__MCStringChanged(self);
	
	// We succeeded.
	return true;
}

bool MCStringAppendChars(MCStringRef self, const unichar_t *p_chars, uindex_t p_char_count)
{
	MCAssert(MCStringIsMutable(self));
	
    // Ensure the string is not indirect.
    if (__MCStringIsIndirect(self))
        if (!__MCStringResolveIndirect(self))
            return false;
    
	// Ensure we have enough room in self - with the gap at the end.
	if (!__MCStringExpandAt(self, self -> char_count, p_char_count))
		return false;
	
	// Now copy the chars across.
	MCMemoryCopy(self -> chars + self -> char_count - p_char_count, p_chars, p_char_count * sizeof(unichar_t));
	
	// Set the NULL
	self -> chars[self -> char_count] = '\0';
	
	__MCStringChanged(self, false, false);
	
	// We succeeded.
	return true;
}

bool MCStringAppendNativeChar(MCStringRef self, char_t p_char)
{
	return MCStringAppendNativeChars(self, &p_char, 1);
}

bool MCStringAppendChar(MCStringRef self, unichar_t p_char)
{
	return MCStringAppendChars(self, &p_char, 1);
}

bool MCStringPrepend(MCStringRef self, MCStringRef p_prefix)
{
	MCAssert(MCStringIsMutable(self));

<<<<<<< HEAD
    // Ensure the string is not indirect.
    if (__MCStringIsIndirect(self))
        if (!__MCStringResolveIndirect(self))
            return false;
    
    if (__MCStringIsIndirect(p_prefix))
        p_prefix = p_prefix -> string;
    
    // Ensure we have enough room in self - with the gap at the beginning.
    if (!__MCStringExpandAt(self, 0, p_prefix -> char_count))
        return false;
    
    // Now copy the chars across.
    MCMemoryCopy(self -> chars, p_prefix -> chars, p_prefix -> char_count * sizeof(strchar_t));
    
    // Is the string still simple? Prepending may have created a valid surrogate pair.
    bool t_simple = (self -> flags & kMCStringFlagIsSimple)
    && (p_prefix -> flags & kMCStringFlagIsSimple)
    && !MCStringIsValidSurrogatePair(self, p_prefix -> char_count - 1);
    
    __MCStringChanged(self, t_simple);
    
    // We succeeded.
    return true;
=======
	// Only do the prepend now if self != prefix.
	if (self != p_prefix)
	{
		// Ensure we have enough room in self - with the gap at the beginning.
		if (!__MCStringExpandAt(self, 0, p_prefix -> char_count))
			return false;

		// Now copy the chars across.
		MCMemoryCopy(self -> chars, p_prefix -> chars, p_prefix -> char_count * sizeof(strchar_t));
		
        // Is the string still simple? Prepending may have created a valid surrogate pair.
        bool t_simple = (self -> flags & kMCStringFlagIsSimple)
                        && (p_prefix -> flags & kMCStringFlagIsSimple)
                        && !MCStringIsValidSurrogatePair(self, p_prefix -> char_count - 1);
        
        bool t_uncombined = (self -> flags & kMCStringFlagIsUncombined)
                            && (p_prefix -> flags & kMCStringFlagIsUncombined);
        
		__MCStringChanged(self, t_simple, t_uncombined);

		// We succeeded.
		return true;
	}

	// Otherwise copy and recurse.
	MCAutoStringRef t_prefix_copy;
	MCStringCopy(p_prefix, &t_prefix_copy);
	return MCStringPrepend(self, *t_prefix_copy);
>>>>>>> 8ba96560
}

bool MCStringPrependSubstring(MCStringRef self, MCStringRef p_prefix, MCRange p_range)
{
	MCAssert(MCStringIsMutable(self));

<<<<<<< HEAD
    // Ensure the string is not indirect.
    if (__MCStringIsIndirect(self))
        if (!__MCStringResolveIndirect(self))
            return false;
=======
	// Only do the prepend now if self != prefix.
	if (self != p_prefix)
	{
		__MCStringClampRange(p_prefix, p_range);

		// Ensure we have enough room in self - with the gap at the beginning.
		if (!__MCStringExpandAt(self, 0, p_range . length))
			return false;

		// Now copy the chars across.
		MCMemoryCopy(self -> chars, p_prefix -> chars + p_range . offset, p_range . length * sizeof(strchar_t));
		
        // Is the string still simple? Prepending may have created a valid surrogate pair.
        bool t_simple = (self -> flags & kMCStringFlagIsSimple)
                        && (p_prefix -> flags & kMCStringFlagIsSimple)
                        && !MCStringIsValidSurrogatePair(self, p_range . length - 1);
        
        bool t_uncombined = (self -> flags & kMCStringFlagIsUncombined)
                            && (p_prefix -> flags & kMCStringFlagIsUncombined);
        
		__MCStringChanged(self, t_simple, t_uncombined);

		// We succeeded.
		return true;
	}
>>>>>>> 8ba96560

    if (__MCStringIsIndirect(p_prefix))
        p_prefix = p_prefix -> string;
    
    __MCStringClampRange(p_prefix, p_range);
    
    // Ensure we have enough room in self - with the gap at the beginning.
    if (!__MCStringExpandAt(self, 0, p_range . length))
        return false;
    
    // Now copy the chars across.
    MCMemoryCopy(self -> chars, p_prefix -> chars + p_range . offset, p_range . length * sizeof(strchar_t));
    
    // Is the string still simple? Prepending may have created a valid surrogate pair.
    bool t_simple = (self -> flags & kMCStringFlagIsSimple)
    && (p_prefix -> flags & kMCStringFlagIsSimple)
    && !MCStringIsValidSurrogatePair(self, p_range . length - 1);
    
    __MCStringChanged(self);
    
    // We succeeded.
    return true;
}

bool MCStringPrependNativeChars(MCStringRef self, const char_t *p_chars, uindex_t p_char_count)
{
	MCAssert(MCStringIsMutable(self));
	
    // Ensure the string is not indirect.
    if (__MCStringIsIndirect(self))
        if (!__MCStringResolveIndirect(self))
            return false;
    
	// Ensure we have enough room in self - with the gap at the beginning.
	if (!__MCStringExpandAt(self, 0, p_char_count))
		return false;
	
	// Now copy the chars across.
	for(uindex_t i = 0; i < p_char_count; i++)
		self -> chars[i] = MCUnicodeCharMapFromNative(p_chars[i]);
	
    // Prepending native chars cannot change the simple status
	__MCStringChanged(self);
	
	// We succeeded.
	return true;
}

bool MCStringPrependChars(MCStringRef self, const unichar_t *p_chars, uindex_t p_char_count)
{
	MCAssert(MCStringIsMutable(self));
	
    // Ensure the string is not indirect.
    if (__MCStringIsIndirect(self))
        if (!__MCStringResolveIndirect(self))
            return false;
    
	// Ensure we have enough room in self - with the gap at the end.
	if (!__MCStringExpandAt(self, 0, p_char_count))
		return false;
	
	// Now copy the chars across.
	MCMemoryCopy(self -> chars, p_chars, p_char_count * sizeof(unichar_t));
	
	__MCStringChanged(self, false, false);
	
	// We succeeded.
	return true;
}

bool MCStringPrependNativeChar(MCStringRef self, char_t p_char)
{
	return MCStringPrependNativeChars(self, &p_char, 1);
}

bool MCStringPrependChar(MCStringRef self, unichar_t p_char)
{
	return MCStringPrependChars(self, &p_char, 1);
}

bool MCStringInsert(MCStringRef self, uindex_t p_at, MCStringRef p_substring)
{
	MCAssert(MCStringIsMutable(self));

<<<<<<< HEAD
    // Ensure the string is not indirect.
    if (__MCStringIsIndirect(self))
        if (!__MCStringResolveIndirect(self))
            return false;
    
    if (__MCStringIsIndirect(p_substring))
        p_substring = p_substring -> string;
    
    p_at = MCMin(p_at, self -> char_count);
    
    // Ensure we have enough room in self - with the gap at 'at'.
    if (!__MCStringExpandAt(self, p_at, p_substring -> char_count))
        return false;
    
    // Now copy the chars across.
    MCMemoryCopy(self -> chars + p_at, p_substring -> chars, p_substring -> char_count * sizeof(strchar_t));
    
    // Inserting creates two points where valid surrogate pairs may have been generated
    bool t_simple = (self -> flags & kMCStringFlagIsSimple)
    && (p_substring -> flags & kMCStringFlagIsSimple)
    && !MCStringIsValidSurrogatePair(self, p_at - 1)
    && !MCStringIsValidSurrogatePair(self, p_at + p_substring -> char_count - 1);
    
    __MCStringChanged(self, t_simple);
    
    // We succeeded.
    return true;
=======
	if (self != p_substring)
	{
		p_at = MCMin(p_at, self -> char_count);

		// Ensure we have enough room in self - with the gap at 'at'.
		if (!__MCStringExpandAt(self, p_at, p_substring -> char_count))
			return false;

		// Now copy the chars across.
		MCMemoryCopy(self -> chars + p_at, p_substring -> chars, p_substring -> char_count * sizeof(strchar_t));
		
        // Inserting creates two points where valid surrogate pairs may have been generated
        bool t_simple = (self -> flags & kMCStringFlagIsSimple)
                        && (p_substring -> flags & kMCStringFlagIsSimple)
                        && !MCStringIsValidSurrogatePair(self, p_at - 1)
                        && !MCStringIsValidSurrogatePair(self, p_at + p_substring -> char_count - 1);
        
        bool t_uncombined = (self -> flags & kMCStringFlagIsUncombined)
                            && (p_substring -> flags & kMCStringFlagIsUncombined);
        
		__MCStringChanged(self, t_simple, t_uncombined);
		
		// We succeeded.
		return true;
	}

	// Otherwise copy and recurse.
	MCAutoStringRef t_substring_copy;
	MCStringCopy(p_substring, &t_substring_copy);
	return MCStringInsert(self, p_at, *t_substring_copy);
>>>>>>> 8ba96560
}

bool MCStringInsertSubstring(MCStringRef self, uindex_t p_at, MCStringRef p_substring, MCRange p_range)
{
	MCAssert(MCStringIsMutable(self));
	
<<<<<<< HEAD
    // Ensure the string is not indirect.
    if (__MCStringIsIndirect(self))
        if (!__MCStringResolveIndirect(self))
            return false;
    
    if (__MCStringIsIndirect(p_substring))
        p_substring = p_substring -> string;
    
    p_at = MCMin(p_at, self -> char_count);
    
    // Ensure we have enough room in self - with the gap at the beginning.
    if (!__MCStringExpandAt(self, p_at, p_range . length))
        return false;
    
    // Now copy the chars across.
    MCMemoryCopy(self -> chars + p_at, p_substring -> chars + p_range . offset, p_range . length * sizeof(strchar_t));
    
    // Inserting creates two points where valid surrogate pairs may have been generated
    bool t_simple = (self -> flags & kMCStringFlagIsSimple)
    && (p_substring -> flags & kMCStringFlagIsSimple)
    && !MCStringIsValidSurrogatePair(self, p_at - 1)
    && !MCStringIsValidSurrogatePair(self, p_at + p_range . length - 1);
    
    __MCStringChanged(self, t_simple);
    
    // We succeeded.
    return true;
=======
	// Only do the prepend now if self != prefix.
	if (self != p_substring)
	{
		p_at = MCMin(p_at, self -> char_count);
		
		// Ensure we have enough room in self - with the gap at the beginning.
		if (!__MCStringExpandAt(self, p_at, p_range . length))
			return false;
		
		// Now copy the chars across.
		MCMemoryCopy(self -> chars + p_at, p_substring -> chars + p_range . offset, p_range . length * sizeof(strchar_t));
		
        // Inserting creates two points where valid surrogate pairs may have been generated
        bool t_simple = (self -> flags & kMCStringFlagIsSimple)
                        && (p_substring -> flags & kMCStringFlagIsSimple)
                        && !MCStringIsValidSurrogatePair(self, p_at - 1)
                        && !MCStringIsValidSurrogatePair(self, p_at + p_range . length - 1);
        
        bool t_uncombined = (self -> flags & kMCStringFlagIsUncombined)
                            && (p_substring -> flags & kMCStringFlagIsUncombined);
        
		__MCStringChanged(self, t_simple, t_uncombined);
		
		// We succeeded.
		return true;
	}
	
	// Otherwise copy substring and prepend.
	MCAutoStringRef t_substring_substring;
	return MCStringCopySubstring(p_substring, p_range, &t_substring_substring) &&
		MCStringInsert(self, p_at, *t_substring_substring);
>>>>>>> 8ba96560
}

bool MCStringInsertNativeChars(MCStringRef self, uindex_t p_at, const char_t *p_chars, uindex_t p_char_count)
{
	MCAssert(MCStringIsMutable(self));
	
    // Ensure the string is not indirect.
    if (__MCStringIsIndirect(self))
        if (!__MCStringResolveIndirect(self))
            return false;
    
	p_at = MCMin(p_at, self -> char_count);

	// Ensure we have enough room in self - with the gap at p_at.
	if (!__MCStringExpandAt(self, p_at, p_char_count))
		return false;
	
	// Now copy the chars across.
	for(uindex_t i = 0; i < p_char_count; i++)
		self -> chars[p_at + i] = MCUnicodeCharMapFromNative(p_chars[i]);
	
    // Inserting native chars cannot change simple status    
	__MCStringChanged(self);
	
	// We succeeded.
	return true;
}

bool MCStringInsertChars(MCStringRef self, uindex_t p_at, const unichar_t *p_chars, uindex_t p_char_count)
{
	MCAssert(MCStringIsMutable(self));
	
    // Ensure the string is not indirect.
    if (__MCStringIsIndirect(self))
        if (!__MCStringResolveIndirect(self))
            return false;
    
	p_at = MCMin(p_at, self -> char_count);
	
	// Ensure we have enough room in self - with the gap at the p_at.
	if (!__MCStringExpandAt(self, p_at, p_char_count))
		return false;
	
	// Now copy the chars across.
	MCMemoryCopy(self -> chars + p_at, p_chars, p_char_count * sizeof(unichar_t));
	
	__MCStringChanged(self, false, false);
	
	// We succeeded.
	return true;
}

bool MCStringInsertNativeChar(MCStringRef self, uindex_t p_at, char_t p_char)
{
	return MCStringInsertNativeChars(self, p_at, &p_char, 1);
}

bool MCStringInsertChar(MCStringRef self, uindex_t p_at, unichar_t p_char)
{
	return MCStringInsertChars(self, p_at, &p_char, 1);
}

bool MCStringRemove(MCStringRef self, MCRange p_range)
{
	MCAssert(MCStringIsMutable(self));

    // Ensure the string is not indirect.
    if (__MCStringIsIndirect(self))
        if (!__MCStringResolveIndirect(self))
            return false;
    
	__MCStringClampRange(self, p_range);

	// Copy down the chars above the string taking into account the implicit
	// NUL.
	__MCStringShrinkAt(self, p_range . offset, p_range . length);
	
	__MCStringChanged(self, false, false);
	
	// We succeeded.
	return true;
}

bool MCStringSubstring(MCStringRef self, MCRange p_range)
{
	MCAssert(MCStringIsMutable(self));
    
    // Ensure the string is not indirect.
    if (__MCStringIsIndirect(self))
        if (!__MCStringResolveIndirect(self))
            return false;
    
	__MCStringClampRange(self, p_range);
    
	// Remove the surrounding chars.
    // On the left if necessary
    if (p_range . offset != 0)
    {
        __MCStringShrinkAt(self, 0, p_range . offset);
        p_range . offset = 0;
    }
    
    // And on the right if necessary
    if (p_range . offset + p_range . length != self -> char_count)
        __MCStringShrinkAt(self, p_range . length, self -> char_count - p_range . length);
    
	// We succeeded.
	return true;
}

bool MCStringReplace(MCStringRef self, MCRange p_range, MCStringRef p_replacement)
{
	MCAssert(MCStringIsMutable(self));

<<<<<<< HEAD
    // Ensure the string is not indirect.
    if (__MCStringIsIndirect(self))
        if (!__MCStringResolveIndirect(self))
            return false;
    
    if (__MCStringIsIndirect(p_replacement))
        p_replacement = p_replacement -> string;
    
    __MCStringClampRange(self, p_range);
    
    // Work out the new size of the string.
    uindex_t t_new_char_count;
    t_new_char_count = self -> char_count - p_range . length + p_replacement -> char_count;
    
    if (t_new_char_count > self -> char_count)
    {
        // Expand the string at the end of the range by the amount extra we
        // need.
        if (!__MCStringExpandAt(self, p_range . offset + p_range . length, t_new_char_count - self -> char_count))
            return false;
    }
    else if (t_new_char_count < self -> char_count)
    {
        // Shrink the last part of the range by the amount less we need.
        __MCStringShrinkAt(self, p_range . offset + (p_range . length - (self -> char_count - t_new_char_count)), (self -> char_count - t_new_char_count));
    }
    
    // Copy across the replacement chars.
    MCMemoryCopy(self -> chars + p_range . offset, p_replacement -> chars, p_replacement -> char_count * sizeof(strchar_t));
    
    __MCStringChanged(self);
    
    // We succeeded.
    return true;
=======
	if (self != p_replacement)
	{
		__MCStringClampRange(self, p_range);

		// Work out the new size of the string.
		uindex_t t_new_char_count;
		t_new_char_count = self -> char_count - p_range . length + p_replacement -> char_count;

		if (t_new_char_count > self -> char_count)
		{
			// Expand the string at the end of the range by the amount extra we
			// need.
			if (!__MCStringExpandAt(self, p_range . offset + p_range . length, t_new_char_count - self -> char_count))
				return false;
		}
		else if (t_new_char_count < self -> char_count)
		{
			// Shrink the last part of the range by the amount less we need.
			__MCStringShrinkAt(self, p_range . offset + (p_range . length - (self -> char_count - t_new_char_count)), (self -> char_count - t_new_char_count));
		}

		// Copy across the replacement chars.
		MCMemoryCopy(self -> chars + p_range . offset, p_replacement -> chars, p_replacement -> char_count * sizeof(strchar_t));
		
		__MCStringChanged(self, false, false);
		
		// We succeeded.
		return true;
	}

	MCAutoStringRef t_replacement_copy;
	MCStringCopy(p_replacement, &t_replacement_copy);
	return MCStringReplace(self, p_range, *t_replacement_copy);
>>>>>>> 8ba96560
}

bool MCStringPad(MCStringRef self, uindex_t p_at, uindex_t p_count, MCStringRef p_value)
{
    // Ensure the string is not indirect.
    if (__MCStringIsIndirect(self))
        if (!__MCStringResolveIndirect(self))
            return false;
    
    if (__MCStringIsIndirect(p_value))
        p_value = p_value -> string;
    
	if (!__MCStringExpandAt(self, p_at, p_count * (p_value != nil ? p_value -> char_count : 1)))
		return false;

	if (p_value != nil)
		for(uindex_t i = 0; i < p_count; i++)
			MCMemoryCopy(self -> chars + p_at + i * p_value -> char_count, p_value -> chars, p_value -> char_count * sizeof(strchar_t));
	
	__MCStringChanged(self);
	
	return true;
}

////////////////////////////////////////////////////////////////////////////////

bool MCStringAppendFormat(MCStringRef self, const char *p_format, ...)
{
	bool t_success;
	va_list t_args;
	va_start(t_args, p_format);
	t_success = MCStringAppendFormatV(self, p_format, t_args);
	va_end(t_args);
	return t_success;
}

bool MCStringAppendFormatV(MCStringRef self, const char *p_format, va_list p_args)
{
	MCAutoStringRef t_formatted_string;
	if (!MCStringFormatV(&t_formatted_string, p_format, p_args))
		return false;

	return MCStringAppend(self, *t_formatted_string);
}

////////////////////////////////////////////////////////////////////////////////

static void split_find_end_of_element_exact(const strchar_t *sptr, const strchar_t *eptr, const strchar_t* p_del, uindex_t t_del_length, const strchar_t*& r_end_ptr)
{
	uindex_t t_index;
    if (!MCUnicodeFirstIndexOf(sptr, eptr-sptr, p_del, t_del_length, kMCUnicodeCompareOptionExact, t_index))
        t_index = eptr-sptr;
    
    r_end_ptr = sptr + t_index;
}

static void split_find_end_of_element_caseless(const strchar_t *sptr, const strchar_t *eptr, const strchar_t* p_del, uindex_t t_del_length, const strchar_t*& r_end_ptr)
{
    uindex_t t_index;
    if (!MCUnicodeFirstIndexOf(sptr, eptr-sptr, p_del, t_del_length, kMCUnicodeCompareOptionCaseless, t_index))
        t_index = eptr-sptr;
    
    r_end_ptr = sptr + t_index;
}

static void split_find_end_of_element_and_key_exact(const strchar_t *sptr, const strchar_t *eptr, const strchar_t *del, uindex_t t_del_length, const strchar_t *key, uindex_t t_key_length, const strchar_t*& r_key_ptr, const strchar_t *& r_end_ptr)
{
	// Not as fast as it could be...
    uindex_t t_key_idx, t_del_idx;
    if (!MCUnicodeFirstIndexOf(sptr, eptr-sptr, key, t_key_length, kMCUnicodeCompareOptionExact, t_key_idx))
        t_key_idx = eptr-sptr;
    if (!MCUnicodeFirstIndexOf(sptr, eptr-sptr, del, t_del_length, kMCUnicodeCompareOptionExact, t_del_idx))
        t_del_idx = eptr-sptr;
    
    if (t_key_idx > t_del_idx)
    {
        // Delimiter came before the key
        r_key_ptr = r_end_ptr = sptr + t_del_idx;
        return;
    }
    
    r_key_ptr = sptr + t_key_idx;
    split_find_end_of_element_exact(sptr, eptr, del, t_key_length, r_end_ptr);
}

static void split_find_end_of_element_and_key_caseless(const strchar_t *sptr, const strchar_t *eptr, const strchar_t *del, uindex_t t_del_length, const strchar_t *key, uindex_t t_key_length, const strchar_t*& r_key_ptr, const strchar_t *& r_end_ptr)
{
	// Not as fast as it could be...
    uindex_t t_key_idx, t_del_idx;
    if (!MCUnicodeFirstIndexOf(sptr, eptr-sptr, key, t_key_length, kMCUnicodeCompareOptionCaseless, t_key_idx))
        t_key_idx = eptr-sptr;
    if (!MCUnicodeFirstIndexOf(sptr, eptr-sptr, del, t_del_length, kMCUnicodeCompareOptionCaseless, t_del_idx))
        t_del_idx = eptr-sptr;
    
    if (t_key_idx > t_del_idx)
    {
        // Delimiter came before the key
        r_key_ptr = r_end_ptr = sptr + t_del_idx;
        return;
    }
    
    r_key_ptr = sptr + t_key_idx;
    split_find_end_of_element_exact(sptr, eptr, del, t_del_length, r_end_ptr);
}

bool MCStringSplit(MCStringRef self, MCStringRef p_elem_del, MCStringRef p_key_del, MCStringOptions p_options, MCArrayRef& r_array)
{
    // SN-2014-03-24: [[ SplitWithStrings ]] No longer checks whether the delimiter is actually 1-char long.
    
	if (self -> char_count == 0)
	{
		r_array = MCValueRetain(kMCEmptyArray);
		return true;
	}

	MCAutoArrayRef t_array;
	if (!MCArrayCreateMutable(&t_array))
		return false;

	const strchar_t *t_echar, *t_kchar;
    uindex_t t_del_length;
    uindex_t t_key_length = 0;
	t_echar = (const strchar_t*)p_elem_del -> chars;
    t_del_length = MCStringGetLength(p_elem_del);
	if (p_key_del != nil)
    {
		t_kchar = (const strchar_t*)p_key_del -> chars;
        t_key_length = MCStringGetLength(p_key_del);
    }

	const strchar_t *t_sptr;
	const strchar_t *t_eptr;
    
	t_sptr = self -> chars;
	t_eptr = self -> chars + self -> char_count;
	if (p_key_del == nil)
	{
		uindex_t t_index;
		t_index = 1;
		for(;;)
		{
			const strchar_t *t_element_end;
			if (p_options == kMCStringOptionCompareExact)
				split_find_end_of_element_exact(t_sptr, t_eptr, t_echar, t_del_length, t_element_end);
			else
				split_find_end_of_element_caseless(t_sptr, t_eptr, t_echar, t_del_length, t_element_end);
			
			MCAutoStringRef t_string;
			if (!MCStringCreateWithChars(t_sptr, t_element_end - t_sptr, &t_string))
				return false;

			if (!MCArrayStoreValueAtIndex(*t_array, t_index, *t_string))
				return false;

			if (t_element_end + t_del_length >= t_eptr)
				break;

			t_index += 1;

			t_sptr = t_element_end + t_del_length;
		}
	}
	else
	{
		for(;;)
		{
			const strchar_t *t_element_end;
			const strchar_t *t_key_end;
			if (p_options == kMCStringOptionCompareExact)
				split_find_end_of_element_and_key_exact(t_sptr, t_eptr, t_echar, t_del_length, t_kchar, t_key_length, t_key_end, t_element_end);
			else
				split_find_end_of_element_and_key_caseless(t_sptr, t_eptr, t_echar, t_del_length, t_kchar, t_key_length, t_key_end, t_element_end);
			
			MCNewAutoNameRef t_name;
			if (!MCNameCreateWithChars(t_sptr, t_key_end - t_sptr, &t_name))
				return false;	

			if (t_key_end != t_element_end)
				t_key_end += t_key_length;

			MCAutoStringRef t_string;
			if (!MCStringCreateWithChars(t_key_end, t_element_end - t_key_end, &t_string))
				return false;

			if (!MCArrayStoreValue(*t_array, true, *t_name, *t_string))
				return false;

			if (t_element_end + t_del_length >= t_eptr)
				break;

			t_sptr = t_element_end + t_del_length;
		}
	}

	if (!MCArrayCopy(*t_array, r_array))
		return false;

	return true;
}

bool MCStringFindAndReplaceChar(MCStringRef self, codepoint_t p_pattern, codepoint_t p_replacement, MCStringOptions p_options)
{
    // Ensure the string is not indirect.
    if (__MCStringIsIndirect(self))
        if (!__MCStringResolveIndirect(self))
            return false;
    
	// Can the replacement be done in-place? Reasons it might not be possible:
    //
    //  (x) The UTF-16 encoding of the codepoints are different lengths
    //  (x) Normalisation is required and one or both codepoints are composed
    //  (x) Case folding is required and the case mapping is not simple
    //
    //This can only be true if both
    // codepoints have the same length when encoded. It also isn't possible if
    // normalisation is required and one or both codepoints are composed. Another
    if
    (
        // Either character is outside the BMP
        (p_pattern > 0xFFFF || p_replacement > 0xFFFF)
     
        // Normalisation or case-folding has been requested
        || (p_options != kMCStringOptionCompareExact)
    )
    {
        // Do it via the slow-path full string replacement
        MCAutoStringRef t_pattern, t_replacement;
        unichar_t t_buffer[2];
        /* UNCHECKED */ MCStringCreateWithChars(t_buffer, MCStringCodepointToSurrogates(p_pattern, t_buffer), &t_pattern);
        /* UNCHECKED */ MCStringCreateWithChars(t_buffer, MCStringCodepointToSurrogates(p_replacement, t_buffer), &t_replacement);
        return MCStringFindAndReplace(self, *t_pattern, *t_replacement, p_options);
    }
    
    // The options must be kMCStringOptionCompareExact
    for (uindex_t i = 0; i < self -> char_count; i++)
    {
        if (self -> chars[i] == p_pattern)
            self -> chars[i] = p_replacement;
    }
    
      return true;
}

bool MCStringFindAndReplace(MCStringRef self, MCStringRef p_pattern, MCStringRef p_replacement, MCStringOptions p_options)
{
    // Ensure the string is not indirect.
    if (__MCStringIsIndirect(self))
        if (!__MCStringResolveIndirect(self))
            return false;
    
	if (self -> char_count != 0)
	{
        if (__MCStringIsIndirect(p_replacement))
            p_replacement = p_replacement -> string;
        
		strchar_t *t_output;
		uindex_t t_output_length;
		uindex_t t_output_capacity;
		uindex_t t_offset;

		t_output = nil;
		t_output_length = 0;
		t_output_capacity = 0;
		t_offset = 0;

		for(;;)
		{
			// Search for the next occurence of from in whole.
			uindex_t t_next_offset;
			bool t_found;
			t_found = MCStringFirstIndexOf(self, p_pattern, t_offset, p_options == kMCStringOptionCompareCaseless, t_next_offset);
			
			// If we found an instance of from, then we need space for to; otherwise,
			// we update the offset, and need just room up to it.
			uindex_t t_space_needed;
			if (t_found)
				t_space_needed = t_next_offset + p_replacement -> char_count;
			else
			{
				t_next_offset = self -> char_count;
				t_space_needed = t_next_offset;
			}

			// Expand the buffer as necessary.
			if (t_output_length + t_space_needed > t_output_capacity)
			{
				if (t_output_capacity == 0)
					t_output_capacity = 4096;
					
				while(t_output_length + t_space_needed + 1 > t_output_capacity)
					t_output_capacity *= 2;
				
				if (!MCMemoryReallocate(t_output, t_output_capacity * sizeof(strchar_t), t_output))
				{
					MCMemoryDeallocate(t_output);
					return false;
				}
			}
			// Copy in self, up to the offset.
			memcpy(t_output + t_output_length, self -> chars + t_offset, (t_next_offset - t_offset) * sizeof(strchar_t));
			t_output_length += t_next_offset - t_offset;

			// No more occurences were found, so we are done.
			if (!t_found)
				break;
				
			// Now copy in replacement.
			memcpy(t_output + t_output_length, p_replacement -> chars, p_replacement -> char_count * sizeof(strchar_t));
			t_output_length += p_replacement -> char_count;

			// Update offset
			t_offset = t_next_offset + MCStringGetLength(p_pattern);
		}
	
		// Add the implicit NUL
		t_output[t_output_length] = '\0';

		MCMemoryDeallocate(self -> chars);

		self -> chars = t_output;
		self -> char_count = t_output_length;
		self -> capacity = t_output_capacity;
		
		__MCStringChanged(self, false, false);
	}

	return true;
}

////////////////////////////////////////////////////////////////////////////////

void __MCStringDestroy(__MCString *self)
{
    if (__MCStringIsIndirect(self))
    {
        MCValueRelease(self -> string);
    }
    else
    {
        MCMemoryDeleteArray(self -> chars);
        MCMemoryDeleteArray(self -> native_chars);
    }
}

bool __MCStringCopyDescription(__MCString *self, MCStringRef& r_desc)
{
	return MCStringFormat(r_desc, "\"%@\"", self);
}

hash_t __MCStringHash(__MCString *self)
{
	return MCStringHash(self, kMCStringOptionCompareExact);
}

bool __MCStringIsEqualTo(__MCString *self, __MCString *p_other_self)
{
	return MCStringIsEqualTo(self, p_other_self, kMCStringOptionCompareExact);
}

bool __MCStringImmutableCopy(__MCString* self, bool p_release, __MCString*& r_immutable_value)
{
	if (!p_release)
		return MCStringCopy(self, r_immutable_value);

	return MCStringCopyAndRelease(self, r_immutable_value);
}

////////////////////////////////////////////////////////////////////////////////

static void __MCStringClampRange(MCStringRef self, MCRange& x_range)
{
	uindex_t t_left, t_right;
	t_left = MCMin(x_range . offset, self -> char_count);
	t_right = MCMin(x_range . offset + MCMin(x_range . length, UINDEX_MAX - x_range . offset), self -> char_count);
	x_range . offset = t_left;
	x_range . length = t_right - t_left;
}

/*static uindex_t *__MCStringGetCapacityPtr(MCStringRef self)
{
	// In mutable strings, the capacity is stored after the chars at the
	// first aligned location.
	uindex_t *t_capacity_ptr;
	t_capacity_ptr = (uindex_t *)(self -> chars + ((self -> char_count + sizeof(uindex_t) - 1) & ~(sizeof(uindex_t) - 1)));
	return t_capacity_ptr;
}*/

static uindex_t __MCStringGetCapacity(MCStringRef self)
{
	return self -> capacity;

	/*if (self -> chars != nil)
		return *(__MCStringGetCapacityPtr(self));

	// An uninitialized string (or one that has had its buffer deleted) will
	// have no chars ptr, so just return 0.
	return 0;*/
}

static bool __MCStringExpandAt(MCStringRef self, uindex_t p_at, uindex_t p_count)
{
	// Fetch the capacity.
	uindex_t t_capacity;
	t_capacity = __MCStringGetCapacity(self);

	// The capacity field stores the total number of chars that could fit not
	// including the implicit NUL, so if we fit, we can fast-track.
	if (t_capacity != 0 && self -> char_count + p_count <= t_capacity)
	{
		// Shift up the chars above - including the implicit NUL.
		MCMemoryMove(self -> chars + p_at + p_count, self -> chars + p_at, ((self -> char_count + 1) - p_at) * sizeof(strchar_t));

		// Increase the char_count.
		self -> char_count += p_count;
		
		// Rewrite the capacity.
		//*(__MCStringGetCapacityPtr(self)) = t_capacity;

		// We succeeded.
		return true;
	}

	// If we get here then we need to reallocate first.

	// Base capacity - current length + inserted length + implicit NUL.
	uindex_t t_new_capacity;
	t_new_capacity = self -> char_count + p_count + 1;

	// Capacity rounded up to nearest aligned boundary and then space for
	// the capacity field.
	//t_new_capacity = ((t_new_capacity + sizeof(uindex_t) - 1) & (~(sizeof(uindex_t) - 1))) + sizeof(uindex_t);

	// Capacity rounded up to a suitable boundary (at some point this should
	// be a function of the string's size).
	t_new_capacity = (t_new_capacity + 63) & ~63;

	// Reallocate.
	if (!MCMemoryReallocate(self -> chars, t_new_capacity * sizeof(strchar_t), self -> chars))
		return false;

	// Shift up the chars above - including the implicit NUL.
	MCMemoryMove(self -> chars + p_at + p_count, self -> chars + p_at, ((self -> char_count + 1) - p_at) * sizeof(strchar_t));

	// Increase the char_count.
	self -> char_count += p_count;

	// Update the capacity - notice that we shave off the capacity field itself
	// since it represents the char capacity rather than the size of the alloc'd
	// block. We also shave off room for the implicit NUL.
	self -> capacity = t_new_capacity - 1;
	//*(__MCStringGetCapacityPtr(self)) = t_new_capacity - 1 - sizeof(uindex_t);

	// We succeeded.
	return true;
}

static void __MCStringShrinkAt(MCStringRef self, uindex_t p_at, uindex_t p_count)
{
	// Shift the chars above 'at' down to remove 'count', remembering to include
	// the implicit NUL.
	MCMemoryMove(self -> chars + p_at, self -> chars + (p_at + p_count), (self -> char_count - (p_at + p_count) + 1) * sizeof(strchar_t));

	// Now adjust the length of the string.
	self -> char_count -= p_count;

	// TODO: Shrink the buffer if its too big.
}

static void __MCStringNativize(MCStringRef self)
{
<<<<<<< HEAD
    if (__MCStringIsIndirect(self))
        self = self -> string;
    
	if (self -> native_chars != nil)
		return;
	
=======
    if (self -> native_chars != nil)
        return;
    
    bool t_not_native;
    t_not_native = false;
    /* UNCHECKED */ MCMemoryNewArray(self -> char_count + 1, self -> native_chars);
    for(uindex_t i = 0; i < self -> char_count; i++)
        if (!MCUnicodeCharMapToNative(self -> chars[i], self -> native_chars[i]))
        {
            t_not_native = true;
            break;
        }
    
    if (!t_not_native)
    {
        self -> flags |= kMCStringFlagIsNative;
        self -> native_chars[self -> char_count] = '\0';
        return;
    }
    
>>>>>>> 8ba96560
    // The string needs to be normalised before conversion to native characters.
    // All the native character sets we support use pre-composed characters.
    MCAutoStringRef t_norm;
    /* UNCHECKED */ MCStringNormalizedCopyNFC(self, &t_norm);
    
    // Nativisation is done on a char (grapheme) basis so we need to know the
    // number of graphemes in the string
    MCRange t_cu_range, t_char_range;
    t_cu_range = MCRangeMake(0, (*t_norm) -> char_count);
    /* UNCHECKED */ MCStringUnmapIndices(*t_norm, kMCCharChunkTypeGrapheme, t_cu_range, t_char_range);
    
    // Allocate an array for the native characters
    uindex_t t_temp;
    /* UNCHECKED */ MCMemoryResizeArray(t_char_range . length + 1, self -> native_chars, t_temp);
    
    // Create a character break iterator and go through the string
    MCBreakIteratorRef t_breaker;
    /* UNCHECKED */ MCLocaleBreakIteratorCreate(kMCBasicLocale, kMCBreakIteratorTypeCharacter, t_breaker);
    /* UNCHECKED */ MCLocaleBreakIteratorSetText(t_breaker, *t_norm);
    
    uindex_t t_current = 0, t_next;
    bool t_is_native = true;
    for (uindex_t i = 0; i < t_char_range . length; i++)
    {
        // If we've reached the end, set the next boundary manually
        t_next = MCLocaleBreakIteratorAdvance(t_breaker);
        if (t_next == 0)
            t_next = self -> char_count;
        
        // All nativisable characters are 1 codeunit in length. We do, however,
        // need a special case for CRLF sequences (Unicode defines them as being
        // a single grapheme but we want them to produce 2 bytes).
        //
        // This should go away when we teach ICU about our own breaking rules.
        if (t_next != t_current + 1
            || !MCUnicodeCharMapToNative((*t_norm) -> chars[t_current], self -> native_chars[i]))
        {
            if (t_next == t_current + 2
                && (*t_norm) -> chars[t_current] == '\r'
                && (*t_norm) -> chars[t_current + 1] == '\n')
            {
                // Need to resize the output array :-(
                /* UNCHECKED */ MCMemoryReallocate(self -> native_chars, ++t_char_range . length + 1, self -> native_chars);
                self -> native_chars[i] = '\r';
                self -> native_chars[++i] = '\n';
            }
            else
            {
                t_is_native = false;
                self -> native_chars[i] = '?';
            }
        }
        
        // Advance
        t_current = t_next;
    }

    MCLocaleBreakIteratorRelease(t_breaker);
	self -> native_chars[t_char_range.length] = '\0';
    
	if (t_is_native)
		self -> flags |= kMCStringFlagIsNative;
	else
		self -> flags &= ~kMCStringFlagIsNative;
}

static void __MCStringChanged(MCStringRef self, uindex_t simple, uindex_t uncombined)
{
	// String changed to assume that it is no longer simple
    if (simple == kMCStringFlagSetTrue)
        self -> flags |=  kMCStringFlagIsSimple;
    else if (simple == kMCStringFlagSetFalse)
        self -> flags &= ~kMCStringFlagIsSimple;
    
    if (uncombined == kMCStringFlagSetTrue)
        self -> flags |= kMCStringFlagIsUncombined;
    else if (uncombined == kMCStringFlagSetFalse)
        self -> flags &= ~kMCStringFlagIsUncombined;
    
    self -> flags &= ~kMCStringFlagIsChecked;
    self -> flags &= ~kMCStringFlagIsNative;
    MCMemoryDeleteArray(self -> native_chars);
	self -> native_chars = nil;
}

codepoint_t MCStringSurrogatesToCodepoint(unichar_t p_lead, unichar_t p_trail)
{
    return 0x10000 + ((p_lead & 0x3FF) << 10) + (p_trail & 0x3FF);
}

unsigned int MCStringCodepointToSurrogates(codepoint_t p_codepoint, unichar_t (&r_units)[2])
{
    if (p_codepoint > 0xFFFF)
    {
        p_codepoint -= 0x10000;
        r_units[0] = 0xD800 + (p_codepoint >> 10);
        r_units[1] = 0xDC00 + (p_codepoint & 0x3FF);
        return 2;
    }
    else
    {
        r_units[0] = p_codepoint;
        return 1;
    }
}

bool MCStringIsValidSurrogatePair(MCStringRef self, uindex_t p_index)
{
    if (__MCStringIsIndirect(self))
        self = self -> string;
    
    // Check that the string is long enough
    // (Double-checking here is due to possible unsigned wrapping)
    if (p_index >= self -> char_count || (p_index + 1) >= self -> char_count)
        return false;
    
    // Check for a valid leading surrogate
    unichar_t t_char;
    t_char = self -> chars[p_index];
    if (t_char < 0xD800 || t_char > 0xDBFF)
        return false;
    
    // Check for a valid trailFing surrogate
    t_char = self -> chars[p_index + 1];
    if (t_char < 0xDC00 || t_char > 0xDFFF)
        return false;
    
    // All the checks passed
    return true;
}
	
////////////////////////////////////////////////////////////////////////////////

MCStringRef kMCEmptyString;
MCStringRef kMCTrueString;
MCStringRef kMCFalseString;
MCStringRef kMCMixedString;

bool __MCStringInitialize(void)
{
	if (!MCStringCreateWithNativeChars((const char_t *)"", 0, kMCEmptyString))
		return false;

	if (!MCStringCreateWithNativeChars((const char_t *)"true", 4, kMCTrueString))
		return false;

	if (!MCStringCreateWithNativeChars((const char_t *)"false", 5, kMCFalseString))
		return false;
    
    if (!MCStringCreateWithNativeChars((const char_t *)"mixed", 5, kMCMixedString))
		return false;

	return true;
}

void __MCStringFinalize(void)
{
	MCValueRelease(kMCFalseString);
	kMCFalseString = nil;
	MCValueRelease(kMCTrueString);
	kMCTrueString = nil;
	MCValueRelease(kMCEmptyString);
	kMCEmptyString = nil;
    MCValueRelease(kMCMixedString);
    kMCMixedString = nil;
}

////////////////////////////////////////////////////////////////////////////////

////////////////////////////////////////////////////////////////////////////////

#ifdef __LINUX__

#define ALLOC_PAD 64
static bool do_iconv(iconv_t fd, const char *in, size_t in_len, char * &out, size_t &out_len)
{
	// Begin conversion. As a start, assume both encodings take the same
	// space. This is probably wrong but the array is grown as needed.
	size_t t_status = 0;
	uindex_t t_alloc_remain = 0;
    char * t_out;
	char * t_out_cursor;

    t_out = (char*)malloc(in_len);
    if (t_out == nil)
        return false;

    t_alloc_remain = in_len;
    t_out_cursor = t_out;

	while (in_len > 0)
	{
		// Resize the destination array if it has been exhausted
		t_status = iconv(fd, (char**)&in, &in_len, &t_out_cursor, &t_alloc_remain);
		
		// Did the conversion fail?
		if (t_status == (size_t)-1)
		{
			// Insufficient output space errors can be fixed and retried
			if (errno == E2BIG)
			{
				// Increase the size of the output array
				uindex_t t_offset;
                t_offset = t_out_cursor - t_out;

                char *t_new_out = (char*)realloc(t_out, t_offset + t_alloc_remain + ALLOC_PAD);
                if (t_new_out == nil)
                {
                    free(t_out);
                    return false;
                }

                t_out = t_new_out;
				
				// Adjust the pointers because the output buffer may have moved
                t_out_cursor = t_out + t_offset;
                t_alloc_remain += ALLOC_PAD;		// Remaining size, not total size
				
				// Try the conversion again
				continue;
			}
			else
			{
				// The error is one of the following:
				//	EILSEQ	-	input byte invalid for input encoding
				//	EINVAL	-	incomplete multibyte character at end of input
				//	EBADF	-	invalid conversion file descriptor
				// None of these are recoverable so abort
                free(t_out);
				return false;
			}
		}
		else
		{
			// No error, conversion should be complete.
			MCAssert(in_len == 0);
		}
	}
    
	// Conversion has been completed
    out_len = t_out_cursor - t_out;
    out = t_out;
	return true;
}

bool MCStringCreateWithSysString(const char *p_system_string, MCStringRef &r_string)
{
    // Is the string empty?
    if (p_system_string == nil)
    {
        r_string = MCValueRetain(kMCEmptyString);
        return true;
    }

    // What is the system character encoding?
    //
    // Doing this here is unpleasant but the MCString*SysString functions are
    // needed before the libfoundation initialise call is made
    if (__MCSysCharset == nil)
    {
        setlocale(LC_CTYPE, "");
        __MCSysCharset = nl_langinfo(CODESET);
    }

    // Create the pseudo-FD that iconv uses for character conversion. The most
	// convenient form is UTF-16 as StringRefs can be constructed directly from that.
#ifdef __LITTLE_ENDIAN__
    iconv_t t_fd = iconv_open("UTF-16LE", __MCSysCharset);
#else
    iconv_t t_fd = iconv_open("UTF-16BE", __MCSysCharset);
#endif
	
    // Was creation of the iconv FD successful?
    if (t_fd == (iconv_t)-1)
        return false;

    // Measure the string
    size_t t_len;
    t_len = strlen(p_system_string);

	// Convert the string
	char *t_utf16_bytes;
	size_t t_utf16_byte_len;
	bool t_success;
    t_success = do_iconv(t_fd, p_system_string, t_len, t_utf16_bytes, t_utf16_byte_len);
	iconv_close(t_fd);
	
	if (!t_success)
		return false;
	
	// Create the StringRef
	MCStringRef t_string;
	t_success = MCStringCreateWithBytes((const byte_t*)t_utf16_bytes, t_utf16_byte_len, kMCStringEncodingUTF16, false, t_string);
	MCMemoryDeleteArray(t_utf16_bytes);
	
	if (!t_success)
		return false;
	
	r_string = t_string;
	return true;
}

bool MCStringConvertToSysString(MCStringRef p_string, const char * &r_system_string)
{
    // Create the pseudo-FD that iconv uses for character conversion. For
	// efficiency, convert straight from the internal format.
	iconv_t t_fd;
	const char *t_mc_string;
	size_t t_mc_len;
	if (MCStringIsNative(p_string) && MCStringGetNativeCharPtr(p_string) != nil)
	{
        t_fd = iconv_open(__MCSysCharset, "ISO-8859-1");
		t_mc_string = (const char *)MCStringGetNativeCharPtr(p_string);
		t_mc_len = MCStringGetLength(p_string);
	}
	else
	{
#ifdef __LITTLE_ENDIAN__
        t_fd = iconv_open(__MCSysCharset, "UTF-16LE");
#else
        t_fd = iconv_open(__MCSysCharset, "UTF-16BE");
#endif
		t_mc_string = (const char *)MCStringGetCharPtr(p_string);
		t_mc_len = MCStringGetLength(p_string) * sizeof(unichar_t);
	}

    // Was creation of the iconv FD successful?
    if (t_fd == (iconv_t)-1)
        return false;
	
	// Perform the conversion
	bool t_success;
	char *t_sys_string;
	size_t t_sys_len;
	t_success = do_iconv(t_fd, t_mc_string, t_mc_len, t_sys_string, t_sys_len);
	iconv_close(t_fd);
	
	if (!t_success)
		return false;
	
    // iconv doesn't append a null character
    char *t_term = (char*)realloc(t_sys_string, t_sys_len + 1);
    if (t_term == nil)
    {
        free(t_sys_string);
        return false;
    }
    t_sys_string = t_term;
    t_sys_string[t_sys_len] = '\0';

	r_system_string = t_sys_string;
	return true;
}

#endif

bool MCStringNormalizedCopyNFC(MCStringRef self, MCStringRef &r_string)
{
    // Normalise
    unichar_t *t_norm = nil;
    uindex_t t_norm_length;
    if (MCUnicodeNormaliseNFC(self -> chars, self -> char_count, t_norm, t_norm_length)
        && MCStringCreateWithCharsAndRelease(t_norm, t_norm_length, r_string))
        return true;
    MCMemoryDelete(t_norm);
    return false;
}

bool MCStringNormalizedCopyNFD(MCStringRef self, MCStringRef &r_string)
{
    // Normalise
    unichar_t *t_norm = nil;
    uindex_t t_norm_length;
    if (MCUnicodeNormaliseNFD(self -> chars, self -> char_count, t_norm, t_norm_length)
        && MCStringCreateWithCharsAndRelease(t_norm, t_norm_length, r_string))
        return true;
    MCMemoryDelete(t_norm);
    return false;
}

bool MCStringNormalizedCopyNFKC(MCStringRef self, MCStringRef &r_string)
{
    // Normalise
    unichar_t *t_norm = nil;
    uindex_t t_norm_length;
    if (MCUnicodeNormaliseNFKC(self -> chars, self -> char_count, t_norm, t_norm_length)
        && MCStringCreateWithCharsAndRelease(t_norm, t_norm_length, r_string))
        return true;
    MCMemoryDelete(t_norm);
    return false;
}

bool MCStringNormalizedCopyNFKD(MCStringRef self, MCStringRef &r_string)
{
    // Normalise
    unichar_t *t_norm = nil;
    uindex_t t_norm_length;
    if (MCUnicodeNormaliseNFKD(self -> chars, self -> char_count, t_norm, t_norm_length)
        && MCStringCreateWithCharsAndRelease(t_norm, t_norm_length, r_string))
        return true;
    MCMemoryDelete(t_norm);
    return false;
}

////////////////////////////////////////////////////////////////////////////////

static bool __MCStringCreateIndirect(__MCString *string, __MCString*& r_string)
{
    MCStringRef self;
    if (!__MCValueCreate(kMCValueTypeCodeString, self))
        return false;
    
    self -> string = MCValueRetain(string);
    self -> flags |= kMCStringFlagIsIndirect | kMCStringFlagIsMutable;
    
    r_string = self;
    return true;
}

// Returns true if the string is indirect.
static bool __MCStringIsIndirect(__MCString *self)
{
    return (self -> flags & kMCStringFlagIsIndirect) != 0;
}

static bool __MCStringMakeImmutable(__MCString *self)
{
    // Shrink the char buffer to be just long enough for the characters plus
    // an implicit NUL.
    if (!MCMemoryResizeArray(self -> char_count + 1, self -> chars, self -> char_count))
        return false;
    
    self -> char_count -= 1;
    return true;
}

// Creates an immutable string from this one, changing 'self' to indirect.
static bool __MCStringMakeIndirect(__MCString *self)
{
    // If we are already indirect, there's nothing to do.
	if (__MCStringIsIndirect(self))
		return true;
    
	// Create a new direct string for self to reference
	MCStringRef t_string;
	if (!__MCValueCreate(kMCValueTypeCodeString, t_string))
		return false;
    
	// Share the buffer and assign flags & count
	t_string -> flags |= self -> flags;
    t_string -> flags &= ~kMCStringFlagIsMutable;
    
	t_string -> char_count = self -> char_count;
    t_string -> chars = self -> chars;
    
	// 'self' now becomes indirect with a reference to the new string.
	self -> flags |= kMCStringFlagIsIndirect;
	self -> string = t_string;
	return true;
}

// Ensures the given mutable but indirect string is direct.
static bool __MCStringResolveIndirect(__MCString *self)
{
    // Make sure we are indirect.
	MCAssert(__MCStringIsIndirect(self));
    
	// Fetch the reference.
	MCStringRef t_string;
	t_string = self -> string;
    
	// If the string only has a single reference, then re-absorb; otherwise
	// copy.
	if (self -> string -> references == 1)
	{
        self -> char_count = t_string -> char_count;
        self -> chars = t_string -> chars;
        self -> capacity = t_string -> char_count;
        self -> flags |= t_string -> flags;

		t_string -> char_count = 0;
		t_string -> chars = nil;
        MCValueRelease(t_string);
	}
	else
	{
        MCValueRelease(self -> string);
		if (!__MCStringCloneBuffer(t_string, self -> chars, self -> char_count))
            return false;
        
        self -> capacity = t_string -> char_count;
        
        // Make sure we take the flags, but mark as not indirect -- this shouldn't be necessary
        self -> flags |= t_string -> flags;
	}
    
	self -> flags &= ~kMCStringFlagIsIndirect;
    
	return true;
}

static bool __MCStringCopyMutable(__MCString *self, __MCString*& r_new_string)
{
    if (!__MCStringMakeImmutable(self))
        return false;
    
    __MCString *t_string;
	t_string = nil;
	
    if (!__MCValueCreate(kMCValueTypeCodeString, t_string))
        return false;
    
    t_string -> char_count = self -> char_count;
    t_string -> chars = self -> chars;
    t_string -> native_chars = self -> native_chars;
    
    self -> char_count = 0;
    self -> chars = nil;
    self -> capacity = t_string -> char_count;
    self -> string = MCValueRetain(t_string);
    self -> flags |= kMCStringFlagIsIndirect;
    
    r_new_string = t_string;
    return true;
}<|MERGE_RESOLUTION|>--- conflicted
+++ resolved
@@ -2220,7 +2220,6 @@
 {
 	MCAssert(MCStringIsMutable(self));
 
-<<<<<<< HEAD
     // Ensure the string is not indirect.
     if (__MCStringIsIndirect(self))
         if (!__MCStringResolveIndirect(self))
@@ -2241,47 +2240,19 @@
     && (p_suffix -> flags & kMCStringFlagIsSimple)
     && !MCStringIsValidSurrogatePair(self, self -> char_count - p_suffix -> char_count - 1);
     
-    __MCStringChanged(self, t_simple);
+    bool t_uncombined = (self -> flags & kMCStringFlagIsUncombined)
+    && (p_suffix -> flags & kMCStringFlagIsUncombined);
+    
+    __MCStringChanged(self, t_simple, t_uncombined);
     
     // We succeeded.
     return true;
-=======
-	// Only do the append now if self != suffix.
-	if (self != p_suffix)
-	{
-		// Ensure we have enough room in self - with the gap at the end.
-		if (!__MCStringExpandAt(self, self -> char_count, p_suffix -> char_count))
-			return false;
-
-		// Now copy the chars across (including the NUL).
-		MCMemoryCopy(self -> chars + self -> char_count - p_suffix -> char_count, p_suffix -> chars, (p_suffix -> char_count + 1) * sizeof(strchar_t));
-		
-        // Is the string still simple? Appending may have created a valid surrogate pair.
-        bool t_simple = (self -> flags & kMCStringFlagIsSimple)
-                        && (p_suffix -> flags & kMCStringFlagIsSimple)
-                        && !MCStringIsValidSurrogatePair(self, self -> char_count - p_suffix -> char_count - 1);
-        
-        bool t_uncombined = (self -> flags & kMCStringFlagIsUncombined)
-                            && (p_suffix -> flags & kMCStringFlagIsUncombined);
-        
-		__MCStringChanged(self, t_simple, t_uncombined);
-		
-		// We succeeded.
-		return true;
-	}
-
-	// Otherwise copy and recurse.
-	MCAutoStringRef t_suffix_copy;
-	MCStringCopy(p_suffix, &t_suffix_copy);
-	return MCStringAppend(self, *t_suffix_copy);
->>>>>>> 8ba96560
 }
 
 bool MCStringAppendSubstring(MCStringRef self, MCStringRef p_suffix, MCRange p_range)
 {
 	MCAssert(MCStringIsMutable(self));
 
-<<<<<<< HEAD
     // Ensure the string is not indirect.
     if (__MCStringIsIndirect(self))
         if (!__MCStringResolveIndirect(self))
@@ -2307,45 +2278,13 @@
     && (p_suffix -> flags & kMCStringFlagIsSimple)
     && !MCStringIsValidSurrogatePair(self, self -> char_count - p_range . length - 1);
     
-    __MCStringChanged(self, t_simple);
+    bool t_uncombined = (self -> flags & kMCStringFlagIsUncombined)
+    && (p_suffix -> flags & kMCStringFlagIsUncombined);
+    
+    __MCStringChanged(self, t_simple, t_uncombined);
     
     // We succeeded.
     return true;
-=======
-	// Only do the append now if self != suffix.
-	if (self != p_suffix)
-	{
-		__MCStringClampRange(p_suffix, p_range);
-
-		// Ensure we have enough room in self - with the gap at the end.
-		if (!__MCStringExpandAt(self, self -> char_count, p_range . length))
-			return false;
-
-		// Now copy the chars across.
-		MCMemoryCopy(self -> chars + self -> char_count - p_range . length, p_suffix -> chars + p_range . offset, p_range . length * sizeof(strchar_t));
-
-		// Set the NULL
-		self -> chars[ self -> char_count ] = '\0';
-		
-        // Is the string still simple? Appending may have created a valid surrogate pair.
-        bool t_simple = (self -> flags & kMCStringFlagIsSimple)
-                        && (p_suffix -> flags & kMCStringFlagIsSimple)
-                        && !MCStringIsValidSurrogatePair(self, self -> char_count - p_range . length - 1);
-                
-        bool t_uncombined = (self -> flags & kMCStringFlagIsUncombined)
-                            && (p_suffix -> flags & kMCStringFlagIsUncombined);
-        
-		__MCStringChanged(self, t_simple, t_uncombined);
-        
-		// We succeeded.
-		return true;
-	}
-
-	// Otherwise copy substring and append.
-	MCAutoStringRef t_suffix_substring;
-	return MCStringCopySubstring(p_suffix, p_range, &t_suffix_substring) &&
-		MCStringAppend(self, *t_suffix_substring);
->>>>>>> 8ba96560
 }
 
 bool MCStringAppendNativeChars(MCStringRef self, const char_t *p_chars, uindex_t p_char_count)
@@ -2414,7 +2353,6 @@
 {
 	MCAssert(MCStringIsMutable(self));
 
-<<<<<<< HEAD
     // Ensure the string is not indirect.
     if (__MCStringIsIndirect(self))
         if (!__MCStringResolveIndirect(self))
@@ -2435,78 +2373,23 @@
     && (p_prefix -> flags & kMCStringFlagIsSimple)
     && !MCStringIsValidSurrogatePair(self, p_prefix -> char_count - 1);
     
-    __MCStringChanged(self, t_simple);
+    bool t_uncombined = (self -> flags & kMCStringFlagIsUncombined)
+    && (p_prefix -> flags & kMCStringFlagIsUncombined);
+    
+    __MCStringChanged(self, t_simple, t_uncombined);
     
     // We succeeded.
     return true;
-=======
-	// Only do the prepend now if self != prefix.
-	if (self != p_prefix)
-	{
-		// Ensure we have enough room in self - with the gap at the beginning.
-		if (!__MCStringExpandAt(self, 0, p_prefix -> char_count))
-			return false;
-
-		// Now copy the chars across.
-		MCMemoryCopy(self -> chars, p_prefix -> chars, p_prefix -> char_count * sizeof(strchar_t));
-		
-        // Is the string still simple? Prepending may have created a valid surrogate pair.
-        bool t_simple = (self -> flags & kMCStringFlagIsSimple)
-                        && (p_prefix -> flags & kMCStringFlagIsSimple)
-                        && !MCStringIsValidSurrogatePair(self, p_prefix -> char_count - 1);
-        
-        bool t_uncombined = (self -> flags & kMCStringFlagIsUncombined)
-                            && (p_prefix -> flags & kMCStringFlagIsUncombined);
-        
-		__MCStringChanged(self, t_simple, t_uncombined);
-
-		// We succeeded.
-		return true;
-	}
-
-	// Otherwise copy and recurse.
-	MCAutoStringRef t_prefix_copy;
-	MCStringCopy(p_prefix, &t_prefix_copy);
-	return MCStringPrepend(self, *t_prefix_copy);
->>>>>>> 8ba96560
 }
 
 bool MCStringPrependSubstring(MCStringRef self, MCStringRef p_prefix, MCRange p_range)
 {
 	MCAssert(MCStringIsMutable(self));
 
-<<<<<<< HEAD
     // Ensure the string is not indirect.
     if (__MCStringIsIndirect(self))
         if (!__MCStringResolveIndirect(self))
             return false;
-=======
-	// Only do the prepend now if self != prefix.
-	if (self != p_prefix)
-	{
-		__MCStringClampRange(p_prefix, p_range);
-
-		// Ensure we have enough room in self - with the gap at the beginning.
-		if (!__MCStringExpandAt(self, 0, p_range . length))
-			return false;
-
-		// Now copy the chars across.
-		MCMemoryCopy(self -> chars, p_prefix -> chars + p_range . offset, p_range . length * sizeof(strchar_t));
-		
-        // Is the string still simple? Prepending may have created a valid surrogate pair.
-        bool t_simple = (self -> flags & kMCStringFlagIsSimple)
-                        && (p_prefix -> flags & kMCStringFlagIsSimple)
-                        && !MCStringIsValidSurrogatePair(self, p_range . length - 1);
-        
-        bool t_uncombined = (self -> flags & kMCStringFlagIsUncombined)
-                            && (p_prefix -> flags & kMCStringFlagIsUncombined);
-        
-		__MCStringChanged(self, t_simple, t_uncombined);
-
-		// We succeeded.
-		return true;
-	}
->>>>>>> 8ba96560
 
     if (__MCStringIsIndirect(p_prefix))
         p_prefix = p_prefix -> string;
@@ -2525,7 +2408,10 @@
     && (p_prefix -> flags & kMCStringFlagIsSimple)
     && !MCStringIsValidSurrogatePair(self, p_range . length - 1);
     
-    __MCStringChanged(self);
+    bool t_uncombined = (self -> flags & kMCStringFlagIsUncombined)
+    && (p_prefix -> flags & kMCStringFlagIsUncombined);
+    
+    __MCStringChanged(self, t_simple, t_uncombined);
     
     // We succeeded.
     return true;
@@ -2591,7 +2477,6 @@
 {
 	MCAssert(MCStringIsMutable(self));
 
-<<<<<<< HEAD
     // Ensure the string is not indirect.
     if (__MCStringIsIndirect(self))
         if (!__MCStringResolveIndirect(self))
@@ -2615,49 +2500,19 @@
     && !MCStringIsValidSurrogatePair(self, p_at - 1)
     && !MCStringIsValidSurrogatePair(self, p_at + p_substring -> char_count - 1);
     
-    __MCStringChanged(self, t_simple);
+    bool t_uncombined = (self -> flags & kMCStringFlagIsUncombined)
+    && (p_substring -> flags & kMCStringFlagIsUncombined);
+    
+    __MCStringChanged(self, t_simple, t_uncombined);
     
     // We succeeded.
     return true;
-=======
-	if (self != p_substring)
-	{
-		p_at = MCMin(p_at, self -> char_count);
-
-		// Ensure we have enough room in self - with the gap at 'at'.
-		if (!__MCStringExpandAt(self, p_at, p_substring -> char_count))
-			return false;
-
-		// Now copy the chars across.
-		MCMemoryCopy(self -> chars + p_at, p_substring -> chars, p_substring -> char_count * sizeof(strchar_t));
-		
-        // Inserting creates two points where valid surrogate pairs may have been generated
-        bool t_simple = (self -> flags & kMCStringFlagIsSimple)
-                        && (p_substring -> flags & kMCStringFlagIsSimple)
-                        && !MCStringIsValidSurrogatePair(self, p_at - 1)
-                        && !MCStringIsValidSurrogatePair(self, p_at + p_substring -> char_count - 1);
-        
-        bool t_uncombined = (self -> flags & kMCStringFlagIsUncombined)
-                            && (p_substring -> flags & kMCStringFlagIsUncombined);
-        
-		__MCStringChanged(self, t_simple, t_uncombined);
-		
-		// We succeeded.
-		return true;
-	}
-
-	// Otherwise copy and recurse.
-	MCAutoStringRef t_substring_copy;
-	MCStringCopy(p_substring, &t_substring_copy);
-	return MCStringInsert(self, p_at, *t_substring_copy);
->>>>>>> 8ba96560
 }
 
 bool MCStringInsertSubstring(MCStringRef self, uindex_t p_at, MCStringRef p_substring, MCRange p_range)
 {
 	MCAssert(MCStringIsMutable(self));
 	
-<<<<<<< HEAD
     // Ensure the string is not indirect.
     if (__MCStringIsIndirect(self))
         if (!__MCStringResolveIndirect(self))
@@ -2681,43 +2536,13 @@
     && !MCStringIsValidSurrogatePair(self, p_at - 1)
     && !MCStringIsValidSurrogatePair(self, p_at + p_range . length - 1);
     
-    __MCStringChanged(self, t_simple);
+    bool t_uncombined = (self -> flags & kMCStringFlagIsUncombined)
+    && (p_substring -> flags & kMCStringFlagIsUncombined);
+    
+    __MCStringChanged(self, t_simple, t_uncombined);
     
     // We succeeded.
     return true;
-=======
-	// Only do the prepend now if self != prefix.
-	if (self != p_substring)
-	{
-		p_at = MCMin(p_at, self -> char_count);
-		
-		// Ensure we have enough room in self - with the gap at the beginning.
-		if (!__MCStringExpandAt(self, p_at, p_range . length))
-			return false;
-		
-		// Now copy the chars across.
-		MCMemoryCopy(self -> chars + p_at, p_substring -> chars + p_range . offset, p_range . length * sizeof(strchar_t));
-		
-        // Inserting creates two points where valid surrogate pairs may have been generated
-        bool t_simple = (self -> flags & kMCStringFlagIsSimple)
-                        && (p_substring -> flags & kMCStringFlagIsSimple)
-                        && !MCStringIsValidSurrogatePair(self, p_at - 1)
-                        && !MCStringIsValidSurrogatePair(self, p_at + p_range . length - 1);
-        
-        bool t_uncombined = (self -> flags & kMCStringFlagIsUncombined)
-                            && (p_substring -> flags & kMCStringFlagIsUncombined);
-        
-		__MCStringChanged(self, t_simple, t_uncombined);
-		
-		// We succeeded.
-		return true;
-	}
-	
-	// Otherwise copy substring and prepend.
-	MCAutoStringRef t_substring_substring;
-	return MCStringCopySubstring(p_substring, p_range, &t_substring_substring) &&
-		MCStringInsert(self, p_at, *t_substring_substring);
->>>>>>> 8ba96560
 }
 
 bool MCStringInsertNativeChars(MCStringRef self, uindex_t p_at, const char_t *p_chars, uindex_t p_char_count)
@@ -2832,7 +2657,6 @@
 {
 	MCAssert(MCStringIsMutable(self));
 
-<<<<<<< HEAD
     // Ensure the string is not indirect.
     if (__MCStringIsIndirect(self))
         if (!__MCStringResolveIndirect(self))
@@ -2863,45 +2687,10 @@
     // Copy across the replacement chars.
     MCMemoryCopy(self -> chars + p_range . offset, p_replacement -> chars, p_replacement -> char_count * sizeof(strchar_t));
     
-    __MCStringChanged(self);
+    __MCStringChanged(self, false, false);
     
     // We succeeded.
     return true;
-=======
-	if (self != p_replacement)
-	{
-		__MCStringClampRange(self, p_range);
-
-		// Work out the new size of the string.
-		uindex_t t_new_char_count;
-		t_new_char_count = self -> char_count - p_range . length + p_replacement -> char_count;
-
-		if (t_new_char_count > self -> char_count)
-		{
-			// Expand the string at the end of the range by the amount extra we
-			// need.
-			if (!__MCStringExpandAt(self, p_range . offset + p_range . length, t_new_char_count - self -> char_count))
-				return false;
-		}
-		else if (t_new_char_count < self -> char_count)
-		{
-			// Shrink the last part of the range by the amount less we need.
-			__MCStringShrinkAt(self, p_range . offset + (p_range . length - (self -> char_count - t_new_char_count)), (self -> char_count - t_new_char_count));
-		}
-
-		// Copy across the replacement chars.
-		MCMemoryCopy(self -> chars + p_range . offset, p_replacement -> chars, p_replacement -> char_count * sizeof(strchar_t));
-		
-		__MCStringChanged(self, false, false);
-		
-		// We succeeded.
-		return true;
-	}
-
-	MCAutoStringRef t_replacement_copy;
-	MCStringCopy(p_replacement, &t_replacement_copy);
-	return MCStringReplace(self, p_range, *t_replacement_copy);
->>>>>>> 8ba96560
 }
 
 bool MCStringPad(MCStringRef self, uindex_t p_at, uindex_t p_count, MCStringRef p_value)
@@ -3372,16 +3161,11 @@
 
 static void __MCStringNativize(MCStringRef self)
 {
-<<<<<<< HEAD
     if (__MCStringIsIndirect(self))
         self = self -> string;
     
 	if (self -> native_chars != nil)
 		return;
-	
-=======
-    if (self -> native_chars != nil)
-        return;
     
     bool t_not_native;
     t_not_native = false;
@@ -3400,7 +3184,6 @@
         return;
     }
     
->>>>>>> 8ba96560
     // The string needs to be normalised before conversion to native characters.
     // All the native character sets we support use pre-composed characters.
     MCAutoStringRef t_norm;
