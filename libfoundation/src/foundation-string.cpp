--- conflicted
+++ resolved
@@ -6432,15 +6432,12 @@
     kMCLineEndString = nil;
     MCValueRelease(kMCTabString);
     kMCTabString = nil;
-<<<<<<< HEAD
+    MCValueRelease(kMCNulString);
+    kMCNulString = nil;
 
 #if defined(__LINUX__)
     __MCStringFinalizeIconv();
 #endif
-=======
-    MCValueRelease(kMCNulString);
-    kMCNulString = nil;
->>>>>>> 2295e2fb
 }
 
 ////////////////////////////////////////////////////////////////////////////////
