--- conflicted
+++ resolved
@@ -2570,11 +2570,7 @@
         self_chars = self -> chars + p_range . offset;
     
     // AL-2014-09-05: [[ Bug 13352 ]] Crash due to not taking into account p_after by adjusting length of string.
-<<<<<<< HEAD
-    t_result = MCUnicodeFirstIndexOf(self_chars, p_range . length, MCStringIsNative(self), p_needle -> chars, p_needle -> char_count, MCStringIsNative(p_needle), (MCUnicodeCompareOption)p_options, r_offset);
-=======
-    t_result = MCUnicodeFirstIndexOf(self_chars, self -> char_count - p_after, self_native, p_needle -> chars, p_needle -> char_count, __MCStringIsNative(p_needle), (MCUnicodeCompareOption)p_options, r_offset);
->>>>>>> cc1f0539
+    t_result = MCUnicodeFirstIndexOf(self_chars, p_range . length, self_native, p_needle -> chars, p_needle -> char_count, __MCStringIsNative(p_needle), (MCUnicodeCompareOption)p_options, r_offset);
     
     // Correct the output index
     if (t_result == true)
@@ -2675,13 +2671,8 @@
         if (__MCStringCantBeNative(p_needle, p_options))
             return false;
     }
-<<<<<<< HEAD
-    
-    return MCUnicodeLastIndexOf(self -> chars + p_range . offset, p_range . length, MCStringIsNative(self), p_needle -> chars, p_needle -> char_count, MCStringIsNative(p_needle), (MCUnicodeCompareOption)p_options, r_offset);
-=======
-
-    return MCUnicodeLastIndexOf(self -> chars, p_before, __MCStringIsNative(self), p_needle -> chars, p_needle -> char_count, __MCStringIsNative(p_needle), (MCUnicodeCompareOption)p_options, r_offset);
->>>>>>> cc1f0539
+
+    return MCUnicodeLastIndexOf(self -> chars + p_range . offset, p_range . length, __MCStringIsNative(self), p_needle -> chars, p_needle -> char_count, __MCStringIsNative(p_needle), (MCUnicodeCompareOption)p_options, r_offset);
 }
 
 bool MCStringLastIndexOfChar(MCStringRef self, codepoint_t p_needle, uindex_t p_before, MCStringOptions p_options, uindex_t& r_offset)
