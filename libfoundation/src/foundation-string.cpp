--- conflicted
+++ resolved
@@ -6277,20 +6277,12 @@
 }
 #endif
 
-<<<<<<< HEAD
-#ifdef __MAC__
-=======
->>>>>>> f9160078
 bool
 MCStringCreateWithPascalString(const unsigned char* p_pascal_string, MCStringRef& r_string)
 {
     // The first byte of the string gives the length
     return MCStringCreateWithBytes(p_pascal_string+1, *p_pascal_string, kMCStringEncodingMacRoman, false, r_string);
 }
-<<<<<<< HEAD
-#endif
-=======
->>>>>>> f9160078
 
 static bool
 __MCStringCreateWithStrings(MCStringRef& r_string, bool p_has_separator, unichar_t p_separator, MCStringRef p_one, MCStringRef p_two)
