/* Copyright (C) 2003-2013 Runtime Revolution Ltd

This file is part of LiveCode.

LiveCode is free software; you can redistribute it and/or modify it under
the terms of the GNU General Public License v3 as published by the Free
Software Foundation.

LiveCode is distributed in the hope that it will be useful, but WITHOUT ANY
WARRANTY; without even the implied warranty of MERCHANTABILITY or
FITNESS FOR A PARTICULAR PURPOSE.  See the GNU General Public License
for more details.

You should have received a copy of the GNU General Public License
along with LiveCode.  If not see <http://www.gnu.org/licenses/>.  */

#include <foundation.h>
#include <foundation-auto.h>
#include <foundation-unicode.h>

#include "foundation-private.h"
#include "foundation-bidi.h"

#ifdef __LINUX__
#include <errno.h>
#include <iconv.h>
#include <langinfo.h>
#include <locale.h>
#endif

#ifdef __WINDOWS__
#include <Windows.h>
#endif

////////////////////////////////////////////////////////////////////////////////

// CAVEAT!
//
// The currently implementation of the string value is native-only. Although
// the main (Unicode) methods will work, the input will get coerced to native
// encoding.
//
// When all the work is done to change the engine to use MCValueRef exclusively,
// gaining full transparent Unicode *should* just be a case of reimplementing
// the string value!

// NOTE!
//
// As it stands the underlying (native) char buffer always has an implicit NUL
// terminator added on. This is merely an aid to integration until all the uses
// of the legacy 'NativeCString' method is eliminated from use in the engine
// (which is pre-requisite for unicodification).

////////////////////////////////////////////////////////////////////////////////

// This method ensures there is 'count' chars of empty space starting at 'at'
// in 'string'. It returns false if allocation fails.
static bool __MCStringExpandAt(MCStringRef string, uindex_t at, uindex_t count);

// This method removes 'count' chars from string starting at 'at'.
static void __MCStringShrinkAt(MCStringRef string, uindex_t at, uindex_t count);

// This method clamps the given range to the valid limits for the string.
static void __MCStringClampRange(MCStringRef string, MCRange& x_range);

// This method forces a nativization of a string even if there is already a native char ptr.
static uindex_t __MCStringNativize(MCStringRef string);

// This method ensures there is a unichar ptr.
static void __MCStringUnnativize(MCStringRef self);

// This method marks the string as changed.
static void __MCStringChanged(MCStringRef string, uindex_t simple = kMCStringFlagNoChange, uindex_t combined = kMCStringFlagNoChange, uindex_t native = kMCStringFlagNoChange);

// Creates an indirect mutable string with contents.
static bool __MCStringCreateIndirect(__MCString *contents, __MCString*& r_string);

// Returns true if the string is indirect.
static bool __MCStringIsIndirect(__MCString *self);

static bool __MCStringMakeImmutable(__MCString *self);

// Creates an immutable string from this one, changing 'self' to indirect.
static bool __MCStringMakeIndirect(__MCString *self);

// Ensures the given mutable but indirect string is direct.
static bool __MCStringResolveIndirect(__MCString *self);

// Makes direct mutable string indirect, referencing r_new_string.
static bool __MCStringCopyMutable(__MCString *self, __MCString*& r_new_string);

// Copy the given unicode chars into the target unicode buffer and return true
// if all the chars being copied in could be native.
static bool __MCStringCopyChars(unichar_t *target, const unichar_t *source, uindex_t count, bool target_can_be_native);

////////////////////////////////////////////////////////////////////////////////

// AL-2015-02-06: [[ Bug 14504 ]] Add wrappers for string flag and length checking,
// for internal use when a string is known to be direct.
static bool __MCStringIsNative(MCStringRef self)
{
    MCAssert(!__MCStringIsIndirect(self));
    
    return (self -> flags & kMCStringFlagIsNotNative) == 0;
}

static bool __MCStringIsChecked(MCStringRef self)
{
    MCAssert(!__MCStringIsIndirect(self));
    
    return (self -> flags & kMCStringFlagIsChecked) != 0;
}

static bool __MCStringIsUncombined(MCStringRef self)
{
    MCAssert(!__MCStringIsIndirect(self));
    
    return (self -> flags & kMCStringFlagIsUncombined) != 0;
}

static bool __MCStringIsSimple(MCStringRef self)
{
    MCAssert(!__MCStringIsIndirect(self));
    
    return (self -> flags & kMCStringFlagIsSimple) != 0;
}

static bool __MCStringCanBeNative(MCStringRef self)
{
    MCAssert(!__MCStringIsIndirect(self));
    
    return (self -> flags & kMCStringFlagIsNotNative) == 0 || (self -> flags & kMCStringFlagCanBeNative) != 0;
}

static bool __MCStringCantBeEqualToNative(MCStringRef self, MCStringOptions p_options)
{
    // If self can't be native, then we check the comparison options to see if
    // it could still be native after normalization.
    if (!__MCStringCanBeNative(self))
    {
        // At this point self must contain unicode characters which don't directly
        // map to native. Thus the only way we could be equal to a native string is
        // if we contain combining sequences which compose to a native char.
        switch(p_options)
        {
            case kMCStringOptionCompareExact:
            case kMCStringOptionCompareFolded:
                // If no normalization is taking place, then no composition can occur
                // so we can't be equal to native.
                return true;
                
            case kMCStringOptionCompareNonliteral:
            case kMCStringOptionCompareCaseless:
                // If the string has been checked then we have more information.
                if (__MCStringIsChecked(self))
                {
                    // If there are no combining chars, then normalization is not
                    // going to make a difference - there's no way this string
                    // can be native.
                    if (__MCStringIsUncombined(self))
                        return true;
                
                    // If the string is not simple, then even though it contains
                    // combining chars it can't be native.
                    if (!__MCStringIsSimple(self))
                        return true;
                }
                break;
            
            default:
                MCUnreachable();
                break;
        }
    }
    
    return false;
}

static bool __MCStringCopyChars(unichar_t *p_dst, const unichar_t *p_src, uindex_t p_count, bool p_dst_can_be_native)
{
    // If the dst cannot be native, then there's no point checking if the src can be.
    if (!p_dst_can_be_native)
    {
        MCMemoryCopy(p_dst, p_src, p_count * sizeof(unichar_t));
        return false;
    }
    
    // Copy the unicode chars to our dst checking if we can nativize as we go.
    for(uindex_t i = 0; i < p_count; i++)
    {
        // If we fail to convert the char to native, then we can't be native so
        // finish up with a direct copy.
        char_t t_nchar;
        if (!MCUnicodeCharMapToNative(p_src[i], t_nchar))
        {
            MCMemoryCopy(p_dst + i, p_src + i, (p_count - i) * sizeof(unichar_t));
            return false;
        }

        // We still copy across unicode char.
        p_dst[i] = p_src[i];
    }
    
    // If we get here, then both src and dst can be native.
    return true;
}

static uindex_t __MCStringGetLength(MCStringRef self)
{
    MCAssert(!__MCStringIsIndirect(self));
    
    return self -> char_count;
}

static bool __MCStringIsEmpty(MCStringRef string)
{
    return string == nil || __MCStringGetLength(string) == 0;
}

////////////////////////////////////////////////////////////////////////////////

// This method creates a 'constant' MCStringRef from the given c-string. At some
// point we'll make it work 'magically' at compile/build time. For now, uniquing
// and returning that has a similar effect (if slightly slower).
MC_DLLEXPORT_DEF
MCStringRef MCSTR(const char *p_cstring)
{
	MCStringRef t_string;
	/* UNCHECKED */ MCStringCreateWithNativeChars((const char_t *)p_cstring, strlen(p_cstring), t_string);
	
	MCValueRef t_unique_string;
	/* UNCHECKED */ MCValueInter(t_string, t_unique_string);
	
	MCValueRelease(t_string);
	
	return (MCStringRef)t_unique_string;
}

////////////////////////////////////////////////////////////////////////////////

MC_DLLEXPORT_DEF
bool MCStringCreateWithCString(const char* p_cstring, MCStringRef& r_string)
{
	return MCStringCreateWithNativeChars((const char_t*)p_cstring, p_cstring == nil ? 0 : strlen(p_cstring), r_string);
}

MC_DLLEXPORT_DEF
bool MCStringCreateWithCStringAndRelease(char* p_cstring, MCStringRef& r_string)
{
	if (MCStringCreateWithNativeChars((const char_t *)p_cstring, p_cstring == nil ? 0 : strlen((const char*)p_cstring), r_string))
    {
        delete p_cstring;
        return true;
    }
    
    return false;
}

MC_DLLEXPORT_DEF
const char *MCStringGetCString(MCStringRef p_string)
{
    if (p_string == nil)
        return nil;
    
    MCStringNativize(p_string);
    
	const char *t_cstring;
	t_cstring = (const char *)MCStringGetNativeCharPtr(p_string);
	
	MCAssert(t_cstring != nil);
    
	return t_cstring;
}

MC_DLLEXPORT_DEF
bool MCStringIsEqualToCString(MCStringRef p_string, const char *p_cstring, MCStringOptions p_options)
{
	return MCStringIsEqualToNativeChars(p_string, (const char_t *)p_cstring, strlen(p_cstring), p_options);
}

// Create an immutable string from the given bytes, interpreting them using
// the specified encoding.
MC_DLLEXPORT_DEF
bool MCStringCreateWithBytes(const byte_t *p_bytes, uindex_t p_byte_count, MCStringEncoding p_encoding, bool p_is_external_rep, MCStringRef& r_string)
{
    MCAssert(!p_is_external_rep);
    
    switch (p_encoding)
    {
        case kMCStringEncodingASCII:
        case kMCStringEncodingNative:
            return MCStringCreateWithNativeChars(p_bytes, p_byte_count, r_string);
        case kMCStringEncodingUTF16:
            return MCStringCreateWithChars((unichar_t *)p_bytes, p_byte_count / 2, r_string);
        // AL-2014-31-03: [[ Bug 12067 ]] Fix conversion from little endian bytes.    
        case kMCStringEncodingUTF16LE:
        case kMCStringEncodingUTF16BE:
        {
            unichar_t *t_buffer;
            uindex_t t_length = p_byte_count / 2;
            MCMemoryAllocate(t_length * sizeof(unichar_t), t_buffer);

            for (uindex_t i = 0; i < t_length; i++)
            {
                if (p_encoding == kMCStringEncodingUTF16BE)
                    t_buffer[i] = (unichar_t)MCSwapInt16BigToHost(((unichar_t *)p_bytes)[i]);
                else
                    t_buffer[i] = (unichar_t)MCSwapInt16LittleToHost(((unichar_t *)p_bytes)[i]);
            }
            return MCStringCreateWithCharsAndRelease(t_buffer, t_length, r_string);
        }
            
        case kMCStringEncodingUTF8:
        {
            unichar_t *t_chars;
            uindex_t t_char_count;
            t_char_count = MCUnicodeCharsMapFromUTF8(p_bytes, p_byte_count, nil, 0);
            if (!MCMemoryNewArray(t_char_count, t_chars))
                return false;
            MCUnicodeCharsMapFromUTF8(p_bytes, p_byte_count, t_chars, t_char_count);
            if (!MCStringCreateWithCharsAndRelease(t_chars, t_char_count, r_string))
            {
                MCMemoryDeleteArray(t_chars);
                return false;
            }
            return true;
        }
        break;
        case kMCStringEncodingUTF32:
        case kMCStringEncodingUTF32LE:
        case kMCStringEncodingUTF32BE:
		{
			// Round the byte count to a multiple of UTF-32 units
			p_byte_count = ((p_byte_count + sizeof(uint32_t) - 1) & ~(sizeof(uint32_t) - 1));
			
            // Convert the string to UTF-16 first.
			MCAutoArray<unichar_t> t_buffer;
			if (!t_buffer.Extend(p_byte_count / sizeof(uint32_t)))
                return false;
            
			uindex_t t_in_offset;
			uindex_t t_out_offset = 0;
			for (t_in_offset = 0; t_in_offset < p_byte_count; t_in_offset += sizeof(uint32_t))
			{
				// BMP characters are output unchanged, non-BMP requires surrogate pairs
				codepoint_t t_codepoint;
				t_codepoint = *(uint32_t*)&p_bytes[t_in_offset];
                
                if (p_encoding == kMCStringEncodingUTF32BE)
                    t_codepoint = MCSwapInt32BigToHost(t_codepoint);
                else if (p_encoding == kMCStringEncodingUTF32LE)
                    t_codepoint = MCSwapInt32LittleToHost(t_codepoint);
                
				if (t_codepoint < 0x10000)
				{
					t_buffer[t_out_offset] = unichar_t(t_codepoint);
					t_out_offset += 1;
				}
				else
				{
                    // Split to surrogate pairs
                    // SN-2015-07-03: [[ Bug 15571 ]] Creating a surrogate pair
                    //  makes the UTF-16 string longer.
                    if (!t_buffer . Extend(t_buffer . Size() + 1))
                        return false;
					unichar_t t_lead, t_trail;
					t_lead =  unichar_t((t_codepoint - 0x10000) >> 10) + 0xD800;
					t_trail = unichar_t((t_codepoint - 0x10000) & 0x3FF) + 0xDC00;
					t_buffer[t_out_offset] = t_lead;
					t_buffer[t_out_offset + 1] = t_trail;
					t_out_offset += 2;
				}
			}
			
			return MCStringCreateWithChars(t_buffer.Ptr(), t_out_offset, r_string);
		}
            break;
#if !defined(__ISO_8859_1__)
        case kMCStringEncodingISO8859_1:
            break;
#endif
#ifndef __WINDOWS__
        case kMCStringEncodingWindows1252:
            break;
#endif
#if !defined(__MAC__) && !defined(__IOS__)
        case kMCStringEncodingMacRoman:
            break;
#endif
    }
    
    return false;
}

MC_DLLEXPORT_DEF
bool MCStringCreateWithBytesAndRelease(byte_t *p_bytes, uindex_t p_byte_count, MCStringEncoding p_encoding, bool p_is_external_rep, MCStringRef& r_string)
{
    MCStringRef t_string;
    t_string = nil;
    
    switch (p_encoding)
    {
        case kMCStringEncodingASCII:
        case kMCStringEncodingNative:
            break;
        default:
            if (!MCStringCreateWithBytes(p_bytes, p_byte_count, p_encoding, p_is_external_rep, t_string))
                return false;
            
            r_string = t_string;
            free(p_bytes);
            return true;
    }
    
    bool t_success;
    t_success = true;
    
    if (p_byte_count == 0 && kMCEmptyString != nil)
    {
        r_string = MCValueRetain(kMCEmptyString);
        free(p_bytes);
        return true;
    }
    
    if (t_success)
        t_success = __MCValueCreate(kMCValueTypeCodeString, t_string);
    
    if (t_success)
        t_success = MCMemoryReallocate(p_bytes, p_byte_count + 1, p_bytes);
    
    if (t_success)
    {
        p_bytes[p_byte_count] = '\0';
        t_string -> native_chars = p_bytes;
        t_string -> char_count = p_byte_count;
        r_string = t_string;
    }
    else
        MCMemoryDelete(t_string);
    
    return t_success;
}

////////////////////////////////////////////////////////////////////////////////

MC_DLLEXPORT_DEF
bool MCStringCreateWithChars(const unichar_t *p_chars, uindex_t p_char_count, MCStringRef& r_string)
{
    if (p_char_count == 0 && kMCEmptyString != nil)
	{
		r_string = MCValueRetain(kMCEmptyString);
		return true;
	}
    
	bool t_success;
	t_success = true;

	__MCString *self;
	self = nil;
	if (t_success)
		t_success = __MCValueCreate(kMCValueTypeCodeString, self);

    bool t_not_native;
    t_not_native = false;
    
    if (t_success)
        t_success = MCMemoryNewArray(p_char_count + 1, self -> native_chars);
    
    if (t_success)
    {
        uindex_t i;
        for(i = 0; i < p_char_count; i++)
            if (!MCUnicodeCharMapToNative(p_chars[i], self -> native_chars[i]))
            {
                t_not_native = true;
                break;
            }
        
        if (t_not_native)
        {
            MCMemoryDeleteArray(self -> native_chars);
            t_success = MCMemoryNewArray(p_char_count + 1, self -> chars);
        }
    }

	if (t_success)
    {
        if (t_not_native)
        {
            MCStrCharsMapFromUnicode(p_chars, p_char_count, self -> chars, self -> char_count);
            self -> flags |= kMCStringFlagIsNotNative;
        }
        else
            self -> char_count = p_char_count;

        r_string = self;
	}
	else
	{
		if (self != nil)
            MCMemoryDeleteArray(self -> chars);

		MCMemoryDelete(self);
	}

	return t_success;
}

MC_DLLEXPORT_DEF
bool MCStringCreateWithCharsAndRelease(unichar_t *p_chars, uindex_t p_char_count, MCStringRef& r_string)
{
    if (MCStringCreateWithChars(p_chars, p_char_count, r_string))
    {
        free(p_chars);
        return true;
    }
    
    return false;
}

MC_DLLEXPORT_DEF
bool MCStringCreateWithWString(const unichar_t *p_wstring, MCStringRef& r_string)
{
	uindex_t t_length;
	for(t_length = 0; p_wstring[t_length] != 0; t_length++)
		;

	return MCStringCreateWithChars(p_wstring, t_length, r_string);
}

MC_DLLEXPORT_DEF
bool MCStringCreateWithWStringAndRelease(unichar_t* p_wstring, MCStringRef& r_string)
{
	if (MCStringCreateWithWString(p_wstring, r_string))
	{
		free(p_wstring);
		return true;
	}

	return false;
}

MC_DLLEXPORT_DEF
bool MCStringCreateWithNativeChars(const char_t *p_chars, uindex_t p_char_count, MCStringRef& r_string)
{
	bool t_success;
	t_success = true;

	if (p_char_count == 0 && kMCEmptyString != nil)
	{
		r_string = MCValueRetain(kMCEmptyString);
		return true;
	}

	__MCString *self;
	self = nil;
	if (t_success)
		t_success = __MCValueCreate(kMCValueTypeCodeString, self);

	if (t_success)
		t_success = MCMemoryNewArray(p_char_count + 1, self -> native_chars);

	if (t_success)
        MCMemoryCopy(self -> native_chars, p_chars, p_char_count);
	else
	{
		if (self != nil)
			MCMemoryDeleteArray(self -> native_chars);
		MCMemoryDelete(self);
	}

    if (t_success)
    {
		self -> char_count = p_char_count;
        r_string = self;
    }
    
	return t_success;
}

MC_DLLEXPORT_DEF
bool MCStringCreateWithNativeCharsAndRelease(char_t *p_chars, uindex_t p_char_count, MCStringRef& r_string)
{
    bool t_success;
    t_success = true;
    
    if (p_char_count == 0 && kMCEmptyString != nil)
    {
        r_string = MCValueRetain(kMCEmptyString);
        MCMemoryDeallocate(p_chars);
        return true;
    }
    
    __MCString *self;
    self = nil;
    if (t_success)
        t_success = __MCValueCreate(kMCValueTypeCodeString, self);
    
    if (t_success)
        t_success = MCMemoryReallocate(p_chars, p_char_count + 1, p_chars);
    
    if (t_success)
    {
        p_chars[p_char_count] = '\0';
        self -> native_chars = p_chars;
        self -> char_count = p_char_count;
        r_string = self;
    }
    else
        MCMemoryDelete(self);
    
    return t_success;
}

static bool MCStringCreateMutableUnicode(uindex_t p_initial_capacity, MCStringRef& r_string)
{
	bool t_success;
	t_success = true;
    
	__MCString *self;
	self = nil;
	if (t_success)
		t_success = __MCValueCreate(kMCValueTypeCodeString, self);
    
	if (t_success)
    {
        self -> flags |= kMCStringFlagIsNotNative;
		t_success = __MCStringExpandAt(self, 0, p_initial_capacity);
    }
    
	if (t_success)
	{
		self -> flags |= kMCStringFlagIsMutable;
		self->char_count = 0;
		r_string = self;
	}
	else
	{
		MCValueRelease (self);
	}
    
	return t_success;
}

MC_DLLEXPORT_DEF
bool MCStringCreateMutable(uindex_t p_initial_capacity, MCStringRef& r_string)
{
	bool t_success;
	t_success = true;

	__MCString *self;
	self = nil;
	if (t_success)
		t_success = __MCValueCreate(kMCValueTypeCodeString, self);

	if (t_success)
		t_success = __MCStringExpandAt(self, 0, p_initial_capacity);

	if (t_success)
	{
		self -> flags |= kMCStringFlagIsMutable;
		self->char_count = 0;
		r_string = self;
	}
	else
	{
		MCValueRelease (self);
	}

	return t_success;
}

////////////////////////////////////////////////////////////////////////////////

MC_DLLEXPORT_DEF
bool MCStringEncode(MCStringRef p_string, MCStringEncoding p_encoding, bool p_is_external_rep, MCDataRef& r_data)
{
    byte_t *t_bytes;
    uindex_t t_byte_count;
    if (!MCStringConvertToBytes(p_string, p_encoding, p_is_external_rep, t_bytes, t_byte_count))
        return false;
    
    if (!MCDataCreateWithBytesAndRelease(t_bytes, t_byte_count, r_data))
    {
        free(t_bytes);
        return false;
    }

    return true;
}

MC_DLLEXPORT_DEF
bool MCStringEncodeAndRelease(MCStringRef p_string, MCStringEncoding p_encoding, bool p_is_external_rep, MCDataRef& r_data)
{    
    MCDataRef t_data;
    
    if (!MCStringEncode(p_string, p_encoding, p_is_external_rep, t_data))
        return false;
    
    MCValueRelease(p_string);
    r_data = t_data;
    
    return true;
}

MC_DLLEXPORT_DEF
bool MCStringDecode(MCDataRef p_data, MCStringEncoding p_encoding, bool p_is_external_rep, MCStringRef& r_string)
{
    return MCStringCreateWithBytes(MCDataGetBytePtr(p_data), MCDataGetLength(p_data), p_encoding, p_is_external_rep, r_string);
}

MC_DLLEXPORT_DEF
bool MCStringDecodeAndRelease(MCDataRef p_data, MCStringEncoding p_encoding, bool p_is_external_rep, MCStringRef& r_string)
{
    MCStringRef t_string;
    
    if (!MCStringDecode(p_data, p_encoding, p_is_external_rep, t_string))
        return false;
    
    MCValueRelease(p_data);
    r_string = t_string;
    
    return true;
}

////////////////////////////////////////////////////////////////////////////////

static bool __MCStringFormatSupportedForUnicode(const char *p_format)
{
	while(*p_format != '\0')
	{
		if (*p_format == '%' &&
			(p_format[1] != 's' && p_format[1] != 'd' && p_format[1] != '@'))
			return false;
		
		if (*p_format == '\\' &&
			(p_format[1] != 'n' && p_format[1] != '"'))
			return false;
		
		p_format++;
	}
	
	return true;
}

#if defined(__32_BIT__)
#define FORMAT_ARG_32_BIT 1
#define FORMAT_ARG_64_BIT 2
#elif defined(__64_BIT__)
#define FORMAT_ARG_32_BIT 1
#define FORMAT_ARG_64_BIT 1
#endif

MC_DLLEXPORT_DEF
bool MCStringFormatV(MCStringRef& r_string, const char *p_format, va_list p_args)
{
	MCStringRef t_buffer;
	if (!MCStringCreateMutable(0, t_buffer))
		return false;
	
	bool t_success;
	t_success = true;
	
	const char *t_format_ptr;
	t_format_ptr = p_format;
	while(t_success && *t_format_ptr != '\0')
	{
		const char *t_format_start_ptr;
		t_format_start_ptr = t_format_ptr;
		
		bool t_has_range;
		t_has_range = false;
		
		int t_arg_count;
		t_arg_count = 0;
		while(*t_format_ptr != '\0')
		{
			if (*t_format_ptr == '%')
			{
                // AL-2014-09-19: Flush chars between format strings
                if (t_format_ptr != t_format_start_ptr)
                    break;
                
				t_format_ptr++;
				
				if (*t_format_ptr == '@')
					break;
				
                // AL-2014-11-19: [[ Bug 14059 ]] Add support for variable length zero padding
                if (*t_format_ptr == '0')
                    t_format_ptr++;
                
				if (*t_format_ptr == '*')
				{
					t_arg_count += FORMAT_ARG_32_BIT;
					t_format_ptr++;
					
					if (*t_format_ptr == '@')
					{
						t_format_start_ptr = t_format_ptr;
                        t_has_range = true;
						break;
					}
				}
				else
				{
					while(*t_format_ptr != '\0' && isdigit(*t_format_ptr))
						t_format_ptr++;
				}
				
				if (*t_format_ptr == '.')
				{
					t_format_ptr++;
					if (*t_format_ptr == '*')
					{
						t_arg_count += FORMAT_ARG_32_BIT;
						t_format_ptr++;
					}
					else
					{
						while(*t_format_ptr != '\0' && isdigit(*t_format_ptr))
							t_format_ptr++;
					}
				}
				
				// MW-2014-10-23: [[ Bug 13757 ]] Make sure we process the VS specific 'I64d' format
				//   as 64-bit.
				if (strncmp(t_format_ptr, "lld", 3) == 0 ||
					strncmp(t_format_ptr, "llu", 3) == 0 ||
					strncmp(t_format_ptr, "lf", 2) == 0 ||
					strncmp(t_format_ptr, "f", 1) == 0 ||
                    strncmp(t_format_ptr, "g", 1) == 0 ||
					strncmp(t_format_ptr, "I64d", 4) == 0)
					t_arg_count += FORMAT_ARG_64_BIT;
                // SN-2015-01-05: [[ Bug 14304 ]] There is no argument to be popped from the list
                //   if we are considering a "%%" sequence
				else if (*t_format_ptr != '%')
					t_arg_count += FORMAT_ARG_32_BIT;
			}
			
			t_format_ptr += 1;
		}
		
        if (t_format_start_ptr != t_format_ptr)
        {
            char *t_format;
            uint32_t t_format_size;

            // [[ vsnprintf ]] On Linux, the trailing '%' from '%@' placeholder causes vsprintf to fail
            // and return -1 in MCNativeCharsFormat (and thus creates a 0-byte sized array).
            if (*t_format_ptr == '@' && *(t_format_ptr - 1) == '%')
                t_format_size = t_format_ptr - t_format_start_ptr - 1;
            else
                t_format_size = t_format_ptr - t_format_start_ptr;

            /* UNCHECKED */ t_format = (char *)malloc(t_format_size + 1);
            if (t_format == nil)
                t_success = false;

            char_t *t_string;
            uindex_t t_size;
            t_string = nil;
			if (t_success)
            {
                memcpy(t_format, t_format_start_ptr, t_format_size);
				t_format[t_format_size] = '\0';
#if defined(_WINDOWS) || defined(_WINDOWS_SERVER)
				t_success = MCNativeCharsFormatV(t_string, t_size, t_format, p_args);
#else
                va_list t_args;
                va_copy(t_args, p_args);
				t_success = MCNativeCharsFormatV(t_string, t_size, t_format, t_args);
                va_end(t_args);
#endif
			}
			
			if (t_success)
				t_success = MCStringAppendNativeChars(t_buffer, t_string, t_size);

			if (t_success)
				while(t_arg_count > 0)
				{
					va_arg(p_args, uintptr_t);
					t_arg_count -= 1;
				}
					
            MCMemoryDeallocate(t_string);
			free(t_format);
		}
		
		if (t_success && *t_format_ptr == '@')
		{
			t_format_ptr += 1;
		
			const MCRange *t_range;
			if (t_has_range)
				t_range = va_arg(p_args, const MCRange *);
			else
				t_range = nil;
				
			MCValueRef t_value;
			t_value = va_arg(p_args, MCValueRef);
			
			MCAutoStringRef t_string;
			if (MCValueGetTypeCode(t_value) == kMCValueTypeCodeString)
				t_string = (MCStringRef)t_value;
            else
				/* UNCHECKED */ MCValueCopyDescription (t_value, &t_string);

			if (t_range == nil)
				t_success = MCStringAppend(t_buffer, *t_string);
			else
				t_success = MCStringAppendSubstring(t_buffer, *t_string, *t_range);
		}
	}

	if (t_success)
		t_success = MCStringCopyAndRelease(t_buffer, r_string);
    
    if (!t_success)
		MCValueRelease (t_buffer);
	
	return t_success;
}

MC_DLLEXPORT_DEF
bool MCStringFormat(MCStringRef& r_string, const char *p_format, ...)
{
	bool t_success;

	va_list t_args;
	va_start(t_args, p_format);
	t_success = MCStringFormatV(r_string, p_format, t_args);
	va_end(t_args);

	return t_success;
}

////////////////////////////////////////////////////////////////////////////////

static bool __MCStringCloneBuffer(MCStringRef self, unichar_t*& chars, uindex_t& char_count)
{
    MCAssert(!__MCStringIsIndirect(self));
    
	if (MCMemoryNewArray(self -> char_count + 1, chars))
	{
		MCStrCharsMapFromUnicode(self -> chars, self -> char_count, chars, char_count);
        return true;
    }
    
    return false;
}

static bool __MCStringCloneNativeBuffer(MCStringRef self, char_t*& chars, uindex_t& char_count)
{
    MCAssert(!__MCStringIsIndirect(self));
    
	if (MCMemoryNewArray(self -> char_count + 1, chars))
	{
		MCMemoryCopy(chars, self -> native_chars, self -> char_count);
        char_count = self -> char_count;
        return true;
    }
    
    return false;
}

MC_DLLEXPORT_DEF
bool MCStringCopy(MCStringRef self, MCStringRef& r_new_string)
{
	// If the string is immutable we can just bump the reference count.
	if (!MCStringIsMutable(self))
	{
		r_new_string = self;
		MCValueRetain(self);
		return true;
	}
    
    // If it is mutable and indirect then retain the referenced string
    if (__MCStringIsIndirect(self))
    {
        r_new_string = MCValueRetain(self -> string);
        return true;
    }

    // Otherwise make the mutable direct string immutable,
    // assign the new string as that, and make self indirect
    // referencing it.
    return __MCStringCopyMutable(self, r_new_string);
}

MC_DLLEXPORT_DEF
bool MCStringCopyAndRelease(MCStringRef self, MCStringRef& r_new_string)
{
	// If the string is immutable we just pass it through (as we are releasing the string).
	if (!MCStringIsMutable(self))
	{
		r_new_string = self;
		return true;
	}

    // If the string is indirect then retain its reference, and release
    if (__MCStringIsIndirect(self))
    {
        r_new_string = MCValueRetain(self -> string);
        MCValueRelease(self);
        return true;
    }
    
	// If the reference count is one, then shrink the buffer and mark as immutable.
	if (self -> references == 1)
	{
        __MCStringMakeImmutable(self);
        self -> flags &= ~kMCStringFlagIsMutable;
        self -> capacity = 0;
		r_new_string = self;
		return true;
	}

	// Otherwise, make a new indirect string
    if (!__MCStringMakeIndirect(self))
        return false;
    
    // Reduce reference count
    self -> references -= 1;
    
    // And return a copy of the string
    r_new_string = MCValueRetain(self -> string);
    return true;
}

MC_DLLEXPORT_DEF
bool MCStringMutableCopy(MCStringRef self, MCStringRef& r_new_string)
{
	// If self is immutable, then the new mutable string will be indirect
	// referencing it.
    if (!MCStringIsMutable(self))
        return __MCStringCreateIndirect(self, r_new_string);

    // If the string is already indirect, we just create a new reference to its string
	if (__MCStringIsIndirect(self))
		return __MCStringCreateIndirect(self -> string, r_new_string);
    
    // If the string is mutable, we make it indirect and share
	// the indirect copy.
    if (!__MCStringMakeIndirect(self))
        return false;
    
    return __MCStringCreateIndirect(self -> string, r_new_string);
}

MC_DLLEXPORT_DEF
bool MCStringMutableCopyAndRelease(MCStringRef self, MCStringRef& r_new_string)
{
	if (self -> references == 1)
	{
		if (!MCStringIsMutable(self))
        {
			self -> flags |= kMCStringFlagIsMutable;
            //self -> capacity = self -> char_count;
        }
        
		r_new_string = self;
		return true;
	}
    
	if (!MCStringMutableCopy(self, r_new_string))
		return false;
    
	self -> references -= 1;
	return true;
}

////////////////////////////////////////////////////////////////////////////////

MC_DLLEXPORT_DEF
bool MCStringCopySubstring(MCStringRef self, MCRange p_range, MCStringRef& r_substring)
{
    if (__MCStringIsIndirect(self))
        self = self -> string;
    
    // Avoid copying in case the substring is actually the whole string
    if (p_range . offset == 0 && self -> char_count < p_range . length)
        return MCStringCopy(self, r_substring);

	__MCStringClampRange(self, p_range);
	
    if (__MCStringIsNative(self))
        return MCStringCreateWithNativeChars(self -> native_chars + p_range . offset, p_range . length, r_substring);
    
	return MCStringCreateWithChars(self -> chars + p_range . offset, p_range . length, r_substring);
}

MC_DLLEXPORT_DEF
bool MCStringCopySubstringAndRelease(MCStringRef self, MCRange p_range, MCStringRef& r_substring)
{
	if (MCStringCopySubstring(self, p_range, r_substring))
	{
		MCValueRelease(self);
		return true;
	}

	return false;
}

MC_DLLEXPORT_DEF
bool MCStringMutableCopySubstring(MCStringRef self, MCRange p_range, MCStringRef& r_new_string)
{
    if (__MCStringIsIndirect(self))
        self = self -> string;
    
    __MCStringClampRange(self, p_range);
    
	// Simply create a mutable string with enough initial capacity and then copy
	// in the other strings chars.
	// Notice the slight amount of anal-retentiveness here in the use of a
	// temporary - any 'r_' (out) parameter should never be updated until the end
	// of the method and then only if the method is succeeding.
	MCStringRef t_new_string;
    
    if (__MCStringIsNative(self))
    {
        if (!MCStringCreateMutable(p_range . length + 1, t_new_string))
            return false;
        
        // Now copy across the chars (note we set the implicit NUL too, just to be
        // on the safe-side!).
        MCMemoryCopy(t_new_string -> native_chars, self -> native_chars + p_range . offset, p_range . length);
        t_new_string -> native_chars[p_range . length] = '\0';
    }
    else
    {
        if (!MCStringCreateMutableUnicode(p_range . length + 1, t_new_string))
            return false;
        
        MCMemoryCopy(t_new_string -> chars, self -> chars + p_range . offset, p_range . length * sizeof(strchar_t));
        t_new_string -> chars[p_range . length] = '\0';
    }

	t_new_string -> char_count = p_range . length;
    
	// Return the new string and success.
	r_new_string = t_new_string;
	return true;
}

MC_DLLEXPORT_DEF
bool MCStringMutableCopySubstringAndRelease(MCStringRef self, MCRange p_range, MCStringRef& r_new_string)
{
	if (MCStringMutableCopySubstring(self, p_range, r_new_string))
	{
		MCValueRelease(self);
		return true;
	}
    
	return false;
}

////////////////////////////////////////////////////////////////////////////////

MC_DLLEXPORT_DEF
bool MCStringIsMutable(const MCStringRef self)
{
	return (self -> flags & kMCStringFlagIsMutable) != 0;
}

////////////////////////////////////////////////////////////////////////////////

MC_DLLEXPORT_DEF
uindex_t MCStringGetLength(MCStringRef self)
{
    if (__MCStringIsIndirect(self))
        self = self -> string;
    
    return __MCStringGetLength(self);
}

MC_DLLEXPORT_DEF
const unichar_t *MCStringGetCharPtr(MCStringRef self)
{
    if (__MCStringIsIndirect(self))
		if (!__MCStringResolveIndirect(self))
			return nil;
    
    __MCStringUnnativize(self);
	return self -> chars;
}

MC_DLLEXPORT_DEF
const char_t *MCStringGetNativeCharPtr(MCStringRef self)
{
    if (MCStringIsNative(self))
    {
        // AL-2014-07-25: [[ Bug 12672 ]] Ensure possibly indirect string is resolved before returning char ptr
        if (__MCStringIsIndirect(self))
			if (!__MCStringResolveIndirect(self))
				return nil;
        
        return self -> native_chars;
    }
    
    return nil;
}

MC_DLLEXPORT_DEF
const char_t *MCStringGetNativeCharPtrAndLength(MCStringRef self, uindex_t& r_char_count)
{
    r_char_count = __MCStringNativize(self);
	return self -> native_chars;
}

MC_DLLEXPORT_DEF
unichar_t MCStringGetCharAtIndex(MCStringRef self, uindex_t p_index)
{
    if (__MCStringIsIndirect(self))
        self = self -> string;
    
    if (__MCStringIsNative(self))
        return MCUnicodeCharMapFromNative(self -> native_chars[p_index]);
    
	return self -> chars[p_index];
}

MC_DLLEXPORT_DEF
char_t MCStringGetNativeCharAtIndex(MCStringRef self, uindex_t p_index)
{
    if (__MCStringIsIndirect(self))
        self = self -> string;
    
    if (__MCStringIsNative(self))
        return self -> native_chars[p_index];
    
	char_t t_native_char;
	if (MCUnicodeCharMapToNative(self -> chars[p_index], t_native_char))
		return t_native_char;
	return '?';
}

MC_DLLEXPORT_DEF
codepoint_t MCStringGetCodepointAtIndex(MCStringRef self, uindex_t p_index)
{
	// Calculate the code unit index for the given codepoint
	MCRange t_codepoint_idx, t_codeunit_idx;
    t_codepoint_idx = MCRangeMake(p_index, 1);
    if (!MCStringMapCodepointIndices(self, t_codepoint_idx, t_codeunit_idx))
        return 0;
 
    if (__MCStringIsIndirect(self))
        self = self -> string;
    
    if (__MCStringIsNative(self))
    {
        char_t native_char = self -> native_chars[p_index];
        return MCUnicodeCharMapFromNative(native_char);
    }
    
    // Get the codepoint at this index
    unichar_t t_lead, t_trail;
    t_lead = self -> chars[t_codeunit_idx.offset];
    if (t_codeunit_idx.length == 1)
        return t_lead;
    
    // We have a surrogate pair
    t_trail = self -> chars[t_codeunit_idx.offset + 1];
    return MCStringSurrogatesToCodepoint(t_lead, t_trail);
}

MC_DLLEXPORT_DEF
uindex_t MCStringGetChars(MCStringRef self, MCRange p_range, unichar_t *p_chars)
{
    if (__MCStringIsIndirect(self))
        self = self -> string;
    
	uindex_t t_count;
	t_count = 0;

	for(uindex_t i = p_range . offset; i < p_range . offset + p_range . length; i++)
	{
		if (i >= self -> char_count)
			break;
        if (__MCStringIsNative(self))
            p_chars[i - p_range . offset] = MCUnicodeCharMapFromNative(self -> native_chars[i]);
        else
            p_chars[i - p_range . offset] = MCStrCharMapToUnicode(self -> chars[i]);

		t_count += 1;
	}

	return t_count;
}

MC_DLLEXPORT_DEF
uindex_t MCStringGetNativeChars(MCStringRef self, MCRange p_range, char_t *p_chars)
{
    if (__MCStringIsIndirect(self))
        self = self -> string;
    
	uindex_t t_count;
	t_count = 0;

	for(uindex_t i = p_range . offset; i < p_range . offset + p_range . length; i++)
	{
		if (i >= self -> char_count)
			break;
        
        if (__MCStringIsNative(self))
            p_chars[i - p_range . offset] = self -> native_chars[i];
        else
            p_chars[i - p_range . offset] = MCStrCharMapToNative(self -> chars[i]);

		t_count += 1;
	}

	return t_count;
}

MC_DLLEXPORT_DEF
void MCStringNativize(MCStringRef self)
{
    __MCStringNativize(self);
}

MC_DLLEXPORT_DEF
bool MCStringNativeCopy(MCStringRef p_string, MCStringRef& r_copy)
{
    // AL-2014-12-12: [[ Bug 14208 ]] Implement a native copy function to aid conversion to data
    if (MCStringIsNative(p_string))
        return MCStringCopy(p_string, r_copy);
    
    MCStringRef t_string;
    t_string = nil;
    
    if (!MCStringMutableCopy(p_string, t_string))
        return false;
    
    __MCStringNativize(t_string);
    
    __MCStringMakeImmutable(t_string);
    t_string -> flags &= ~kMCStringFlagIsMutable;
    
    r_copy = t_string;
    return true;
}

MC_DLLEXPORT_DEF
bool MCStringIsNative(MCStringRef self)
{
    if (__MCStringIsIndirect(self))
        self = self -> string;
    
    return __MCStringIsNative(self);
}

MC_DLLEXPORT_DEF
bool MCStringCantBeEqualToNative(MCStringRef self, MCStringOptions p_options)
{
    if (__MCStringIsIndirect(self))
        self = self -> string;
    
    return __MCStringCantBeEqualToNative(self, p_options);
}

MC_DLLEXPORT_DEF
bool MCStringCanBeNative(MCStringRef self)
{
    if (__MCStringIsIndirect(self))
        self = self -> string;
    
    return __MCStringCanBeNative(self);
}

// AL-2015-02-06: [[ Bug 14504 ]] Ensure 'simple' flag is checked against the direct string.
MC_DLLEXPORT_DEF
bool MCStringIsSimple(MCStringRef self)
{
    if (__MCStringIsIndirect(self))
        self = self -> string;
    
    return __MCStringIsSimple(self);
}

// AL-2015-02-06: [[ Bug 14504 ]] Ensure 'uncombined' flag is checked against the direct string.
MC_DLLEXPORT_DEF
bool MCStringIsUncombined(MCStringRef self)
{
    if (__MCStringIsIndirect(self))
        self = self -> string;
    
    return __MCStringIsUncombined(self);
}

MC_DLLEXPORT_DEF
bool MCStringMapCodepointIndices(MCStringRef self, MCRange p_in_range, MCRange &r_out_range)
{
    if (__MCStringIsIndirect(self))
        self = self -> string;
    
    MCAssert(self != nil);
    
    // Shortcut for strings containing only BMP characters
    if (__MCStringIsNative(self) || (__MCStringIsSimple(self) && __MCStringIsUncombined(self)))
    {
        __MCStringClampRange(self, p_in_range);
        r_out_range = p_in_range;
        return true;
    }
    
    uindex_t char_count = __MCStringGetLength(self);
    
    // If the string has not yet been scanned for simplicity, scan the whole
    // thing (assuming multiple mapping requests will be made)
    uindex_t t_scan_end;
    if (__MCStringIsChecked(self))
        t_scan_end = p_in_range.offset + p_in_range.length;
    else
    {
        t_scan_end = char_count;
        // The whole string is going to be checked for simplicity
        self -> flags |= kMCStringFlagIsChecked;
    }
    
    // Scan through the string, counting the number of codepoints
    bool t_is_simple = true;
    bool t_is_uncombined = true;
    uindex_t t_cp_counter = 0;
    uindex_t t_codeunit_pos = 0;
    MCRange t_units = MCRangeMake(0, 0);
    // If we are scanning the whole string, the end comes when all the codeunits have been processed
    // Otherwise, we have an amount of codepoints to read, not codeunits
    while (t_codeunit_pos < t_scan_end)
    {
        // Is this a single code unit or a valid surrogate pair?
        uindex_t t_length;
        if (MCStringIsValidSurrogatePair(self, t_codeunit_pos))
            t_length = 2, t_is_simple = false;
        else
            t_length = 1;
        
        if (MCUnicodeGetIntegerProperty(MCStringGetCharAtIndex(self, t_codeunit_pos), kMCUnicodePropertyCanonicalCombiningClass))
            t_is_uncombined = false;
            
        // Update the appropriate field of the output
        if (t_codeunit_pos < p_in_range.offset)
            t_units.offset += t_length;
        else if (t_cp_counter < p_in_range.offset + p_in_range.length)
            t_units.length += t_length;
        
        // Make sure we haven't exceeded the length of the string
        if (t_units.offset > char_count)
        {
            t_units = MCRangeMake(char_count, 0);
            break;
        }
        if ((t_units.offset + t_units.length) > char_count)
        {
            t_units.length = char_count - t_units.offset;
            break;
        }
        
        ++t_cp_counter;
        t_codeunit_pos += t_length;
    }
    
    // If no surrogates were found, mark the string as simple
    if (t_is_simple && t_scan_end == char_count)
        self -> flags |= kMCStringFlagIsSimple;
    
    if (t_is_uncombined)
        self -> flags |= kMCStringFlagIsUncombined;
    else
        self -> flags &= ~kMCStringFlagIsUncombined;
    
    // All done
    r_out_range = t_units;
    return true;
}

MC_DLLEXPORT_DEF
bool MCStringUnmapCodepointIndices(MCStringRef self, MCRange p_in_range, MCRange &r_out_range)
{    
    MCAssert(self != nil);
    
    // AL-2015-02-06: [[ Bug 14504 ]] Use direct string for checks here, as the flags are not set on the indirect string.
    if (__MCStringIsIndirect(self))
        self = self -> string;
    
    // Shortcut for strings containing only BMP characters
    if (__MCStringIsNative(self) || (__MCStringIsSimple(self) && __MCStringIsUncombined(self)))
    {
        __MCStringClampRange(self, p_in_range);
        r_out_range = p_in_range;
        return true;
    }
    
    uindex_t char_count = __MCStringGetLength(self);
    
    // Check that the input indices are valid
    if (p_in_range.offset + p_in_range.length > char_count)
        return false;
    
    // Scan through the string, counting the number of code points
    bool t_is_simple = true;
    bool t_is_uncombined = true;
    
    uindex_t t_counter = 0;
    MCRange t_codepoints = MCRangeMake(0, 0);
    while (t_counter < p_in_range.offset + p_in_range.length)
    {
        // Is this a single code unit or a valid surrogate pair?
        uindex_t t_length;
        if (MCStringIsValidSurrogatePair(self, t_counter))
            t_length = 2, t_is_simple = false;
        else
            t_length = 1;
        
        if (MCUnicodeGetIntegerProperty(MCStringGetCharAtIndex(self, t_counter), kMCUnicodePropertyCanonicalCombiningClass))
            t_is_uncombined = false;
        
        // Increment the counters
        if (t_counter < p_in_range.offset)
            t_codepoints.offset++;
        else
            t_codepoints.length++;
        t_counter += t_length;
    }
    
    // If no surrogates were found, mark the string as simple
    if (t_is_simple && p_in_range.offset + p_in_range.length >= char_count)
        self -> flags |= kMCStringFlagIsSimple;
            
    if (t_is_uncombined)
        self -> flags |= kMCStringFlagIsUncombined;
    else
        self -> flags &= ~kMCStringFlagIsUncombined;
    
    // The string has been checked
    self -> flags |= kMCStringFlagIsChecked;
    // All done
    r_out_range = t_codepoints;
    return true;
}

bool MCStringMapIndices(MCStringRef self, MCBreakIteratorType p_type, MCLocaleRef p_locale, MCRange p_in_range, MCRange &r_out_range)
{
    MCAssert(self != nil);
    MCAssert(p_locale != nil);
    
    // Create the appropriate break iterator
    MCAutoCustomPointer<__MCBreakIterator,MCLocaleBreakIteratorRelease> t_iter;
    if (!MCLocaleBreakIteratorCreate(p_locale, p_type, &t_iter))
        return false;
    
    // Set the iterator's text
    if (!MCLocaleBreakIteratorSetText(*t_iter, self))
    {
        return false;
    }
    
    // Advance to the beginning of the specified range
    uindex_t t_start;
    t_start = MCLocaleBreakIteratorNext(*t_iter, p_in_range.offset);
    
    if (t_start == kMCLocaleBreakIteratorDone)
    {
        r_out_range = MCRangeMake(MCStringGetLength(self), 0);
        return true;
    }
    
    // Advance to the end of the specified range
    uindex_t t_end;
    t_end = MCLocaleBreakIteratorNext(*t_iter, p_in_range.length);
    if (t_end == kMCLocaleBreakIteratorDone)
        t_end = MCStringGetLength(self);
    
    MCRange t_units;
    t_units = MCRangeMake(t_start, t_end - t_start);
    
    // All done
    r_out_range = t_units;
    return true;
}

MC_DLLEXPORT_DEF
bool MCStringMapGraphemeIndices(MCStringRef self, MCLocaleRef p_locale, MCRange p_in_range, MCRange &r_out_range)
{
    if (__MCStringIsIndirect(self))
        self = self -> string;
    
    // SN-2014-04-11 [[ FasterStrings ]] Process a checking of the string - in case we can ensure it is
    // combining chars/surrogate pairs-free
    if (!__MCStringIsChecked(self))
    {        
        MCRange t_input, t_out;
        t_input . offset = 0;
        t_input . length = self -> char_count;
        MCStringMapCodepointIndices(self, t_input, t_out);
    }
    
    // Quick-n-dirty workaround
    if (__MCStringIsNative(self) || (__MCStringIsUncombined(self) && __MCStringIsSimple(self)))
    {
        __MCStringClampRange(self, p_in_range);
        r_out_range = p_in_range;
        return true;
    }

    return MCStringMapIndices(self, kMCBreakIteratorTypeCharacter, p_locale, p_in_range, r_out_range);
}

MC_DLLEXPORT_DEF
bool MCStringCodepointIsWordPart(codepoint_t p_codepoint)
{
    return MCUnicodeIsAlphabetic(p_codepoint) || MCUnicodeIsDigit(p_codepoint);
}

MC_DLLEXPORT_DEF
bool MCStringMapTrueWordIndices(MCStringRef self, MCLocaleRef p_locale, MCRange p_in_range, MCRange &r_out_range)
{    
    MCAssert(self != nil);
    MCAssert(p_locale != nil);
    
    // Create the appropriate break iterator
    MCBreakIteratorRef t_iter;
    if (!MCLocaleBreakIteratorCreate(p_locale, kMCBreakIteratorTypeWord, t_iter))
        return false;
    
    // Set the iterator's text
    if (!MCLocaleBreakIteratorSetText(t_iter, self))
    {
        MCLocaleBreakIteratorRelease(t_iter);
        return false;
    }

    p_in_range . offset++;
    
    MCRange t_word_range = MCRangeMake(0, 0);
    bool t_found;
    // Advance to the beginning of the specified range
    while (p_in_range . offset-- && (t_found = MCLocaleWordBreakIteratorAdvance(self, t_iter, t_word_range)))
        ;

    if (!t_found)
    {
        r_out_range = MCRangeMake(MCStringGetLength(self), 0);
		MCLocaleBreakIteratorRelease (t_iter);
        return true;
    }
    
    // Advance to the end of the current word
    uindex_t t_start = t_word_range . offset;
    p_in_range . length--;
    
    // While more words are requested, find the end of the next word.
    while (p_in_range . length-- && MCLocaleWordBreakIteratorAdvance(self, t_iter, t_word_range))
        ;
    
    MCRange t_units;
    t_units = MCRangeMake(t_start, t_word_range . offset + t_word_range . length - t_start);
    
    // All done
    MCLocaleBreakIteratorRelease(t_iter);
    r_out_range = t_units;
    return true;
}

MC_DLLEXPORT_DEF
bool MCStringMapSentenceIndices(MCStringRef self, MCLocaleRef p_locale, MCRange p_in_range, MCRange &r_out_range)
{
    return MCStringMapIndices(self, kMCBreakIteratorTypeSentence, p_locale, p_in_range, r_out_range);
}

bool MCStringUnmapIndices(MCStringRef self, MCBreakIteratorType p_type, MCLocaleRef p_locale, MCRange p_in_range, MCRange &r_out_range)
{
    MCAssert(self != nil);
    MCAssert(p_locale != nil);
    
    // Check that the input range is valid
    if (p_in_range.offset + p_in_range.length > MCStringGetLength(self))
        return false;
    
    // Create a break iterator of the appropriate type
    MCAutoCustomPointer<__MCBreakIterator, MCLocaleBreakIteratorRelease> t_iter;
    if (!MCLocaleBreakIteratorCreate(p_locale, p_type, &t_iter))
        return false;
    
    // Set the iterator's text
    if (!MCLocaleBreakIteratorSetText(*t_iter, self))
    {
        return false;
    }
    
    // Count how many of the given unit it takes to reach or exceed the offset
    uindex_t t_start, t_offset;
    t_start = 0;
    t_offset = 0;
    while (t_offset < p_in_range.offset)
    {
        if (MCLocaleBreakIteratorIsBoundary(*t_iter, t_offset++))
            t_start++;
        
        if (t_offset >= MCStringGetLength(self))
        {
            r_out_range = MCRangeMake(t_offset, 0);
            return true;
        }
    }
    
    // Count how many more it takes to accomodate all the code units
    uindex_t t_end;
    t_end = 0;
    while (t_offset < p_in_range.offset + p_in_range.length)
    {
        if (MCLocaleBreakIteratorIsBoundary(*t_iter, t_offset++))
            t_end++;
        
        if (t_offset >= MCStringGetLength(self))
            break;
    }
    
    MCRange t_units;
    t_units = MCRangeMake(t_start, t_end);
    
    // All done
    r_out_range = t_units;
    return true;
}

MC_DLLEXPORT_DEF
bool MCStringUnmapGraphemeIndices(MCStringRef self, MCLocaleRef p_locale, MCRange p_in_range, MCRange &r_out_range)
{    
    if (__MCStringIsIndirect(self))
        self = self -> string;
    
    // SN-2014-04-11 [[ FasterStrings ]] Process a checking of the string - in case we can ensure it is
    // combining chars/surrogate pairs-free
    if (!__MCStringIsChecked(self))
    {
        MCRange t_input, t_out;
        t_input . offset = 0;
        t_input . length = self -> char_count;
        MCStringUnmapCodepointIndices(self, t_input, t_out);
    }
    
    // Quick-n-dirty workaround
    if (__MCStringIsNative(self) || (__MCStringIsUncombined(self) && __MCStringIsSimple(self)))
    {
        __MCStringClampRange(self, p_in_range);
        r_out_range = p_in_range;
        return true;
    }
    
    return MCStringUnmapIndices(self, kMCBreakIteratorTypeCharacter, p_locale, p_in_range, r_out_range);
}

MC_DLLEXPORT_DEF
bool MCStringUnmapTrueWordIndices(MCStringRef self, MCLocaleRef p_locale, MCRange p_in_range, MCRange &r_out_range)
{
    MCAssert(self != nil);
    MCAssert(p_locale != nil);
    
    // Check that the input range is valid
    if (p_in_range.offset + p_in_range.length > self -> char_count)
        return false;
    
    // Create a break iterator of the appropriate type
    MCBreakIteratorRef t_iter;
    if (!MCLocaleBreakIteratorCreate(p_locale, kMCBreakIteratorTypeWord, t_iter))
        return false;
    
    // Set the iterator's text
    if (!MCLocaleBreakIteratorSetText(t_iter, self))
    {
        MCLocaleBreakIteratorRelease(t_iter);
        return false;
    }
    
    // Count how many words it takes to reach or exceed the offset
    uindex_t t_start, t_left_break, t_right_break;
    t_start = 0;
    t_right_break = 0;
    t_left_break = 0;
    while (t_right_break < p_in_range.offset)
    {
        t_right_break++;
        if (MCLocaleBreakIteratorIsBoundary(t_iter, t_right_break))
        {
            // if the intervening chars contain a letter or number then it was a valid 'word'
            while (t_left_break < t_right_break)
            {
                if (MCStringCodepointIsWordPart(MCStringGetCodepointAtIndex(self, t_left_break)))
                    break;
                if (MCStringIsValidSurrogatePair(self, t_left_break++))
                    t_left_break++;
            }
            
            if (t_left_break < t_right_break)
                t_start++;
            t_left_break = t_right_break;
        }

        if (t_right_break >= MCStringGetLength(self))
        {
            r_out_range = MCRangeMake(t_right_break, 0);
			MCLocaleBreakIteratorRelease (t_iter);
            return true;
        }
    }
    
    // Count how many more it takes to accomodate all the code units
    uindex_t t_end;
    t_end = 0;
    while (t_right_break < p_in_range.offset + p_in_range.length)
    {
        t_right_break++;
        if (MCLocaleBreakIteratorIsBoundary(t_iter, t_right_break))
        {
            // if the intervening chars contain a letter or number then it was a valid 'word'
            while (t_left_break < t_right_break)
            {
                if (MCStringCodepointIsWordPart(MCStringGetCodepointAtIndex(self, t_left_break)))
                    break;
                if (MCStringIsValidSurrogatePair(self, t_left_break++))
                    t_left_break++;
            }
            
            if (t_left_break < t_right_break)
                t_end++;
            t_left_break = t_right_break;
        }
        
        if (t_right_break >= MCStringGetLength(self))
            break;
    }
    
    MCRange t_units;
    t_units = MCRangeMake(t_start, t_end);
    
    // All done
    MCLocaleBreakIteratorRelease(t_iter);
    r_out_range = t_units;
    return true;
}

MC_DLLEXPORT_DEF
bool MCStringUnmapSentenceIndices(MCStringRef self, MCLocaleRef p_locale, MCRange p_in_range, MCRange &r_out_range)
{
    return MCStringUnmapIndices(self, kMCBreakIteratorTypeSentence, p_locale, p_in_range, r_out_range);
}

extern MCLocaleRef kMCLocaleBasic;
<<<<<<< HEAD
=======
MC_DLLEXPORT_DEF
>>>>>>> c417e002
bool MCStringMapIndices(MCStringRef self, MCCharChunkType p_type, MCRange p_char_range, MCRange &r_cu_range)
{
    switch (p_type)
    {
        case kMCCharChunkTypeCodeunit:
            r_cu_range = p_char_range;
            return true;
            
        case kMCCharChunkTypeCodepoint:
            return MCStringMapCodepointIndices(self, p_char_range, r_cu_range);
            
        case kMCCharChunkTypeGrapheme:
            return MCStringMapGraphemeIndices(self, kMCLocaleBasic, p_char_range, r_cu_range);
    }
    
    MCAssert(false);
    return false;
}

MC_DLLEXPORT_DEF
bool MCStringUnmapIndices(MCStringRef self, MCCharChunkType p_type, MCRange p_cu_range, MCRange &r_char_range)
{
    switch (p_type)
    {
        case kMCCharChunkTypeCodeunit:
            r_char_range = p_cu_range;
            return true;
            
        case kMCCharChunkTypeCodepoint:
            return MCStringUnmapCodepointIndices(self, p_cu_range, r_char_range);
            
        case kMCCharChunkTypeGrapheme:
            return MCStringUnmapGraphemeIndices(self, kMCLocaleBasic, p_cu_range, r_char_range);
    }
    
    MCAssert(false);
    return false;
}

////////////////////////////////////////////////////////////////////////////////

MC_DLLEXPORT_DEF
bool MCStringConvertToBytes(MCStringRef self, MCStringEncoding p_encoding, bool p_is_external_rep, byte_t*& r_bytes, uindex_t& r_byte_count)
{
    MCAssert(!p_is_external_rep);
    
    switch(p_encoding)
    {
    // [[ Bug 12204 ]] textEncode ASCII support is actually native
    case kMCStringEncodingASCII:
        return MCStringConvertToAscii(self, (char_t*&)r_bytes, r_byte_count);
    case kMCStringEncodingNative:
        return MCStringConvertToNative(self, (char_t*&)r_bytes, r_byte_count);
    case kMCStringEncodingUTF16:
        {
            uindex_t t_char_count;
            if (MCStringConvertToUnicode(self, (unichar_t*&)r_bytes, t_char_count))
            {
                r_byte_count = t_char_count * sizeof(unichar_t);
                return true;
            }
            return false;
        }
    // AL-2014-31-03: [[ Bug 12067 ]] Implement conversion to big endian bytes.
    case kMCStringEncodingUTF16LE:
    case kMCStringEncodingUTF16BE:
        {
            uindex_t t_char_count;
            unichar_t *t_bytes;
            if (MCStringConvertToUnicode(self, t_bytes, t_char_count))
            {
                unichar_t *t_buffer;
                MCMemoryAllocate((t_char_count + 1) * sizeof(unichar_t), t_buffer);
                
                for (uindex_t i = 0; i < t_char_count; i++)
                {
                    if (p_encoding == kMCStringEncodingUTF16BE)
                        t_buffer[i] = (unichar_t)MCSwapInt16HostToBig((t_bytes)[i]);   
                    else
                        t_buffer[i] = (unichar_t)MCSwapInt16HostToLittle((t_bytes)[i]);
                }
				MCMemoryDeleteArray (t_bytes);
                r_bytes = (byte_t*&)t_buffer;
                r_byte_count = t_char_count * sizeof(unichar_t);
                return true;
            }
            return false;
        }
    case kMCStringEncodingUTF8:
        return MCStringConvertToUTF8(self, (char*&)r_bytes, r_byte_count);
    case kMCStringEncodingUTF32:
        {
            uindex_t t_char_count;
            uint32_t *t_codepoints;
            if (MCStringConvertToUTF32(self, t_codepoints, t_char_count))
            {
                r_bytes = (byte_t*) t_codepoints;
                r_byte_count = t_char_count * sizeof(uint32_t);
                return true;
            }
        }
        break;            
    case kMCStringEncodingUTF32BE:
    case kMCStringEncodingUTF32LE:
        {
            uindex_t t_char_count;
            uint32_t* t_codepoints;
            
            if (MCStringConvertToUTF32(self, t_codepoints, t_char_count))
            {
                for (uinteger_t i = 0 ; i < t_char_count ; ++i)
                {
                    if (p_encoding == kMCStringEncodingUTF32BE)
                        t_codepoints[i] = MCSwapInt32HostToBig(t_codepoints[i]);
                    else
                        t_codepoints[i] = MCSwapInt32HostToLittle(t_codepoints[i]);
                }
                
                r_bytes = (byte_t*)t_codepoints;
                r_byte_count = t_char_count * sizeof(uint32_t);
                return true;
            }
        }
        break;
#if !defined(__ISO_8859_1__)
    case kMCStringEncodingISO8859_1:
        break;
#endif
#ifndef __WINDOWS__
    case kMCStringEncodingWindows1252:
        break;
#endif
#if !defined(__MAC__) && !defined(__IOS__)
    case kMCStringEncodingMacRoman:
        break;
#endif
    }
    
    return false;
}

MC_DLLEXPORT_DEF
bool MCStringConvertToAscii(MCStringRef self, char_t *&r_chars, uindex_t& r_char_count)
{
    // Get the native chars, but excludes any char belonging to the extended part of the ASCII -
    char_t *t_chars;
    uindex_t t_char_count = MCStringGetLength(self);
    if (!MCMemoryNewArray(t_char_count + 1, t_chars))
        return false;
    
    t_char_count = MCStringGetNativeChars(self, MCRangeMake(0, t_char_count), t_chars);
    
    for (uindex_t i = 0; i < t_char_count; ++i)
    {
        if (t_chars[i] > 127)
            t_chars[i] = '?';
    }
    
    r_chars = t_chars;
    r_char_count = t_char_count;
    return true;
}

MC_DLLEXPORT_DEF
bool MCStringConvertToUnicode(MCStringRef self, unichar_t*& r_chars, uindex_t& r_char_count)
{
	// Allocate an array of chars one bigger than needed. As the allocated array
	// is filled with zeros, this will naturally NUL terminate the string.
	unichar_t *t_chars;
	if (!MCMemoryNewArray(MCStringGetLength(self) + 1, t_chars))
		return false;

	r_char_count = MCStringGetChars(self, MCRangeMake(0, MCStringGetLength(self)), t_chars);
	r_chars = t_chars;
	return true;
}

MC_DLLEXPORT_DEF
bool MCStringNormalizeAndConvertToNative(MCStringRef string, char_t*& r_chars, uindex_t& r_char_count)
{
    MCAutoStringRef t_normalized;
    if (!MCStringNormalizedCopyNFC(string, &t_normalized))
        return false;
    
    return MCStringConvertToNative(*t_normalized, r_chars, r_char_count);
}

MC_DLLEXPORT_DEF
bool MCStringConvertToNative(MCStringRef self, char_t*& r_chars, uindex_t& r_char_count)
{
	// Allocate an array of chars one byte bigger than needed. As the allocated array
	// is filled with zeros, this will naturally NUL terminate the string.
	char_t *t_chars;
	if (!MCMemoryNewArray(MCStringGetLength(self) + 1, t_chars))
		return false;

	r_char_count = MCStringGetNativeChars(self, MCRangeMake(0, MCStringGetLength(self)), t_chars);
	r_chars = t_chars;
	return true;
}

MC_DLLEXPORT_DEF
bool MCStringNormalizeAndConvertToCString(MCStringRef string, char*& r_cstring)
{
    MCAutoStringRef t_normalized;
    if (!MCStringNormalizedCopyNFC(string, &t_normalized))
        return false;
    
    return MCStringConvertToCString(*t_normalized, r_cstring);
}

MC_DLLEXPORT_DEF
bool MCStringConvertToCString(MCStringRef p_string, char*& r_cstring)
{
    uindex_t t_length;
    t_length = MCStringGetLength(p_string);
    if (!MCMemoryNewArray(t_length + 1, r_cstring))
        return false;
    
    MCStringGetNativeChars(p_string, MCRangeMake(0, t_length), (char_t*)r_cstring);
    r_cstring[t_length] = '\0';
    
    return true;
}

MC_DLLEXPORT_DEF
bool MCStringConvertToWString(MCStringRef p_string, unichar_t*& r_wstring)
{
    uindex_t t_length;
    t_length = MCStringGetLength(p_string);
    if (!MCMemoryNewArray(t_length + 1, r_wstring))
        return false;
    
    MCStringGetChars(p_string, MCRangeMake(0, t_length), r_wstring);
    r_wstring[t_length] = '\0';
    
    return true;
}

MC_DLLEXPORT_DEF
bool MCStringConvertToUTF8String(MCStringRef p_string, char*& r_utf8string)
{
	uindex_t length_is_ignored;
	return MCStringConvertToUTF8(p_string, r_utf8string, length_is_ignored);
}

MC_DLLEXPORT_DEF
bool MCStringConvertToUTF8(MCStringRef p_string, char*& r_utf8string, uindex_t& r_utf8_chars)
{
	// Allocate an array of chars one byte bigger than needed. As the allocated array
	// is filled with zeros, this will naturally NUL terminate the string.
    uindex_t t_length;
    uindex_t t_byte_count;
    unichar_t* t_unichars;
	t_length = MCStringGetLength(p_string);
    
    if (!MCMemoryNewArray(t_length + 1, t_unichars))
        return false;
    
    uindex_t t_char_count = MCStringGetChars(p_string, MCRangeMake(0, t_length), t_unichars);
    
    t_byte_count = MCUnicodeCharsMapToUTF8(t_unichars, t_char_count, nil, 0);
    
    if (!MCMemoryNewArray(t_byte_count + 1, r_utf8string))
	{
		MCMemoryDeleteArray (t_unichars);
        return false;
	}
    
    MCUnicodeCharsMapToUTF8(t_unichars, t_char_count, (byte_t*)r_utf8string, t_byte_count);
	r_utf8_chars = t_byte_count;
    
    // Delete temporary unichar_t array
    MCMemoryDeleteArray(t_unichars);
    
    return true;
}

MC_DLLEXPORT_DEF
bool MCStringConvertToUTF32(MCStringRef self, uint32_t *&r_codepoints, uinteger_t &r_char_count)
{
    if (MCStringIsNative(self))
    {
        // Shortcut for native string - no surrogate pair checking
        uindex_t t_char_count;
        const char_t* t_chars;
        uint32_t *t_codepoints;
        
        t_chars = MCStringGetNativeCharPtrAndLength(self, t_char_count);
        
        // SN-2015-07-03: [[ Bug 15571 ]] Allocate the right size
        if (!MCMemoryAllocate((t_char_count + 1) * sizeof(uint32_t), t_codepoints))
            return false;
        
        for (uindex_t i = 0 ; i < t_char_count; ++i)
            t_codepoints[i] = (uint32_t)t_chars[i];
        
        r_codepoints = t_codepoints;
        r_char_count = t_char_count;
        return true;
    }
    else
    {
        uindex_t t_char_count;
        uindex_t t_codepoint_count;
        const unichar_t *t_unichars;
        MCAutoArray<uint32_t> t_codepoints;
        bool t_invalid_char;
        
        t_unichars = MCStringGetCharPtr(self);
        t_char_count = MCStringGetLength(self);
        t_codepoint_count = 0;
        t_invalid_char = false; 
        
        if (!t_codepoints . New(t_char_count + 1))
            return false;
        
        // Loop up to the penultimate char, to avoid the checking of the index each
        // time a trail surrogate must be found - a pair may be broken if imported for instance
        uindex_t i = 0;
        for (; i < t_char_count - 1 && !t_invalid_char; ++i)
        {
            if (t_unichars[i] > 0xD7FF && t_unichars[i] < 0xDC00)
            {
                // Surrogate lead found
                if (t_unichars[i+1] > 0xDBFF && t_unichars[i+1] < 0xE000)
                {
                    // SN-2015-07-03: [[ Bug 15571 ]] Codepoint and UTF-16 index will not
                    //  remain the same if any surrogate pair appears.
                    // Surogate trail found: valid surrogate pair
                    t_codepoints[t_codepoint_count] = MCUnicodeSurrogatesToCodepoint(t_unichars[i], t_unichars[i+1]);
                    ++i;
                }
                else
                    t_invalid_char = true;
            }
            else
            {
                // SN-2015-07-03: [[ Bug 15571 ]] Codepoint and UTF-16 index will not
                //  remain the same if any surrogate pair appears.
                t_codepoints[t_codepoint_count] = (uint32_t)t_unichars[i];
            }
            
            ++t_codepoint_count;
        }
        
        if (t_invalid_char)
            return false;
        
        // Add the last codeunit
        if (i < t_char_count)
        {
            // SN-2015-07-03: [[ Bug 15571 ]] Codepoint and UTF-16 index will not
            //  remain the same if any surrogate pair appears.
            t_codepoints[t_codepoint_count] = (uint32_t)t_unichars[i];
            ++t_codepoint_count;
        }
        
        t_codepoints . Shrink(t_codepoint_count + 1);
        t_codepoints . Take(r_codepoints, r_char_count);
        // SN-2015-07-03: [[ Bug 15571 ]] The NULL codepoint is not amongst the
        //  char count.
        r_char_count = t_codepoint_count;
        return true;
    }
    
    return false;
}

#if defined(__MAC__) || defined (__IOS__)
MC_DLLEXPORT_DEF
bool MCStringConvertToCFStringRef(MCStringRef p_string, CFStringRef& r_cfstring)
{
    uindex_t t_length;
    unichar_t* t_chars;
    
    t_length = MCStringGetLength(p_string);
    if (!MCMemoryNewArray(t_length + 1, t_chars))
        return false;
    
    MCStringGetChars(p_string, MCRangeMake(0, t_length), t_chars);
	r_cfstring = CFStringCreateWithCharacters(nil, t_chars, t_length);
    
    MCMemoryDeleteArray(t_chars);
    return r_cfstring != nil;
}
#endif

#if 0
#ifdef __WINDOWS__
MC_DLLEXPORT_DEF
bool MCStringConvertToBSTR(MCStringRef p_string, BSTR& r_bstr)
{
    uindex_t t_length;
    unichar_t* t_chars;
    t_length = MCStringGetLength(p_string);
    if (!MCMemoryNewArray(t_length + 1, t_chars))
        return false;
    
    MCStringGetChars(p_string, MCRangeMake(0, t_length), t_chars);
    
    r_bstr = SysAllocString((OLECHAR*)t_chars);
    
    MCMemoryDeleteArray(t_chars);
    
    if (r_bstr == nil)
        return false;
    
    return true;
}
#endif
#endif

////////////////////////////////////////////////////////////////////////////////

MC_DLLEXPORT_DEF
hash_t MCStringHash(MCStringRef self, MCStringOptions p_options)
{
    if (__MCStringIsIndirect(self))
        self = self -> string;
    
    if (__MCStringIsNative(self))
        return MCNativeCharsHash(self -> native_chars, self -> char_count, p_options);
    
	return MCUnicodeHash(self -> chars, self -> char_count, (MCUnicodeCompareOption)p_options);
}

MC_DLLEXPORT_DEF
bool MCStringIsEqualTo(MCStringRef self, MCStringRef p_other, MCStringOptions p_options)
{
    if (__MCStringIsIndirect(self))
        self = self -> string;
    
    if (__MCStringIsIndirect(p_other))
        p_other = p_other -> string;
    
	if (self == p_other)
        return true;
    
    if (__MCStringIsEmpty(self) != __MCStringIsEmpty(p_other))
        return false;

    bool self_native, other_native;
    self_native = __MCStringIsNative(self);
    other_native = __MCStringIsNative(p_other);
    
    if ((self_native && __MCStringCantBeEqualToNative(p_other, p_options)) || (other_native && __MCStringCantBeEqualToNative(self, p_options)))
        return false;
    
    if (self_native && other_native)
    {
        if (__MCStringGetLength(self) != __MCStringGetLength(p_other))
            return false;
        
        if (p_options == kMCStringOptionCompareExact || p_options == kMCStringOptionCompareNonliteral)
            return MCNativeCharsEqualExact(self -> native_chars, self -> char_count, p_other -> native_chars, p_other -> char_count);
        else
            return MCNativeCharsEqualCaseless(self -> native_chars, self -> char_count, p_other -> native_chars, p_other -> char_count);
    }

    return MCUnicodeCompare(self -> chars, self -> char_count, self_native, p_other -> chars, p_other -> char_count, other_native, (MCUnicodeCompareOption)p_options) == 0;
}

MC_DLLEXPORT_DEF
bool MCStringIsEmpty(MCStringRef string)
{
	return string == nil || MCStringGetLength(string) == 0;
}

MC_DLLEXPORT_DEF
bool MCStringSubstringIsEqualTo(MCStringRef self, MCRange p_sub, MCStringRef p_other, MCStringOptions p_options)
{
    if (__MCStringIsIndirect(self))
        self = self -> string;
    
    if (__MCStringIsIndirect(p_other))
        p_other = p_other -> string;
    
	__MCStringClampRange(self, p_sub);
    
    bool self_native = __MCStringIsNative(self);
    if (self_native)
    {
        if (__MCStringIsNative(p_other))
        {
            if (p_options == kMCStringOptionCompareExact || p_options == kMCStringOptionCompareNonliteral)
                return MCNativeCharsEqualExact(self -> native_chars + p_sub . offset, p_sub . length, p_other -> native_chars, p_other -> char_count);
            else
                return MCNativeCharsEqualCaseless(self -> native_chars + p_sub . offset, p_sub . length, p_other -> native_chars, p_other -> char_count);
        }
        
        if (__MCStringCantBeEqualToNative(p_other, p_options))
            return false;
    }
    const void *self_chars;
    if (self_native)
        self_chars = self -> native_chars + p_sub . offset;
    else
        self_chars = self -> chars + p_sub . offset;
    return MCUnicodeCompare(self_chars, p_sub . length, self_native, p_other -> chars, p_other -> char_count, __MCStringIsNative(p_other), (MCUnicodeCompareOption)p_options) == 0;
}

MC_DLLEXPORT_DEF
bool MCStringSubstringIsEqualToSubstring(MCStringRef self, MCRange p_sub, MCStringRef p_other, MCRange p_other_sub, MCStringOptions p_options)
{
    if (__MCStringIsIndirect(self))
        self = self -> string;
    
    if (__MCStringIsIndirect(p_other))
        p_other = p_other -> string;
    
	__MCStringClampRange(self, p_sub);
    __MCStringClampRange(p_other, p_other_sub);
    
    bool self_native = __MCStringIsNative(self);
    bool other_native = __MCStringIsNative(p_other);
    if (self_native && other_native)
    {
        if (p_options == kMCStringOptionCompareExact || p_options == kMCStringOptionCompareNonliteral)
            return MCNativeCharsEqualExact(self -> native_chars + p_sub . offset, p_sub . length, p_other -> native_chars + p_other_sub . offset, p_other_sub . length);
        else
            return MCNativeCharsEqualCaseless(self -> native_chars + p_sub . offset, p_sub . length, p_other -> native_chars + p_other_sub . offset, p_other_sub . length);
    }
    
    const void *self_chars, *other_chars;
    if (self_native)
        self_chars = self -> native_chars + p_sub . offset;
    else
        self_chars = self -> chars + p_sub . offset;
    
    if (other_native)
        other_chars = p_other-> native_chars + p_other_sub . offset;
    else
        other_chars = p_other -> chars + p_other_sub . offset;
    
    return MCUnicodeCompare(self_chars, p_sub . length, self_native, other_chars, p_other_sub . length, other_native, (MCUnicodeCompareOption)p_options) == 0;
}

MC_DLLEXPORT_DEF
bool MCStringIsEqualToNativeChars(MCStringRef self, const char_t *p_chars, uindex_t p_char_count, MCStringOptions p_options)
{
    if (MCStringIsNative(self))
    {
        if (__MCStringIsIndirect(self))
            self = self -> string;
        
        if (p_options == kMCStringOptionCompareExact || p_options == kMCStringOptionCompareNonliteral)
            return MCNativeCharsEqualExact(self -> native_chars, self -> char_count, p_chars, p_char_count);
        
        return MCNativeCharsEqualCaseless(self -> native_chars, self -> char_count, p_chars, p_char_count);
    }
    
    if (MCStringCantBeEqualToNative(self, p_options))
        return false;
    
	MCAutoStringRef t_string;
	MCStringCreateWithNativeChars(p_chars, p_char_count, &t_string);
	return MCStringIsEqualTo(self, *t_string, p_options);
}

MC_DLLEXPORT_DEF
compare_t MCStringCompareTo(MCStringRef self, MCStringRef p_other, MCStringOptions p_options)
{
    if (__MCStringIsIndirect(self))
        self = self -> string;
    
    if (__MCStringIsIndirect(p_other))
        p_other = p_other -> string;

    return MCUnicodeCompare(self -> chars, self -> char_count, __MCStringIsNative(self), p_other -> chars, p_other -> char_count, __MCStringIsNative(p_other), (MCUnicodeCompareOption)p_options);
}

MC_DLLEXPORT_DEF
bool MCStringBeginsWith(MCStringRef self, MCStringRef p_prefix, MCStringOptions p_options)
{
    if (__MCStringIsIndirect(self))
        self = self -> string;
    
    if (__MCStringIsIndirect(p_prefix))
        p_prefix = p_prefix -> string;
    
    if (__MCStringIsNative(self))
    {
        if (__MCStringIsNative(p_prefix))
        {
            uindex_t t_prefix_length;
            if (p_options == kMCStringOptionCompareCaseless || p_options == kMCStringOptionCompareFolded)
                t_prefix_length = MCNativeCharsSharedPrefixCaseless(self -> native_chars, self -> char_count, p_prefix -> native_chars, p_prefix -> char_count);
            else
                t_prefix_length = MCNativeCharsSharedPrefixExact(self -> native_chars, self -> char_count, p_prefix -> native_chars, p_prefix -> char_count);
            
            return t_prefix_length == p_prefix -> char_count;
        }
        
        if (__MCStringCantBeEqualToNative(p_prefix, p_options))
            return false;
    }

    return MCUnicodeBeginsWith(self -> chars, self -> char_count, __MCStringIsNative(self), p_prefix -> chars, p_prefix -> char_count, __MCStringIsNative(p_prefix), (MCUnicodeCompareOption)p_options);
}

MC_DLLEXPORT_DEF
bool MCStringSharedPrefix(MCStringRef self, MCRange p_range, MCStringRef p_prefix, MCStringOptions p_options, uindex_t& r_self_match_length)
{
    if (__MCStringIsIndirect(self))
        self = self -> string;
    
    if (__MCStringIsIndirect(p_prefix))
        p_prefix = p_prefix -> string;
    
    __MCStringClampRange(self, p_range);
    
    bool self_native = __MCStringIsNative(self);
    if (self_native)
    {
        if (__MCStringIsNative(p_prefix))
        {
            if (p_options == kMCStringOptionCompareCaseless || p_options == kMCStringOptionCompareFolded)
                r_self_match_length = MCNativeCharsSharedPrefixCaseless(self -> native_chars + p_range . offset, p_range . length, p_prefix -> native_chars, p_prefix -> char_count);
            else
                r_self_match_length = MCNativeCharsSharedPrefixExact(self -> native_chars + p_range . offset, p_range . length, p_prefix -> native_chars, p_prefix -> char_count);
            
            return r_self_match_length == p_prefix -> char_count;
        }
        
        if (__MCStringCantBeEqualToNative(p_prefix, p_options))
            return false;
    }

    uindex_t t_prefix_share;
    
    const void *self_chars;
    if (self_native)
        self_chars = self -> native_chars + p_range . offset;
    else
        self_chars = self -> chars + p_range . offset;
    MCUnicodeSharedPrefix(self_chars, p_range . length, self_native, p_prefix -> chars, p_prefix -> char_count, MCStringIsNative(p_prefix), (MCUnicodeCompareOption)p_options, r_self_match_length, t_prefix_share);

    return t_prefix_share == __MCStringGetLength(p_prefix);
}

MC_DLLEXPORT_DEF
bool MCStringBeginsWithCString(MCStringRef self, const char_t *p_prefix_cstring, MCStringOptions p_options)
{
    if (__MCStringIsIndirect(self))
        self = self -> string;
    
    if (__MCStringIsNative(self))
    {
        uindex_t t_prefix_length;
        if (p_options == kMCStringOptionCompareCaseless || p_options == kMCStringOptionCompareFolded)
            t_prefix_length = MCNativeCharsSharedPrefixCaseless(self -> native_chars, self -> char_count, p_prefix_cstring, strlen((const char *)p_prefix_cstring));
        else
            t_prefix_length = MCNativeCharsSharedPrefixExact(self -> native_chars, self -> char_count, p_prefix_cstring, strlen((const char *)p_prefix_cstring));
        
        return t_prefix_length == strlen((const char *)p_prefix_cstring);
    }
    
	MCAutoStringRef t_string;
	MCStringCreateWithNativeChars(p_prefix_cstring, strlen((const char *)p_prefix_cstring), &t_string);
	return MCStringBeginsWith(self, *t_string, p_options);
}

MC_DLLEXPORT_DEF
bool MCStringEndsWith(MCStringRef self, MCStringRef p_suffix, MCStringOptions p_options)
{
    if (__MCStringIsIndirect(self))
        self = self -> string;
    
    if (__MCStringIsIndirect(p_suffix))
        p_suffix = p_suffix -> string;
    
    if (__MCStringIsNative(self))
    {
        if (__MCStringIsNative(p_suffix))
        {
            uindex_t t_prefix_length;
            if (p_options == kMCStringOptionCompareCaseless || p_options == kMCStringOptionCompareFolded)
                t_prefix_length = MCNativeCharsSharedSuffixCaseless(self -> native_chars, self -> char_count, p_suffix -> native_chars, p_suffix -> char_count);
            else
                t_prefix_length = MCNativeCharsSharedSuffixExact(self -> native_chars, self -> char_count, p_suffix -> native_chars, p_suffix -> char_count);
            
            // self begins with prefix iff t_prefix_length == length(prefix).
            return t_prefix_length == p_suffix -> char_count;
        }
        
        if (__MCStringCantBeEqualToNative(p_suffix, p_options))
            return false;
    }

    return MCUnicodeEndsWith(self -> chars, self -> char_count, __MCStringIsNative(self), p_suffix -> chars, p_suffix -> char_count, __MCStringIsNative(p_suffix), (MCUnicodeCompareOption)p_options);
}

MC_DLLEXPORT_DEF
bool MCStringSharedSuffix(MCStringRef self, MCRange p_range, MCStringRef p_suffix, MCStringOptions p_options, uindex_t& r_self_match_length)
{
    if (__MCStringIsIndirect(self))
        self = self -> string;
    
    if (__MCStringIsIndirect(p_suffix))
        p_suffix = p_suffix -> string;
    
    __MCStringClampRange(self, p_range);
    
    bool self_native = __MCStringIsNative(self);
    if (self_native)
    {
        if (__MCStringIsNative(p_suffix))
        {
            if (p_options == kMCStringOptionCompareCaseless || p_options == kMCStringOptionCompareFolded)
                r_self_match_length = MCNativeCharsSharedSuffixCaseless(self -> native_chars + p_range . offset, p_range . length, p_suffix -> native_chars, p_suffix -> char_count);
            else
                r_self_match_length = MCNativeCharsSharedSuffixExact(self -> native_chars + p_range . offset, p_range . length, p_suffix -> native_chars, p_suffix -> char_count);
            
            return r_self_match_length == p_suffix -> char_count;
        }
        
        if (__MCStringCantBeEqualToNative(p_suffix, p_options))
            return false;
    }

    uindex_t t_suffix_share;
    
    const void *self_chars;
    if (self_native)
        self_chars = self -> native_chars + p_range . offset;
    else
        self_chars = self -> chars + p_range . offset;
    MCUnicodeSharedSuffix(self_chars, p_range . length, self_native, p_suffix -> chars, p_suffix -> char_count, __MCStringIsNative(p_suffix), (MCUnicodeCompareOption)p_options, r_self_match_length, t_suffix_share);
    
    return t_suffix_share == MCStringGetLength(p_suffix);
}

MC_DLLEXPORT_DEF
bool MCStringEndsWithCString(MCStringRef self, const char_t *p_suffix_cstring, MCStringOptions p_options)
{
    if (__MCStringIsIndirect(self))
        self = self -> string;
    
    if (__MCStringIsNative(self))
    {
        uindex_t t_prefix_length;
        if (p_options == kMCStringOptionCompareCaseless || p_options == kMCStringOptionCompareFolded)
            t_prefix_length = MCNativeCharsSharedPrefixCaseless(self -> native_chars, self -> char_count, p_suffix_cstring, strlen((const char *)p_suffix_cstring));
        else
            t_prefix_length = MCNativeCharsSharedPrefixExact(self -> native_chars, self -> char_count, p_suffix_cstring, strlen((const char *)p_suffix_cstring));
        
        return t_prefix_length == strlen((const char *)p_suffix_cstring);
    }
    
	MCAutoStringRef t_string;
	MCStringCreateWithNativeChars(p_suffix_cstring, strlen((const char *)p_suffix_cstring), &t_string);
	return MCStringEndsWith(self, *t_string, p_options);
}

MC_DLLEXPORT_DEF
bool MCStringContains(MCStringRef self, MCStringRef p_needle, MCStringOptions p_options)
{
    if (MCStringIsEmpty(p_needle))
        return false;
    
    if (__MCStringIsIndirect(self))
        self = self -> string;
    
    if (__MCStringIsIndirect(p_needle))
        p_needle = p_needle -> string;

    if (__MCStringIsNative(self))
    {
        if (__MCStringIsNative(p_needle))
        {
            // Loop through self starting at each char in turn until we find a common prefix of
            // sufficient length.
            for(uindex_t t_offset = 0; t_offset < self -> char_count; t_offset += 1)
            {
                uindex_t t_prefix_length;
                if (p_options == kMCStringOptionCompareExact || p_options == kMCStringOptionCompareNonliteral)
                    t_prefix_length = MCNativeCharsSharedPrefixExact(self -> native_chars + t_offset, self -> char_count - t_offset, p_needle -> native_chars, p_needle -> char_count);
                else
                    t_prefix_length = MCNativeCharsSharedPrefixCaseless(self -> native_chars + t_offset, self -> char_count - t_offset, p_needle -> native_chars, p_needle -> char_count);
                
                // If the prefix length is the same as needle, we are done.
                if (t_prefix_length == p_needle -> char_count)
                    return true;
            }
            return false;
        }
        
        if (__MCStringCantBeEqualToNative(p_needle, p_options))
            return false;
    }

    return MCUnicodeContains(self -> chars, self -> char_count, __MCStringIsNative(self), p_needle -> chars, p_needle -> char_count, __MCStringIsNative(p_needle), (MCUnicodeCompareOption)p_options);
}

MC_DLLEXPORT_DEF
bool MCStringSubstringContains(MCStringRef self, MCRange p_range, MCStringRef p_needle, MCStringOptions p_options)
{
    if (__MCStringIsIndirect(p_needle))
        p_needle = p_needle -> string;
    
    // SN-2014-09-05: [[ Bug 13346 ]] Empty is *never* contained in a string. In the loop, a commong string of length 0
    // will be found, which unfortunaly matches the length of the empty needle.
    if (__MCStringIsEmpty(p_needle))
        return false;
    
    if (__MCStringIsIndirect(self))
        self = self -> string;
    
	__MCStringClampRange(self, p_range);

    bool self_native = __MCStringIsNative(self);
    if (self_native)
    {
        if (__MCStringIsNative(p_needle))
        {
            // Loop through self starting at each char in turn until we find a common prefix of
            // sufficient length.
            for(uindex_t t_offset = p_range . offset; t_offset < p_range . offset + p_range . length; t_offset += 1)
            {
                uindex_t t_prefix_length;
                if (p_options == kMCStringOptionCompareExact || p_options == kMCStringOptionCompareNonliteral)
                    t_prefix_length = MCNativeCharsSharedPrefixExact(self -> native_chars + t_offset, self -> char_count - t_offset, p_needle -> native_chars, p_needle -> char_count);
                else
                    t_prefix_length = MCNativeCharsSharedPrefixCaseless(self -> native_chars + t_offset, self -> char_count - t_offset, p_needle -> native_chars, p_needle -> char_count);
                
                // If the prefix length is the same as needle, we are done.
                if (t_prefix_length == p_needle -> char_count)
                    return true;
            }
            return false;
        }

        if (__MCStringCantBeEqualToNative(p_needle, p_options))
            return false;
    }
    
    const void *self_chars;
    if (self_native)
        self_chars = self -> native_chars + p_range . offset;
    else
        self_chars = self -> chars + p_range . offset;
    return MCUnicodeContains(self_chars, p_range . length, self_native, p_needle -> chars, p_needle -> char_count, __MCStringIsNative(p_needle), (MCUnicodeCompareOption)p_options);
}

////////////////////////////////////////////////////////////////////////////////

MC_DLLEXPORT_DEF
bool MCStringFirstIndexOf(MCStringRef self, MCStringRef p_needle, uindex_t p_after, MCStringOptions p_options, uindex_t& r_offset)
{
    return MCStringFirstIndexOfStringInRange(self, p_needle, MCRangeMake(p_after, UINDEX_MAX), p_options, r_offset);
}

<<<<<<< HEAD

=======
MC_DLLEXPORT_DEF
>>>>>>> c417e002
bool MCStringFirstIndexOfStringInRange(MCStringRef self, MCStringRef p_needle, MCRange p_range, MCStringOptions p_options, uindex_t& r_offset)
{
    if (__MCStringIsIndirect(self))
        self = self -> string;
    
    if (__MCStringIsIndirect(p_needle))
        p_needle = p_needle -> string;
    
    __MCStringClampRange(self, p_range);
    
    bool self_native = __MCStringIsNative(self);
    if (self_native)
    {
        if (__MCStringIsNative(p_needle))
        {
            for(uindex_t t_offset = p_range . offset; t_offset < p_range . offset + p_range . length; t_offset += 1)
            {
                uindex_t t_prefix_length;
                if (p_options == kMCStringOptionCompareExact || p_options == kMCStringOptionCompareNonliteral)
                    t_prefix_length = MCNativeCharsSharedPrefixExact(self -> native_chars + t_offset, self -> char_count - t_offset, p_needle -> native_chars, p_needle -> char_count);
                else
                    t_prefix_length = MCNativeCharsSharedPrefixCaseless(self -> native_chars + t_offset, self -> char_count - t_offset, p_needle -> native_chars, p_needle -> char_count);
                
                // If the prefix length is the same as needle, we are done.
                if (t_prefix_length == p_needle -> char_count)
                {
                    r_offset = t_offset;
                    return true;
                }
            }
            return false;
        }
        
        if (__MCStringCantBeEqualToNative(p_needle, p_options))
            return false;
    }
    
    bool t_result;
    const void *self_chars;
    if (self_native)
        self_chars = self -> native_chars + p_range . offset;
    else
        self_chars = self -> chars + p_range . offset;
    
    // AL-2014-09-05: [[ Bug 13352 ]] Crash due to not taking into account p_after by adjusting length of string.
    t_result = MCUnicodeFirstIndexOf(self_chars, p_range . length, self_native, p_needle -> chars, p_needle -> char_count, __MCStringIsNative(p_needle), (MCUnicodeCompareOption)p_options, r_offset);
    
    // Correct the output index
    if (t_result == true)
        r_offset += p_range . offset;
    
    return t_result;
}

MC_DLLEXPORT_DEF
bool MCStringFirstIndexOfChar(MCStringRef self, codepoint_t p_needle, uindex_t p_after, MCStringOptions p_options, uindex_t& r_offset)
{
    return MCStringFirstIndexOfCharInRange(self, p_needle, MCRangeMake(p_after, self -> char_count - p_after), p_options, r_offset);
}

MC_DLLEXPORT_DEF
bool MCStringFirstIndexOfCharInRange(MCStringRef self, codepoint_t p_needle, MCRange p_range, MCStringOptions p_options, uindex_t& r_offset)
{
    if (__MCStringIsIndirect(self))
        self = self -> string;
    
    __MCStringClampRange(self, p_range);
    
    if (__MCStringIsNative(self))
    {
        if (p_needle >= 0xFF)
            return false;
        
        char_t t_char;
        t_char = (char_t)p_needle;
        if (p_options == kMCStringOptionCompareCaseless || p_options == kMCStringOptionCompareFolded)
            t_char = MCNativeCharFold(t_char);
        
        for(uindex_t t_offset = p_range . offset; t_offset < p_range . offset + p_range . length; t_offset += 1)
        {
            char_t t_other_char;
            t_other_char = self -> native_chars[t_offset];
            if (p_options == kMCStringOptionCompareCaseless || p_options == kMCStringOptionCompareFolded)
                t_other_char = MCNativeCharFold(t_other_char);
            
            if (t_other_char == t_char)
            {
                r_offset = t_offset;
                return true;
            }
        }
        return false;
    }
    
    bool t_result;
    t_result = MCUnicodeFirstIndexOfChar(self -> chars + p_range . offset, p_range . length, p_needle, (MCUnicodeCompareOption)p_options, r_offset);
    
    // Correct the output index
    if (t_result == true)
        r_offset += p_range . offset;
    
    return t_result;
}

MC_DLLEXPORT_DEF
bool MCStringLastIndexOf(MCStringRef self, MCStringRef p_needle, uindex_t p_before, MCStringOptions p_options, uindex_t& r_offset)
{
    return MCStringLastIndexOfStringInRange(self, p_needle, MCRangeMake(0, p_before), p_options, r_offset);
}

<<<<<<< HEAD
=======
MC_DLLEXPORT_DEF
>>>>>>> c417e002
bool MCStringLastIndexOfStringInRange(MCStringRef self, MCStringRef p_needle, MCRange p_range, MCStringOptions p_options, uindex_t& r_offset)
{
    if (__MCStringIsIndirect(self))
        self = self -> string;
    
    if (__MCStringIsIndirect(p_needle))
        p_needle = p_needle -> string;
    
    __MCStringClampRange(self, p_range);
    
    if (__MCStringIsNative(self))
    {
        if (__MCStringIsNative(p_needle))
        {
			const char_t *t_needle = p_needle->native_chars;
			uindex_t t_needle_len = p_needle->char_count;

			/* If needle is longer than range, can't possibly be found. */
			if (p_range.length < t_needle_len)
				return false;

			/* Start search at first possible offset of needle within range */
			uindex_t t_offset; /* Relative to start of range */
			t_offset = p_range.length - t_needle_len;

			while (true)
			{
				const char_t *t_haystack;
				uindex_t t_haystack_len;

				t_haystack = self->native_chars + p_range.offset + t_offset;
				t_haystack_len = p_range.length - t_offset;

				uindex_t t_prefix_length;
				if (p_options == kMCStringOptionCompareCaseless ||
				    p_options == kMCStringOptionCompareFolded)
				{
					t_prefix_length =
						MCNativeCharsSharedPrefixCaseless (t_haystack,
						                                   t_haystack_len,
						                                   t_needle,
						                                   t_needle_len);
				}
				else
				{
					t_prefix_length =
						MCNativeCharsSharedPrefixExact (t_haystack,
						                                t_haystack_len,
						                                t_needle,
						                                t_needle_len);
				}
				if (t_prefix_length == t_needle_len)
				{
					r_offset = p_range.offset + t_offset;
					return true;
				}

				/* No match at start of range */
				if (0 == t_offset)
					break;

				--t_offset;
			}
			return false;
		}
        
        if (__MCStringCantBeEqualToNative(p_needle, p_options))
            return false;
    }

    return MCUnicodeLastIndexOf(self -> chars + p_range . offset, p_range . length, __MCStringIsNative(self), p_needle -> chars, p_needle -> char_count, __MCStringIsNative(p_needle), (MCUnicodeCompareOption)p_options, r_offset);
}

MC_DLLEXPORT_DEF
bool MCStringLastIndexOfChar(MCStringRef self, codepoint_t p_needle, uindex_t p_before, MCStringOptions p_options, uindex_t& r_offset)
{
    if (__MCStringIsIndirect(self))
        self = self -> string;
    
	// Make sure the after index is in range.
	p_before = MCMin(p_before, self -> char_count);
    
    if (__MCStringIsNative(self))
    {
        if (p_needle >= 0xFF)
            return false;
        
        char_t t_char;
        t_char = (char_t)p_needle;
        if (p_options == kMCStringOptionCompareCaseless || p_options == kMCStringOptionCompareFolded)
            t_char = MCNativeCharFold(t_char);
        
        for(uindex_t t_offset = p_before; t_offset > 0; t_offset -= 1)
        {
            char_t t_other_char;
            t_other_char = self -> native_chars[t_offset - 1];
        if (p_options == kMCStringOptionCompareCaseless || p_options == kMCStringOptionCompareFolded)
                t_other_char = MCNativeCharFold(t_other_char);
            
            if (t_other_char == t_char)
            {
                r_offset = t_offset - 1;
                return true;
            }
        }
        return false;
    }
    
    return MCUnicodeLastIndexOfChar(self -> chars, p_before, p_needle, (MCUnicodeCompareOption)p_options, r_offset);
}

// Find where both needle and self are native.
static bool MCStringFindNative(MCStringRef self, MCRange p_range, MCStringRef p_needle, MCStringOptions p_options, MCRange *r_result)
{
	// Similar to contains, this searches for needle but only with range of self.
	// It also returns the the range in self that needle occupies (but only if
	// r_result is non-nil).
    
	// Compute the char ptr and length based on range.
	const char_t *t_chars;
	uindex_t t_char_count;
	t_chars = self -> native_chars + MCMin(p_range . offset, self -> char_count);
	t_char_count = MCMin(p_range . length, self -> char_count - (t_chars - self -> native_chars));
    
	// Loop through the char range until we find a common prefix of sufficient
	// length.
	for(uindex_t t_offset = 0; t_offset < t_char_count; t_offset += 1)
	{
		// Compute the length of the shared prefix at the current offset.
		uindex_t t_prefix_length;
        if (p_options == kMCStringOptionCompareCaseless || p_options == kMCStringOptionCompareFolded)
			t_prefix_length = MCNativeCharsSharedPrefixCaseless(t_chars + t_offset, t_char_count - t_offset, p_needle -> native_chars, p_needle -> char_count);
		else
			t_prefix_length = MCNativeCharsSharedPrefixExact(t_chars + t_offset, t_char_count - t_offset, p_needle -> native_chars, p_needle -> char_count);
        
		// If the prefix length is the same as needle, we are done.
		if (t_prefix_length == p_needle -> char_count)
		{
			// If requested, then compute the resulting range.
			if (r_result != nil)
			{
				// As the length of the prefix is counted relative to needle
				// we must recompute with things 'the other way around' as
				// range is relative to self. [ This will not be necessary when
				// we have a better low-level comparison function that returns
				// equal char counts for both parties! ].
                if (p_options == kMCStringOptionCompareCaseless || p_options == kMCStringOptionCompareFolded)
					t_prefix_length = MCNativeCharsSharedPrefixCaseless(p_needle -> native_chars, p_needle -> char_count, t_chars + t_offset, t_char_count - t_offset);
				else
					t_prefix_length = MCNativeCharsSharedPrefixExact(p_needle -> native_chars, p_needle -> char_count, t_chars + t_offset, t_char_count - t_offset);
                
				// Build the range.
				r_result -> offset = p_range . offset + t_offset;
				r_result -> length = t_prefix_length;
			}
            
			return true;
		}
	}
    
	// If we get here then we didn't find the string we were looking for.
	return false;
}

MC_DLLEXPORT_DEF
bool MCStringFind(MCStringRef self, MCRange p_range, MCStringRef p_needle, MCStringOptions p_options, MCRange *r_result)
{
    if (__MCStringIsIndirect(self))
        self = self -> string;
    
    if (__MCStringIsIndirect(p_needle))
        p_needle = p_needle -> string;
    
    __MCStringClampRange(self, p_range);
    
    // Circumvent performance hit due to possibility of case / form sensitivity affecting delimiter search.
    // TODO: Implement properly, based on properties of the needle string.
    if (__MCStringGetLength(p_needle) == 1)
    {
        codepoint_t t_codepoint =  MCStringGetCodepointAtIndex(p_needle, 0);
        // if codepoint is among first 64 ASCII characters then do case and form sensitive comparison.
        if (t_codepoint < 0x41)
            p_options = kMCStringOptionCompareExact;
    }
    bool self_native = __MCStringIsNative(self);
    if (self_native)
    {
        if (__MCStringIsNative(p_needle))
            return MCStringFindNative(self, p_range, p_needle, p_options, r_result);
        
        if (MCStringCantBeEqualToNative(p_needle, p_options))
            return false;
    }

    // Similar to contains, this searches for needle but only with range of self.
	// It also returns the the range in self that needle occupies (but only if
	// r_result is non-nil).

    bool t_result;
    MCRange t_range;
    t_result = MCUnicodeFind(self->native_chars + (self_native ? p_range . offset : 2 * p_range . offset), p_range . length, __MCStringIsNative(self), p_needle -> chars, p_needle -> char_count, __MCStringIsNative(p_needle), (MCUnicodeCompareOption)p_options, t_range);
    
    // Correct the range
    t_range.offset += p_range.offset;
    
    if (r_result != nil)
        *r_result = t_range;
    return t_result;
}

static uindex_t MCStringCountNativeChars(MCStringRef self, MCRange p_range, const char_t *p_needle_chars, uindex_t p_needle_char_count, MCStringOptions p_options)
{
    if (__MCStringIsIndirect(self))
        self = self -> string;
    
	// Keep track of how many occurances have been found.
	uindex_t t_count;
	t_count = 0;
    
	// Compute the char ptr and length based on range.
	const char_t *t_chars;
	uindex_t t_char_count;
	t_chars = self -> native_chars + MCMin(p_range . offset, self -> char_count);
	t_char_count = MCMin(p_range . length, self -> char_count - (t_chars - self -> native_chars));
    
	// Loop through the char range checking for occurances of needle.
	uindex_t t_offset;
	t_offset = 0;
	while(t_offset < t_char_count)
	{
		// Compute the length of the shared prefix at the current offset.
		uindex_t t_prefix_length;
        if (p_options == kMCStringOptionCompareCaseless || p_options == kMCStringOptionCompareFolded)
			t_prefix_length = MCNativeCharsSharedPrefixCaseless(t_chars + t_offset, t_char_count - t_offset, p_needle_chars, p_needle_char_count);
		else
			t_prefix_length = MCNativeCharsSharedPrefixExact(t_chars + t_offset, t_char_count - t_offset, p_needle_chars, p_needle_char_count);
        
		// If we find a match, increase the count and move past it, otherwise
		// just bump.
		if (t_prefix_length == p_needle_char_count)
		{
			t_offset += t_prefix_length;
			t_count += 1;
		}
		else
			t_offset += 1;
	}
    
	// Return the number of occurrences.
	return t_count;
}

static uindex_t MCStringCountStrChars(MCStringRef self, MCRange p_range, const void *p_needle_chars, uindex_t p_needle_char_count, bool p_needle_native, MCStringOptions p_options)
{
    if (__MCStringIsIndirect(self))
        self = self -> string;
    
	// Keep track of how many occurrences have been found.
	uindex_t t_count;
	t_count = 0;

    __MCStringClampRange(self, p_range);
	
    bool self_native = __MCStringIsNative(self);
    const void *self_chars;
    if (self_native)
        self_chars = self -> native_chars + p_range . offset;
    else
        self_chars = self -> chars + p_range . offset;
    
	// Loop through the char range checking for occurrences of needle.
	uindex_t t_offset;
	t_offset = p_range . offset;
	while(t_offset < p_range . offset + p_range . length)
	{
		// Compute the length of the shared prefix at the current offset.
		uindex_t t_prefix_length;
        uindex_t t_ignored;
        MCUnicodeSharedPrefix((const char *)self_chars + (self_native ? t_offset : (t_offset * 2)), p_range . offset + p_range . length - t_offset, self_native, p_needle_chars, p_needle_char_count, p_needle_native, (MCUnicodeCompareOption)p_options, t_ignored, t_prefix_length);
        
		// If we find a match, increase the count and move past it, otherwise
		// just bump.
		if (t_prefix_length == p_needle_char_count)
		{
			t_offset += t_prefix_length;
			t_count += 1;
		}
		else
			t_offset += 1;
	}

	// Return the number of occurrences.
	return t_count;
}

MC_DLLEXPORT_DEF
uindex_t MCStringCount(MCStringRef self, MCRange p_range, MCStringRef p_needle, MCStringOptions p_options)
{
    if (__MCStringIsIndirect(p_needle))
        p_needle = p_needle -> string;
    
    if (MCStringIsNative(self))
    {
        if (__MCStringIsNative(p_needle))
            return MCStringCountNativeChars(self, p_range, p_needle -> native_chars, p_needle -> char_count, p_options);
        
        if (__MCStringCantBeEqualToNative(p_needle, p_options))
            return 0;
    }
    
	uindex_t t_count = MCStringCountStrChars(self, p_range, p_needle -> chars, p_needle -> char_count, __MCStringIsNative(p_needle), p_options);
    
    return t_count;
}

MC_DLLEXPORT_DEF
uindex_t MCStringCountChar(MCStringRef self, MCRange p_range, codepoint_t p_needle, MCStringOptions p_options)
{
	// We only support ASCII for now.
	//MCAssert(p_needle < 128);
	
	strchar_t t_native_needle;
	t_native_needle = (strchar_t)p_needle;
	
    if (MCStringIsNative(self))
    {
        if (p_needle >= 0xFF)
            return 0;
        
        return MCStringCountNativeChars(self, p_range, (const char_t *)&p_needle, 1, p_options);
    }
    
	return MCStringCountStrChars(self, p_range, &t_native_needle, 1, false, p_options);
}

////////////////////////////////////////////////////////////////////////////////

MC_DLLEXPORT_DEF
bool MCStringDivideAtChar(MCStringRef self, codepoint_t p_separator, MCStringOptions p_options, MCStringRef& r_head, MCStringRef& r_tail)
{
	uindex_t t_offset;
	if (!MCStringFirstIndexOfChar(self, p_separator, 0, p_options, t_offset))
	{
		if (!MCStringCopy(self, r_head))
			return false;
		
		r_tail = MCValueRetain(kMCEmptyString);
		
		return true;
	}
	
	return MCStringDivideAtIndex(self, t_offset, r_head, r_tail);
}

MC_DLLEXPORT_DEF
bool MCStringDivideAtIndex(MCStringRef self, uindex_t p_offset, MCStringRef& r_head, MCStringRef& r_tail)
{
	MCStringRef t_head;
	if (!MCStringCopySubstring(self, MCRangeMake(0, p_offset), t_head))
		return false;
	
	MCStringRef t_tail;
	if (!MCStringCopySubstring(self, MCRangeMake(p_offset + 1, MCStringGetLength(self) - p_offset - 1), t_tail))
	{
		MCValueRelease(t_head);
		return false;
	}
	
	r_head = t_head;
	r_tail = t_tail;
	
	return true;
}

////////////////////////////////////////////////////////////////////////////////

MC_DLLEXPORT_DEF
bool MCStringBreakIntoChunks(MCStringRef self, codepoint_t p_separator, MCStringOptions p_options, MCRange*& r_ranges, uindex_t& r_range_count)
{
	MCAssert(p_separator < 128);
	
	uindex_t t_length;
	t_length = MCStringGetLength(self);
	
	// Count the number of chunks, adjusting for an empty trailing chunk.
	uindex_t t_range_count;
	// SN-2014-11-13: [[ Bug 13993 ]] No delimiter found means 1 range, 1 delimiter means 2 ranges, etc.
	t_range_count = MCStringCountChar(self, MCRangeMake(0, MCStringGetLength(self)), p_separator, p_options) + 1;
	if (t_length > 0 && MCStringGetNativeCharAtIndex(self, t_length - 1) == p_separator)
		t_range_count -= 1;
	
	// Allocate the range array.
	MCRange *t_ranges;
	if (!MCMemoryNewArray(t_range_count, t_ranges))
		return false;
	
	// Now compute the ranges.
	uindex_t t_prev_offset, t_offset, t_index;
	t_prev_offset = 0;
	t_offset = 0;
	t_index = 0;
	for(;;)
	{
		// SN-2014-11-13: [[ Bug 13993 ]] The offset might be after the last char, if the previous delimiter
		// was the last char of the string. We are done in that case.
		if (t_prev_offset == MCStringGetLength(self))
			break;

		if (!MCStringFirstIndexOfChar(self, p_separator, t_prev_offset, p_options, t_offset))
		{
			t_ranges[t_index] . offset = t_prev_offset;
			t_ranges[t_index] . length = t_length - t_prev_offset;
			break;
		}
		
		t_ranges[t_index] . offset = t_prev_offset;
		t_ranges[t_index] . length = t_offset - t_prev_offset;
		
		t_prev_offset = t_offset + 1;
	}
	
	r_ranges = t_ranges;
	r_range_count = t_range_count;
	
	return true;
}

////////////////////////////////////////////////////////////////////////////////

MC_DLLEXPORT_DEF
bool MCStringFold(MCStringRef self, MCStringOptions p_options)
{
	MCAssert(MCStringIsMutable(self));

	// If we are looking for exact comparison then folding has no effect.
	if (p_options == kMCStringOptionCompareExact || p_options == kMCStringOptionCompareNonliteral)
		return true;

    // Ensure the string is not indirect.
    if (__MCStringIsIndirect(self))
        if (!__MCStringResolveIndirect(self))
            return false;
    
    if (__MCStringIsNative(self))
    {
        MCNativeCharsLowercase(self -> native_chars, self -> char_count);
        __MCStringChanged(self, true, true, true);
        return true;
    }
    
    // Case-fold the string
    unichar_t *t_folded;
    uindex_t t_folded_length;
    if (!MCUnicodeCaseFold(self -> chars, self -> char_count, t_folded, t_folded_length))
        return false;
    
    // Update the string
    MCMemoryDeleteArray(self -> chars);
    self -> chars = t_folded;
    self -> char_count = t_folded_length;

	__MCStringChanged(self);
	
	// We always succeed (at the moment)
	return true;
}

MC_DLLEXPORT_DEF
bool MCStringLowercase(MCStringRef self, MCLocaleRef p_locale)
{
	MCAssert(MCStringIsMutable(self));

    // Ensure the string is not indirect.
    if (__MCStringIsIndirect(self))
        if (!__MCStringResolveIndirect(self))
            return false;
    
    if (__MCStringIsNative(self))
    {
        MCNativeCharsLowercase(self -> native_chars, self -> char_count);
        __MCStringChanged(self, true, true, true);
        return true;
    }
    
	// Case transformations can change string lengths
    unichar_t *t_lowered;
    uindex_t t_lowered_length;
    if (!MCUnicodeLowercase(p_locale, self -> chars, self -> char_count, t_lowered, t_lowered_length))
        return false;
    
    MCMemoryDeleteArray(self -> chars);
    self -> chars = t_lowered;
    self -> char_count = t_lowered_length;
	
	__MCStringChanged(self);
	
	// We always succeed (at the moment)
	return true;
}

MC_DLLEXPORT_DEF
bool MCStringUppercase(MCStringRef self, MCLocaleRef p_locale)
{
	MCAssert(MCStringIsMutable(self));
    
    // Ensure the string is not indirect.
    if (__MCStringIsIndirect(self))
        if (!__MCStringResolveIndirect(self))
            return false;
    
    if (__MCStringIsNative(self))
    {
        MCNativeCharsUppercase(self -> native_chars, self -> char_count);
        __MCStringChanged(self, true, true, true);
        return true;
    }
    
	// Case transformations can change string lengths
    unichar_t *t_lowered;
    uindex_t t_lowered_length;
    if (!MCUnicodeUppercase(p_locale, self -> chars, self -> char_count, t_lowered, t_lowered_length))
        return false;
    
    MCMemoryDeleteArray(self -> chars);
    self -> chars = t_lowered;
    self -> char_count = t_lowered_length;
	
	__MCStringChanged(self);
	
	// We always succeed (at the moment)
	return true;
}

////////////////////////////////////////////////////////////////////////////////

MC_DLLEXPORT_DEF
bool MCStringAppend(MCStringRef self, MCStringRef p_suffix)
{
	MCAssert(MCStringIsMutable(self));

    if (__MCStringIsIndirect(p_suffix))
        p_suffix = p_suffix -> string;
    
    // Only do the append now if self != suffix.
	if (self != p_suffix)
	{
        if (__MCStringIsNative(p_suffix))
            return MCStringAppendNativeChars(self, p_suffix -> native_chars, p_suffix -> char_count);
    
        return MCStringAppendChars(self, p_suffix -> chars, p_suffix -> char_count);
    }
    
    // Otherwise copy and recurse.
	MCAutoStringRef t_suffix_copy;
	MCStringCopy(p_suffix, &t_suffix_copy);
	return MCStringAppend(self, *t_suffix_copy);
}

MC_DLLEXPORT_DEF
bool MCStringAppendSubstring(MCStringRef self, MCStringRef p_suffix, MCRange p_range)
{
	MCAssert(MCStringIsMutable(self));
  
    if (__MCStringIsIndirect(p_suffix))
        p_suffix = p_suffix -> string;

	// Only do the append now if self != suffix.
	if (self != p_suffix)
	{
        __MCStringClampRange(p_suffix, p_range);
        
        if (__MCStringIsNative(p_suffix))
            return MCStringAppendNativeChars(self, p_suffix -> native_chars + p_range . offset, p_range . length);
        
        return MCStringAppendChars(self, p_suffix -> chars + p_range . offset, p_range . length);
    }
    
    // Otherwise copy substring and append.
	MCAutoStringRef t_suffix_substring;
	return MCStringCopySubstring(p_suffix, p_range, &t_suffix_substring) &&
    MCStringAppend(self, *t_suffix_substring);
}

MC_DLLEXPORT_DEF
bool MCStringAppendNativeChars(MCStringRef self, const char_t *p_chars, uindex_t p_char_count)
{
	MCAssert(MCStringIsMutable(self));
	
    // Ensure the string is not indirect.
    if (__MCStringIsIndirect(self))
        if (!__MCStringResolveIndirect(self))
            return false;
    
	// Ensure we have enough room in self - with the gap at the end.
	if (!__MCStringExpandAt(self, self -> char_count, p_char_count))
		return false;

	if (__MCStringIsNative(self))
    {
        MCMemoryCopy(self -> native_chars + self -> char_count - p_char_count, p_chars, p_char_count);
        self -> native_chars[self -> char_count] = '\0';
        __MCStringChanged(self, true, true, true);
        return true;
    }
    
	// Now copy the chars across.
	for(uindex_t i = 0; i < p_char_count; i++)
        self -> chars[i + self -> char_count - p_char_count] = MCUnicodeCharMapFromNative(p_chars[i]);

	// Set the NULL
    self -> chars[self -> char_count] = '\0';
	
    // Appending native chars cannot change the simple status
	__MCStringChanged(self);
    
	// We succeeded.
	return true;
}

MC_DLLEXPORT_DEF
bool MCStringAppendChars(MCStringRef self, const unichar_t *p_chars, uindex_t p_char_count)
{
	MCAssert(MCStringIsMutable(self));
    
    // Ensure the string is not indirect.
    if (__MCStringIsIndirect(self))
        if (!__MCStringResolveIndirect(self))
            return false;
	
    // Ensure we have enough room in self - with the gap at the end.
    if (!__MCStringExpandAt(self, self -> char_count, p_char_count))
        return false;
    
    // If we are native, attempt a native copy of the input chars.
    if (__MCStringIsNative(self))
    {
        bool t_not_native;
        t_not_native = false;
        for(uindex_t i = 0; i < p_char_count; i++)
            if (!MCUnicodeCharMapToNative(p_chars[i], self -> native_chars[i + self -> char_count - p_char_count]))
            {
                t_not_native = true;
                break;
            }
        
        if (!t_not_native)
        {
            self -> native_chars[self -> char_count] = '\0';
            __MCStringChanged(self, true, true, true);
            return true;
        }
        
        // At least one of the additional chars was not native.
        __MCStringShrinkAt(self, self -> char_count - p_char_count, p_char_count);
        __MCStringUnnativize(self);
        return MCStringAppendChars(self, p_chars, p_char_count);
    }
    
    // Copy the chars across recomputing whether the string can be native at
    // the same time.
    bool t_can_be_native;
    t_can_be_native = __MCStringCopyChars(self -> chars + self -> char_count - p_char_count, p_chars, p_char_count, __MCStringCanBeNative(self));
	
	// Set the NULL
	self -> chars[self -> char_count] = '\0';
	
	__MCStringChanged(self, false, false, t_can_be_native);
	
	// We succeeded.
	return true;
}

MC_DLLEXPORT_DEF
bool MCStringAppendNativeChar(MCStringRef self, char_t p_char)
{
	return MCStringAppendNativeChars(self, &p_char, 1);
}

MC_DLLEXPORT_DEF
bool MCStringAppendChar(MCStringRef self, unichar_t p_char)
{
	return MCStringAppendChars(self, &p_char, 1);
}

<<<<<<< HEAD
bool
=======
MC_DLLEXPORT_DEF bool
>>>>>>> c417e002
MCStringAppendCodepoint (MCStringRef self, codepoint_t p_codepoint)
{
	uindex_t t_num_units;
	unichar_t t_units[2];
	t_num_units = MCStringCodepointToSurrogates (p_codepoint, t_units);
	return MCStringAppendChars (self, t_units, t_num_units);
}

<<<<<<< HEAD
=======
MC_DLLEXPORT_DEF
>>>>>>> c417e002
bool MCStringPrepend(MCStringRef self, MCStringRef p_prefix)
{
	MCAssert(MCStringIsMutable(self));
    
    if (__MCStringIsIndirect(p_prefix))
        p_prefix = p_prefix -> string;
    
 	// Only do the prepend now if self != prefix.
	if (self != p_prefix)
	{
        if (__MCStringIsNative(p_prefix))
            return MCStringPrependNativeChars(self, p_prefix -> native_chars, p_prefix -> char_count);
        
        return MCStringPrependChars(self, p_prefix -> chars, p_prefix -> char_count);
    }
    
    // Otherwise copy and recurse.
	MCAutoStringRef t_prefix_copy;
	MCStringCopy(p_prefix, &t_prefix_copy);
	return MCStringPrepend(self, *t_prefix_copy);
}

MC_DLLEXPORT_DEF
bool MCStringPrependSubstring(MCStringRef self, MCStringRef p_prefix, MCRange p_range)
{
	MCAssert(MCStringIsMutable(self));

    if (__MCStringIsIndirect(p_prefix))
        p_prefix = p_prefix -> string;
    
    // Only do the prepend now if self != prefix.
	if (self != p_prefix)
	{
        __MCStringClampRange(p_prefix, p_range);
        
        if (__MCStringIsNative(p_prefix))
            return MCStringAppendNativeChars(self, p_prefix -> native_chars + p_range . offset, p_range . length);
        
        return MCStringAppendChars(self, p_prefix -> chars + p_range . offset, p_range . length);
    }
    
    // Otherwise copy substring and prepend.
	MCAutoStringRef t_prefix_substring;
	return MCStringCopySubstring(p_prefix, p_range, &t_prefix_substring) &&
    MCStringPrepend(self, *t_prefix_substring);
}

MC_DLLEXPORT_DEF
bool MCStringPrependNativeChars(MCStringRef self, const char_t *p_chars, uindex_t p_char_count)
{
	MCAssert(MCStringIsMutable(self));
	
    // Ensure the string is not indirect.
    if (__MCStringIsIndirect(self))
        if (!__MCStringResolveIndirect(self))
            return false;
    
	// Ensure we have enough room in self - with the gap at the beginning.
	if (!__MCStringExpandAt(self, 0, p_char_count))
		return false;
	
    if (__MCStringIsNative(self))
    {
        MCMemoryCopy(self -> native_chars, p_chars, p_char_count);
        __MCStringChanged(self, true, true, true);
        return true;
    }
    
	// Now copy the chars across.
	for(uindex_t i = 0; i < p_char_count; i++)
		self -> chars[i] = MCUnicodeCharMapFromNative(p_chars[i]);
	
    // Prepending native chars cannot change the simple status
	__MCStringChanged(self);
	
	// We succeeded.
	return true;
}

MC_DLLEXPORT_DEF
bool MCStringPrependChars(MCStringRef self, const unichar_t *p_chars, uindex_t p_char_count)
{
	MCAssert(MCStringIsMutable(self));
	
    // Ensure the string is not indirect.
    if (__MCStringIsIndirect(self))
        if (!__MCStringResolveIndirect(self))
            return false;
	
    // Ensure we have enough room in self - with the gap at the end.
    if (!__MCStringExpandAt(self, 0, p_char_count))
        return false;
    
    // If we are native, attempt a native copy of the input chars.
    if (__MCStringIsNative(self))
    {
        bool t_not_native;
        t_not_native = false;
        for(uindex_t i = 0; i < p_char_count; i++)
            // SN-2014-05-20 [[ Bug 12344 ]] [[ Bug 12345 ]]
            // Prepending chars was appending them
            if (!MCUnicodeCharMapToNative(p_chars[i], self -> native_chars[i]))
            {
                t_not_native = true;
                break;
            }
        
        if (!t_not_native)
        {
            self -> native_chars[self -> char_count] = '\0';
            __MCStringChanged(self, true, true, true);
            return true;
        }
        
        // At least one of the additional chars was not native.
        __MCStringShrinkAt(self, 0, p_char_count);
        __MCStringUnnativize(self);
        return MCStringPrependChars(self, p_chars, p_char_count);
    }
    
    // Copy the chars across recomputing whether the string can be native at
    // the same time.
    bool t_can_be_native;
    t_can_be_native = __MCStringCopyChars(self -> chars, p_chars, p_char_count, __MCStringCanBeNative(self));
	
	__MCStringChanged(self, false, false, t_can_be_native);
	
	// We succeeded.
	return true;
}

MC_DLLEXPORT_DEF
bool MCStringPrependNativeChar(MCStringRef self, char_t p_char)
{
	return MCStringPrependNativeChars(self, &p_char, 1);
}

MC_DLLEXPORT_DEF
bool MCStringPrependChar(MCStringRef self, unichar_t p_char)
{
	return MCStringPrependChars(self, &p_char, 1);
}

<<<<<<< HEAD
bool
=======
MC_DLLEXPORT_DEF bool
>>>>>>> c417e002
MCStringPrependCodepoint (MCStringRef self, codepoint_t p_codepoint)
{
	uindex_t t_num_units;
	unichar_t t_units[2];
	t_num_units = MCStringCodepointToSurrogates (p_codepoint, t_units);
	return MCStringPrependChars (self, t_units, t_num_units);
}

<<<<<<< HEAD
=======
MC_DLLEXPORT_DEF
>>>>>>> c417e002
bool MCStringInsert(MCStringRef self, uindex_t p_at, MCStringRef p_substring)
{
	MCAssert(MCStringIsMutable(self));

    if (__MCStringIsIndirect(p_substring))
        p_substring = p_substring -> string;
    
	// Only do the insert now if self != substring.
	if (self != p_substring)
	{
        if (__MCStringIsNative(p_substring))
            return MCStringInsertNativeChars(self, p_at, p_substring -> native_chars, p_substring -> char_count);
        
        return MCStringInsertChars(self, p_at, p_substring -> chars, p_substring -> char_count);
    }
    
    // Otherwise copy and recurse.
	MCAutoStringRef t_substring_copy;
	MCStringCopy(p_substring, &t_substring_copy);
	return MCStringInsert(self, p_at, *t_substring_copy);
}

MC_DLLEXPORT_DEF
bool MCStringInsertSubstring(MCStringRef self, uindex_t p_at, MCStringRef p_substring, MCRange p_range)
{
	MCAssert(MCStringIsMutable(self));

    if (__MCStringIsIndirect(p_substring))
        p_substring = p_substring -> string;
    
	// Only do the insert now if self != substring.
	if (self != p_substring)
	{
        if (__MCStringIsNative(p_substring))
            return MCStringInsertNativeChars(self, p_at, p_substring -> native_chars + p_range . offset, p_range . length);
        
        return MCStringInsertChars(self, p_at, p_substring -> chars + p_range . offset, p_range . length);
    }
    
	// Otherwise copy substring and insert.
	MCAutoStringRef t_substring_substring;
	return MCStringCopySubstring(p_substring, p_range, &t_substring_substring) &&
    MCStringInsert(self, p_at, *t_substring_substring);
}

MC_DLLEXPORT_DEF
bool MCStringInsertNativeChars(MCStringRef self, uindex_t p_at, const char_t *p_chars, uindex_t p_char_count)
{
	MCAssert(MCStringIsMutable(self));
	
    // Ensure the string is not indirect.
    if (__MCStringIsIndirect(self))
        if (!__MCStringResolveIndirect(self))
            return false;
    
	p_at = MCMin(p_at, self -> char_count);

	// Ensure we have enough room in self - with the gap at p_at.
	if (!__MCStringExpandAt(self, p_at, p_char_count))
		return false;
	
    if (__MCStringIsNative(self))
    {
        MCMemoryCopy(self -> native_chars + p_at, p_chars, p_char_count);
        __MCStringChanged(self, true, true, true);
        return true;
    }
    
	// Now copy the chars across.
	for(uindex_t i = 0; i < p_char_count; i++)
		self -> chars[p_at + i] = MCUnicodeCharMapFromNative(p_chars[i]);
	
    // Inserting native chars cannot change simple status    
	__MCStringChanged(self);
	
	// We succeeded.
	return true;
}

MC_DLLEXPORT_DEF
bool MCStringInsertChars(MCStringRef self, uindex_t p_at, const unichar_t *p_chars, uindex_t p_char_count)
{
	MCAssert(MCStringIsMutable(self));

    // Ensure the string is not indirect.
    if (__MCStringIsIndirect(self))
        if (!__MCStringResolveIndirect(self))
            return false;
    
	p_at = MCMin(p_at, self -> char_count);
	
	// Ensure we have enough room in self - with the gap at the p_at.
	if (!__MCStringExpandAt(self, p_at, p_char_count))
		return false;
	
    if (__MCStringIsNative(self))
    {
        bool t_not_native;
        t_not_native = false;
        for(uindex_t i = 0; i < p_char_count; i++)
            if (!MCUnicodeCharMapToNative(p_chars[i], self -> native_chars[i + p_at]))
            {
                t_not_native = true;
                break;
            }
        
        if (!t_not_native)
        {
            self -> native_chars[self -> char_count] = '\0';
            __MCStringChanged(self, true, true, true);
            return true;
        }
        
        __MCStringShrinkAt(self, p_at, p_char_count);
        __MCStringUnnativize(self);
        return MCStringInsertChars(self, p_at, p_chars, p_char_count);
    }
    
    // Need to clamp p_at again in case number of codeunits has decreased.
    p_at = MCMin(p_at, self -> char_count);
    
    // Copy the chars across recomputing whether the string can be native at
    // the same time.
	bool t_can_be_native;
    t_can_be_native = __MCStringCopyChars(self -> chars + p_at, p_chars, p_char_count * sizeof(unichar_t), __MCStringCanBeNative(self));
	
	__MCStringChanged(self, false, false, t_can_be_native);
	
	// We succeeded.
	return true;
}

MC_DLLEXPORT_DEF
bool MCStringInsertNativeChar(MCStringRef self, uindex_t p_at, char_t p_char)
{
	return MCStringInsertNativeChars(self, p_at, &p_char, 1);
}

MC_DLLEXPORT_DEF
bool MCStringInsertChar(MCStringRef self, uindex_t p_at, unichar_t p_char)
{
	return MCStringInsertChars(self, p_at, &p_char, 1);
}

<<<<<<< HEAD
bool
=======
MC_DLLEXPORT_DEF bool
>>>>>>> c417e002
MCStringInsertCodepoint (MCStringRef self, uindex_t p_at, codepoint_t p_codepoint)
{
	uindex_t t_num_units;
	unichar_t t_units[2];
	t_num_units = MCStringCodepointToSurrogates (p_codepoint, t_units);
	return MCStringInsertChars (self, p_at, t_units, t_num_units);
}

<<<<<<< HEAD
=======
MC_DLLEXPORT_DEF
>>>>>>> c417e002
bool MCStringRemove(MCStringRef self, MCRange p_range)
{
	MCAssert(MCStringIsMutable(self));

    // Ensure the string is not indirect.
    if (__MCStringIsIndirect(self))
        if (!__MCStringResolveIndirect(self))
            return false;
    
	__MCStringClampRange(self, p_range);

	// Copy down the chars above the string taking into account the implicit
	// NUL.
	__MCStringShrinkAt(self, p_range . offset, p_range . length);
	
    if (!__MCStringIsNative(self))
        __MCStringChanged(self, false, false);
    else
        __MCStringChanged(self, true, true, true);
	
	// We succeeded.
	return true;
}

MC_DLLEXPORT_DEF
bool MCStringSubstring(MCStringRef self, MCRange p_range)
{
	MCAssert(MCStringIsMutable(self));

    // Ensure the string is not indirect.
    if (__MCStringIsIndirect(self))
        if (!__MCStringResolveIndirect(self))
            return false;
    
	__MCStringClampRange(self, p_range);
    
	// Remove the surrounding chars.
    // On the left if necessary
    if (p_range . offset != 0)
    {
        __MCStringShrinkAt(self, 0, p_range . offset);
        p_range . offset = 0;
    }
    
    // And on the right if necessary
    if (p_range . offset + p_range . length != self -> char_count)
        __MCStringShrinkAt(self, p_range . length, self -> char_count - p_range . length);
    
	// We succeeded.
	return true;
}

bool MCStringReplaceNativeChars(MCStringRef self, MCRange p_range, const char_t *p_chars, uindex_t p_char_count)
{
    MCAssert(MCStringIsMutable(self));
    
    // Ensure the string is not indirect.
    if (__MCStringIsIndirect(self))
        if (!__MCStringResolveIndirect(self))
            return false;
    
    __MCStringClampRange(self, p_range);
    
    // Work out the new size of the string.
    uindex_t t_new_char_count;
    t_new_char_count = self -> char_count - p_range . length + p_char_count;
    
    if (t_new_char_count > self -> char_count)
    {
        // Expand the string at the end of the range by the amount extra we
        // need.
        if (!__MCStringExpandAt(self, p_range . offset + p_range . length, t_new_char_count - self -> char_count))
            return false;
    }
    else if (t_new_char_count < self -> char_count)
    {
        // Shrink the last part of the range by the amount less we need.
        __MCStringShrinkAt(self, p_range . offset + (p_range . length - (self -> char_count - t_new_char_count)), (self -> char_count - t_new_char_count));
    }
    
    if (__MCStringIsNative(self))
    {
        // Copy across the replacement chars.
        MCMemoryCopy(self -> native_chars + p_range . offset, p_chars, p_char_count);
        __MCStringChanged(self, true, true, true);
        return true;
    }
    
	// Now copy the chars across.
	for(uindex_t i = 0; i < p_char_count; i++)
		self -> chars[i + p_range . offset] = MCUnicodeCharMapFromNative(p_chars[i]);
    
    __MCStringChanged(self);
    
    // We succeeded.
    return true;
}

bool MCStringReplaceChars(MCStringRef self, MCRange p_range, const unichar_t *p_chars, uindex_t p_char_count)
{
    MCAssert(MCStringIsMutable(self));
    
    // Ensure the string is not indirect.
    if (__MCStringIsIndirect(self))
        if (!__MCStringResolveIndirect(self))
            return false;
    
    __MCStringClampRange(self, p_range);
    
    // Work out the new size of the string.
    uindex_t t_new_char_count;
    t_new_char_count = self -> char_count - p_range . length + p_char_count;
    
    index_t t_change;
    t_change = t_new_char_count - self -> char_count;
    if (t_change > 0)
    {
        // Expand the string at the end of the range by the amount extra we
        // need.
        if (!__MCStringExpandAt(self, p_range . offset + p_range . length, t_change))
            return false;
    }
    else if (t_change < 0)
    {
        // Shrink the last part of the range by the amount less we need.
        __MCStringShrinkAt(self, p_range . offset + (p_range . length + t_change), -t_change);
    }
    
    if (__MCStringIsNative(self))
    {
        bool t_not_native;
        t_not_native = false;
        for(uindex_t i = 0; i < p_char_count; i++)
            if (!MCUnicodeCharMapToNative(p_chars[i], self -> native_chars[i + p_range . offset]))
            {
                t_not_native = true;
                break;
            }
        
        if (!t_not_native)
        {
            self -> native_chars[self -> char_count] = '\0';
            __MCStringChanged(self, true, true, true);
            return true;
        }
        
        if (t_change > 0)
            __MCStringShrinkAt(self, p_range . offset + p_range . length, t_change);
        else if (t_change < 0)
        {
            if (!__MCStringExpandAt(self, p_range . offset + (p_range . length + t_change), -t_change))
                return false;
        }
        
        __MCStringUnnativize(self);
        return MCStringReplaceChars(self, p_range, p_chars, p_char_count);
    }
    
    // Need to clamp range again in case the number of codeunits has decreased.
    __MCStringClampRange(self, p_range);
    
    // Copy the chars across recomputing whether the string can be native at
    // the same time.
    bool t_can_be_native;
    t_can_be_native = __MCStringCopyChars(self -> chars + p_range . offset, p_chars, p_char_count, __MCStringCanBeNative(self));
    
    __MCStringChanged(self, false, false, t_can_be_native);
    
    // We succeeded.
    return true;
}

MC_DLLEXPORT_DEF
bool MCStringReplace(MCStringRef self, MCRange p_range, MCStringRef p_replacement)
{
    if (__MCStringIsIndirect(p_replacement))
        p_replacement = p_replacement -> string;
    
	// Only do the replace now if self != substring.
	if (self != p_replacement)
	{
        if (__MCStringIsNative(p_replacement))
            return MCStringReplaceNativeChars(self, p_range, p_replacement -> native_chars, p_replacement -> char_count);
        
        return MCStringReplaceChars(self, p_range, p_replacement -> chars, p_replacement -> char_count);
    }
    
    // Otherwise copy and recurse.
	MCAutoStringRef t_replacement_copy;
	MCStringCopy(p_replacement, &t_replacement_copy);
	return MCStringReplace(self, p_range, *t_replacement_copy);
}

MC_DLLEXPORT_DEF
bool MCStringPad(MCStringRef self, uindex_t p_at, uindex_t p_count, MCStringRef p_value)
{
    // Ensure the string is not indirect.
    if (__MCStringIsIndirect(self))
        if (!__MCStringResolveIndirect(self))
            return false;
    
    if (__MCStringIsIndirect(p_value))
        p_value = p_value -> string;
    
	if (!__MCStringExpandAt(self, p_at, p_count * (p_value != nil ? p_value -> char_count : 1)))
		return false;

	if (p_value != nil)
		for(uindex_t i = 0; i < p_count; i++)
			MCMemoryCopy(self -> chars + p_at + i * p_value -> char_count, p_value -> chars, p_value -> char_count * sizeof(strchar_t));
	
	__MCStringChanged(self);
	
	return true;
}

MC_DLLEXPORT_DEF
bool MCStringResolvesLeftToRight(MCStringRef self)
{
    if (MCStringIsNative(self) || MCStringCanBeNative(self))
        return true;
    
    return MCBidiFirstStrongIsolate(self, 0) == 0;
}

////////////////////////////////////////////////////////////////////////////////

MC_DLLEXPORT_DEF
bool MCStringAppendFormat(MCStringRef self, const char *p_format, ...)
{
	bool t_success;
	va_list t_args;
	va_start(t_args, p_format);
	t_success = MCStringAppendFormatV(self, p_format, t_args);
	va_end(t_args);
	return t_success;
}

MC_DLLEXPORT_DEF
bool MCStringAppendFormatV(MCStringRef self, const char *p_format, va_list p_args)
{
	MCAutoStringRef t_formatted_string;
	if (!MCStringFormatV(&t_formatted_string, p_format, p_args))
		return false;

	return MCStringAppend(self, *t_formatted_string);
}

////////////////////////////////////////////////////////////////////////////////

static void split_find_end_of_element_native(const char_t *sptr, const char_t *eptr, const char_t *del, uindex_t p_del_length, const char_t*& r_end_ptr, MCStringOptions p_options)
{
	while(sptr < eptr - p_del_length + 1)
	{
        // Compute the length of the shared prefix at the current offset.
		uindex_t t_prefix_length;
        if (p_options == kMCStringOptionCompareCaseless || p_options == kMCStringOptionCompareFolded)
			t_prefix_length = MCNativeCharsSharedPrefixCaseless(sptr, eptr - sptr, del, p_del_length);
		else
			t_prefix_length = MCNativeCharsSharedPrefixExact(sptr, eptr - sptr, del, p_del_length);
		if (t_prefix_length == p_del_length)
		{
			r_end_ptr = sptr;
			return;
		}
        
		sptr += 1;
	}
	r_end_ptr = eptr;
}

static void split_find_end_of_element_and_key_native(const char_t *sptr, const char_t *eptr, const char_t *del, uindex_t p_del_length, const char_t *key, uindex_t p_key_length, const char_t*& r_key_ptr, const char_t *& r_end_ptr, MCStringOptions p_options)
{
    while(sptr < eptr - p_key_length + 1)
    {
        // Compute the length of the shared prefix at the current offset.
        uindex_t t_prefix_length;
        if (p_options == kMCStringOptionCompareCaseless || p_options == kMCStringOptionCompareFolded)
            t_prefix_length = MCNativeCharsSharedPrefixCaseless(sptr, eptr - sptr, key, p_key_length);
        else
            t_prefix_length = MCNativeCharsSharedPrefixExact(sptr, eptr - sptr, key, p_key_length);
        if (t_prefix_length == p_key_length)
        {
			r_key_ptr = sptr;
			break;
        }
        
        if (sptr < eptr - p_del_length + 1)
        {
            if (p_options == kMCStringOptionCompareCaseless || p_options == kMCStringOptionCompareFolded)
                t_prefix_length = MCNativeCharsSharedPrefixCaseless(sptr, eptr - sptr, del, p_del_length);
            else
                t_prefix_length = MCNativeCharsSharedPrefixExact(sptr, eptr - sptr, del, p_del_length);
            if (t_prefix_length == p_del_length)
            {
                r_key_ptr = r_end_ptr = sptr;
                return;
            }
        }
		sptr += 1;
	}
    
    // key not found
    if (sptr == eptr - p_key_length + 1)
        r_key_ptr = sptr;
    
	split_find_end_of_element_native(sptr, eptr, del, p_del_length, r_end_ptr, p_options);
}

bool MCStringSplitNative(MCStringRef self, MCStringRef p_elem_del, MCStringRef p_key_del, MCStringOptions p_options, MCArrayRef& r_array)
{
	MCAutoArrayRef t_array;
	if (!MCArrayCreateMutable(&t_array))
		return false;

    if (__MCStringIsIndirect(self))
        self = self -> string;
    
    if (__MCStringIsIndirect(p_elem_del))
        p_elem_del = p_elem_del -> string;
    
    
    const char_t *t_sptr;
    const char_t *t_eptr;
    t_sptr = self -> native_chars;
    t_eptr = self -> native_chars + self -> char_count;
    
	if (p_key_del == nil)
	{
        uindex_t t_index;
		t_index = 1;
        
        for(;;)
        {
            const char_t *t_element_end;
            split_find_end_of_element_native(t_sptr, t_eptr, p_elem_del -> native_chars, p_elem_del -> char_count, t_element_end, p_options);
            
            MCAutoStringRef t_string;
            if (!MCStringCreateWithNativeChars(t_sptr, t_element_end - t_sptr, &t_string))
                return false;
            
            if (!MCArrayStoreValueAtIndex(*t_array, t_index, *t_string))
                return false;
            
            if (t_element_end + p_elem_del -> char_count >= t_eptr)
                break;
            
            t_index += 1;
            
            t_sptr = t_element_end + p_elem_del -> char_count;
        }
	}
	else
	{
        if (__MCStringIsIndirect(p_key_del))
            p_elem_del = p_key_del -> string;
        
		for(;;)
		{
			const char_t *t_element_end;
			const char_t *t_key_end;

            split_find_end_of_element_and_key_native(t_sptr, t_eptr, p_elem_del -> native_chars, p_elem_del -> char_count, p_key_del -> native_chars, p_key_del -> char_count, t_key_end, t_element_end, p_options);
            
			MCNewAutoNameRef t_name;
			if (!MCNameCreateWithNativeChars(t_sptr, t_key_end - t_sptr, &t_name))
				return false;
            
			if (t_key_end != t_element_end)
				t_key_end += p_key_del -> char_count;
            
			MCAutoStringRef t_string;
			if (!MCStringCreateWithNativeChars(t_key_end, t_element_end - t_key_end, &t_string))
				return false;
            
			if (!MCArrayStoreValue(*t_array, true, *t_name, *t_string))
				return false;
            
			if (t_element_end + p_elem_del -> char_count >= t_eptr)
				break;
            
			t_sptr = t_element_end + p_elem_del -> char_count;
		}
	}
    
	if (!MCArrayCopy(*t_array, r_array))
		return false;
    
	return true;
}

bool MCStringFindAndReplaceChar(MCStringRef self, char_t p_pattern, char_t p_replacement, MCStringOptions p_options)
{
	if (p_options == kMCStringOptionCompareExact || p_options == kMCStringOptionCompareNonliteral)
	{
		// Simplest case, just substitute pattern for replacement.
		for(uindex_t i = 0; i < self -> char_count; i++)
			if (self -> native_chars[i] == p_pattern)
				self -> native_chars[i] = p_replacement;
	}
	else
	{
		char_t t_from;
		t_from = MCNativeCharFold(p_pattern);
        
		// Now substitute pattern for replacement, taking making sure its a caseless compare.
		for(uindex_t i = 0; i < self -> char_count; i++)
			if (MCNativeCharFold(self -> native_chars[i]) == t_from)
				self -> native_chars[i] = p_replacement;
	}
    
	return true;
}

bool MCStringFindAndReplaceNative(MCStringRef self, MCStringRef p_pattern, MCStringRef p_replacement, MCStringOptions p_options)
{
    // Ensure the string is not indirect.
    if (__MCStringIsIndirect(self))
        if (!__MCStringResolveIndirect(self))
            return false;
    
    if (__MCStringIsIndirect(p_replacement))
        p_replacement = p_replacement -> string;
    
    if (__MCStringIsIndirect(p_pattern))
        p_pattern = p_pattern -> string;
    
	if (p_pattern -> char_count == 1 && p_replacement -> char_count == 1)
		return MCStringFindAndReplaceChar(self, p_pattern -> native_chars[0], p_replacement -> native_chars[0], p_options);
    
	if (self -> char_count != 0)
	{
		char_t *t_output;
		uindex_t t_output_length;
		uindex_t t_output_capacity;
		uindex_t t_offset;
        
		t_output = nil;
		t_output_length = 0;
		t_output_capacity = 0;
		t_offset = 0;
        
		for(;;)
		{
			// Search for the next occurence of from in whole.
			uindex_t t_next_offset;
			bool t_found;
            // AL-2014-05-23: [[ Bug 12482 ]] Pass through string options themselves, rather than a bool.
			t_found = MCStringFirstIndexOf(self, p_pattern, t_offset, p_options, t_next_offset);
            
			// If we found an instance of from, then we need space for to; otherwise,
			// we update the offset, and need just room up to it.
			uindex_t t_space_needed;
			if (t_found)
				t_space_needed = (t_next_offset - t_offset) + p_replacement -> char_count;
			else
			{
				t_next_offset = self -> char_count;
				t_space_needed = t_next_offset - t_offset;
			}
            
			// Expand the buffer as necessary.
            // MW-2015-05-26: [[ Bug 15352 ]] Allocate more memory
			if (t_output_length + t_space_needed + 1 > t_output_capacity)
			{
				if (t_output_capacity == 0)
					t_output_capacity = 4096;
                
				while(t_output_length + t_space_needed + 1 > t_output_capacity)
					t_output_capacity *= 2;
                
				if (!MCMemoryReallocate(t_output, t_output_capacity, t_output))
				{
					MCMemoryDeallocate(t_output);
					return false;
				}
			}
			// Copy in self, up to the offset.
			memcpy(t_output + t_output_length, self -> native_chars + t_offset, t_next_offset - t_offset);
			t_output_length += t_next_offset - t_offset;
            
			// No more occurences were found, so we are done.
			if (!t_found)
				break;
            
			// Now copy in replacement.
			memcpy(t_output + t_output_length, p_replacement -> native_chars, p_replacement -> char_count);
			t_output_length += p_replacement -> char_count;
            
			// Update offset
			t_offset = t_next_offset + p_pattern -> char_count;	
		}
        
		// Add the implicit NUL
		t_output[t_output_length] = '\0';
        
		MCMemoryDeleteArray(self -> native_chars);
        
		self -> native_chars = t_output;
		self -> char_count = t_output_length;
		self -> capacity = t_output_capacity;
	}
    
    __MCStringChanged(self, true, true, true);
	return true;
}

////////////////////////////////////////////////////////////////////////////////

static void split_find_end_of_element(const void *sptr, uindex_t length, bool native, const void* p_del, uindex_t p_del_length, bool p_del_native, MCStringOptions p_options, uindex_t& r_end_offset, uindex_t& r_found_length)
{
	bool t_found;
    MCRange t_found_range;
    t_found = MCUnicodeFind(sptr, length, native, p_del, p_del_length, p_del_native, (MCUnicodeCompareOption)p_options, t_found_range);

    if (!t_found)
    {
        r_end_offset = length;
        r_found_length = 0;
        return;
    }
    
    r_end_offset = t_found_range . offset;
    r_found_length = t_found_range . length;
}

static void split_find_end_of_element_and_key(const void *sptr, uindex_t length, bool native, const void *p_del, uindex_t p_del_length, bool p_del_native, const void *p_key, uindex_t p_key_length, bool p_key_native, MCStringOptions p_options, uindex_t& r_key_end, uindex_t& r_element_end, uindex_t& r_del_found_length, uindex_t& r_key_found_length)
{
	// Not as fast as it could be...
	bool t_key_found, t_del_found;
    MCRange t_key_found_range, t_del_found_range;
    
    t_del_found = MCUnicodeFind(sptr, length, native, p_del, p_del_length, p_del_native, (MCUnicodeCompareOption)p_options, t_del_found_range);
    // SN-2014-07-29: [[ Bug 13018 ]] Use t_key_found_range for the key, not t_del_found_range
    t_key_found = MCUnicodeFind(sptr, length, native, p_key, p_key_length, p_key_native, (MCUnicodeCompareOption)p_options, t_key_found_range);
    
    if (!t_key_found)
        r_key_end = length;
    
    if (!t_del_found)
        r_element_end = length;
    
    if (t_key_found_range . offset > t_del_found_range . offset)
    {
        // Delimiter came before the key
        r_key_end = r_element_end = length;
        return;
    }
    
    r_key_end = t_key_found_range . offset;
    r_key_found_length = t_key_found_range . length;
    split_find_end_of_element(sptr, length, native, p_del, p_del_length, p_del_native, p_options, r_element_end, r_del_found_length);
}

MC_DLLEXPORT_DEF
bool MCStringSplit(MCStringRef self, MCStringRef p_elem_del, MCStringRef p_key_del, MCStringOptions p_options, MCArrayRef& r_array)
{
    if (__MCStringIsIndirect(self))
        self = self -> string;
    
    // SN-2014-03-24: [[ SplitWithStrings ]] No longer checks whether the delimiter is actually 1-char long.
	if (self -> char_count == 0)
	{
		r_array = MCValueRetain(kMCEmptyArray);
		return true;
	}
    
    if (__MCStringIsNative(self))
    {
        if (MCStringIsNative(p_elem_del) && (p_key_del == nil || MCStringIsNative(p_key_del)))
            return MCStringSplitNative(self, p_elem_del, p_key_del, p_options, r_array);
    }

    MCAutoArrayRef t_array;
	if (!MCArrayCreateMutable(&t_array))
		return false;
    
    if (__MCStringIsIndirect(p_elem_del))
        p_elem_del = p_elem_del -> string;
    
	const void *t_echar, *t_kchar;
    bool del_native, key_native;
    del_native = __MCStringIsNative(p_elem_del);
	t_echar = p_elem_del -> chars;

	if (p_key_del != nil)
    {
        if (__MCStringIsIndirect(p_key_del))
            p_key_del = p_key_del -> string;
        
        key_native = __MCStringIsNative(p_key_del);
		t_kchar = p_key_del -> chars;
    }

	const void *t_sptr;
    bool self_native = __MCStringIsNative(self);

    uindex_t t_del_length = __MCStringGetLength(p_elem_del);
    
    if (self_native)
        t_sptr = self -> native_chars;
    else
        t_sptr = self -> chars;
    
    uindex_t t_offset, t_to_end;
    t_to_end = self -> char_count;
    t_offset = 0;
	if (p_key_del == nil)
	{
		uindex_t t_index;
		t_index = 1;
		for(;;)
		{
            uindex_t t_found_del_length, t_end_offset;
            
            split_find_end_of_element(t_sptr, t_to_end, self_native, t_echar, t_del_length, del_native, p_options, t_end_offset, t_found_del_length);
			
			MCAutoStringRef t_string;
			if (!MCStringCopySubstring(self, MCRangeMake(t_offset, t_end_offset), &t_string))
				return false;

			if (!MCArrayStoreValueAtIndex(*t_array, t_index, *t_string))
				return false; 

			if (t_end_offset + t_found_del_length >= t_to_end)
				break;

			t_index += 1;
            
            t_offset += t_end_offset + t_found_del_length;
			t_sptr = (const char *)t_sptr + (self_native ? t_end_offset + t_found_del_length : 2 * (t_end_offset + t_found_del_length));
            t_to_end -= (t_end_offset + t_found_del_length);
		}
	}
	else
	{
        uindex_t t_key_length = __MCStringGetLength(p_key_del);
		for(;;)
		{
            uindex_t t_found_del_length, t_found_key_length, t_key_end, t_element_end;

            split_find_end_of_element_and_key(t_sptr, t_to_end, self_native, t_echar, t_del_length, del_native, t_kchar, t_key_length, key_native, p_options, t_key_end, t_element_end, t_found_del_length, t_found_key_length);
			
			MCAutoStringRef t_key_string;
			if (!MCStringCopySubstring(self, MCRangeMake(t_offset, t_key_end), &t_key_string))
				return false;
            
            MCNewAutoNameRef t_key_name;
            if (!MCNameCreate(*t_key_string, &t_key_name))
                return false;

			if (t_key_end != t_element_end)
				t_key_end += t_found_key_length;

			MCAutoStringRef t_string;
			if (!MCStringCopySubstring(self, MCRangeMake(t_offset + t_key_end, t_element_end - t_key_end), &t_string))
				return false;

			if (!MCArrayStoreValue(*t_array, true, *t_key_name, *t_string))
				return false;

			if (t_element_end + t_found_del_length >= t_to_end)
				break;

            t_offset += t_element_end + t_found_del_length;
			t_sptr = (const char *)t_sptr + (self_native ? t_element_end + t_found_del_length : 2 * (t_element_end + t_found_del_length));
            t_to_end -= (t_element_end + t_found_del_length);
		}
	}

	if (!MCArrayCopy(*t_array, r_array))
		return false;

	return true;
}

<<<<<<< HEAD
=======
MC_DLLEXPORT_DEF
>>>>>>> c417e002
bool MCStringSplitByDelimiter(MCStringRef self, MCStringRef p_elem_del, MCStringOptions p_options, MCProperListRef& r_list)
{
    if (__MCStringIsIndirect(self))
        self = self -> string;
    
    // SN-2014-03-24: [[ SplitWithStrings ]] No longer checks whether the delimiter is actually 1-char long.
	if (self -> char_count == 0)
	{
		r_list = MCValueRetain(kMCEmptyProperList);
		return true;
	}
    
    if (MCStringIsNative(self))
    {
        if (MCStringIsNative(p_elem_del))
            return MCStringSplitByDelimiterNative(self, p_elem_del, p_options, r_list);
    }
    
    MCAutoArray<MCValueRef> t_strings;
    
    if (__MCStringIsIndirect(p_elem_del))
        p_elem_del = p_elem_del -> string;
    
	const void *t_echar, *t_kchar;
    bool del_native;
    del_native = MCStringIsNative(p_elem_del);
	t_echar = p_elem_del -> chars;
    
    
	const void *t_sptr;
    bool self_native = MCStringIsNative(self);
    
    uindex_t t_del_length = MCStringGetLength(p_elem_del);
    
    if (self_native)
        t_sptr = self -> native_chars;
    else
        t_sptr = self -> chars;
    
    uindex_t t_offset, t_to_end;
    t_to_end = self -> char_count;
    t_offset = 0;

    bool t_success;
    t_success = true;
    
    for(;;)
    {
        uindex_t t_found_del_length, t_end_offset;
        
        split_find_end_of_element(t_sptr, t_to_end, self_native, t_echar, t_del_length, del_native, p_options, t_end_offset, t_found_del_length);
        
        MCStringRef t_string;
        t_string = nil;
        
        if (t_success)
            t_success = MCStringCopySubstring(self, MCRangeMake(t_offset, t_end_offset), t_string);
        
        if (t_success)
            t_success = t_strings . Push(t_string);
        
        if (!t_success)
            break;
        
        if (t_end_offset + t_found_del_length >= t_to_end)
            break;
        
        t_offset += t_end_offset + t_found_del_length;
        t_sptr = (const char *)t_sptr + (self_native ? t_end_offset + t_found_del_length : 2 * (t_end_offset + t_found_del_length));
        t_to_end -= (t_end_offset + t_found_del_length);
    }

    if (t_success)
        t_success = MCProperListCreate(t_strings . Ptr(), t_strings .Size(), r_list);

    if (!t_success)
    {
        for (uindex_t i = 0; i < t_strings . Size(); i++)
            MCValueRelease(t_strings[i]);
        
        return false;
    }
    
	return true;
}

<<<<<<< HEAD
=======
MC_DLLEXPORT_DEF
>>>>>>> c417e002
bool MCStringSplitByDelimiterNative(MCStringRef self, MCStringRef p_elem_del, MCStringOptions p_options, MCProperListRef& r_list)
{
    if (__MCStringIsIndirect(self))
        self = self -> string;
    
    if (__MCStringIsIndirect(p_elem_del))
        p_elem_del = p_elem_del -> string;
    
    MCAutoArray<MCValueRef> t_strings;
    
    const char_t *t_sptr;
    const char_t *t_eptr;
    t_sptr = self -> native_chars;
    t_eptr = self -> native_chars + self -> char_count;
    
    bool t_success;
    t_success = true;
    
    for(;;)
    {
        const char_t *t_element_end;
        split_find_end_of_element_native(t_sptr, t_eptr, p_elem_del -> native_chars, p_elem_del -> char_count, t_element_end, p_options);
        
        MCStringRef t_string;
        t_string = nil;
        
        if (t_success)
            t_success = MCStringCreateWithNativeChars(t_sptr, t_element_end - t_sptr, t_string);
        
        if (t_success)
            t_success = t_strings . Push(t_string);
        
        if (t_element_end + p_elem_del -> char_count >= t_eptr)
            break;
        
        if (!t_success)
            break;
        
        t_sptr = t_element_end + p_elem_del -> char_count;
    }
    
    if (t_success)
        t_success = MCProperListCreate(t_strings . Ptr(), t_strings .Size(), r_list);
    
    if (!t_success)
    {
        for (uindex_t i = 0; i < t_strings . Size(); i++)
            MCValueRelease(t_strings[i]);
        
        return false;
    }
    
	return true;
}

<<<<<<< HEAD
=======
MC_DLLEXPORT_DEF
>>>>>>> c417e002
bool MCStringFindAndReplaceChar(MCStringRef self, codepoint_t p_pattern, codepoint_t p_replacement, MCStringOptions p_options)
{
    // Ensure the string is not indirect.
    if (__MCStringIsIndirect(self))
        if (!__MCStringResolveIndirect(self))
            return false;
    
	// Can the replacement be done in-place? Reasons it might not be possible:
    //
    //  (x) The UTF-16 encoding of the codepoints are different lengths
    //  (x) Normalisation is required and one or both codepoints are composed
    //  (x) Case folding is required and the case mapping is not simple
    //
    //This can only be true if both
    // codepoints have the same length when encoded. It also isn't possible if
    // normalisation is required and one or both codepoints are composed. Another
    if
    (
        // Either character is outside the BMP
        (p_pattern > 0xFFFF || p_replacement > 0xFFFF)
     
        // Normalisation or case-folding has been requested
        || (p_options != kMCStringOptionCompareExact)
    )
    {
        // Do it via the slow-path full string replacement
        MCAutoStringRef t_pattern, t_replacement;
        unichar_t t_buffer[2];
        /* UNCHECKED */ MCStringCreateWithChars(t_buffer, MCStringCodepointToSurrogates(p_pattern, t_buffer), &t_pattern);
        /* UNCHECKED */ MCStringCreateWithChars(t_buffer, MCStringCodepointToSurrogates(p_replacement, t_buffer), &t_replacement);
        return MCStringFindAndReplace(self, *t_pattern, *t_replacement, p_options);
    }
    
    bool t_native = __MCStringIsNative(self);
    // The options must be kMCStringOptionCompareExact
    for (uindex_t i = 0; i < self -> char_count; i++)
    {
        if (t_native)
        {
            if (self -> native_chars[i] == p_pattern)
                self -> native_chars[i] = p_replacement;

        }
        else
        {
            if (self -> chars[i] == p_pattern)
                self -> chars[i] = p_replacement;
        }
    }
    
      return true;
}

MC_DLLEXPORT_DEF
bool MCStringFindAndReplace(MCStringRef self, MCStringRef p_pattern, MCStringRef p_replacement, MCStringOptions p_options)
{
    // Ensure the string is not indirect.
    if (__MCStringIsIndirect(self))
        if (!__MCStringResolveIndirect(self))
            return false;
    
    if (__MCStringIsNative(self))
    {
        if (MCStringIsNative(p_pattern))
        {
            if (!MCStringIsNative(p_replacement))
            {
                MCRange t_dummy;
                if (!MCStringFindNative(self, MCRangeMake(0, __MCStringGetLength(self)), p_pattern, p_options, &t_dummy))
                    return true;
            }
            else
                return MCStringFindAndReplaceNative(self, p_pattern, p_replacement, p_options);
        }
        else if (MCStringCantBeEqualToNative(p_pattern, p_options))
            return false;
    }
    
    __MCStringUnnativize(self);

	if (self -> char_count != 0)
	{
		strchar_t *t_output;
		uindex_t t_output_length;
		uindex_t t_output_capacity;
		uindex_t t_offset;

		t_output = nil;
		t_output_length = 0;
		t_output_capacity = 0;
		t_offset = 0;

		for(;;)
		{
			// Search for the next occurence of from in whole.
			uindex_t t_next_offset;
			bool t_found;
			t_found = MCStringFirstIndexOf(self, p_pattern, t_offset, p_options, t_next_offset);
			
			// If we found an instance of from, then we need space for to; otherwise,
			// we update the offset, and need just room up to it.
			uindex_t t_space_needed;
			if (t_found)
				t_space_needed = (t_next_offset - t_offset) + p_replacement -> char_count;
			else
			{
				t_next_offset = self -> char_count;
				t_space_needed = t_next_offset - t_offset;
			}

			// Expand the buffer as necessary.
            // MW-2015-05-26: [[ Bug 15352 ]] Allocate more memory
			if (t_output_length + t_space_needed + 1 > t_output_capacity)
			{
				if (t_output_capacity == 0)
					t_output_capacity = 4096;
					
				while(t_output_length + t_space_needed + 1 > t_output_capacity)
					t_output_capacity *= 2;
				
				if (!MCMemoryReallocate(t_output, t_output_capacity * sizeof(strchar_t), t_output))
				{
					MCMemoryDeallocate(t_output);
					return false;
				}
			}
			// Copy in self, up to the offset.
			memcpy(t_output + t_output_length, self -> chars + t_offset, (t_next_offset - t_offset) * sizeof(strchar_t));
			t_output_length += t_next_offset - t_offset;

			// No more occurences were found, so we are done.
			if (!t_found)
				break;
				
			// Now copy in replacement.
            if (MCStringIsNative(p_replacement))
                MCUnicodeCharsMapFromNative(p_replacement -> native_chars, p_replacement -> char_count, t_output + t_output_length);
            else
                memcpy(t_output + t_output_length, p_replacement -> chars, p_replacement -> char_count * sizeof(strchar_t));
			t_output_length += p_replacement -> char_count;

			// Update offset
			t_offset = t_next_offset + MCStringGetLength(p_pattern);
            if (t_offset >= self -> char_count)
                break;
		}
	
		// Add the implicit NUL
		t_output[t_output_length] = '\0';

		MCMemoryDeleteArray(self -> chars);

		self -> chars = t_output;
		self -> char_count = t_output_length;
		self -> capacity = t_output_capacity;
		
		__MCStringChanged(self, false, false, __MCStringCanBeNative(self) && MCStringCanBeNative(p_replacement));
	}
	return true;
}

MC_DLLEXPORT_DEF
bool MCStringWildcardMatch(MCStringRef source, MCRange source_range, MCStringRef pattern, MCStringOptions p_options)
{
    bool source_native = MCStringIsNative(source);
    
    const void *source_chars;
    if (source_native)
        source_chars = source -> native_chars + source_range . offset;
    else
        source_chars = source -> chars + source_range . offset;

    return MCUnicodeWildcardMatch(source_chars, source_range . length, source_native, pattern -> chars, pattern -> char_count, MCStringIsNative(pattern), (MCUnicodeCompareOption)p_options);

}

////////////////////////////////////////////////////////////////////////////////

void __MCStringDestroy(__MCString *self)
{
    if (__MCStringIsIndirect(self))
    {
        MCValueRelease(self -> string);
    }
    else
    {
        if (__MCStringIsNative(self))
            MCMemoryDeleteArray(self -> native_chars);
        else
            MCMemoryDeleteArray(self -> chars);
    }
}

bool __MCStringCopyDescription(__MCString *self, MCStringRef& r_desc)
{
	return MCStringFormat(r_desc, "\"%@\"", self);
}

hash_t __MCStringHash(__MCString *self)
{
	return MCStringHash(self, kMCStringOptionCompareExact);
}

bool __MCStringIsEqualTo(__MCString *self, __MCString *p_other_self)
{
	return MCStringIsEqualTo(self, p_other_self, kMCStringOptionCompareExact);
}

bool __MCStringImmutableCopy(__MCString* self, bool p_release, __MCString*& r_immutable_value)
{
	if (!p_release)
		return MCStringCopy(self, r_immutable_value);

	return MCStringCopyAndRelease(self, r_immutable_value);
}

////////////////////////////////////////////////////////////////////////////////

static void __MCStringClampRange(MCStringRef self, MCRange& x_range)
{
	uindex_t t_left, t_right;
	t_left = MCMin(x_range . offset, self -> char_count);
	t_right = MCMin(x_range . offset + MCMin(x_range . length, UINDEX_MAX - x_range . offset), self -> char_count);
	x_range . offset = t_left;
	x_range . length = t_right - t_left;
}

/*static uindex_t *__MCStringGetCapacityPtr(MCStringRef self)
{
	// In mutable strings, the capacity is stored after the chars at the
	// first aligned location.
	uindex_t *t_capacity_ptr;
	t_capacity_ptr = (uindex_t *)(self -> chars + ((self -> char_count + sizeof(uindex_t) - 1) & ~(sizeof(uindex_t) - 1)));
	return t_capacity_ptr;
}*/

static uindex_t __MCStringGetCapacity(MCStringRef self)
{
	return self -> capacity;

	/*if (self -> chars != nil)
		return *(__MCStringGetCapacityPtr(self));

	// An uninitialized string (or one that has had its buffer deleted) will
	// have no chars ptr, so just return 0.
	return 0;*/
}

static bool __MCStringExpandAt(MCStringRef self, uindex_t p_at, uindex_t p_count)
{
    MCAssert(!__MCStringIsIndirect(self));
    
	// Fetch the capacity.
	uindex_t t_capacity;
	t_capacity = __MCStringGetCapacity(self);
    
	// The capacity field stores the total number of chars that could fit not
	// including the implicit NUL, so if we fit, we can fast-track.
	if (t_capacity != 0 && self -> char_count + p_count <= t_capacity)
	{
		// Shift up the chars above - including the implicit NUL.
        if (__MCStringIsNative(self))
            MCMemoryMove(self -> native_chars + p_at + p_count, self -> native_chars + p_at, ((self -> char_count + 1) - p_at));
        else
            MCMemoryMove(self -> chars + p_at + p_count, self -> chars + p_at, ((self -> char_count + 1) - p_at) * sizeof(unichar_t));

		// Increase the char_count.
		self -> char_count += p_count;
		
		// Rewrite the capacity.
		//*(__MCStringGetCapacityPtr(self)) = t_capacity;

		// We succeeded.
		return true;
	}

	// If we get here then we need to reallocate first.

	// Base capacity - current length + inserted length + implicit NUL.
	uindex_t t_new_capacity;
	t_new_capacity = self -> char_count + p_count + 1;

	// Capacity rounded up to nearest aligned boundary and then space for
	// the capacity field.
	//t_new_capacity = ((t_new_capacity + sizeof(uindex_t) - 1) & (~(sizeof(uindex_t) - 1))) + sizeof(uindex_t);

	// Capacity rounded up to a suitable boundary (at some point this should
	// be a function of the string's size).
	t_new_capacity = (t_new_capacity + 63) & ~63;

	// Reallocate and shift up the chars above - including the implicit NUL.
    if (__MCStringIsNative(self))
    {
        if (!MCMemoryReallocate(self -> native_chars, t_new_capacity, self -> native_chars))
            return false;
        
    	MCMemoryMove(self -> native_chars + p_at + p_count, self -> native_chars + p_at, ((self -> char_count + 1) - p_at));
    }
    else
    {
        if (!MCMemoryReallocate(self -> chars, t_new_capacity * sizeof(unichar_t), self -> chars))
            return false;
        
        MCMemoryMove(self -> chars + p_at + p_count, self -> chars + p_at, ((self -> char_count + 1) - p_at) * sizeof(unichar_t));
    }

	// Increase the char_count.
	self -> char_count += p_count;

	// Update the capacity - notice that we shave off the capacity field itself
	// since it represents the char capacity rather than the size of the alloc'd
	// block. We also shave off room for the implicit NUL.
	self -> capacity = t_new_capacity - 1;
	//*(__MCStringGetCapacityPtr(self)) = t_new_capacity - 1 - sizeof(uindex_t);

	// We succeeded.
	return true;
}

static void __MCStringShrinkAt(MCStringRef self, uindex_t p_at, uindex_t p_count)
{
    MCAssert(!__MCStringIsIndirect(self));
    
	// Shift the chars above 'at' down to remove 'count', remembering to include
	// the implicit NUL.
    if (__MCStringIsNative(self))
        MCMemoryMove(self -> native_chars + p_at, self -> native_chars + (p_at + p_count), (self -> char_count - (p_at + p_count) + 1));
    else
        MCMemoryMove(self -> chars + p_at, self -> chars + (p_at + p_count), (self -> char_count - (p_at + p_count) + 1) * sizeof(strchar_t));

	// Now adjust the length of the string.
	self -> char_count -= p_count;

	// TODO: Shrink the buffer if its too big.
}

static uindex_t __MCStringNativize(MCStringRef self)
{
    if (MCStringIsNative(self))
        return self -> char_count;
    
    if (__MCStringIsIndirect(self))
        __MCStringResolveIndirect(self);
    
    bool t_not_native;
    t_not_native = false;
    
    char_t *chars;
    /* UNCHECKED */ MCMemoryNewArray(self -> char_count + 1, chars);
    for(uindex_t i = 0; i < self -> char_count; i++)
        if (!MCUnicodeCharMapToNative(self -> chars[i], chars[i]))
        {
            t_not_native = true;
            break;
        }
    
    if (!t_not_native)
    {
        MCMemoryDeleteArray(self -> chars);
        self -> native_chars = chars;
        __MCStringChanged(self, true, true, true);
        self -> flags &= ~kMCStringFlagIsNotNative;
        self -> native_chars[self -> char_count] = '\0';
        return self -> char_count;
    }
    
    // The string needs to be normalised before conversion to native characters.
    // All the native character sets we support use pre-composed characters.
    MCAutoStringRef t_norm;
    /* UNCHECKED */ MCStringNormalizedCopyNFC(self, &t_norm);
    
    // Nativisation is done on a char (grapheme) basis so we need to know the
    // number of graphemes in the string
    MCRange t_cu_range, t_char_range;
    t_cu_range = MCRangeMake(0, (*t_norm) -> char_count);
    /* UNCHECKED */ MCStringUnmapIndices(*t_norm, kMCCharChunkTypeGrapheme, t_cu_range, t_char_range);
    
    // Create a character break iterator and go through the string
    MCBreakIteratorRef t_breaker;
    /* UNCHECKED */ MCLocaleBreakIteratorCreate(kMCLocaleBasic, kMCBreakIteratorTypeCharacter, t_breaker);
    /* UNCHECKED */ MCLocaleBreakIteratorSetText(t_breaker, *t_norm);
    
    uindex_t t_current = 0, t_next;
    bool t_is_native = true;
    for (uindex_t i = 0; i < t_char_range . length; i++)
    {
        // If we've reached the end, set the next boundary manually
        t_next = MCLocaleBreakIteratorAdvance(t_breaker);
        if (t_next == 0)
            t_next = self -> char_count;
        
        // All nativisable characters are 1 codeunit in length. We do, however,
        // need a special case for CRLF sequences (Unicode defines them as being
        // a single grapheme but we want them to produce 2 bytes).
        //
        // This should go away when we teach ICU about our own breaking rules.
        if (t_next != t_current + 1
            || !MCUnicodeCharMapToNative((*t_norm) -> chars[t_current], chars[i]))
        {
            if (t_next == t_current + 2
                && (*t_norm) -> chars[t_current] == '\r'
                && (*t_norm) -> chars[t_current + 1] == '\n')
            {
                // Need to resize the output array :-(
                /* UNCHECKED */ MCMemoryReallocate(chars, ++t_char_range . length + 1, chars);
                chars[i] = '\r';
                chars[++i] = '\n';
            }
            else
            {
                t_is_native = false;
                chars[i] = '?';
            }
        }
        
        // Advance
        t_current = t_next;
    }

    MCLocaleBreakIteratorRelease(t_breaker);
    
    MCMemoryDeleteArray(self -> chars);
    self -> native_chars = chars;
	self -> native_chars[t_char_range.length] = '\0';
    
    __MCStringChanged(self, true, true, true);
    self -> flags &= ~kMCStringFlagIsNotNative;
    self -> char_count = t_char_range . length;

    return t_char_range . length;
}

static void __MCStringUnnativize(MCStringRef self)
{    
    if (!MCStringIsNative(self))
        return;

    if (__MCStringIsIndirect(self))
        __MCStringResolveIndirect(self);
    
    bool t_success;
    t_success = true;
    
    uindex_t t_capacity = self -> capacity != 0 ? self -> capacity : self -> char_count;
    uindex_t t_char_count = self -> char_count;

    unichar_t *chars;
    
    if (t_success)
        t_success = MCMemoryNewArray(t_capacity + 1, chars);
    
	if (t_success)
	{
		MCStrCharsMapFromNative(chars, self -> native_chars, t_char_count);
        MCMemoryDeleteArray(self -> native_chars);
        self -> chars = chars;
		self -> char_count = t_char_count;
        // Set the NUL char.
        self -> chars[t_char_count] = '\0';
    }

    __MCStringChanged(self, true, true);
    self -> flags |= kMCStringFlagIsNotNative;
    self -> flags |= kMCStringFlagCanBeNative;
}

static void __MCStringChanged(MCStringRef self, uindex_t simple, uindex_t uncombined, uindex_t native)
{
    MCAssert(!__MCStringIsIndirect(self));
    
	// String changed to assume that it is no longer simple
    if (simple == kMCStringFlagSetTrue)
        self -> flags |=  kMCStringFlagIsSimple;
    else if (simple == kMCStringFlagSetFalse)
        self -> flags &= ~kMCStringFlagIsSimple;
    
    if (uncombined == kMCStringFlagSetTrue)
        self -> flags |= kMCStringFlagIsUncombined;
    else if (uncombined == kMCStringFlagSetFalse)
        self -> flags &= ~kMCStringFlagIsUncombined;

    self -> flags &= ~kMCStringFlagIsChecked;
    self -> flags &= ~kMCStringFlagHasNumber;
    
    if (native == kMCStringFlagSetFalse)
    {
        self -> flags &= ~kMCStringFlagCanBeNative;
        self -> flags |= kMCStringFlagIsNotNative;
    }
    else if (native == kMCStringFlagSetTrue)
        self -> flags |= kMCStringFlagCanBeNative;
}

MC_DLLEXPORT_DEF
codepoint_t MCStringSurrogatesToCodepoint(unichar_t p_lead, unichar_t p_trail)
{
    return 0x10000 + ((p_lead & 0x3FF) << 10) + (p_trail & 0x3FF);
}

MC_DLLEXPORT_DEF
unsigned int MCStringCodepointToSurrogates(codepoint_t p_codepoint, unichar_t (&r_units)[2])
{
    if (p_codepoint > 0xFFFF)
    {
        p_codepoint -= 0x10000;
        r_units[0] = 0xD800 + (p_codepoint >> 10);
        r_units[1] = 0xDC00 + (p_codepoint & 0x3FF);
        return 2;
    }
    else
    {
        r_units[0] = p_codepoint;
        return 1;
    }
}

MC_DLLEXPORT_DEF
bool MCStringIsValidSurrogatePair(MCStringRef self, uindex_t p_index)
{
    if (__MCStringIsIndirect(self))
        self = self -> string;
    
    if (__MCStringIsNative(self))
        return false;
    
    // Check that the string is long enough
    // (Double-checking here is due to possible unsigned wrapping)
    if (p_index >= self -> char_count || (p_index + 1) >= self -> char_count)
        return false;
    
    // Check for a valid leading surrogate
    unichar_t t_char;
    t_char = self -> chars[p_index];
    if (t_char < 0xD800 || t_char > 0xDBFF)
        return false;
    
    // Check for a valid trailFing surrogate
    t_char = self -> chars[p_index + 1];
    if (t_char < 0xDC00 || t_char > 0xDFFF)
        return false;
    
    // All the checks passed
    return true;
}
	
////////////////////////////////////////////////////////////////////////////////

MC_DLLEXPORT_DEF MCStringRef kMCEmptyString;
MC_DLLEXPORT_DEF MCStringRef kMCTrueString;
MC_DLLEXPORT_DEF MCStringRef kMCFalseString;
MC_DLLEXPORT_DEF MCStringRef kMCMixedString;
MC_DLLEXPORT_DEF MCStringRef kMCCommaString;
MC_DLLEXPORT_DEF MCStringRef kMCLineEndString;
MC_DLLEXPORT_DEF MCStringRef kMCTabString;

bool __MCStringInitialize(void)
{
	if (!MCStringCreateWithNativeChars((const char_t *)"", 0, kMCEmptyString))
		return false;
    
	if (!MCStringCreateWithNativeChars((const char_t *)"true", 4, kMCTrueString))
		return false;

	if (!MCStringCreateWithNativeChars((const char_t *)"false", 5, kMCFalseString))
		return false;
    
    if (!MCStringCreateWithNativeChars((const char_t *)"mixed", 5, kMCMixedString))
		return false;
    
    if (!MCStringCreateWithNativeChars((const char_t *)",", 1, kMCCommaString))
		return false;
    
	if (!MCStringCreateWithNativeChars((const char_t *)"\n", 1, kMCLineEndString))
		return false;
    
    if (!MCStringCreateWithNativeChars((const char_t *)"\t", 1, kMCTabString))
		return false;

	return true;
}

void __MCStringFinalize(void)
{
	MCValueRelease(kMCFalseString);
	kMCFalseString = nil;
	MCValueRelease(kMCTrueString);
	kMCTrueString = nil;
	MCValueRelease(kMCEmptyString);
	kMCEmptyString = nil;
    MCValueRelease(kMCMixedString);
    kMCMixedString = nil;
    
    MCValueRelease(kMCCommaString);
    kMCCommaString = nil;
    MCValueRelease(kMCLineEndString);
    kMCLineEndString = nil;
    MCValueRelease(kMCTabString);
    kMCTabString = nil;
}

////////////////////////////////////////////////////////////////////////////////

////////////////////////////////////////////////////////////////////////////////

#ifdef __LINUX__

#define ALLOC_PAD 64
static bool do_iconv(iconv_t fd, const char *in, size_t in_len, char * &out, size_t &out_len)
{
	// Begin conversion. As a start, assume both encodings take the same
	// space. This is probably wrong but the array is grown as needed.
	size_t t_status = 0;
	size_t t_alloc_remain = 0;
    char * t_out;
	char * t_out_cursor;

    t_out = (char*)malloc(in_len);
    if (t_out == nil)
        return false;

    t_alloc_remain = in_len;
    t_out_cursor = t_out;

	while (in_len > 0)
	{
		// Resize the destination array if it has been exhausted
		t_status = iconv(fd, (char**)&in, &in_len, &t_out_cursor, &t_alloc_remain);
		
		// Did the conversion fail?
		if (t_status == (size_t)-1)
		{
			// Insufficient output space errors can be fixed and retried
			if (errno == E2BIG)
			{
				// Increase the size of the output array
				uindex_t t_offset;
                t_offset = t_out_cursor - t_out;

                char *t_new_out = (char*)realloc(t_out, t_offset + t_alloc_remain + ALLOC_PAD);
                if (t_new_out == nil)
                {
                    free(t_out);
                    return false;
                }

                t_out = t_new_out;
				
				// Adjust the pointers because the output buffer may have moved
                t_out_cursor = t_out + t_offset;
                t_alloc_remain += ALLOC_PAD;		// Remaining size, not total size
				
				// Try the conversion again
				continue;
			}
			else
			{
				// The error is one of the following:
				//	EILSEQ	-	input byte invalid for input encoding
				//	EINVAL	-	incomplete multibyte character at end of input
				//	EBADF	-	invalid conversion file descriptor
				// None of these are recoverable so abort
                free(t_out);
				return false;
			}
		}
		else
		{
			// No error, conversion should be complete.
			MCAssert(in_len == 0);
		}
	}
    
	// Conversion has been completed
    out_len = t_out_cursor - t_out;
    out = t_out;
	return true;
}

MC_DLLEXPORT_DEF
bool MCStringCreateWithSysString(const char *p_system_string, MCStringRef &r_string)
{
    // Is the string empty?
    if (p_system_string == nil)
    {
        r_string = MCValueRetain(kMCEmptyString);
        return true;
    }


    // What is the system character encoding?
    //
    // Doing this here is unpleasant but the MCString*SysString functions are
    // needed before the libfoundation initialise call is made
    if (__MCSysCharset == nil)
    {
        setlocale(LC_CTYPE, "");
        __MCSysCharset = nl_langinfo(CODESET);
    }

    // Create the pseudo-FD that iconv uses for character conversion. The most
	// convenient form is UTF-16 as StringRefs can be constructed directly from that.
#ifdef __LITTLE_ENDIAN__
    iconv_t t_fd = iconv_open("UTF-16LE", __MCSysCharset);
#else
    iconv_t t_fd = iconv_open("UTF-16BE", __MCSysCharset);
#endif
	
    // Was creation of the iconv FD successful?
    if (t_fd == (iconv_t)-1)
        return false;

    // Measure the string
    size_t t_len;
    t_len = strlen(p_system_string);

	// Convert the string
	char *t_utf16_bytes;
	size_t t_utf16_byte_len;
	bool t_success;
    t_success = do_iconv(t_fd, p_system_string, t_len, t_utf16_bytes, t_utf16_byte_len);
	iconv_close(t_fd);
	
	if (!t_success)
		return false;
	
	// Create the StringRef
	MCStringRef t_string;
	t_success = MCStringCreateWithBytes((const byte_t*)t_utf16_bytes, t_utf16_byte_len, kMCStringEncodingUTF16, false, t_string);
	MCMemoryDeleteArray(t_utf16_bytes);
	
	if (!t_success)
		return false;
	
	r_string = t_string;
	return true;
}

MC_DLLEXPORT_DEF
bool MCStringConvertToSysString(MCStringRef p_string, char *& r_system_string, size_t& r_byte_count)
{
    // Create the pseudo-FD that iconv uses for character conversion. For
    // efficiency, convert straight from the internal format.
	iconv_t t_fd;
	const char *t_mc_string;
	size_t t_mc_len;

    // What is the system character encoding?
    //
    // Doing this here is unpleasant but the MCString*SysString functions are
    // needed before the libfoundation initialise call is made
    if (__MCSysCharset == nil)
    {
        setlocale(LC_CTYPE, "");
        __MCSysCharset = nl_langinfo(CODESET);
    }

	if (MCStringIsNative(p_string) && MCStringGetNativeCharPtr(p_string) != nil)
    {
        t_fd = iconv_open(__MCSysCharset, "ISO-8859-1");
		t_mc_string = (const char *)MCStringGetNativeCharPtr(p_string);
		t_mc_len = MCStringGetLength(p_string);
	}
	else
	{
#ifdef __LITTLE_ENDIAN__
        t_fd = iconv_open(__MCSysCharset, "UTF-16LE");
#else
        t_fd = iconv_open(__MCSysCharset, "UTF-16BE");
#endif
		t_mc_string = (const char *)MCStringGetCharPtr(p_string);
		t_mc_len = MCStringGetLength(p_string) * sizeof(unichar_t);
	}

    // Was creation of the iconv FD successful?
    if (t_fd == (iconv_t)-1)
        return false;
	
	// Perform the conversion
	bool t_success;
	char *t_sys_string;
	size_t t_sys_len;
	t_success = do_iconv(t_fd, t_mc_string, t_mc_len, t_sys_string, t_sys_len);
	iconv_close(t_fd);
	
	if (!t_success)
		return false;
	
    // iconv doesn't append a null character
    char *t_term = (char*)realloc(t_sys_string, t_sys_len + 1);
    if (t_term == nil)
    {
        free(t_sys_string);
        return false;
    }
    t_sys_string = t_term;
    t_sys_string[t_sys_len] = '\0';

	r_system_string = t_sys_string;
    r_byte_count = t_sys_len;
    
	return true;
}
#elif defined(__WINDOWS__)
bool MCStringConvertToSysString(MCStringRef p_string, char *& r_system_string, size_t& r_byte_count)
{
    UINT t_codepage;
    t_codepage = GetConsoleOutputCP();
    
    int t_needed;
    t_needed = WideCharToMultiByte(t_codepage,
                                   WC_COMPOSITECHECK | WC_NO_BEST_FIT_CHARS,
                                   MCStringGetCharPtr(p_string),
                                   -1,
                                   NULL,
                                   0,
                                   NULL,
                                   NULL);
    
    MCAutoArray<char> t_bytes;
    if (!t_bytes . New(t_needed))
        return false;
    
    if (WideCharToMultiByte(t_codepage,
                            WC_COMPOSITECHECK | WC_NO_BEST_FIT_CHARS,
                            MCStringGetCharPtr(p_string),
                            -1,
                            t_bytes . Ptr(),
                            t_needed,
                            NULL,
                            NULL) == 0)
        return false;
    
    uindex_t t_size;
    char *t_ptr;
    t_bytes . Take(t_ptr, t_size);
    
    r_system_string = t_ptr;
    
    // Account for the fact that array size includes the NUL byte.
    r_byte_count = t_size - 1;
    
    return true;
}
#else
bool MCStringConvertToSysString(MCStringRef p_string, char *& r_system_string, size_t& r_byte_count)
{
    bool t_success;
    uindex_t t_byte_count;
    if (!MCStringConvertToUTF8(p_string, r_system_string, t_byte_count))
        return false;
    r_byte_count = t_byte_count;
    return true;
}

bool
MCStringCreateWithSysString(const char *p_sys_string,
                            MCStringRef & r_string)
{
	/* Count the number of chars */
	size_t p_byte_count;
	for (p_byte_count = 0; p_sys_string[p_byte_count] != '\0'; ++p_byte_count);

	if (0 == p_byte_count)
	{
		r_string = MCValueRetain(kMCEmptyString);
		return true;
	}

	return MCStringCreateWithBytes((const byte_t *) p_sys_string,
	                               p_byte_count,
	                               kMCStringEncodingUTF8,
	                               false, /* is_external_rep */
	                               r_string);
}
#endif

MC_DLLEXPORT_DEF
bool MCStringNormalizedCopyNFC(MCStringRef self, MCStringRef &r_string)
{
    if (MCStringIsNative(self))
        return MCStringCopy(self, r_string);
    
    // Normalise
    unichar_t *t_norm = nil;
    uindex_t t_norm_length;
    if (MCUnicodeNormaliseNFC(self -> chars, self -> char_count, t_norm, t_norm_length)
        && MCStringCreateWithCharsAndRelease(t_norm, t_norm_length, r_string))
        return true;
    MCMemoryDelete(t_norm);
    return false;
}

MC_DLLEXPORT_DEF
bool MCStringNormalizedCopyNFD(MCStringRef self, MCStringRef &r_string)
{
    // AL-2014-06-24: [[ Bug 12656 ]] Native strings can be decomposed into non-native ones.
    unichar_t *t_norm = nil;
    uindex_t t_norm_length;
    if (MCUnicodeNormaliseNFD(MCStringGetCharPtr(self), self -> char_count, t_norm, t_norm_length)
        && MCStringCreateWithCharsAndRelease(t_norm, t_norm_length, r_string))
        return true;
    MCMemoryDelete(t_norm);
    return false;
}

MC_DLLEXPORT_DEF
bool MCStringNormalizedCopyNFKC(MCStringRef self, MCStringRef &r_string)
{
    // Native strings are already normalized
    if (MCStringIsNative(self))
        return MCStringCopy(self, r_string);
    
    // Normalise
    unichar_t *t_norm = nil;
    uindex_t t_norm_length;
    if (MCUnicodeNormaliseNFKC(self -> chars, self -> char_count, t_norm, t_norm_length)
        && MCStringCreateWithCharsAndRelease(t_norm, t_norm_length, r_string))
        return true;
    MCMemoryDelete(t_norm);
    return false;
}

MC_DLLEXPORT_DEF
bool MCStringNormalizedCopyNFKD(MCStringRef self, MCStringRef &r_string)
{
    // AL-2014-06-24: [[ Bug 12656 ]] Native strings can be decomposed into non-native ones.
    // Normalise
    unichar_t *t_norm = nil;
    uindex_t t_norm_length;
    if (MCUnicodeNormaliseNFKD(MCStringGetCharPtr(self), self -> char_count, t_norm, t_norm_length)
        && MCStringCreateWithCharsAndRelease(t_norm, t_norm_length, r_string))
        return true;
    MCMemoryDelete(t_norm);
    return false;
}

/////////

MC_DLLEXPORT_DEF
bool MCStringSetNumericValue(MCStringRef self, double p_value)
{
    if (__MCStringIsIndirect(self))
        self = self -> string;
    
    if (MCStringIsMutable(self))
        return false;
    
    // Compute the number of bytes used by the string - including 1 for the
    // implicit NUL.
    uindex_t t_byte_count;
    if (__MCStringIsNative(self))
        t_byte_count = self -> char_count + 1;
    else
        t_byte_count = self -> char_count * 2 + 1;
    
    // Round up the byte count to the nearest 8 bytes.
    t_byte_count = (t_byte_count + 7) & ~7;
    
    if (!MCMemoryReallocate(self -> native_chars, t_byte_count + 8, self -> native_chars))
        return false;
    
    *(double *)(&(self -> native_chars[t_byte_count])) = p_value;
    
    self -> flags |= kMCStringFlagHasNumber;
    
    return true;
}

MC_DLLEXPORT_DEF
bool MCStringGetNumericValue(MCStringRef self, double &r_value)
{
    if (__MCStringIsIndirect(self))
        self = self -> string;
    
    if ((self -> flags & kMCStringFlagHasNumber) != 0)
    {
        // Compute the number of bytes used by the string - including 1 for the
        // implicit NUL.
        uindex_t t_byte_count;
        if (__MCStringIsNative(self))
            t_byte_count = self -> char_count + 1;
        else
            t_byte_count = self -> char_count * 2 + 1;
        
        // Round up the byte count to the nearest 8 bytes.
        t_byte_count = (t_byte_count + 7) & ~7;
        
        r_value = *(double *)(&(self -> native_chars[t_byte_count]));
        
        return true;
    }
    else
        return false;
}

////////////////////////////////////////////////////////////////////////////////

static bool __MCStringCreateIndirect(__MCString *string, __MCString*& r_string)
{
    MCStringRef self;
    if (!__MCValueCreate(kMCValueTypeCodeString, self))
        return false;
    
    self -> string = MCValueRetain(string);
    self -> flags |= kMCStringFlagIsIndirect | kMCStringFlagIsMutable;
    
    r_string = self;
    return true;
}

// Returns true if the string is indirect.
static bool __MCStringIsIndirect(__MCString *self)
{
    return (self -> flags & kMCStringFlagIsIndirect) != 0;
}

static bool __MCStringMakeImmutable(__MCString *self)
{
    // Shrink the char buffer to be just long enough for the characters plus
    // an implicit NUL.
    if (MCStringIsNative(self))
    {
        if (!MCMemoryResizeArray(self -> char_count + 1, self -> native_chars, self -> char_count))
            return false;
    }
    else
    {
        if (!MCMemoryResizeArray(self -> char_count + 1, self -> chars, self -> char_count))
            return false;
    }
    
    self -> char_count -= 1;
    return true;
}

// Creates an immutable string from this one, changing 'self' to indirect.
static bool __MCStringMakeIndirect(__MCString *self)
{
    // If we are already indirect, there's nothing to do.
	if (__MCStringIsIndirect(self))
		return true;
    
    if (!__MCStringMakeImmutable(self))
        return false;
    
	// Create a new direct string for self to reference
	MCStringRef t_string;
	if (!__MCValueCreate(kMCValueTypeCodeString, t_string))
		return false;
    
	// Share the buffer and assign flags & count
	t_string -> flags |= self -> flags;
    t_string -> flags &= ~kMCStringFlagIsMutable;
	t_string -> char_count = self -> char_count;
    
    if (__MCStringIsNative(self))
        t_string -> native_chars = self -> native_chars;
    else
    {
        t_string -> chars = self -> chars;
        t_string -> flags |= kMCStringFlagIsNotNative;
        // AL-2015-02-05: [[ Bug 14504 ]] Ensure 'CanBeNative' flag is preserved when making a string indirect
        if (__MCStringCanBeNative(self))
            t_string -> flags |= kMCStringFlagCanBeNative;
    }

	// 'self' now becomes indirect with a reference to the new string.
	self -> flags |= kMCStringFlagIsIndirect;
	self -> string = t_string;
	return true;
}

// Ensures the given mutable but indirect string is direct.
static bool __MCStringResolveIndirect(__MCString *self)
{
    // Make sure we are indirect.
	MCAssert(__MCStringIsIndirect(self));
    
	// Fetch the reference.
	MCStringRef t_string;
	t_string = self -> string;
    
	// If the string only has a single reference, then re-absorb; otherwise
	// copy.
	if (self -> string -> references == 1)
	{
        self -> char_count = t_string -> char_count;
        self -> capacity = t_string -> capacity;
        self -> flags |= t_string -> flags;
        
        if (__MCStringIsNative(t_string))
            self -> native_chars = t_string -> native_chars;
        else
        {
            self -> chars = t_string -> chars;
            self -> flags |= kMCStringFlagIsNotNative;
            // AL-2015-02-05: [[ Bug 14504 ]] Ensure 'CanBeNative' flag is preserved when making resolving an indirect string.
            if (__MCStringCanBeNative(t_string))
                self -> flags |= kMCStringFlagCanBeNative;
        }

		t_string -> char_count = 0;
		t_string -> chars = nil;
        t_string -> native_chars = nil;
        MCValueRelease(t_string);
	}
	else
	{
        // SN-2015-01-13: [[ Bug 14354 ]] We don't want to release the string we reference
        // before being sure that we can clone its buffer.
        unichar_t *t_chars;
        uint32_t t_char_count;
        
        if (__MCStringIsNative(t_string))
        {
            char_t *t_native_chars;
            if (!__MCStringCloneNativeBuffer(t_string, t_native_chars, t_char_count))
                return false;
            
            t_chars = (unichar_t*)t_native_chars;
        }
        else
        {
            unichar_t *t_uni_chars;
            if (!__MCStringCloneBuffer(t_string, t_chars, t_char_count))
                return false;
            
            self -> flags |= kMCStringFlagIsNotNative;
            
            // AL-2015-02-05: [[ Bug 14504 ]] Ensure 'CanBeNative' flag is preserved when making resolving an indirect string.
            if (__MCStringCanBeNative(t_string))
                self -> flags |= kMCStringFlagCanBeNative;
        }
        
        // SN-2015-01-13: [[ Bug 14354 ]] We can release now release the string,
        // and then change the value of the string attributes
        MCValueRelease(self -> string);
        
        self -> chars = t_chars;
        self -> char_count = t_char_count;

        self -> capacity = t_string -> char_count;
	}
    
	self -> flags &= ~kMCStringFlagIsIndirect;
    
	return true;
}

static bool __MCStringCopyMutable(__MCString *self, __MCString*& r_new_string)
{
    if (!__MCStringMakeImmutable(self))
        return false;
    
    __MCString *t_string;
	t_string = nil;
	
    if (self -> char_count == 0)
    {
        t_string = MCValueRetain(kMCEmptyString);
        MCMemoryDeleteArray(self -> native_chars);
    }
    else
    {
        if (!__MCValueCreate(kMCValueTypeCodeString, t_string))
            return false;
        
        t_string -> char_count = self -> char_count;
        if (__MCStringIsNative(self))
            t_string -> native_chars = self -> native_chars;
        else
        {
            t_string -> chars = self -> chars;
            t_string -> flags |= kMCStringFlagIsNotNative;
            // AL-2015-02-05: [[ Bug 14504 ]] Ensure 'CanBeNative' flag is preserved when making a new direct string.
            if (__MCStringCanBeNative(self))
                t_string -> flags |= kMCStringFlagCanBeNative;
        }
        t_string -> capacity = 0;
    }
    
    self -> char_count = 0;
    self -> chars = nil;
    self -> native_chars = nil;
    self -> string = MCValueRetain(t_string);
    self -> flags |= kMCStringFlagIsIndirect;
    
    r_new_string = t_string;
    return true;
}<|MERGE_RESOLUTION|>--- conflicted
+++ resolved
@@ -1848,10 +1848,7 @@
 }
 
 extern MCLocaleRef kMCLocaleBasic;
-<<<<<<< HEAD
-=======
-MC_DLLEXPORT_DEF
->>>>>>> c417e002
+MC_DLLEXPORT_DEF
 bool MCStringMapIndices(MCStringRef self, MCCharChunkType p_type, MCRange p_char_range, MCRange &r_cu_range)
 {
     switch (p_type)
@@ -2705,11 +2702,7 @@
     return MCStringFirstIndexOfStringInRange(self, p_needle, MCRangeMake(p_after, UINDEX_MAX), p_options, r_offset);
 }
 
-<<<<<<< HEAD
-
-=======
-MC_DLLEXPORT_DEF
->>>>>>> c417e002
+MC_DLLEXPORT_DEF
 bool MCStringFirstIndexOfStringInRange(MCStringRef self, MCStringRef p_needle, MCRange p_range, MCStringOptions p_options, uindex_t& r_offset)
 {
     if (__MCStringIsIndirect(self))
@@ -2820,10 +2813,7 @@
     return MCStringLastIndexOfStringInRange(self, p_needle, MCRangeMake(0, p_before), p_options, r_offset);
 }
 
-<<<<<<< HEAD
-=======
-MC_DLLEXPORT_DEF
->>>>>>> c417e002
+MC_DLLEXPORT_DEF
 bool MCStringLastIndexOfStringInRange(MCStringRef self, MCStringRef p_needle, MCRange p_range, MCStringOptions p_options, uindex_t& r_offset)
 {
     if (__MCStringIsIndirect(self))
@@ -3508,11 +3498,7 @@
 	return MCStringAppendChars(self, &p_char, 1);
 }
 
-<<<<<<< HEAD
-bool
-=======
 MC_DLLEXPORT_DEF bool
->>>>>>> c417e002
 MCStringAppendCodepoint (MCStringRef self, codepoint_t p_codepoint)
 {
 	uindex_t t_num_units;
@@ -3521,10 +3507,7 @@
 	return MCStringAppendChars (self, t_units, t_num_units);
 }
 
-<<<<<<< HEAD
-=======
-MC_DLLEXPORT_DEF
->>>>>>> c417e002
+MC_DLLEXPORT_DEF
 bool MCStringPrepend(MCStringRef self, MCStringRef p_prefix)
 {
 	MCAssert(MCStringIsMutable(self));
@@ -3668,11 +3651,7 @@
 	return MCStringPrependChars(self, &p_char, 1);
 }
 
-<<<<<<< HEAD
-bool
-=======
 MC_DLLEXPORT_DEF bool
->>>>>>> c417e002
 MCStringPrependCodepoint (MCStringRef self, codepoint_t p_codepoint)
 {
 	uindex_t t_num_units;
@@ -3681,10 +3660,7 @@
 	return MCStringPrependChars (self, t_units, t_num_units);
 }
 
-<<<<<<< HEAD
-=======
-MC_DLLEXPORT_DEF
->>>>>>> c417e002
+MC_DLLEXPORT_DEF
 bool MCStringInsert(MCStringRef self, uindex_t p_at, MCStringRef p_substring)
 {
 	MCAssert(MCStringIsMutable(self));
@@ -3829,11 +3805,7 @@
 	return MCStringInsertChars(self, p_at, &p_char, 1);
 }
 
-<<<<<<< HEAD
-bool
-=======
 MC_DLLEXPORT_DEF bool
->>>>>>> c417e002
 MCStringInsertCodepoint (MCStringRef self, uindex_t p_at, codepoint_t p_codepoint)
 {
 	uindex_t t_num_units;
@@ -3842,10 +3814,7 @@
 	return MCStringInsertChars (self, p_at, t_units, t_num_units);
 }
 
-<<<<<<< HEAD
-=======
-MC_DLLEXPORT_DEF
->>>>>>> c417e002
+MC_DLLEXPORT_DEF
 bool MCStringRemove(MCStringRef self, MCRange p_range)
 {
 	MCAssert(MCStringIsMutable(self));
@@ -4522,10 +4491,7 @@
 	return true;
 }
 
-<<<<<<< HEAD
-=======
-MC_DLLEXPORT_DEF
->>>>>>> c417e002
+MC_DLLEXPORT_DEF
 bool MCStringSplitByDelimiter(MCStringRef self, MCStringRef p_elem_del, MCStringOptions p_options, MCProperListRef& r_list)
 {
     if (__MCStringIsIndirect(self))
@@ -4612,10 +4578,7 @@
 	return true;
 }
 
-<<<<<<< HEAD
-=======
-MC_DLLEXPORT_DEF
->>>>>>> c417e002
+MC_DLLEXPORT_DEF
 bool MCStringSplitByDelimiterNative(MCStringRef self, MCStringRef p_elem_del, MCStringOptions p_options, MCProperListRef& r_list)
 {
     if (__MCStringIsIndirect(self))
@@ -4671,10 +4634,7 @@
 	return true;
 }
 
-<<<<<<< HEAD
-=======
-MC_DLLEXPORT_DEF
->>>>>>> c417e002
+MC_DLLEXPORT_DEF
 bool MCStringFindAndReplaceChar(MCStringRef self, codepoint_t p_pattern, codepoint_t p_replacement, MCStringOptions p_options)
 {
     // Ensure the string is not indirect.
