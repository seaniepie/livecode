/* Copyright (C) 2003-2013 Runtime Revolution Ltd.

This file is part of LiveCode.

LiveCode is free software; you can redistribute it and/or modify it under
the terms of the GNU General Public License v3 as published by the Free
Software Foundation.

LiveCode is distributed in the hope that it will be useful, but WITHOUT ANY
WARRANTY; without even the implied warranty of MERCHANTABILITY or
FITNESS FOR A PARTICULAR PURPOSE.  See the GNU General Public License
for more details.

You should have received a copy of the GNU General Public License
along with LiveCode.  If not see <http://www.gnu.org/licenses/>.  */

#include <foundation.h>
#include <foundation-stdlib.h>

#include <errno.h>

#include "foundation-private.h"

////////////////////////////////////////////////////////////////////////////////

bool MCNumberCreateWithInteger(integer_t p_value, MCNumberRef& r_number)
{
	__MCNumber *self;
	if (!__MCValueCreate(kMCValueTypeCodeNumber, self))
		return false;

	self -> integer = p_value;

	r_number = self;

	return true;
}

bool MCNumberCreateWithReal(real64_t p_value, MCNumberRef& r_number)
{
	__MCNumber *self;
	if (!__MCValueCreate(kMCValueTypeCodeNumber, self))
		return false;

	self -> real = p_value;
	self -> flags |= (1 << 0);

	r_number = self;

	return true;
}


bool MCNumberCreateWithUnsignedInteger(uinteger_t p_value, MCNumberRef& r_number)
{
    if (p_value <= INTEGER_MAX)
        return MCNumberCreateWithInteger((integer_t)p_value, r_number);
    
    return MCNumberCreateWithReal((real64_t)p_value, r_number);
}

bool MCNumberIsInteger(MCNumberRef self)
{
	return (self -> flags & kMCNumberFlagIsReal) == 0;
}

bool MCNumberIsReal(MCNumberRef self)
{
	return (self -> flags & kMCNumberFlagIsReal) != 0;
}

real64_t MCNumberFetchAsReal(MCNumberRef self)
{
	if (MCNumberIsReal(self))
		return self -> real;
	return (real64_t)self -> integer;
}

integer_t MCNumberFetchAsInteger(MCNumberRef self)
{
	if (MCNumberIsInteger(self))
		return self -> integer;
	return self -> real < 0.0 ? (integer_t)(self -> real - 0.5) : (integer_t)(self -> real + 0.5);
}

uinteger_t MCNumberFetchAsUnsignedInteger(MCNumberRef self)
{
	if (MCNumberIsInteger(self))
		return self -> integer >= 0 ? self -> integer : 0;
	return self -> real >= 0.0 ? (uinteger_t)(self -> real + 0.5) : (uinteger_t)0.0;
}

compare_t MCNumberCompareTo(MCNumberRef self, MCNumberRef p_other_self)
{
	// First determine the storage types of both numbers.
	bool t_self_is_integer, t_other_self_is_integer;
	t_self_is_integer = MCNumberIsInteger(self);
	t_other_self_is_integer = MCNumberIsInteger(p_other_self);
	
	// If both are stored as integers then compare.
	if (t_self_is_integer && t_other_self_is_integer)
		return self -> integer - p_other_self -> integer;

	// Otherwise fetch both as reals.
	double x, y;
	x = t_self_is_integer ? (double)self -> integer : self -> real;
	y = t_other_self_is_integer ? (double)p_other_self -> integer : p_other_self -> real;

	// TODO: Handle nan / infinity / etc.
		
	if (x < y)
		return -1;
		
	if (x > y)
		return 1;
		
	return 0;
}

bool __MCNumberParseNativeString(const char *p_string, uindex_t p_length, bool p_full_string, uindex_t &r_length_used, MCNumberRef &r_number)
{
	bool t_success;
	t_success = true;
	
	char *t_end;
	t_end = nil;
	
	MCNumberRef t_number;
	t_number = nil;
	
	if (p_length > 2 &&
		p_string[0] == '0' &&
		(p_string[1] == 'x' || p_string[1] == 'X'))
	{
		uinteger_t t_uinteger;
		t_uinteger = strtoul(p_string + 2, &t_end, 16);
		
		// SN-2014-10-06: [[ Bug 13594 ]] check that no error was encountered
		t_success = (errno != ERANGE) && (p_full_string ? (t_end - p_string == p_length) : (t_end != p_string + 2));
		if (t_success)
			t_success = MCNumberCreateWithUnsignedInteger(t_uinteger, t_number);
	}
	else
	{
		// SN-2014-10-06: [[ Bug 13594 ]] We want an unsigned integer if possible
		uinteger_t t_uinteger;
		t_uinteger = strtoul(p_string, &t_end, 10);
		
		// SN-2014-10-06: [[ Bug 13594 ]] check that no error was encountered
		t_success = (errno != ERANGE) && (p_full_string ? (t_end - p_string == p_length) : (t_end != p_string));
		if (t_success)
			t_success = MCNumberCreateWithUnsignedInteger(t_uinteger, t_number);
		else
		{
			real64_t t_real;
			t_real = strtod(p_string, &t_end);
			
			t_success = (errno != ERANGE) && (t_end != p_string);
			if (t_success)
				t_success = MCNumberCreateWithReal(t_real, t_number);
		}
	}
	
	if (t_success)
	{
		r_number = t_number;
		r_length_used = t_end - p_string;
	}
	
	return t_success;
}

bool MCNumberParseOffset(MCStringRef p_string, uindex_t offset, uindex_t char_count, MCNumberRef &r_number)
{
    uindex_t length = MCStringGetLength(p_string);
    if (offset > length)
        offset = length;
    
    if (char_count > length - offset)
        char_count = length - offset;
    
    if (!MCStringIsNative(p_string))
        return MCNumberParseUnicodeChars(MCStringGetCharPtr(p_string) + offset, char_count, r_number);

    bool t_success;
    t_success = false;

<<<<<<< HEAD
	uindex_t t_length_used;
	t_length_used = 0;
	
	t_success = __MCNumberParseNativeString((const char*)MCStringGetNativeCharPtr(p_string) + offset, char_count, true, t_length_used, r_number);
	
	return t_success;
=======
    const char* t_chars = (const char*)MCStringGetNativeCharPtr(p_string) + offset;
    
    if (char_count > 2 &&
            t_chars[0] == '0' &&
            (t_chars[1] == 'x' || t_chars[1] == 'X'))
        t_success = MCNumberCreateWithInteger(strtoul(t_chars + 2, nil, 16), r_number);
    else
    {
        char *t_end;
        // SN-2014-10-06: [[ Bug 13594 ]] We want an unsigned integer if possible
        uinteger_t t_uinteger;
#ifdef __LP64__
        unsigned long t_ulong;
        t_ulong = strtoul(t_chars, &t_end, 10);
        if (t_ulong > UINTEGER_MAX)
            errno = ERANGE;
        t_uinteger = (uinteger_t) t_ulong;
#elif __LP32__ || __LLP64__
        t_uinteger = strtoul(t_chars, &t_end, 10);
#endif
        
        // AL-2014-07-31: [[ Bug 12936 ]] Check the right number of chars has been consumed
        // SN-2014-10-06: [[ Bug 13594 ]] Also check that no error was encountered
        if (errno != ERANGE && t_end - t_chars == char_count)
            t_success = MCNumberCreateWithUnsignedInteger(t_uinteger, r_number);
        else
        {
            real64_t t_real;
            t_real = strtod(t_chars, &t_end);
            
            // AL-2014-07-31: [[ Bug 12936 ]] Check the right number of chars has been consumed
            if (t_end - t_chars == char_count)
                t_success = MCNumberCreateWithReal(t_real, r_number);
        }
    }

    return t_success;
>>>>>>> 92d78fcc
}

bool MCNumberParse(MCStringRef p_string, MCNumberRef &r_number)
{
    return MCNumberParseOffset(p_string, 0, MCStringGetLength(p_string), r_number);
}

bool MCNumberParseUnicodeChars(const unichar_t *p_chars, uindex_t p_char_count, MCNumberRef& r_number)
{
	char *t_native_chars;
	if (!MCMemoryNewArray(p_char_count + 1, t_native_chars))
		return false;

	uindex_t t_native_char_count;
	MCUnicodeCharsMapToNative(p_chars, p_char_count, (char_t *)t_native_chars, t_native_char_count, '?');

	bool t_success;
	t_success = false;
	
	uindex_t t_length_used;
	t_length_used = 0;
	
	t_success = __MCNumberParseNativeString(t_native_chars, p_char_count, true, t_length_used, r_number);

	MCMemoryDeleteArray(t_native_chars);

	return t_success;
}

bool MCNumberParseOffsetPartial(MCStringRef p_string, uindex_t offset, uindex_t &r_chars_used, MCNumberRef &r_number)
{
	bool t_success;
	t_success = true;
	
	char *t_buffer;
	t_buffer = nil;
	
	const char *t_native_string;
	t_native_string = nil;
	
	uindex_t t_length;
	t_length = MCStringGetLength(p_string);
	
	if (offset > t_length)
		offset = t_length;
	
	if (MCStringIsNative(p_string))
		t_native_string = (const char*)MCStringGetNativeCharPtr(p_string) + offset;
	else
	{
		t_success = MCMemoryNewArray(t_length - offset + 1, t_buffer);
		
		uindex_t t_native_char_count;
		if (t_success)
			t_success = MCUnicodeCharsMapToNative(MCStringGetCharPtr(p_string) + offset, t_length - offset, (char_t*)t_buffer, t_native_char_count, '?');

		t_native_string = t_buffer;
	}
	
	if (t_success)
		t_success = __MCNumberParseNativeString(t_native_string, t_length - offset, false, r_chars_used, r_number);
	
	MCMemoryDeleteArray(t_buffer);
	
	return t_success;
}

////////////////////////////////////////////////////////////////////////////////

bool __MCNumberCopyDescription(__MCNumber *self, MCStringRef& r_string)
{
	if (MCNumberIsInteger(self))
		return MCStringFormat(r_string, "%d", self -> integer);
	return MCStringFormat(r_string, "%lf", self -> real);
}

hash_t __MCNumberHash(__MCNumber *self)
{
	if (MCNumberIsInteger(self))
		return MCHashInteger(self -> integer);
	return MCHashDouble(self -> real);
}

bool __MCNumberIsEqualTo(__MCNumber *self, __MCNumber *p_other_self)
{
	return MCNumberCompareTo(self, p_other_self) == 0;
}

////////////////////////////////////////////////////////////////////////////////

MCNumberRef kMCZero;
MCNumberRef kMCOne;
MCNumberRef kMCMinusOne;

bool __MCNumberInitialize(void)
{
    if (!MCNumberCreateWithInteger(0, kMCZero))
        return false;
    
    if (!MCNumberCreateWithInteger(1, kMCOne))
        return false;
		
    if (!MCNumberCreateWithInteger(-1, kMCMinusOne))
        return false;
		
    return true;
}

void __MCNumberFinalize(void)
{
    MCValueRelease(kMCZero);
    MCValueRelease(kMCOne);
    MCValueRelease(kMCMinusOne);
}

////////////////////////////////////////////////////////////////////////////////<|MERGE_RESOLUTION|>--- conflicted
+++ resolved
@@ -122,44 +122,53 @@
 	bool t_success;
 	t_success = true;
 	
-	char *t_end;
-	t_end = nil;
-	
 	MCNumberRef t_number;
 	t_number = nil;
 	
+    uinteger_t t_base;
+    t_base = 10;
+    
+    const char *t_string;
+    t_string = p_string;
+    
 	if (p_length > 2 &&
 		p_string[0] == '0' &&
 		(p_string[1] == 'x' || p_string[1] == 'X'))
 	{
-		uinteger_t t_uinteger;
-		t_uinteger = strtoul(p_string + 2, &t_end, 16);
-		
-		// SN-2014-10-06: [[ Bug 13594 ]] check that no error was encountered
-		t_success = (errno != ERANGE) && (p_full_string ? (t_end - p_string == p_length) : (t_end != p_string + 2));
-		if (t_success)
-			t_success = MCNumberCreateWithUnsignedInteger(t_uinteger, t_number);
-	}
-	else
-	{
-		// SN-2014-10-06: [[ Bug 13594 ]] We want an unsigned integer if possible
-		uinteger_t t_uinteger;
-		t_uinteger = strtoul(p_string, &t_end, 10);
-		
-		// SN-2014-10-06: [[ Bug 13594 ]] check that no error was encountered
-		t_success = (errno != ERANGE) && (p_full_string ? (t_end - p_string == p_length) : (t_end != p_string));
-		if (t_success)
-			t_success = MCNumberCreateWithUnsignedInteger(t_uinteger, t_number);
-		else
-		{
-			real64_t t_real;
-			t_real = strtod(p_string, &t_end);
-			
-			t_success = (errno != ERANGE) && (t_end != p_string);
-			if (t_success)
-				t_success = MCNumberCreateWithReal(t_real, t_number);
-		}
-	}
+        // If the string begins with 0x then parse as hex, and discard first two chars
+        t_base = 16;
+        t_string += 2;
+    }
+    
+    char *t_end;
+    t_end  = nil;
+    // SN-2014-10-06: [[ Bug 13594 ]] We want an unsigned integer if possible
+    uinteger_t t_uinteger;
+#ifdef __LP64__
+    unsigned long t_ulong;
+    t_ulong = strtoul(t_string, &t_end, t_base);
+    if (t_ulong > UINTEGER_MAX)
+        errno = ERANGE;
+    t_uinteger = (uinteger_t) t_ulong;
+#elif __LP32__ || __LLP64__
+    t_uinteger = strtoul(t_string, &t_end, t_base);
+#endif
+
+    // SN-2014-10-06: [[ Bug 13594 ]] check that no error was encountered
+    t_success = (errno != ERANGE) && (p_full_string ? (t_end - p_string == p_length) : (t_end != t_string));
+    if (t_success)
+        t_success = MCNumberCreateWithUnsignedInteger(t_uinteger, t_number);
+    // If parsing as base 10 unsigned integer failed, try to parse as real.
+    else if (t_base == 10)
+    {
+        real64_t t_real;
+        t_real = strtod(p_string, &t_end);
+        
+        // SN-2014-10-06: [[ Bug 13594 ]] check that no error was encountered
+        t_success = (errno != ERANGE) && (p_full_string ? (t_end - p_string == p_length) : (t_end != t_string));
+        if (t_success)
+            t_success = MCNumberCreateWithReal(t_real, t_number);
+    }
 	
 	if (t_success)
 	{
@@ -185,52 +194,12 @@
     bool t_success;
     t_success = false;
 
-<<<<<<< HEAD
 	uindex_t t_length_used;
 	t_length_used = 0;
 	
 	t_success = __MCNumberParseNativeString((const char*)MCStringGetNativeCharPtr(p_string) + offset, char_count, true, t_length_used, r_number);
 	
 	return t_success;
-=======
-    const char* t_chars = (const char*)MCStringGetNativeCharPtr(p_string) + offset;
-    
-    if (char_count > 2 &&
-            t_chars[0] == '0' &&
-            (t_chars[1] == 'x' || t_chars[1] == 'X'))
-        t_success = MCNumberCreateWithInteger(strtoul(t_chars + 2, nil, 16), r_number);
-    else
-    {
-        char *t_end;
-        // SN-2014-10-06: [[ Bug 13594 ]] We want an unsigned integer if possible
-        uinteger_t t_uinteger;
-#ifdef __LP64__
-        unsigned long t_ulong;
-        t_ulong = strtoul(t_chars, &t_end, 10);
-        if (t_ulong > UINTEGER_MAX)
-            errno = ERANGE;
-        t_uinteger = (uinteger_t) t_ulong;
-#elif __LP32__ || __LLP64__
-        t_uinteger = strtoul(t_chars, &t_end, 10);
-#endif
-        
-        // AL-2014-07-31: [[ Bug 12936 ]] Check the right number of chars has been consumed
-        // SN-2014-10-06: [[ Bug 13594 ]] Also check that no error was encountered
-        if (errno != ERANGE && t_end - t_chars == char_count)
-            t_success = MCNumberCreateWithUnsignedInteger(t_uinteger, r_number);
-        else
-        {
-            real64_t t_real;
-            t_real = strtod(t_chars, &t_end);
-            
-            // AL-2014-07-31: [[ Bug 12936 ]] Check the right number of chars has been consumed
-            if (t_end - t_chars == char_count)
-                t_success = MCNumberCreateWithReal(t_real, r_number);
-        }
-    }
-
-    return t_success;
->>>>>>> 92d78fcc
 }
 
 bool MCNumberParse(MCStringRef p_string, MCNumberRef &r_number)
