--- conflicted
+++ resolved
@@ -56,8 +56,16 @@
 
 uinteger_t MCChunkCountGraphemeChunkCallback(void *context)
 {
+    MCChunkCountInRangeState *t_state = static_cast<MCChunkCountInRangeState *>(context);
+
+    MCRange t_range;
+    if (t_state -> range == nil)
+        t_range = MCRangeMake(0, MCStringGetLength((MCStringRef)t_state -> value));
+    else
+        t_range = *t_state -> range;
+    
     MCRange t_grapheme_range;
-    MCStringUnmapGraphemeIndices(*(MCStringRef *)context, kMCLocaleBasic, MCRangeMake(0, MCStringGetLength(*(MCStringRef *)context)), t_grapheme_range);
+    MCStringUnmapGraphemeIndices((MCStringRef)t_state -> value, kMCLocaleBasic, t_range, t_grapheme_range);
     return t_grapheme_range . length;
 }
 
@@ -82,6 +90,7 @@
     MCStringRef string;
     MCStringRef delimiter;
     MCStringOptions options;
+    MCRange *range;
 };
 
 static bool count_chunks(void *context, MCStringRef p_string, MCRange p_range)
@@ -95,30 +104,31 @@
 
 uinteger_t MCChunkCountChunkChunkCallback(void *context)
 {
-    MCChunkCountContext *t_ctxt;
-    t_ctxt = (MCChunkCountContext *)context;
-    
-    return MCChunkCountChunkChunks(t_ctxt -> string, t_ctxt -> delimiter, t_ctxt -> options);
-}
-
-////////////////////////////////////////////////////////////////////////////////
-
-<<<<<<< HEAD
-uindex_t MCChunkCountChunkChunks(MCStringRef p_string, MCStringRef p_delimiter, MCStringOptions p_options)
+    MCChunkCountContext *t_state;
+    t_state = (MCChunkCountContext *)context;
+    
+    return MCChunkCountChunkChunksInRange(t_state -> string, t_state -> delimiter, t_state -> options, t_state -> range);
+}
+
+////////////////////////////////////////////////////////////////////////////////
+
+uindex_t MCChunkCountChunkChunksInRange(MCStringRef p_string, MCStringRef p_delimiter, MCStringOptions p_options, MCRange *p_range)
 {
     uindex_t t_count;
     t_count = 0;
     
-    MCChunkApply(p_string, p_delimiter, p_options, count_chunks, &t_count);
+    MCChunkApplyInRange(p_string, p_range, p_delimiter, p_options, count_chunks, &t_count);
     
     return t_count;
 }
 
-bool MCChunkEnsureExtentsByRange(bool p_strict, integer_t p_first, integer_t p_last, MCChunkCountCallback p_callback, void *p_context, uindex_t& r_first, uindex_t& r_chunk_count)
-=======
+void MCChunkGetExtentsByRangeInRange(integer_t p_first, integer_t p_last, MCChunkCountCallback p_callback, void *p_context, uindex_t& r_first, uindex_t& r_chunk_count)
+{
+    MCChunkEnsureExtentsByRangeInRange(false, p_first, p_last, p_callback, p_context, r_first, r_chunk_count);
+}
+
 // AL-2015-02-10: [[ Bug 14532 ]] Allow chunk extents to be counted in a given range, to prevent substring copying in text chunk resolution.
-void MCChunkGetExtentsByRangeInRange(integer_t p_first, integer_t p_last, MCChunkCountCallback p_callback, void *p_context, uindex_t& r_first, uindex_t& r_chunk_count)
->>>>>>> 179bfdbf
+bool MCChunkEnsureExtentsByRangeInRange(bool p_strict, integer_t p_first, integer_t p_last, MCChunkCountCallback p_callback, void *p_context, uindex_t& r_first, uindex_t& r_chunk_count)
 {
     int32_t t_chunk_count;
     uinteger_t t_count;
@@ -169,16 +179,12 @@
     return true;
 }
 
-<<<<<<< HEAD
-void MCChunkGetExtentsByRange(integer_t p_first, integer_t p_last, MCChunkCountCallback p_callback, void *p_context, uindex_t& r_first, uindex_t& r_chunk_count)
-{
-    MCChunkEnsureExtentsByRange(false, p_first, p_last, p_callback, p_context, r_first, r_chunk_count);
-}
-
-bool MCChunkEnsureExtentsByExpression(bool p_strict, integer_t p_first, MCChunkCountCallback p_callback, void *p_context, uindex_t& r_first, uindex_t& r_chunk_count)
-=======
 void MCChunkGetExtentsByExpressionInRange(integer_t p_first, MCChunkCountCallback p_callback, void *p_context, uindex_t& r_first, uindex_t& r_chunk_count)
->>>>>>> 179bfdbf
+{
+    MCChunkEnsureExtentsByExpressionInRange(false, p_first, p_callback, p_context, r_first, r_chunk_count);
+}
+
+bool MCChunkEnsureExtentsByExpressionInRange(bool p_strict, integer_t p_first, MCChunkCountCallback p_callback, void *p_context, uindex_t& r_first, uindex_t& r_chunk_count)
 {
     int32_t t_chunk_count;
     t_chunk_count = 1;
@@ -219,10 +225,6 @@
     return true;
 }
 
-void MCChunkGetExtentsByExpression(integer_t p_first, MCChunkCountCallback p_callback, void *p_context, uindex_t& r_first, uindex_t& r_chunk_count)
-{
-    MCChunkEnsureExtentsByExpression(false, p_first, p_callback, p_context, r_first, r_chunk_count);
-}
 ////////////////////////////////////////////////////////////////////////////////
 
 void MCChunkGetExtentsOfByteChunkByRangeInRange(MCDataRef p_data, MCRange *p_range, integer_t p_first, integer_t p_last, uindex_t& r_first, uindex_t& r_chunk_count)
@@ -259,21 +261,25 @@
     MCChunkGetExtentsByExpressionInRange(p_first, MCChunkCountCodeunitChunkCallback, &t_state, r_first, r_chunk_count);
 }
 
-<<<<<<< HEAD
-bool MCChunkGetExtentsOfGraphemeChunkByRange(MCStringRef p_string, integer_t p_first, integer_t p_last, bool p_strict, uindex_t& r_first, uindex_t& r_chunk_count)
-{
-    return MCChunkEnsureExtentsByRange(p_strict, p_first, p_last, MCChunkCountGraphemeChunkCallback, &p_string, r_first, r_chunk_count);
-}
-
-bool MCChunkGetExtentsOfGraphemeChunkByExpression(MCStringRef p_string, integer_t p_first, bool p_strict, uindex_t& r_first, uindex_t& r_chunk_count)
-{
-    return MCChunkEnsureExtentsByExpression(p_strict, p_first, MCChunkCountGraphemeChunkCallback, &p_string, r_first, r_chunk_count);
-}
-
-void MCChunkGetExtentsOfElementChunkByRange(MCProperListRef p_string, integer_t p_first, integer_t p_last, uindex_t& r_first, uindex_t& r_chunk_count)
-=======
+bool MCChunkGetExtentsOfGraphemeChunkByRangeInRange(MCStringRef p_string, MCRange *p_range, integer_t p_first, integer_t p_last, bool p_strict, uindex_t& r_first, uindex_t& r_chunk_count)
+{
+    MCChunkCountInRangeState t_state;
+    t_state . value = p_string;
+    t_state . range = p_range;
+    
+    return MCChunkEnsureExtentsByRangeInRange(p_strict, p_first, p_last, MCChunkCountGraphemeChunkCallback, &t_state, r_first, r_chunk_count);
+}
+
+bool MCChunkGetExtentsOfGraphemeChunkByExpressionInRange(MCStringRef p_string, MCRange *p_range, integer_t p_first, bool p_strict, uindex_t& r_first, uindex_t& r_chunk_count)
+{
+    MCChunkCountInRangeState t_state;
+    t_state . value = p_string;
+    t_state . range = p_range;
+    
+    return MCChunkEnsureExtentsByExpressionInRange(p_strict, p_first, MCChunkCountGraphemeChunkCallback, &t_state, r_first, r_chunk_count);
+}
+
 void MCChunkGetExtentsOfElementChunkByRangeInRange(MCProperListRef p_list, MCRange *p_range, integer_t p_first, integer_t p_last, uindex_t& r_first, uindex_t& r_chunk_count)
->>>>>>> 179bfdbf
 {
     MCChunkCountInRangeState t_state;
     t_state . value = p_list;
@@ -291,24 +297,26 @@
     MCChunkGetExtentsByExpressionInRange(p_first, MCChunkCountElementChunkCallback, &t_state, r_first, r_chunk_count);
 }
 
-void MCChunkGetExtentsOfChunkChunkByRange(MCStringRef p_string, MCStringRef p_delimiter, MCStringOptions p_options, integer_t p_first, integer_t p_last, uindex_t& r_first, uindex_t& r_chunk_count)
+void MCChunkGetExtentsOfChunkChunkByRangeInRange(MCStringRef p_string, MCRange *p_range, MCStringRef p_delimiter, MCStringOptions p_options, integer_t p_first, integer_t p_last, uindex_t& r_first, uindex_t& r_chunk_count)
+{
+    MCChunkCountContext t_state;
+    t_state . string = p_string;
+    t_state . delimiter = p_delimiter;
+    t_state . options = p_options;
+    t_state . range = p_range;
+    
+    MCChunkGetExtentsByRangeInRange(p_first, p_last, MCChunkCountChunkChunkCallback, &t_state, r_first, r_chunk_count);
+}
+
+void MCChunkGetExtentsOfChunkChunkByExpressionInRange(MCStringRef p_string, MCRange *p_range, MCStringRef p_delimiter, MCStringOptions p_options, integer_t p_first, uindex_t& r_first, uindex_t& r_chunk_count)
 {
     MCChunkCountContext t_ctxt;
     t_ctxt . string = p_string;
     t_ctxt . delimiter = p_delimiter;
     t_ctxt . options = p_options;
-    
-    MCChunkGetExtentsByRange(p_first, p_last, MCChunkCountChunkChunkCallback, &t_ctxt, r_first, r_chunk_count);
-}
-
-void MCChunkGetExtentsOfChunkChunkByExpression(MCStringRef p_string, MCStringRef p_delimiter, MCStringOptions p_options, integer_t p_first, uindex_t& r_first, uindex_t& r_chunk_count)
-{
-    MCChunkCountContext t_ctxt;
-    t_ctxt . string = p_string;
-    t_ctxt . delimiter = p_delimiter;
-    t_ctxt . options = p_options;
-    
-    MCChunkGetExtentsByExpression(p_first, MCChunkCountChunkChunkCallback, &t_ctxt, r_first, r_chunk_count);
+    t_ctxt . range = p_range;
+    
+    MCChunkGetExtentsByExpressionInRange(p_first, MCChunkCountChunkChunkCallback, &t_ctxt, r_first, r_chunk_count);
 }
 
 ////////////////////////////////////////////////////////////////////////////////
@@ -356,10 +364,10 @@
     return true;
 }
 
-bool MCChunkApply(MCStringRef p_string, MCStringRef p_delimiter, MCStringOptions p_options, MCChunkApplyCallback p_callback, void *context)
+bool MCChunkApplyInRange(MCStringRef p_string, MCRange *p_range, MCStringRef p_delimiter, MCStringOptions p_options, MCChunkApplyCallback p_callback, void *context)
 {
     MCRange t_range;
-    t_range = MCRangeMake(0, 0);
+    t_range = MCRangeMake(p_range != nil ? p_range -> offset : p_range -> length, 0);
     
     bool t_first;
     t_first = true;
@@ -367,6 +375,9 @@
     while (MCChunkIterate(t_range, p_string, p_delimiter, p_options, t_first))
     {
         t_first = false;
+        if (p_range != nil && t_range . offset + t_range . length > p_range -> offset + p_range -> length)
+            t_range . length = p_range -> length - t_range . offset;
+        
         if (!p_callback(context, p_string, t_range))
             return false;
     }
@@ -437,9 +448,21 @@
     m_length = MCStringGetLength(p_text);
     m_chunk_type = p_chunk_type;
     m_range = MCRangeMake(0, 0);
+    // AL-2014-10-24: [[ Bug 13783 ]] Set exhausted to true if the string is immediately exhausted
     m_exhausted = MCStringIsEmpty(p_text);
 }
 
+// AL-2015-02-10: [[ Bug 14532 ]] Add text chunk iterator constructor for restricted range chunk operations.
+MCTextChunkIterator::MCTextChunkIterator(MCStringRef p_text, MCChunkType p_chunk_type, MCRange p_restriction)
+{
+    m_text = MCValueRetain(p_text);
+    m_length = p_restriction . length == UINDEX_MAX ? MCStringGetLength(m_text) : p_restriction . offset + p_restriction . length;
+    m_chunk_type = p_chunk_type;
+    m_range = MCRangeMake(p_restriction . offset, 0);
+    // AL-2014-10-24: [[ Bug 13783 ]] Set exhausted to true if the string is immediately exhausted
+    m_exhausted = (p_restriction . length == 0 || p_restriction . offset>= MCStringGetLength(m_text));
+}
+
 MCTextChunkIterator::~MCTextChunkIterator()
 {
     MCValueRelease(m_text);
@@ -448,6 +471,11 @@
 ////////////////////////////////////////////////////////////////////////////////
 
 MCTextChunkIterator_Codepoint::MCTextChunkIterator_Codepoint(MCStringRef p_text, MCChunkType p_chunk_type) : MCTextChunkIterator(p_text, p_chunk_type)
+{
+    ;
+}
+
+MCTextChunkIterator_Codepoint::MCTextChunkIterator_Codepoint(MCStringRef p_text, MCChunkType p_chunk_type, MCRange p_restriction) : MCTextChunkIterator(p_text, p_chunk_type, p_restriction)
 {
     ;
 }
@@ -487,6 +515,11 @@
     ;
 }
 
+MCTextChunkIterator_Codeunit::MCTextChunkIterator_Codeunit(MCStringRef p_text, MCChunkType p_chunk_type, MCRange p_restriction) : MCTextChunkIterator(p_text, p_chunk_type, p_restriction)
+{
+    ;
+}
+
 MCTextChunkIterator_Codeunit::~MCTextChunkIterator_Codeunit()
 {
     ;
@@ -533,9 +566,13 @@
 {
     m_delimiter = MCValueRetain(p_delimiter);
     m_delimiter_length = MCStringGetLength(p_delimiter);
-    
-    // AL-2014-10-24: [[ Bug 13783 ]] Set exhausted to true if the string is immediately exhausted
-    m_exhausted = MCStringIsEmpty(p_text);
+    m_first_chunk = true;
+}
+
+MCTextChunkIterator_Delimited::MCTextChunkIterator_Delimited(MCStringRef p_text, MCChunkType p_chunk_type, MCStringRef p_delimiter, MCRange p_restriction) : MCTextChunkIterator(p_text, p_chunk_type, p_restriction)
+{
+    m_delimiter = MCValueRetain(p_delimiter);
+    m_delimiter_length = MCStringGetLength(p_delimiter);
     m_first_chunk = true;
 }
 
@@ -559,7 +596,8 @@
             
     MCRange t_found_range;
     // calculate the length of the line / item
-    if (!MCStringFind(m_text, MCRangeMake(t_offset, UINDEX_MAX), m_delimiter, m_options, &t_found_range))
+    // AL-2015-02-10: [[ Bug 14532 ]] Use restricted range for delimiter search
+    if (!MCStringFind(m_text, MCRangeMake(t_offset, m_length - t_offset), m_delimiter, m_options, &t_found_range))
     {
         m_range . length = m_length - m_range . offset;
         m_exhausted = true;
@@ -583,7 +621,7 @@
         // Otherwise we need to find p_needle and check to see if there is a delimiter either side.
         // This is because of the case where the delimiter is within p_needle - e.g.
         // "a,b" is among the items of "a,b,c,d" should return true.
-        return MCChunkIsAmongTheChunksOfRange(p_needle, m_text, m_delimiter, m_options, MCRangeMake(0, m_length));
+        return MCChunkIsAmongTheChunksOfRange(p_needle, m_text, m_delimiter, m_options, MCRangeMake(m_range . offset, m_length - m_range . offset));
     }
     
     while (Next())
@@ -628,7 +666,7 @@
     if (!MCStringIsEmpty(p_needle))
     {
         uindex_t t_found_offset;
-        if (!MCChunkOffsetOfChunkInRange(m_text, p_needle, m_delimiter, p_whole_matches, m_options, MCRangeMake(0, m_length), t_found_offset))
+        if (!MCChunkOffsetOfChunkInRange(m_text, p_needle, m_delimiter, p_whole_matches, m_options, MCRangeMake(m_range . offset, m_length - m_range . offset), t_found_offset))
             return 0;
         
         // Count the number of delimiters between the start of the first chunk
@@ -642,12 +680,12 @@
     {
         if (p_whole_matches)
         {
-            if (MCStringSubstringIsEqualTo(m_text, m_range, p_needle, m_options))
+            if (MCStringSubstringIsEqualTo(m_text, MCRangeMake(m_range . offset, m_length - m_range . offset), p_needle, m_options))
                 return t_chunk_offset;
         }
         else
         {
-            if (MCStringSubstringContains(m_text, m_range, p_needle, m_options))
+            if (MCStringSubstringContains(m_text, MCRangeMake(m_range . offset, m_length - m_range . offset), p_needle, m_options))
                 return t_chunk_offset;
         }
         t_chunk_offset++;
@@ -708,6 +746,52 @@
         MCLocaleBreakIteratorRelease(break_iterator);
 }
 
+MCTextChunkIterator_ICU::MCTextChunkIterator_ICU(MCStringRef p_text, MCChunkType p_chunk_type, MCRange p_restriction) : MCTextChunkIterator(p_text, p_chunk_type, p_restriction)
+{
+    MCBreakIteratorRef break_iterator;
+    break_iterator = nil;
+    
+    switch (p_chunk_type)
+    {
+        case kMCChunkTypeCharacter:
+        case kMCChunkTypeSentence:
+        {
+            MCAutoStringRef t_substring;
+            MCStringCopySubstring(m_text, p_restriction, &t_substring);
+            MCRange t_range;
+            uindex_t t_end;
+            /* UNCHECKED */ MCLocaleBreakIteratorCreate(kMCLocaleBasic, p_chunk_type == kMCChunkTypeSentence ? kMCBreakIteratorTypeSentence : kMCBreakIteratorTypeCharacter, break_iterator);
+            /* UNCHECKED */ MCLocaleBreakIteratorSetText(break_iterator, *t_substring);
+            t_range . length = p_restriction . length;
+            t_range . offset = p_restriction . offset;
+            
+            while ((t_end = MCLocaleBreakIteratorAdvance(break_iterator)) != kMCLocaleBreakIteratorDone)
+            {
+                t_range . offset += t_range . length;
+                t_range . length = t_end - t_range . offset;
+                m_breaks . Push(t_range);
+            }
+        }
+        case kMCChunkTypeTrueWord:
+        {
+            MCAutoStringRef t_substring;
+            MCStringCopySubstring(m_text, p_restriction, &t_substring);
+            MCAutoArray<uindex_t> t_breaks;
+            /* UNCHECKED */ MCLocaleBreakIteratorCreate(kMCLocaleBasic, kMCBreakIteratorTypeWord, break_iterator);
+            /* UNCHECKED */ MCLocaleBreakIteratorSetText(break_iterator, *t_substring);
+            MCRange t_range;
+            t_range . length = p_restriction . length;
+            t_range . offset = p_restriction . offset;
+            
+            while (MCLocaleWordBreakIteratorAdvance(*t_substring, break_iterator, t_range)
+                   && t_range . offset + t_range . length != kMCLocaleBreakIteratorDone)
+            {
+                m_breaks . Push(t_range);
+            }
+        }
+    }
+    
+}
 MCTextChunkIterator_ICU::~MCTextChunkIterator_ICU()
 {
 
@@ -732,6 +816,11 @@
 ////////////////////////////////////////////////////////////////////////////////
 
 MCTextChunkIterator_Word::MCTextChunkIterator_Word(MCStringRef p_text, MCChunkType p_chunk_type, MCStringRef p_line_delimiter) : MCTextChunkIterator(p_text, p_chunk_type)
+{
+    m_line_delimiter = MCValueRetain(p_line_delimiter);
+}
+
+MCTextChunkIterator_Word::MCTextChunkIterator_Word(MCStringRef p_text, MCChunkType p_chunk_type, MCStringRef p_line_delimiter, MCRange p_range) : MCTextChunkIterator(p_text, p_chunk_type, p_range)
 {
     m_line_delimiter = MCValueRetain(p_line_delimiter);
 }
@@ -761,7 +850,8 @@
     
     MCChunkSkipWord(m_text, m_line_delimiter, m_options, false, t_offset);
     
-    if (t_offset == m_length)
+    // AL-2015-02-10: [[ Bug 14532 ]] Use restricted range for exhaustion check
+    if (t_offset >= m_length)
         m_exhausted = true;
     
     m_range . length = t_offset - m_range . offset;
