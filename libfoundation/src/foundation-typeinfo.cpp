/* Copyright (C) 2003-2013 Runtime Revolution Ltd.
 
 This file is part of LiveCode.
 
 LiveCode is free software; you can redistribute it and/or modify it under
 the terms of the GNU General Public License v3 as published by the Free
 Software Foundation.
 
 LiveCode is distributed in the hope that it will be useful, but WITHOUT ANY
 WARRANTY; without even the implied warranty of MERCHANTABILITY or
 FITNESS FOR A PARTICULAR PURPOSE.  See the GNU General Public License
 for more details.
 
 You should have received a copy of the GNU General Public License
 along with LiveCode.  If not see <http://www.gnu.org/licenses/>.  */

#include <foundation.h>
#include <foundation-auto.h>

<<<<<<< HEAD
#include <ffi/ffi.h>
=======
#include <ffi.h>
>>>>>>> b73585b5

#include "foundation-private.h"

////////////////////////////////////////////////////////////////////////////////

MCTypeInfoRef kMCAnyTypeInfo;
MCTypeInfoRef kMCNullTypeInfo;
MCTypeInfoRef kMCBooleanTypeInfo;
MCTypeInfoRef kMCNumberTypeInfo;
MCTypeInfoRef kMCStringTypeInfo;
MCTypeInfoRef kMCNameTypeInfo;
MCTypeInfoRef kMCDataTypeInfo;
MCTypeInfoRef kMCArrayTypeInfo;
MCTypeInfoRef kMCSetTypeInfo;
MCTypeInfoRef kMCListTypeInfo;
MCTypeInfoRef kMCProperListTypeInfo;

////////////////////////////////////////////////////////////////////////////////

static bool __MCTypeInfoIsNamed(MCTypeInfoRef self);

////////////////////////////////////////////////////////////////////////////////


static intenum_t __MCTypeInfoGetExtendedTypeCode(MCTypeInfoRef self)
{
    return (self -> flags & 0xff);
}

////////////////////////////////////////////////////////////////////////////////

bool MCTypeInfoIsAlias(MCTypeInfoRef self)
{
    return __MCTypeInfoGetExtendedTypeCode(self) == kMCTypeInfoTypeIsAlias;
}

bool MCTypeInfoIsNamed(MCTypeInfoRef self)
{
    return __MCTypeInfoGetExtendedTypeCode(self) == kMCTypeInfoTypeIsNamed;
}

bool MCTypeInfoIsOptional(MCTypeInfoRef self)
{
    return __MCTypeInfoGetExtendedTypeCode(self) == kMCTypeInfoTypeIsOptional;
}

bool MCTypeInfoIsHandler(MCTypeInfoRef self)
{
    return __MCTypeInfoGetExtendedTypeCode(self) == kMCValueTypeCodeHandler;
}

bool MCTypeInfoIsRecord(MCTypeInfoRef self)
{
    return __MCTypeInfoGetExtendedTypeCode(self) == kMCValueTypeCodeRecord;
}

bool MCTypeInfoIsError(MCTypeInfoRef self)
{
    return __MCTypeInfoGetExtendedTypeCode(self) == kMCValueTypeCodeError;
}

bool MCTypeInfoIsForeign(MCTypeInfoRef self)
{
    return __MCTypeInfoGetExtendedTypeCode(self) == kMCTypeInfoTypeIsForeign;
}

bool MCTypeInfoResolve(MCTypeInfoRef self, MCResolvedTypeInfo& r_resolution)
{
    intenum_t t_ext_typecode;
    t_ext_typecode = __MCTypeInfoGetExtendedTypeCode(self);

    if (t_ext_typecode == kMCTypeInfoTypeIsAlias)
        return MCTypeInfoResolve(self -> alias . typeinfo, r_resolution);

    if (t_ext_typecode == kMCTypeInfoTypeIsNamed)
    {
        // Attempt to resolve the binding, this will throw an error if it fails.
        MCTypeInfoRef t_next_type;
        if (!MCNamedTypeInfoResolve(self, t_next_type))
            return false;
        
        // We've successfully resolved the type, so return this one as the resolution.
        r_resolution . named_type = self;
        r_resolution . type = t_next_type;
        
        return true;
    }

    if (t_ext_typecode == kMCTypeInfoTypeIsOptional)
    {
        if (!MCTypeInfoResolve(self -> optional . basetype, r_resolution))
            return false;
        
        r_resolution . is_optional = true;
        
        return true;
    }
    
    // Resolving any other form of type, returns the (un-named) naked typeinfo.
    r_resolution . is_optional = false;
    r_resolution . named_type = nil;
    r_resolution . type = self;
    
    return true;
}

bool MCTypeInfoConforms(MCTypeInfoRef source, MCTypeInfoRef target)
{
    // We require that source is concrete - this means that it must be a named
    // type.
    MCAssert(MCTypeInfoIsNamed(source));
    
    // Resolve the source type.
    MCResolvedTypeInfo t_resolved_source;
    if (!MCTypeInfoResolve(source, t_resolved_source))
    {
        MCAssert(false);
        return false;
    }
    
    // We require that target is resolvable.
    MCResolvedTypeInfo t_resolved_target;
    if (!MCTypeInfoResolve(target, t_resolved_target))
    {
        MCAssert(false);
        return false;
    }
    
    return MCResolvedTypeInfoConforms(t_resolved_source, t_resolved_target);
}

bool MCResolvedTypeInfoConforms(const MCResolvedTypeInfo& source, const MCResolvedTypeInfo& target)
{
    // If source and target are the same, we are done.
    if (source . named_type == target . named_type)
        return true;
    
    // If source is undefined, then target must be optional.
    if (source . named_type == kMCNullTypeInfo)
        return target . is_optional;
    
    // If the target is any, then all is well.
    if (target . named_type == kMCAnyTypeInfo)
        return true;
    
    // If source is of foreign type then target must be the source's bridge type
    // the source type, or one of the source's supertypes.
    if (MCTypeInfoIsForeign(source . type))
    {
        // Check to see if the target is the source's bridge type.
        if (source . type -> foreign . descriptor . bridgetype != kMCNullTypeInfo &&
            target . named_type == source . type -> foreign . descriptor . bridgetype)
            return true;
        
        // Now check to see if the target is one of the source's supertypes.
        for(MCTypeInfoRef t_supertype = source . type; t_supertype != kMCNullTypeInfo; t_supertype = t_supertype -> foreign . descriptor . basetype)
            if (target . named_type == t_supertype)
                return true;
        
        return false;
    }
    
    // If the target is of foreign type, then the source must be the target's
    // bridge type.
    if (MCTypeInfoIsForeign(target . type))
    {
        if (target . type -> foreign . descriptor . bridgetype != kMCNullTypeInfo &&
            target . type -> foreign . descriptor . bridgetype == source . named_type)
            return true;
        
        return false;
    }
    
    // If the source is of record type, then the target must be the same type of
    // one of the source's super types.
    if (MCTypeInfoIsRecord(source . type))
    {
        // Now check to see if the target is one of the source's supertypes.
        for(MCTypeInfoRef t_supertype = source . type; t_supertype != kMCNullTypeInfo; t_supertype = t_supertype -> record . base)
            if (target . named_type == t_supertype)
                return true;
        
        return false;
    }
    
    return false;
}

////////////////////////////////////////////////////////////////////////////////

bool MCBuiltinTypeInfoCreate(MCValueTypeCode p_code, MCTypeInfoRef& r_typeinfo)
{
    __MCTypeInfo *self;
    if (!__MCValueCreate(kMCValueTypeCodeTypeInfo, self))
        return false;
    
    self -> flags |= p_code & 0xff;
    
    if (MCValueInterAndRelease(self, r_typeinfo))
        return true;
    
    MCValueRelease(self);
    
    return false;
}

////////////////////////////////////////////////////////////////////////////////

bool MCAliasTypeInfoCreate(MCNameRef p_name, MCTypeInfoRef p_target, MCTypeInfoRef& r_typeinfo)
{
    __MCTypeInfo *self;
    if (!__MCValueCreate(kMCValueTypeCodeTypeInfo, self))
        return false;
    
    self -> flags |= kMCTypeInfoTypeIsAlias & 0xff;
    self -> alias . name = MCValueRetain(p_name);
    self -> alias . typeinfo = MCValueRetain(p_target);
    
    if (MCValueInterAndRelease(self, r_typeinfo))
        return true;
    
    MCValueRelease(self);
    
    return false;
}

MCNameRef MCAliasTypeInfoGetName(MCTypeInfoRef self)
{
    return self -> alias . name;
}

MCTypeInfoRef MCAliasTypeInfoGetTarget(MCTypeInfoRef self)
{
    return self -> alias . typeinfo;
}

////////////////////////////////////////////////////////////////////////////////

bool MCNamedTypeInfoCreate(MCNameRef p_name, MCTypeInfoRef& r_typeinfo)
{
    __MCTypeInfo *self;
    if (!__MCValueCreate(kMCValueTypeCodeTypeInfo, self))
        return false;
    
    self -> flags |= kMCTypeInfoTypeIsNamed & 0xff;
    self -> named . name = MCValueRetain(p_name);
    
    // Note that we don't do anything with the 'typeinfo' field of the named typeinfo.
    // This is because it does not form part of the uniqueness of the typeinfo, thus
    // when we inter we get an existing named typeinfo with the same name.
    
    if (MCValueInterAndRelease(self, r_typeinfo))
        return true;
    
    MCValueRelease(self);
    
    return false;
}

bool MCNamedTypeInfoIsBound(MCTypeInfoRef self)
{
    return self -> named . typeinfo != nil;
}

MCTypeInfoRef MCNamedTypeInfoGetBoundTypeInfo(MCTypeInfoRef self)
{
    return self -> named . typeinfo;
}

bool MCNamedTypeInfoBind(MCTypeInfoRef self, MCTypeInfoRef p_target)
{
    if (self -> named . typeinfo != nil)
        return MCErrorThrowGeneric();
    
    self -> named . typeinfo = MCValueRetain(p_target);
    
    return true;
}

bool MCNamedTypeInfoUnbind(MCTypeInfoRef self)
{
    if (self -> named . typeinfo == nil)
        return MCErrorThrowGeneric();
    
    MCValueRelease(self -> named . typeinfo);
    self -> named . typeinfo = nil;
    
    return true;
}

bool MCNamedTypeInfoResolve(MCTypeInfoRef self, MCTypeInfoRef& r_bound_type)
{
    if (self -> named . typeinfo == nil)
        return MCErrorThrowGeneric();
    
    r_bound_type = self -> named . typeinfo;
    
    return true;
}

////////////////////////////////////////////////////////////////////////////////

bool MCOptionalTypeInfoCreate(MCTypeInfoRef p_base, MCTypeInfoRef& r_new_type)
{
    if (__MCTypeInfoGetExtendedTypeCode(p_base) == kMCTypeInfoTypeIsOptional)
    {
        r_new_type = MCValueRetain(p_base);
        return true;
    }
    
    __MCTypeInfo *self;
    if (!__MCValueCreate(kMCValueTypeCodeTypeInfo, self))
        return false;
    
    self -> flags |= kMCTypeInfoTypeIsOptional;
    self -> optional . basetype = MCValueRetain(p_base);
    
    if (MCValueInterAndRelease(self, r_new_type))
        return true;
    
    MCValueRelease(self);
    
<<<<<<< HEAD
    return false;
}

MCTypeInfoRef MCOptionalTypeInfoGetBaseTypeInfo(MCTypeInfoRef p_base)
{
    return p_base -> optional . basetype;
}

////////////////////////////////////////////////////////////////////////////////

bool MCCustomTypeInfoCreate(const MCValueCustomCallbacks *callbacks, MCTypeInfoRef r_typeinfo)
{
    __MCTypeInfo *self;
    if (!__MCValueCreate(kMCValueTypeCodeTypeInfo, self))
        return false;
    
    self -> flags |= kMCValueTypeCodeCustom;
    self -> custom . callbacks = *callbacks;
    
    if (MCValueInterAndRelease(self, r_typeinfo))
        return true;
    
    MCValueRelease(self);
    
    return false;
}

////////////////////////////////////////////////////////////////////////////////

static ffi_type *__map_primitive_type(MCForeignPrimitiveType p_type)
{
    switch(p_type)
    {
        case kMCForeignPrimitiveTypeVoid:
            return &ffi_type_void;
        case kMCForeignPrimitiveTypeBool:
            if (sizeof(bool) == 1)
                return &ffi_type_uint8;
            if (sizeof(bool) == 2)
                return &ffi_type_uint16;
            if (sizeof(bool) == 4)
                return &ffi_type_uint32;
            return &ffi_type_uint64;
        case kMCForeignPrimitiveTypeUInt8:
            return &ffi_type_uint8;
        case kMCForeignPrimitiveTypeSInt8:
            return &ffi_type_sint8;
        case kMCForeignPrimitiveTypeUInt16:
            return &ffi_type_uint16;
        case kMCForeignPrimitiveTypeSInt16:
            return &ffi_type_sint16;
        case kMCForeignPrimitiveTypeUInt32:
            return &ffi_type_uint32;
        case kMCForeignPrimitiveTypeSInt32:
            return &ffi_type_sint32;
        case kMCForeignPrimitiveTypeUInt64:
            return &ffi_type_uint64;
        case kMCForeignPrimitiveTypeSInt64:
            return &ffi_type_sint64;
        case kMCForeignPrimitiveTypeFloat32:
            return &ffi_type_float;
        case kMCForeignPrimitiveTypeFloat64:
            return &ffi_type_double;
        case kMCForeignPrimitiveTypePointer:
            return &ffi_type_pointer;
    }
    
    MCUnreachable();
    
    return nil;
}

static bool __MCForeignTypeInfoComputeLayoutType(MCTypeInfoRef self)
{
    // If the typeinfo has a layout size of size 1, then it is just a value.
    if (self -> foreign . descriptor . layout_size == 1)
        self -> foreign . ffi_layout_type = __map_primitive_type(self -> foreign . descriptor . layout[0]);
    else
    {
        ffi_type *t_type;
        if (!MCMemoryNew(t_type))
            return false;
        if (!MCMemoryNewArray(self -> foreign . descriptor . layout_size + 1, t_type -> elements))
        {
            MCMemoryDelete(t_type);
            return false;
        }
        
        t_type -> alignment = 0;
        t_type -> type = FFI_TYPE_STRUCT;
        for(uindex_t i = 0; i < self -> foreign . descriptor . layout_size; i++)
            t_type -> elements[i] = __map_primitive_type(self -> foreign . descriptor . layout[i]);
        t_type -> elements[self -> foreign . descriptor . layout_size] = NULL;
        
        self -> foreign . ffi_layout_type = t_type;
    }
    
    return true;
}

bool MCForeignTypeInfoCreate(const MCForeignTypeDescriptor *p_descriptor, MCTypeInfoRef& r_typeinfo)
{
    __MCTypeInfo *self;
    if (!__MCValueCreate(kMCValueTypeCodeTypeInfo, self))
        return false;
    
    if (!MCMemoryNewArray(p_descriptor -> layout_size, self -> foreign . descriptor . layout, self -> foreign . descriptor . layout_size))
        return false;
    
    self -> flags |= kMCTypeInfoTypeIsForeign;
    
    self -> foreign . descriptor . size = p_descriptor -> size;
    self -> foreign . descriptor . basetype = MCValueRetain(p_descriptor -> basetype);
    self -> foreign . descriptor . bridgetype = MCValueRetain(p_descriptor -> bridgetype);
    MCMemoryCopy(self -> foreign . descriptor . layout, p_descriptor -> layout, p_descriptor -> layout_size * sizeof(self -> foreign . descriptor . layout[0]));
    self -> foreign . descriptor . initialize = p_descriptor -> initialize;
    self -> foreign . descriptor . finalize = p_descriptor -> finalize;
    self -> foreign . descriptor . defined = p_descriptor -> defined;
    self -> foreign . descriptor . move = p_descriptor -> move;
    self -> foreign . descriptor . copy = p_descriptor -> copy;
    self -> foreign . descriptor . equal = p_descriptor -> equal;
    self -> foreign . descriptor . hash = p_descriptor -> hash;
    self -> foreign . descriptor . doimport = p_descriptor -> doimport;
    self -> foreign . descriptor . doexport = p_descriptor -> doexport;
    
    if (!__MCForeignTypeInfoComputeLayoutType(self))
    {
        MCValueRelease(self);
        return false;
    }
    
    if (MCValueInterAndRelease(self, r_typeinfo))
        return true;
    
    MCValueRelease(self);
    
    return false;
}

=======
    return false;
}

MCTypeInfoRef MCOptionalTypeInfoGetBaseTypeInfo(MCTypeInfoRef p_base)
{
    return p_base -> optional . basetype;
}

////////////////////////////////////////////////////////////////////////////////

bool MCCustomTypeInfoCreate(const MCValueCustomCallbacks *callbacks, MCTypeInfoRef r_typeinfo)
{
    __MCTypeInfo *self;
    if (!__MCValueCreate(kMCValueTypeCodeTypeInfo, self))
        return false;
    
    self -> flags |= kMCValueTypeCodeCustom;
    self -> custom . callbacks = *callbacks;
    
    if (MCValueInterAndRelease(self, r_typeinfo))
        return true;
    
    MCValueRelease(self);
    
    return false;
}

////////////////////////////////////////////////////////////////////////////////

static ffi_type *__map_primitive_type(MCForeignPrimitiveType p_type)
{
    switch(p_type)
    {
        case kMCForeignPrimitiveTypeVoid:
            return &ffi_type_void;
        case kMCForeignPrimitiveTypeBool:
            if (sizeof(bool) == 1)
                return &ffi_type_uint8;
            if (sizeof(bool) == 2)
                return &ffi_type_uint16;
            if (sizeof(bool) == 4)
                return &ffi_type_uint32;
            return &ffi_type_uint64;
        case kMCForeignPrimitiveTypeUInt8:
            return &ffi_type_uint8;
        case kMCForeignPrimitiveTypeSInt8:
            return &ffi_type_sint8;
        case kMCForeignPrimitiveTypeUInt16:
            return &ffi_type_uint16;
        case kMCForeignPrimitiveTypeSInt16:
            return &ffi_type_sint16;
        case kMCForeignPrimitiveTypeUInt32:
            return &ffi_type_uint32;
        case kMCForeignPrimitiveTypeSInt32:
            return &ffi_type_sint32;
        case kMCForeignPrimitiveTypeUInt64:
            return &ffi_type_uint64;
        case kMCForeignPrimitiveTypeSInt64:
            return &ffi_type_sint64;
        case kMCForeignPrimitiveTypeFloat32:
            return &ffi_type_float;
        case kMCForeignPrimitiveTypeFloat64:
            return &ffi_type_double;
        case kMCForeignPrimitiveTypePointer:
            return &ffi_type_pointer;
    }
    
    MCUnreachable();
    
    return nil;
}

static bool __MCForeignTypeInfoComputeLayoutType(MCTypeInfoRef self)
{
    // If the typeinfo has a layout size of size 1, then it is just a value.
    if (self -> foreign . descriptor . layout_size == 1)
        self -> foreign . ffi_layout_type = __map_primitive_type(self -> foreign . descriptor . layout[0]);
    else
    {
        ffi_type *t_type;
        if (!MCMemoryNew(t_type))
            return false;
        if (!MCMemoryNewArray(self -> foreign . descriptor . layout_size + 1, t_type -> elements))
        {
            MCMemoryDelete(t_type);
            return false;
        }
        
        t_type -> alignment = 0;
        t_type -> type = FFI_TYPE_STRUCT;
        for(uindex_t i = 0; i < self -> foreign . descriptor . layout_size; i++)
            t_type -> elements[i] = __map_primitive_type(self -> foreign . descriptor . layout[i]);
        t_type -> elements[self -> foreign . descriptor . layout_size] = NULL;
        
        self -> foreign . ffi_layout_type = t_type;
    }
    
    return true;
}

bool MCForeignTypeInfoCreate(const MCForeignTypeDescriptor *p_descriptor, MCTypeInfoRef& r_typeinfo)
{
    __MCTypeInfo *self;
    if (!__MCValueCreate(kMCValueTypeCodeTypeInfo, self))
        return false;
    
    if (!MCMemoryNewArray(p_descriptor -> layout_size, self -> foreign . descriptor . layout, self -> foreign . descriptor . layout_size))
        return false;
    
    self -> flags |= kMCTypeInfoTypeIsForeign;
    
    self -> foreign . descriptor . size = p_descriptor -> size;
    self -> foreign . descriptor . basetype = MCValueRetain(p_descriptor -> basetype);
    self -> foreign . descriptor . bridgetype = MCValueRetain(p_descriptor -> bridgetype);
    MCMemoryCopy(self -> foreign . descriptor . layout, p_descriptor -> layout, p_descriptor -> layout_size * sizeof(self -> foreign . descriptor . layout[0]));
    self -> foreign . descriptor . initialize = p_descriptor -> initialize;
    self -> foreign . descriptor . finalize = p_descriptor -> finalize;
    self -> foreign . descriptor . defined = p_descriptor -> defined;
    self -> foreign . descriptor . move = p_descriptor -> move;
    self -> foreign . descriptor . copy = p_descriptor -> copy;
    self -> foreign . descriptor . equal = p_descriptor -> equal;
    self -> foreign . descriptor . hash = p_descriptor -> hash;
    self -> foreign . descriptor . doimport = p_descriptor -> doimport;
    self -> foreign . descriptor . doexport = p_descriptor -> doexport;
    
    if (!__MCForeignTypeInfoComputeLayoutType(self))
    {
        MCValueRelease(self);
        return false;
    }
    
    if (MCValueInterAndRelease(self, r_typeinfo))
        return true;
    
    MCValueRelease(self);
    
    return false;
}

>>>>>>> b73585b5
const MCForeignTypeDescriptor *MCForeignTypeInfoGetDescriptor(MCTypeInfoRef self)
{
    return &self -> foreign . descriptor;
}

void *MCForeignTypeInfoGetLayoutType(MCTypeInfoRef self)
{
    return self -> foreign . ffi_layout_type;
}

////////////////////////////////////////////////////////////////////////////////

bool MCRecordTypeInfoCreate(const MCRecordTypeFieldInfo *p_fields, index_t p_field_count, MCTypeInfoRef p_base, MCTypeInfoRef& r_typeinfo)
	
{
	MCTypeInfoRef t_resolved_base;
	t_resolved_base = kMCNullTypeInfo;
	if (p_base != kMCNullTypeInfo)
	{
		t_resolved_base = __MCTypeInfoResolve(p_base);
		MCAssert(MCTypeInfoIsRecord (t_resolved_base));
	}

	/* If the p_field_count < 0 then the p_fields are expected to be
	 * terminated by a custodian with name = nil. */
	if (p_field_count < 0)
		for (p_field_count = 0; p_fields[p_field_count].name != nil; ++p_field_count);

    __MCTypeInfo *self;
    if (!__MCValueCreate(kMCValueTypeCodeTypeInfo, self))
        return false;
    
    if (!MCMemoryNewArray(p_field_count, self -> record . fields))
    {
        MCMemoryDelete(self);
        return false;
    }
    
    self -> flags |= kMCValueTypeCodeRecord;

	for (uindex_t i = 0; i < p_field_count; ++i)
	{
		/* Verify that the field names are all caselessly distinct.
		 * N.b. O(N^2) algorithm is inefficient, but will only be run
		 * in debug builds and will only happen once per type. */
		for (uindex_t j = 0; j < i; ++j)
		{
			MCAssert(!MCNameIsEqualTo(p_fields[i] . name, p_fields[j] . name));
		}
        self -> record . fields[i] . name = MCValueRetain(p_fields[i] . name);
        self -> record . fields[i] . type = MCValueRetain(p_fields[i] . type);
    }
    self -> record . field_count = p_field_count;
    self -> record . base = MCValueRetain(t_resolved_base);
    
    if (MCValueInterAndRelease(self, r_typeinfo))
        return true;
    
    MCValueRelease(self);
    
    return false;
}

MCTypeInfoRef MCRecordTypeInfoGetBaseType(MCTypeInfoRef unresolved_self)
{
	MCTypeInfoRef self;
	self = __MCTypeInfoResolve(unresolved_self);
	MCAssert(MCTypeInfoIsRecord (self));
    return self -> record . base;
}

uindex_t MCRecordTypeInfoGetFieldCount(MCTypeInfoRef unresolved_self)
{
    MCTypeInfoRef self;
    self = __MCTypeInfoResolve(unresolved_self);
    
    MCAssert(MCTypeInfoIsRecord (self));
    return __MCRecordTypeInfoGetFieldCount(self);
}

uindex_t
__MCRecordTypeInfoGetFieldCount(MCTypeInfoRef self)
{
	/* Sum field counts of all base record types */
	uindex_t t_field_count;
	t_field_count = 0;
	while (self != kMCNullTypeInfo) {
		t_field_count += self -> record . field_count;
		self = MCRecordTypeInfoGetBaseType (self);
	}
    
    return t_field_count;
}

MCNameRef MCRecordTypeInfoGetFieldName(MCTypeInfoRef unresolved_self, uindex_t p_index)
{
    MCTypeInfoRef self;
    self = __MCTypeInfoResolve(unresolved_self);
    
    MCAssert((self -> flags & kMCTypeInfoTypeCodeMask) == kMCValueTypeCodeRecord);

	MCTypeInfoRef t_base_type;
	uindex_t t_base_index;
	__MCRecordTypeInfoGetBaseTypeForField(self, p_index,
	                                      t_base_type, t_base_index);

	return t_base_type -> record . fields[t_base_index] . name;
}

MCTypeInfoRef MCRecordTypeInfoGetFieldType(MCTypeInfoRef unresolved_self, uindex_t p_index)
{
    MCTypeInfoRef self;
    self = __MCTypeInfoResolve(unresolved_self);
    
    MCAssert((self -> flags & kMCTypeInfoTypeCodeMask) == kMCValueTypeCodeRecord);

	MCTypeInfoRef t_base_type;
	uindex_t t_base_index;
	__MCRecordTypeInfoGetBaseTypeForField(self, p_index,
	                                      t_base_type, t_base_index);

	return t_base_type -> record . fields[t_base_index] . type;
}

bool
MCRecordTypeInfoIsDerivedFrom(MCTypeInfoRef unresolved_self,
                              MCTypeInfoRef unresolved_other)
{
	MCTypeInfoRef self, other;
	self = __MCTypeInfoResolve(unresolved_self);
	other = __MCTypeInfoResolve(unresolved_other);

	MCAssert(MCTypeInfoIsRecord (self));
	MCAssert(MCTypeInfoIsRecord (other));

	MCTypeInfoRef t_base = self;
	while (t_base != kMCNullTypeInfo)
	{
		if (t_base == other) return true;
		t_base = MCRecordTypeInfoGetBaseType(t_base);
	}
	return false;
}

////////////////////////////////////////////////////////////////////////////////

void
__MCRecordTypeInfoGetBaseTypeForField (__MCTypeInfo *self,
                                       uindex_t p_index,
                                       __MCTypeInfo *& r_base,
                                       uindex_t & r_base_index)
{
	uindex_t t_total_field_count;
	t_total_field_count = MCRecordTypeInfoGetFieldCount(self);
	MCAssert(t_total_field_count > p_index);

	/* Search for the base record type where the requested field is
	 * defined. */
	uindex_t t_base_field_count;
	t_base_field_count = t_total_field_count;
	while (t_base_field_count > p_index)
	{
		MCAssert (self != kMCNullTypeInfo);
		t_base_field_count -= self -> record . field_count;
		self = MCRecordTypeInfoGetBaseType(self);
	}

	r_base = self;
	r_base_index = p_index - t_base_field_count;
}

////////////////////////////////////////////////////////////////////////////////

bool MCHandlerTypeInfoCreate(const MCHandlerTypeFieldInfo *p_fields, index_t p_field_count, MCTypeInfoRef p_return_type, MCTypeInfoRef& r_typeinfo)
{
    __MCTypeInfo *self;
    if (!__MCValueCreate(kMCValueTypeCodeTypeInfo, self))
        return false;
    
	/* If the p_field_count < 0 then the p_fields are expected to be
	 * terminated by a custodian with name = nil. */
	if (p_field_count < 0)
		for (p_field_count = 0; p_fields[p_field_count].type != nil; ++p_field_count);

    if (!MCMemoryNewArray(p_field_count, self -> handler . fields))
    {
        MCMemoryDelete(self);
        return false;
    }
    
    self -> flags |= kMCValueTypeCodeHandler;

	for (uindex_t i = 0; i < p_field_count; ++i)
    {
        self -> handler . fields[i] . type = MCValueRetain(p_fields[i] . type);
        self -> handler . fields[i] . mode = p_fields[i] . mode;
    }
    self -> handler . field_count = p_field_count;
    
    self -> handler . return_type = MCValueRetain(p_return_type);
    
    if (MCValueInterAndRelease(self, r_typeinfo))
        return true;
    
    MCValueRelease(self);
    
    return false;
}

MCTypeInfoRef MCHandlerTypeInfoGetReturnType(MCTypeInfoRef unresolved_self)
{
    MCTypeInfoRef self;
    self = __MCTypeInfoResolve(unresolved_self);
    
    MCAssert((self -> flags & kMCTypeInfoTypeCodeMask) == kMCValueTypeCodeHandler);
    
    return self -> handler . return_type;
}

uindex_t MCHandlerTypeInfoGetParameterCount(MCTypeInfoRef unresolved_self)
{
    MCTypeInfoRef self;
    self = __MCTypeInfoResolve(unresolved_self);

    MCAssert((self -> flags & kMCTypeInfoTypeCodeMask) == kMCValueTypeCodeHandler);
    
    return self -> handler . field_count;
}

MCHandlerTypeFieldMode MCHandlerTypeInfoGetParameterMode(MCTypeInfoRef unresolved_self, uindex_t p_index)
{
    MCTypeInfoRef self;
    self = __MCTypeInfoResolve(unresolved_self);

    MCAssert((self -> flags & kMCTypeInfoTypeCodeMask) == kMCValueTypeCodeHandler);
    MCAssert(self -> handler . field_count > p_index);
    
    return self -> handler . fields[p_index] . mode;
}

MCTypeInfoRef MCHandlerTypeInfoGetParameterType(MCTypeInfoRef unresolved_self, uindex_t p_index)
{
    MCTypeInfoRef self;
    self = __MCTypeInfoResolve(unresolved_self);

    MCAssert((self -> flags & kMCTypeInfoTypeCodeMask) == kMCValueTypeCodeHandler);
    MCAssert(self -> handler . field_count > p_index);
    
    return self -> handler . fields[p_index] . type;
}

////////////////////////////////////////////////////////////////////////////////

bool MCErrorTypeInfoCreate(MCNameRef p_domain, MCStringRef p_message, MCTypeInfoRef& r_typeinfo)
{
    __MCTypeInfo *self;
    if (!__MCValueCreate(kMCValueTypeCodeTypeInfo, self))
        return false;
    
    self -> flags |= kMCValueTypeCodeError;
    
    self -> error . domain = MCValueRetain(p_domain);
    self -> error . message = MCValueRetain(p_message);
    
    if (MCValueInterAndRelease(self, r_typeinfo))
        return true;
    
    MCValueRelease(self);
    
    return false;
    
    return true;
}

MCNameRef MCErrorTypeInfoGetDomain(MCTypeInfoRef unresolved_self)
{
    MCTypeInfoRef self;
    self = __MCTypeInfoResolve(unresolved_self);
    
    return self -> error . domain;
}

MCStringRef MCErrorTypeInfoGetMessage(MCTypeInfoRef unresolved_self)
{
    MCTypeInfoRef self;
    self = __MCTypeInfoResolve(unresolved_self);
    
    return self -> error . message;
}

////////////////////////////////////////////////////////////////////////////////

bool MCCustomTypeInfoCreate(const MCValueCustomCallbacks *p_callbacks, MCTypeInfoRef& r_typeinfo)
{
    __MCTypeInfo *self;
    if (!__MCValueCreate(kMCValueTypeCodeTypeInfo, self))
        return false;
    
    self -> flags |= kMCValueTypeCodeCustom;
    
    self -> custom . callbacks = *p_callbacks;
    
    if (MCValueInterAndRelease(self, r_typeinfo))
        return true;
    
    MCValueRelease(self);
    
    return false;
}

const MCValueCustomCallbacks *MCCustomTypeInfoGetCallbacks(MCTypeInfoRef self)
{
    return &self -> custom . callbacks;
}

////////////////////////////////////////////////////////////////////////////////

MCTypeInfoRef __MCTypeInfoResolve(__MCTypeInfo *self)
{
    if (__MCTypeInfoGetExtendedTypeCode(self) != kMCTypeInfoTypeIsNamed)
        return self;
    
    return self -> named . typeinfo;
}

void __MCTypeInfoDestroy(__MCTypeInfo *self)
{
    intenum_t t_ext_typecode;
    t_ext_typecode = __MCTypeInfoGetExtendedTypeCode(self);
    
    if (t_ext_typecode == kMCTypeInfoTypeIsAlias)
    {
        MCValueRelease(self -> alias . name);
        MCValueRelease(self -> alias . typeinfo);
    }
    else if (t_ext_typecode == kMCTypeInfoTypeIsNamed)
    {
        MCValueRelease(self -> named . name);
        MCValueRelease(self -> named . typeinfo);
    }
    else if (t_ext_typecode == kMCTypeInfoTypeIsOptional)
    {
        MCValueRelease(self -> optional . basetype);
    }
    else if (t_ext_typecode == kMCTypeInfoTypeIsForeign)
    {
        MCValueRelease(self -> foreign . descriptor . basetype);
        MCValueRelease(self -> foreign . descriptor . bridgetype);
        MCMemoryDeleteArray(self -> foreign . descriptor . layout);
    }
    else if (t_ext_typecode == kMCValueTypeCodeRecord)
    {
        MCValueRelease(self -> record . base);
        for(uindex_t i = 0; i < self -> record . field_count; i++)
        {
            MCValueRelease(self -> record . fields[i] . name);
            MCValueRelease(self -> record . fields[i] . type);
        }
        MCMemoryDeleteArray(self -> record . fields);
    }
    else if (t_ext_typecode == kMCValueTypeCodeHandler)
    {
        for(uindex_t i = 0; i < self -> handler . field_count; i++)
        {
            MCValueRelease(self -> handler . fields[i] . type);
        }
        MCValueRelease(self -> handler . return_type);
        MCMemoryDeleteArray(self -> handler . fields);
    }
    else if (t_ext_typecode == kMCValueTypeCodeError)
    {
        MCValueRelease(self -> error . domain);
        MCValueRelease(self -> error . message);
    }
}

hash_t __MCTypeInfoHash(__MCTypeInfo *self)
{
    hash_t t_hash;
    t_hash = 0;
    
    intenum_t t_code;
    t_code = __MCTypeInfoGetExtendedTypeCode(self);
    
    t_hash = MCHashBytesStream(t_hash, &t_code, sizeof(uint32_t));
    if (t_code == kMCTypeInfoTypeIsAlias)
    {
        // If the alias name is empty, then we treat it as a unique unnamed type.
        if (self -> alias . name == kMCEmptyName)
            t_hash = MCHashPointer(self);
        else
        {
            // Aliases are only equal if both name and type are the same. This is because
            // they are informative (for debugging purposes) rather than having any
            // semantic value.
            t_hash = MCHashBytesStream(t_hash, &self -> alias . name, sizeof(self -> alias . name));
            t_hash = MCHashBytesStream(t_hash, &self -> alias . typeinfo, sizeof(self -> alias . typeinfo));
        }
    }
    else if (t_code == kMCTypeInfoTypeIsNamed)
    {
        // Named types are only hashed on the name as a named type can only be bound
        // to a single type at any one time (for obvious reasons!).
        t_hash = MCHashBytesStream(t_hash, &self -> alias . name, sizeof(self -> alias . name));
    }
    else if (t_code == kMCTypeInfoTypeIsOptional)
    {
        t_hash = MCHashBytesStream(t_hash, &self -> optional . basetype, sizeof(self -> optional . basetype));
    }
    else if (t_code == kMCTypeInfoTypeIsForeign)
    {
        // All foreign typeinfos are unique regardless of callbacks passed. So just hash the pointer.
        t_hash = MCHashPointer(self);
    }
    else if (t_code == kMCValueTypeCodeRecord)
    {
        t_hash = MCHashBytesStream(t_hash, &self -> record . base, sizeof(self -> record . base));
        t_hash = MCHashBytesStream(t_hash, &self -> record . field_count, sizeof(self -> record . field_count));
        t_hash = MCHashBytesStream(t_hash, self -> record . fields, sizeof(MCRecordTypeFieldInfo) * self -> record . field_count);
    }
    else if (t_code == kMCValueTypeCodeHandler)
    {
        t_hash = MCHashBytesStream(t_hash, &self -> handler . field_count, sizeof(self -> handler . field_count));
        t_hash = MCHashBytesStream(t_hash, &self -> handler . return_type, sizeof(self -> handler . return_type));
        t_hash = MCHashBytesStream(t_hash, self -> handler . fields, sizeof(MCRecordTypeFieldInfo) * self -> handler . field_count);
    }
    else if (t_code == kMCValueTypeCodeError)
    {
        t_hash = MCHashBytesStream(t_hash, &self -> error . domain, sizeof(self -> error . domain));
        t_hash = MCHashBytesStream(t_hash, self -> error . message, sizeof(self -> error . message));
    }
    else if (t_code == kMCValueTypeCodeCustom)
    {
        // All custom typeinfos are unique regardless of callbacks passed. So just hash the pointer.
        t_hash = MCHashPointer(self);
    }

    return t_hash;
}

bool __MCTypeInfoIsEqualTo(__MCTypeInfo *self, __MCTypeInfo *other_self)
{
    if (__MCTypeInfoGetExtendedTypeCode(self) != __MCTypeInfoGetExtendedTypeCode(other_self))
        return false;
    
    intenum_t t_code;
    t_code = __MCTypeInfoGetExtendedTypeCode(self);
    
    if (t_code == kMCTypeInfoTypeIsAlias)
        return MCNameIsEqualTo(self -> alias . name, other_self -> alias . name) &&
                self -> alias . typeinfo == other_self -> alias . typeinfo;
    
    if (t_code == kMCTypeInfoTypeIsNamed)
    {
        if (self -> named . name == kMCEmptyName || other_self -> named . name == kMCEmptyName)
            return false;
        return MCNameIsEqualTo(self -> named . name, other_self -> named . name);
    }
    
    if (t_code == kMCTypeInfoTypeIsOptional)
        return self -> optional . basetype == other_self -> optional . basetype;
    
    if (t_code == kMCTypeInfoTypeIsForeign)
        return self == other_self;
    
    if (t_code == kMCValueTypeCodeRecord)
    {
        if (self -> record . base != other_self -> record . base)
            return false;
        
        if (self -> record . field_count != other_self -> record . field_count)
            return false;
        
        for(uindex_t i = 0; i < self -> record . field_count; i++)
            if (!MCNameIsEqualTo(self -> record . fields[i] . name, other_self -> record . fields[i] . name) ||
                self -> record . fields[i] . type != other_self -> record . fields[i] . type)
                return false;
    }
    else if (t_code == kMCValueTypeCodeHandler)
    {
        if (self -> handler . field_count != other_self -> handler . field_count)
            return false;
        if (self -> handler . return_type != other_self -> handler . return_type)
            return false;
        
        for(uindex_t i = 0; i < self -> handler . field_count; i++)
            if (self -> handler . fields[i] . type != other_self -> handler . fields[i] . type ||
                self -> handler . fields[i] . mode != other_self -> handler . fields[i] . mode)
                return false;
    }
    else if (t_code == kMCValueTypeCodeError)
    {
        if (self -> error . domain != other_self -> error . domain)
            return false;
        if (self -> error . message != other_self -> error . message)
            return false;
    }
    else if (t_code == kMCValueTypeCodeCustom)
    {
        if (self != other_self)
            return false;
    }
    
    return true;
}

bool __MCTypeInfoCopyDescription(__MCTypeInfo *self, MCStringRef& r_description)
{
    return false;
}

static bool __create_named_builtin(MCNameRef p_name, MCValueTypeCode p_code, MCTypeInfoRef& r_typeinfo)
{
    MCAutoTypeInfoRef t_raw_typeinfo;
    if (!MCBuiltinTypeInfoCreate(p_code, &t_raw_typeinfo))
        return false;
    
    MCAutoTypeInfoRef t_typeinfo;
    if (!MCNamedTypeInfoCreate(p_name, &t_typeinfo))
        return false;
    
    if (!MCNamedTypeInfoBind(*t_typeinfo, *t_raw_typeinfo))
        return false;
    
    r_typeinfo = MCValueRetain(*t_typeinfo);
    
    return true;
}

bool __MCTypeInfoInitialize(void)
{
    return
        __create_named_builtin(MCNAME("livecode.lang.undefined"), kMCValueTypeCodeNull, kMCNullTypeInfo) &&
        __create_named_builtin(MCNAME("livecode.lang.boolean"), kMCValueTypeCodeBoolean, kMCBooleanTypeInfo) &&
        __create_named_builtin(MCNAME("livecode.lang.number"), kMCValueTypeCodeNumber, kMCNumberTypeInfo) &&
        __create_named_builtin(MCNAME("livecode.lang.string"), kMCValueTypeCodeString, kMCStringTypeInfo) &&
        __create_named_builtin(MCNAME("livecode.lang.name"), kMCValueTypeCodeName, kMCNameTypeInfo) &&
        __create_named_builtin(MCNAME("livecode.lang.data"), kMCValueTypeCodeData, kMCDataTypeInfo) &&
        __create_named_builtin(MCNAME("livecode.lang.array"), kMCValueTypeCodeArray, kMCArrayTypeInfo) &&
        __create_named_builtin(MCNAME("livecode.lang.stringlist"), kMCValueTypeCodeList, kMCListTypeInfo) &&
        __create_named_builtin(MCNAME("livecode.lang.set"), kMCValueTypeCodeSet, kMCSetTypeInfo) &&
        __create_named_builtin(MCNAME("livecode.lang.list"), kMCValueTypeCodeProperList, kMCProperListTypeInfo) &&
        __create_named_builtin(MCNAME("livecode.lang.any"), kMCTypeInfoTypeIsAny, kMCAnyTypeInfo);
}

void __MCTypeInfoFinalize(void)
{
    MCValueRelease(kMCNullTypeInfo);
    MCValueRelease(kMCBooleanTypeInfo);
    MCValueRelease(kMCNumberTypeInfo);
    MCValueRelease(kMCStringTypeInfo);
    MCValueRelease(kMCNameTypeInfo);
    MCValueRelease(kMCDataTypeInfo);
    MCValueRelease(kMCArrayTypeInfo);
    MCValueRelease(kMCListTypeInfo);
    MCValueRelease(kMCSetTypeInfo);
    MCValueRelease(kMCProperListTypeInfo);
    MCValueRelease(kMCAnyTypeInfo);
}

////////////////////////////////////////////////////////////////////////////////<|MERGE_RESOLUTION|>--- conflicted
+++ resolved
@@ -17,11 +17,7 @@
 #include <foundation.h>
 #include <foundation-auto.h>
 
-<<<<<<< HEAD
-#include <ffi/ffi.h>
-=======
 #include <ffi.h>
->>>>>>> b73585b5
 
 #include "foundation-private.h"
 
@@ -344,7 +340,6 @@
     
     MCValueRelease(self);
     
-<<<<<<< HEAD
     return false;
 }
 
@@ -484,147 +479,6 @@
     return false;
 }
 
-=======
-    return false;
-}
-
-MCTypeInfoRef MCOptionalTypeInfoGetBaseTypeInfo(MCTypeInfoRef p_base)
-{
-    return p_base -> optional . basetype;
-}
-
-////////////////////////////////////////////////////////////////////////////////
-
-bool MCCustomTypeInfoCreate(const MCValueCustomCallbacks *callbacks, MCTypeInfoRef r_typeinfo)
-{
-    __MCTypeInfo *self;
-    if (!__MCValueCreate(kMCValueTypeCodeTypeInfo, self))
-        return false;
-    
-    self -> flags |= kMCValueTypeCodeCustom;
-    self -> custom . callbacks = *callbacks;
-    
-    if (MCValueInterAndRelease(self, r_typeinfo))
-        return true;
-    
-    MCValueRelease(self);
-    
-    return false;
-}
-
-////////////////////////////////////////////////////////////////////////////////
-
-static ffi_type *__map_primitive_type(MCForeignPrimitiveType p_type)
-{
-    switch(p_type)
-    {
-        case kMCForeignPrimitiveTypeVoid:
-            return &ffi_type_void;
-        case kMCForeignPrimitiveTypeBool:
-            if (sizeof(bool) == 1)
-                return &ffi_type_uint8;
-            if (sizeof(bool) == 2)
-                return &ffi_type_uint16;
-            if (sizeof(bool) == 4)
-                return &ffi_type_uint32;
-            return &ffi_type_uint64;
-        case kMCForeignPrimitiveTypeUInt8:
-            return &ffi_type_uint8;
-        case kMCForeignPrimitiveTypeSInt8:
-            return &ffi_type_sint8;
-        case kMCForeignPrimitiveTypeUInt16:
-            return &ffi_type_uint16;
-        case kMCForeignPrimitiveTypeSInt16:
-            return &ffi_type_sint16;
-        case kMCForeignPrimitiveTypeUInt32:
-            return &ffi_type_uint32;
-        case kMCForeignPrimitiveTypeSInt32:
-            return &ffi_type_sint32;
-        case kMCForeignPrimitiveTypeUInt64:
-            return &ffi_type_uint64;
-        case kMCForeignPrimitiveTypeSInt64:
-            return &ffi_type_sint64;
-        case kMCForeignPrimitiveTypeFloat32:
-            return &ffi_type_float;
-        case kMCForeignPrimitiveTypeFloat64:
-            return &ffi_type_double;
-        case kMCForeignPrimitiveTypePointer:
-            return &ffi_type_pointer;
-    }
-    
-    MCUnreachable();
-    
-    return nil;
-}
-
-static bool __MCForeignTypeInfoComputeLayoutType(MCTypeInfoRef self)
-{
-    // If the typeinfo has a layout size of size 1, then it is just a value.
-    if (self -> foreign . descriptor . layout_size == 1)
-        self -> foreign . ffi_layout_type = __map_primitive_type(self -> foreign . descriptor . layout[0]);
-    else
-    {
-        ffi_type *t_type;
-        if (!MCMemoryNew(t_type))
-            return false;
-        if (!MCMemoryNewArray(self -> foreign . descriptor . layout_size + 1, t_type -> elements))
-        {
-            MCMemoryDelete(t_type);
-            return false;
-        }
-        
-        t_type -> alignment = 0;
-        t_type -> type = FFI_TYPE_STRUCT;
-        for(uindex_t i = 0; i < self -> foreign . descriptor . layout_size; i++)
-            t_type -> elements[i] = __map_primitive_type(self -> foreign . descriptor . layout[i]);
-        t_type -> elements[self -> foreign . descriptor . layout_size] = NULL;
-        
-        self -> foreign . ffi_layout_type = t_type;
-    }
-    
-    return true;
-}
-
-bool MCForeignTypeInfoCreate(const MCForeignTypeDescriptor *p_descriptor, MCTypeInfoRef& r_typeinfo)
-{
-    __MCTypeInfo *self;
-    if (!__MCValueCreate(kMCValueTypeCodeTypeInfo, self))
-        return false;
-    
-    if (!MCMemoryNewArray(p_descriptor -> layout_size, self -> foreign . descriptor . layout, self -> foreign . descriptor . layout_size))
-        return false;
-    
-    self -> flags |= kMCTypeInfoTypeIsForeign;
-    
-    self -> foreign . descriptor . size = p_descriptor -> size;
-    self -> foreign . descriptor . basetype = MCValueRetain(p_descriptor -> basetype);
-    self -> foreign . descriptor . bridgetype = MCValueRetain(p_descriptor -> bridgetype);
-    MCMemoryCopy(self -> foreign . descriptor . layout, p_descriptor -> layout, p_descriptor -> layout_size * sizeof(self -> foreign . descriptor . layout[0]));
-    self -> foreign . descriptor . initialize = p_descriptor -> initialize;
-    self -> foreign . descriptor . finalize = p_descriptor -> finalize;
-    self -> foreign . descriptor . defined = p_descriptor -> defined;
-    self -> foreign . descriptor . move = p_descriptor -> move;
-    self -> foreign . descriptor . copy = p_descriptor -> copy;
-    self -> foreign . descriptor . equal = p_descriptor -> equal;
-    self -> foreign . descriptor . hash = p_descriptor -> hash;
-    self -> foreign . descriptor . doimport = p_descriptor -> doimport;
-    self -> foreign . descriptor . doexport = p_descriptor -> doexport;
-    
-    if (!__MCForeignTypeInfoComputeLayoutType(self))
-    {
-        MCValueRelease(self);
-        return false;
-    }
-    
-    if (MCValueInterAndRelease(self, r_typeinfo))
-        return true;
-    
-    MCValueRelease(self);
-    
-    return false;
-}
-
->>>>>>> b73585b5
 const MCForeignTypeDescriptor *MCForeignTypeInfoGetDescriptor(MCTypeInfoRef self)
 {
     return &self -> foreign . descriptor;
