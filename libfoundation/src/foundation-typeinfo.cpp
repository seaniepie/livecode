--- conflicted
+++ resolved
@@ -37,27 +37,22 @@
 
 ////////////////////////////////////////////////////////////////////////////////
 
-<<<<<<< HEAD
-static intenum_t __MCTypeInfoGetExtendedTypeCode(MCTypeInfoRef self)
-{
-    return (self -> flags & 0xff);
-}
-=======
 static MCValueTypeCode __MCTypeInfoGetTypeCode(MCTypeInfoRef self);
 static bool __MCTypeInfoIsNamed(MCTypeInfoRef self);
->>>>>>> bd2b751f
+
+////////////////////////////////////////////////////////////////////////////////
+
+
+static intenum_t __MCTypeInfoGetExtendedTypeCode(MCTypeInfoRef self)
+{
+    return (self -> flags & 0xff);
+}
 
 ////////////////////////////////////////////////////////////////////////////////
 
 bool MCTypeInfoIsAlias(MCTypeInfoRef self)
 {
-<<<<<<< HEAD
     return __MCTypeInfoGetExtendedTypeCode(self) == kMCTypeInfoTypeIsAlias;
-=======
-    MCTypeInfoRef t_actual_typeinfo;
-    t_actual_typeinfo = __MCTypeInfoResolve(self);
-    return __MCTypeInfoGetTypeCode (t_actual_typeinfo);
->>>>>>> bd2b751f
 }
 
 bool MCTypeInfoIsNamed(MCTypeInfoRef self)
@@ -270,14 +265,10 @@
     
     self -> flags |= kMCTypeInfoTypeIsNamed & 0xff;
     self -> named . name = MCValueRetain(p_name);
-<<<<<<< HEAD
     
     // Note that we don't do anything with the 'typeinfo' field of the named typeinfo.
     // This is because it does not form part of the uniqueness of the typeinfo, thus
     // when we inter we get an existing named typeinfo with the same name.
-=======
-    self -> named . typeinfo = MCValueRetain(__MCTypeInfoResolve(p_typeinfo));
->>>>>>> bd2b751f
     
     if (MCValueInterAndRelease(self, r_typeinfo))
         return true;
@@ -681,15 +672,7 @@
     
     self -> flags |= kMCValueTypeCodeHandler;
 
-<<<<<<< HEAD
-	uindex_t i;
-	i = 0;
-	/* If the p_field_count < 0 then the p_fields are expected to be
-	 * terminated by a custodian with type = nil. */
-	while ((p_field_count >= 0) ? (i < p_field_count) : p_fields[i].type != nil)
-=======
 	for (uindex_t i = 0; i < p_field_count; ++i)
->>>>>>> bd2b751f
     {
         self -> handler . fields[i] . type = MCValueRetain(p_fields[i] . type);
         self -> handler . fields[i] . mode = p_fields[i] . mode;
