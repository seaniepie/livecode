/* Copyright (C) 2003-2013 Runtime Revolution Ltd.
 
 This file is part of LiveCode.
 
 LiveCode is free software; you can redistribute it and/or modify it under
 the terms of the GNU General Public License v3 as published by the Free
 Software Foundation.
 
 LiveCode is distributed in the hope that it will be useful, but WITHOUT ANY
 WARRANTY; without even the implied warranty of MERCHANTABILITY or
 FITNESS FOR A PARTICULAR PURPOSE.  See the GNU General Public License
 for more details.
 
 You should have received a copy of the GNU General Public License
 along with LiveCode.  If not see <http://www.gnu.org/licenses/>.  */

#include <foundation.h>
#include <foundation-auto.h>

#include <ffi.h>

#include "foundation-private.h"

////////////////////////////////////////////////////////////////////////////////

MC_DLLEXPORT_DEF MCTypeInfoRef kMCAnyTypeInfo;
MC_DLLEXPORT_DEF MCTypeInfoRef kMCNullTypeInfo;
MC_DLLEXPORT_DEF MCTypeInfoRef kMCBooleanTypeInfo;
MC_DLLEXPORT_DEF MCTypeInfoRef kMCNumberTypeInfo;
MC_DLLEXPORT_DEF MCTypeInfoRef kMCStringTypeInfo;
MC_DLLEXPORT_DEF MCTypeInfoRef kMCNameTypeInfo;
MC_DLLEXPORT_DEF MCTypeInfoRef kMCDataTypeInfo;
MC_DLLEXPORT_DEF MCTypeInfoRef kMCArrayTypeInfo;
MC_DLLEXPORT_DEF MCTypeInfoRef kMCSetTypeInfo;
MC_DLLEXPORT_DEF MCTypeInfoRef kMCListTypeInfo;
MC_DLLEXPORT_DEF MCTypeInfoRef kMCProperListTypeInfo;

////////////////////////////////////////////////////////////////////////////////

static bool __MCTypeInfoIsNamed(MCTypeInfoRef self);

////////////////////////////////////////////////////////////////////////////////


static intenum_t __MCTypeInfoGetExtendedTypeCode(MCTypeInfoRef self)
{
    return (self -> flags & 0xff);
}

////////////////////////////////////////////////////////////////////////////////

MC_DLLEXPORT_DEF
bool MCTypeInfoIsAlias(MCTypeInfoRef self)
{
    return __MCTypeInfoGetExtendedTypeCode(self) == kMCTypeInfoTypeIsAlias;
}

MC_DLLEXPORT_DEF
bool MCTypeInfoIsNamed(MCTypeInfoRef self)
{
    return __MCTypeInfoGetExtendedTypeCode(self) == kMCTypeInfoTypeIsNamed;
}

MC_DLLEXPORT_DEF
bool MCTypeInfoIsOptional(MCTypeInfoRef self)
{
    return __MCTypeInfoGetExtendedTypeCode(self) == kMCTypeInfoTypeIsOptional;
}

MC_DLLEXPORT_DEF
bool MCTypeInfoIsHandler(MCTypeInfoRef self)
{
    return __MCTypeInfoGetExtendedTypeCode(self) == kMCValueTypeCodeHandler;
}

MC_DLLEXPORT_DEF
bool MCTypeInfoIsRecord(MCTypeInfoRef self)
{
    return __MCTypeInfoGetExtendedTypeCode(self) == kMCValueTypeCodeRecord;
}

MC_DLLEXPORT_DEF
bool MCTypeInfoIsError(MCTypeInfoRef self)
{
    return __MCTypeInfoGetExtendedTypeCode(self) == kMCValueTypeCodeError;
}

MC_DLLEXPORT_DEF
bool MCTypeInfoIsForeign(MCTypeInfoRef self)
{
    return __MCTypeInfoGetExtendedTypeCode(self) == kMCTypeInfoTypeIsForeign;
}

MC_DLLEXPORT_DEF
bool MCTypeInfoIsCustom(MCTypeInfoRef self)
{
    return __MCTypeInfoGetExtendedTypeCode(self) == kMCValueTypeCodeCustom;
}

MC_DLLEXPORT_DEF
bool MCTypeInfoResolve(MCTypeInfoRef self, MCResolvedTypeInfo& r_resolution)
{
    intenum_t t_ext_typecode;
    t_ext_typecode = __MCTypeInfoGetExtendedTypeCode(self);

    if (t_ext_typecode == kMCTypeInfoTypeIsAlias)
        return MCTypeInfoResolve(self -> alias . typeinfo, r_resolution);

    if (t_ext_typecode == kMCTypeInfoTypeIsNamed)
    {
        // Attempt to resolve the binding, this will throw an error if it fails.
        MCTypeInfoRef t_next_type;
        if (!MCNamedTypeInfoResolve(self, t_next_type))
            return false;
        
        // We've successfully resolved the type, so return this one as the resolution.
        r_resolution . named_type = self;
        r_resolution . type = t_next_type;
        r_resolution . is_optional = false;
        
        return true;
    }

    if (t_ext_typecode == kMCTypeInfoTypeIsOptional)
    {
        if (!MCTypeInfoResolve(self -> optional . basetype, r_resolution))
            return false;
        
        r_resolution . is_optional = true;
        
        return true;
    }
    
    // Resolving any other form of type, returns the (un-named) naked typeinfo.
    r_resolution . is_optional = false;
    r_resolution . named_type = nil;
    r_resolution . type = self;
    
    return true;
}

MC_DLLEXPORT_DEF
bool MCTypeInfoConforms(MCTypeInfoRef source, MCTypeInfoRef target)
{
    // We require that source is concrete for all but handler types (as handlers
    // have unnamed typeinfos which we need to compare with potentially named
    // handler type typeinfos).
    MCAssert(MCTypeInfoIsNamed(source) || MCTypeInfoIsHandler(source) || MCTypeInfoIsOptional(source));
    
    // Resolve the source type.
    MCResolvedTypeInfo t_resolved_source;
    if (!MCTypeInfoResolve(source, t_resolved_source))
    {
        MCAssert(false);
        return false;
    }
    
    // We require that target is resolvable.
    MCResolvedTypeInfo t_resolved_target;
    if (!MCTypeInfoResolve(target, t_resolved_target))
    {
        MCAssert(false);
        return false;
    }
    
    return MCResolvedTypeInfoConforms(t_resolved_source, t_resolved_target);
}

MC_DLLEXPORT_DEF
bool MCResolvedTypeInfoConforms(const MCResolvedTypeInfo& source, const MCResolvedTypeInfo& target)
{
    // If source and target are the same, we are done - as they are named types.
    if (source . named_type != nil &&
        source . named_type == target . named_type)
        return true;
    
    // If source is undefined, then target must be optional.
    if (source . named_type == kMCNullTypeInfo)
        return target . is_optional;
    
    // If the target is any, then all is well.
    if (target . named_type == kMCAnyTypeInfo)
        return true;
    
    // If source is of foreign type then target must be the source's bridge type
    // the source type, or one of the source's supertypes.
    if (MCTypeInfoIsForeign(source . type))
    {
        // Check to see if the target is the source's bridge type.
        if (source . type -> foreign . descriptor . bridgetype != kMCNullTypeInfo &&
            target . named_type == source . type -> foreign . descriptor . bridgetype)
            return true;
        
        // Now check to see if the target is one of the source's supertypes.
        for(MCTypeInfoRef t_supertype = source . type; t_supertype != kMCNullTypeInfo; t_supertype = __MCTypeInfoResolve(t_supertype) -> foreign . descriptor . basetype)
            if (target . named_type == t_supertype)
                return true;
        
        return false;
    }
    
    // If the target is of foreign type, then the source must be the target's
    // bridge type.
    if (MCTypeInfoIsForeign(target . type))
    {
        if (target . type -> foreign . descriptor . bridgetype != kMCNullTypeInfo &&
            target . type -> foreign . descriptor . bridgetype == source . named_type)
            return true;
        
        return false;
    }
    
    // If the source is of record type, then the target must be the same type or
    // one of the source's super types.
    if (MCTypeInfoIsRecord(source . type))
    {
        // Now check to see if the target is one of the source's supertypes.
        for(MCTypeInfoRef t_supertype = source . type; t_supertype != kMCNullTypeInfo; t_supertype = __MCTypeInfoResolve(t_supertype) -> record . base)
            if (target . named_type == t_supertype)
                return true;
        
        return false;
    }
    
    // If the source is of custom type, then the target must be the same type or
    // one of the source's super types.
    if (MCTypeInfoIsCustom(source . type))
    {
        // Now check to see if the target is one of the source's supertypes.
        for(MCTypeInfoRef t_supertype = source . type; t_supertype != kMCNullTypeInfo; t_supertype = __MCTypeInfoResolve(t_supertype) -> custom . base)
            if (target . named_type == t_supertype)
                return true;
        
        return false;
    }
    
    // If the source is a handler type then we must check conformance with the
    // dst handler type.
    if (MCTypeInfoIsHandler(source . type))
    {
        // If the other type is not a handler, then we are done.
        if (!MCTypeInfoIsHandler(target . type))
            return false;
        
        // The number of parameters must conform.
        if (MCHandlerTypeInfoGetParameterCount(source . type) != MCHandlerTypeInfoGetParameterCount(target . type))
            return false;
        
        // The source return type must conform to the target (i.e. the return value
        // of the concrete handler, must be assignable to the return value of the
        // abstract handler).
        if (!MCTypeInfoConforms(MCHandlerTypeInfoGetReturnType(source . type), MCHandlerTypeInfoGetReturnType(target . type)))
            return false;
    
        // The modes of each parameter must match, and conformance must correspond to the
        // mode.
        for(uindex_t i = 0; i < MCHandlerTypeInfoGetParameterCount(source . type); i++)
        {
            if (MCHandlerTypeInfoGetParameterMode(source . type, i) != MCHandlerTypeInfoGetParameterMode(target . type, i))
                return false;
            
            // Out parameters - source must conform to target.
            if (MCHandlerTypeInfoGetParameterMode(source . type, i) != kMCHandlerTypeFieldModeOut)
            {
                if (!MCTypeInfoConforms(MCHandlerTypeInfoGetParameterType(source . type, i), MCHandlerTypeInfoGetParameterType(target . type, i)))
                    return false;
            }
            
            // In parameters - target must conform to source.
            if (MCHandlerTypeInfoGetParameterMode(source . type, i) != kMCHandlerTypeFieldModeIn)
            {
                if (!MCTypeInfoConforms(MCHandlerTypeInfoGetParameterType(target . type, i), MCHandlerTypeInfoGetParameterType(source . type, i)))
                    return false;
            }
        }
        
        return true;
    }
    
    return false;
}

////////////////////////////////////////////////////////////////////////////////

MC_DLLEXPORT_DEF
bool MCBuiltinTypeInfoCreate(MCValueTypeCode p_code, MCTypeInfoRef& r_typeinfo)
{
    __MCTypeInfo *self;
    if (!__MCValueCreate(kMCValueTypeCodeTypeInfo, self))
        return false;
    
    self -> flags |= p_code & 0xff;
    
    if (MCValueInterAndRelease(self, r_typeinfo))
        return true;
    
    MCValueRelease(self);
    
    return false;
}

////////////////////////////////////////////////////////////////////////////////

MC_DLLEXPORT_DEF
bool MCAliasTypeInfoCreate(MCNameRef p_name, MCTypeInfoRef p_target, MCTypeInfoRef& r_typeinfo)
{
    __MCTypeInfo *self;
    if (!__MCValueCreate(kMCValueTypeCodeTypeInfo, self))
        return false;
    
    self -> flags |= kMCTypeInfoTypeIsAlias & 0xff;
    self -> alias . name = MCValueRetain(p_name);
    self -> alias . typeinfo = MCValueRetain(p_target);
    
    if (MCValueInterAndRelease(self, r_typeinfo))
        return true;
    
    MCValueRelease(self);
    
    return false;
}

MC_DLLEXPORT_DEF
MCNameRef MCAliasTypeInfoGetName(MCTypeInfoRef self)
{
    return self -> alias . name;
}

MC_DLLEXPORT_DEF
MCTypeInfoRef MCAliasTypeInfoGetTarget(MCTypeInfoRef self)
{
    return self -> alias . typeinfo;
}

////////////////////////////////////////////////////////////////////////////////

MC_DLLEXPORT_DEF
bool MCNamedTypeInfoCreate(MCNameRef p_name, MCTypeInfoRef& r_typeinfo)
{
    __MCTypeInfo *self;
    if (!__MCValueCreate(kMCValueTypeCodeTypeInfo, self))
        return false;
    
    self -> flags |= kMCTypeInfoTypeIsNamed & 0xff;
    self -> named . name = MCValueRetain(p_name);
    
    // Note that we don't do anything with the 'typeinfo' field of the named typeinfo.
    // This is because it does not form part of the uniqueness of the typeinfo, thus
    // when we inter we get an existing named typeinfo with the same name.
    
    if (MCValueInterAndRelease(self, r_typeinfo))
        return true;
    
    MCValueRelease(self);
    
    return false;
}

MC_DLLEXPORT_DEF
MCNameRef MCNamedTypeInfoGetName(MCTypeInfoRef self)
{
    return self -> named . name;
}

MC_DLLEXPORT_DEF
bool MCNamedTypeInfoIsBound(MCTypeInfoRef self)
{
    return self -> named . typeinfo != nil;
}

MC_DLLEXPORT_DEF
MCTypeInfoRef MCNamedTypeInfoGetBoundTypeInfo(MCTypeInfoRef self)
{
    return self -> named . typeinfo;
}

MC_DLLEXPORT_DEF
bool MCNamedTypeInfoBind(MCTypeInfoRef self, MCTypeInfoRef p_target)
{
    if (self -> named . typeinfo != nil)
        return MCErrorThrowGeneric(nil);
    
    self -> named . typeinfo = MCValueRetain(p_target);
    
    return true;
}

MC_DLLEXPORT_DEF
bool MCNamedTypeInfoUnbind(MCTypeInfoRef self)
{
    if (self -> named . typeinfo == nil)
        return MCErrorThrowGeneric(nil);
    
    MCValueRelease(self -> named . typeinfo);
    self -> named . typeinfo = nil;
    
    return true;
}

MC_DLLEXPORT_DEF
bool MCNamedTypeInfoResolve(MCTypeInfoRef self, MCTypeInfoRef& r_bound_type)
{
    if (self -> named . typeinfo == nil)
        return MCErrorThrowGeneric(nil);
    
    r_bound_type = self -> named . typeinfo;
    
    return true;
}

////////////////////////////////////////////////////////////////////////////////

MC_DLLEXPORT_DEF
bool MCOptionalTypeInfoCreate(MCTypeInfoRef p_base, MCTypeInfoRef& r_new_type)
{
    if (__MCTypeInfoGetExtendedTypeCode(p_base) == kMCTypeInfoTypeIsOptional)
    {
        r_new_type = MCValueRetain(p_base);
        return true;
    }
    
    __MCTypeInfo *self;
    if (!__MCValueCreate(kMCValueTypeCodeTypeInfo, self))
        return false;
    
    self -> flags |= kMCTypeInfoTypeIsOptional;
    self -> optional . basetype = MCValueRetain(p_base);
    
    if (MCValueInterAndRelease(self, r_new_type))
        return true;
    
    MCValueRelease(self);
    
    return false;
}

MC_DLLEXPORT_DEF
MCTypeInfoRef MCOptionalTypeInfoGetBaseTypeInfo(MCTypeInfoRef p_base)
{
    return p_base -> optional . basetype;
}

////////////////////////////////////////////////////////////////////////////////

static ffi_type *__map_primitive_type(MCForeignPrimitiveType p_type)
{
    switch(p_type)
    {
        case kMCForeignPrimitiveTypeVoid:
            return &ffi_type_void;
        case kMCForeignPrimitiveTypeBool:
            if (sizeof(bool) == 1)
                return &ffi_type_uint8;
            if (sizeof(bool) == 2)
                return &ffi_type_uint16;
            if (sizeof(bool) == 4)
                return &ffi_type_uint32;
            return &ffi_type_uint64;
        case kMCForeignPrimitiveTypeUInt8:
            return &ffi_type_uint8;
        case kMCForeignPrimitiveTypeSInt8:
            return &ffi_type_sint8;
        case kMCForeignPrimitiveTypeUInt16:
            return &ffi_type_uint16;
        case kMCForeignPrimitiveTypeSInt16:
            return &ffi_type_sint16;
        case kMCForeignPrimitiveTypeUInt32:
            return &ffi_type_uint32;
        case kMCForeignPrimitiveTypeSInt32:
            return &ffi_type_sint32;
        case kMCForeignPrimitiveTypeUInt64:
            return &ffi_type_uint64;
        case kMCForeignPrimitiveTypeSInt64:
            return &ffi_type_sint64;
        case kMCForeignPrimitiveTypeFloat32:
            return &ffi_type_float;
        case kMCForeignPrimitiveTypeFloat64:
            return &ffi_type_double;
        case kMCForeignPrimitiveTypePointer:
            return &ffi_type_pointer;
    }
    
    MCUnreachable();
    
    return nil;
}

static bool __MCForeignTypeInfoComputeLayoutType(MCTypeInfoRef self)
{
    // If the typeinfo has a layout size of size 1, then it is just a value.
    if (self -> foreign . descriptor . layout_size == 1)
        self -> foreign . ffi_layout_type = __map_primitive_type(self -> foreign . descriptor . layout[0]);
    else
    {
        ffi_type *t_type;
        if (!MCMemoryNew(t_type))
            return false;
        if (!MCMemoryNewArray(self -> foreign . descriptor . layout_size + 1, t_type -> elements))
        {
            MCMemoryDelete(t_type);
            return false;
        }
        
        t_type -> alignment = 0;
        t_type -> type = FFI_TYPE_STRUCT;
        for(uindex_t i = 0; i < self -> foreign . descriptor . layout_size; i++)
            t_type -> elements[i] = __map_primitive_type(self -> foreign . descriptor . layout[i]);
        t_type -> elements[self -> foreign . descriptor . layout_size] = NULL;
        
        self -> foreign . ffi_layout_type = t_type;
    }
    
    return true;
}

MC_DLLEXPORT_DEF
bool MCForeignTypeInfoCreate(const MCForeignTypeDescriptor *p_descriptor, MCTypeInfoRef& r_typeinfo)
{
    __MCTypeInfo *self;
    if (!__MCValueCreate(kMCValueTypeCodeTypeInfo, self))
        return false;
    
    if (!MCMemoryNewArray(p_descriptor -> layout_size, self -> foreign . descriptor . layout, self -> foreign . descriptor . layout_size))
	{
		MCValueRelease (self);
        return false;
	}
    
    self -> flags |= kMCTypeInfoTypeIsForeign;
    
    self -> foreign . descriptor . size = p_descriptor -> size;
    self -> foreign . descriptor . basetype = MCValueRetain(p_descriptor -> basetype);
    self -> foreign . descriptor . bridgetype = MCValueRetain(p_descriptor -> bridgetype);
    MCMemoryCopy(self -> foreign . descriptor . layout, p_descriptor -> layout, p_descriptor -> layout_size * sizeof(self -> foreign . descriptor . layout[0]));
    self -> foreign . descriptor . initialize = p_descriptor -> initialize;
    self -> foreign . descriptor . finalize = p_descriptor -> finalize;
    self -> foreign . descriptor . defined = p_descriptor -> defined;
    self -> foreign . descriptor . move = p_descriptor -> move;
    self -> foreign . descriptor . copy = p_descriptor -> copy;
    self -> foreign . descriptor . equal = p_descriptor -> equal;
    self -> foreign . descriptor . hash = p_descriptor -> hash;
    self -> foreign . descriptor . doimport = p_descriptor -> doimport;
    self -> foreign . descriptor . doexport = p_descriptor -> doexport;
    
    if (!__MCForeignTypeInfoComputeLayoutType(self))
    {
        MCValueRelease(self);
        return false;
    }
    
    if (MCValueInterAndRelease(self, r_typeinfo))
        return true;
    
    MCValueRelease(self);
    
    return false;
}

MC_DLLEXPORT_DEF
const MCForeignTypeDescriptor *MCForeignTypeInfoGetDescriptor(MCTypeInfoRef unresolved_self)
{
	MCTypeInfoRef self;
	self = __MCTypeInfoResolve(unresolved_self);
    return &self -> foreign . descriptor;
}

MC_DLLEXPORT_DEF
void *MCForeignTypeInfoGetLayoutType(MCTypeInfoRef unresolved_self)
{
	MCTypeInfoRef self;
	self = __MCTypeInfoResolve(unresolved_self);
    return self -> foreign . ffi_layout_type;
}

////////////////////////////////////////////////////////////////////////////////

MC_DLLEXPORT_DEF
bool MCRecordTypeInfoCreate(const MCRecordTypeFieldInfo *p_fields, index_t p_field_count, MCTypeInfoRef p_base, MCTypeInfoRef& r_typeinfo)
	
{
	MCTypeInfoRef t_resolved_base;
	t_resolved_base = kMCNullTypeInfo;
	if (p_base != kMCNullTypeInfo)
	{
		t_resolved_base = __MCTypeInfoResolve(p_base);
		MCAssert(MCTypeInfoIsRecord (t_resolved_base));
	}

	/* If the p_field_count < 0 then the p_fields are expected to be
	 * terminated by a custodian with name = nil. */
	if (p_field_count < 0)
		for (p_field_count = 0; p_fields[p_field_count].name != nil; ++p_field_count);

    __MCTypeInfo *self;
    if (!__MCValueCreate(kMCValueTypeCodeTypeInfo, self))
        return false;
    
    if (!MCMemoryNewArray(p_field_count, self -> record . fields))
    {
        MCMemoryDelete(self);
        return false;
    }
    
    self -> flags |= kMCValueTypeCodeRecord;

	for (uindex_t i = 0; i < p_field_count; ++i)
	{
		/* Verify that the field names are all caselessly distinct.
		 * N.b. O(N^2) algorithm is inefficient, but will only be run
		 * in debug builds and will only happen once per type. */
		for (uindex_t j = 0; j < i; ++j)
		{
			MCAssert(!MCNameIsEqualTo(p_fields[i] . name, p_fields[j] . name));
		}
        self -> record . fields[i] . name = MCValueRetain(p_fields[i] . name);
        self -> record . fields[i] . type = MCValueRetain(p_fields[i] . type);
    }
    self -> record . field_count = p_field_count;
    self -> record . base = MCValueRetain(t_resolved_base);
    
    if (MCValueInterAndRelease(self, r_typeinfo))
        return true;
    
    MCValueRelease(self);
    
    return false;
}

MC_DLLEXPORT_DEF
MCTypeInfoRef MCRecordTypeInfoGetBaseType(MCTypeInfoRef unresolved_self)
{
	MCTypeInfoRef self;
	self = __MCTypeInfoResolve(unresolved_self);
	MCAssert(MCTypeInfoIsRecord (self));
    return self -> record . base;
}

MC_DLLEXPORT_DEF
uindex_t MCRecordTypeInfoGetFieldCount(MCTypeInfoRef unresolved_self)
{
    MCTypeInfoRef self;
    self = __MCTypeInfoResolve(unresolved_self);
    
    MCAssert(MCTypeInfoIsRecord (self));
    return __MCRecordTypeInfoGetFieldCount(self);
}

uindex_t
__MCRecordTypeInfoGetFieldCount(MCTypeInfoRef self)
{
	/* Sum field counts of all base record types */
	uindex_t t_field_count;
	t_field_count = 0;
	while (self != kMCNullTypeInfo) {
		t_field_count += self -> record . field_count;
		self = MCRecordTypeInfoGetBaseType (self);
	}
    
    return t_field_count;
}

MC_DLLEXPORT_DEF
MCNameRef MCRecordTypeInfoGetFieldName(MCTypeInfoRef unresolved_self, uindex_t p_index)
{
    MCTypeInfoRef self;
    self = __MCTypeInfoResolve(unresolved_self);
    
    MCAssert((self -> flags & kMCTypeInfoTypeCodeMask) == kMCValueTypeCodeRecord);

	MCTypeInfoRef t_base_type;
	uindex_t t_base_index;
	__MCRecordTypeInfoGetBaseTypeForField(self, p_index,
	                                      t_base_type, t_base_index);

	return t_base_type -> record . fields[t_base_index] . name;
}

MC_DLLEXPORT_DEF
MCTypeInfoRef MCRecordTypeInfoGetFieldType(MCTypeInfoRef unresolved_self, uindex_t p_index)
{
    MCTypeInfoRef self;
    self = __MCTypeInfoResolve(unresolved_self);
    
    MCAssert((self -> flags & kMCTypeInfoTypeCodeMask) == kMCValueTypeCodeRecord);

	MCTypeInfoRef t_base_type;
	uindex_t t_base_index;
	__MCRecordTypeInfoGetBaseTypeForField(self, p_index,
	                                      t_base_type, t_base_index);

	return t_base_type -> record . fields[t_base_index] . type;
}

MC_DLLEXPORT_DEF bool
MCRecordTypeInfoIsDerivedFrom(MCTypeInfoRef self,
                              MCTypeInfoRef other)
{
	MCAssert(MCTypeInfoIsRecord (self));
	MCAssert(MCTypeInfoIsRecord (other));
	return MCTypeInfoConforms(self, other);
}

////////////////////////////////////////////////////////////////////////////////

void
__MCRecordTypeInfoGetBaseTypeForField (__MCTypeInfo *self,
                                       uindex_t p_index,
                                       __MCTypeInfo *& r_base,
                                       uindex_t & r_base_index)
{
	uindex_t t_total_field_count;
	t_total_field_count = MCRecordTypeInfoGetFieldCount(self);
	MCAssert(t_total_field_count > p_index);

	/* Search for the base record type where the requested field is
	 * defined. */
	uindex_t t_base_field_count;
	t_base_field_count = t_total_field_count;
	while (t_base_field_count > p_index)
	{
		MCAssert (self != kMCNullTypeInfo);
		t_base_field_count -= self -> record . field_count;
		self = MCRecordTypeInfoGetBaseType(self);
	}

	r_base = self;
	r_base_index = p_index - t_base_field_count;
}

////////////////////////////////////////////////////////////////////////////////

static bool MCCommonHandlerTypeInfoCreate(bool p_is_foreign, const MCHandlerTypeFieldInfo *p_fields, index_t p_field_count, MCTypeInfoRef p_return_type, MCTypeInfoRef& r_typeinfo)
{
    __MCTypeInfo *self;
    if (!__MCValueCreate(kMCValueTypeCodeTypeInfo, self))
        return false;
    
	/* If the p_field_count < 0 then the p_fields are expected to be
	 * terminated by a custodian with name = nil. */
	if (p_field_count < 0)
		for (p_field_count = 0; p_fields[p_field_count].type != nil; ++p_field_count);

    if (!MCMemoryNewArray(p_field_count, self -> handler . fields))
    {
        MCMemoryDelete(self);
        return false;
    }
    
    self -> flags |= kMCValueTypeCodeHandler;

    if (p_is_foreign)
        self -> flags |= kMCTypeInfoFlagHandlerIsForeign;

    for (uindex_t i = 0; i < p_field_count; ++i)
    {
        self -> handler . fields[i] . type = MCValueRetain(p_fields[i] . type);
        self -> handler . fields[i] . mode = p_fields[i] . mode;
    }
    self -> handler . field_count = p_field_count;
    
    self -> handler . return_type = MCValueRetain(p_return_type);
    
    self -> handler . layout_args= nil;
    self -> handler . layouts = nil;
    
    if (MCValueInterAndRelease(self, r_typeinfo))
        return true;
    
    MCValueRelease(self);
    
    return false;
}

MC_DLLEXPORT_DEF
bool MCHandlerTypeInfoCreate(const MCHandlerTypeFieldInfo *p_fields, index_t p_field_count, MCTypeInfoRef p_return_type, MCTypeInfoRef& r_typeinfo)
{
    return MCCommonHandlerTypeInfoCreate(false, p_fields, p_field_count, p_return_type, r_typeinfo);
}

MC_DLLEXPORT_DEF
bool MCForeignHandlerTypeInfoCreate(const MCHandlerTypeFieldInfo *p_fields, index_t p_field_count, MCTypeInfoRef p_return_type, MCTypeInfoRef& r_typeinfo)
{
    return MCCommonHandlerTypeInfoCreate(true, p_fields, p_field_count, p_return_type, r_typeinfo);
}

MC_DLLEXPORT_DEF
bool MCHandlerTypeInfoIsForeign(MCTypeInfoRef unresolved_self)
{
    MCTypeInfoRef self;
    self = __MCTypeInfoResolve(unresolved_self);

    return (self -> flags & kMCTypeInfoFlagHandlerIsForeign) != 0;
}

MC_DLLEXPORT_DEF
MCTypeInfoRef MCHandlerTypeInfoGetReturnType(MCTypeInfoRef unresolved_self)
{
    MCTypeInfoRef self;
    self = __MCTypeInfoResolve(unresolved_self);
    
    MCAssert((self -> flags & kMCTypeInfoTypeCodeMask) == kMCValueTypeCodeHandler);
    
    return self -> handler . return_type;
}

MC_DLLEXPORT_DEF
uindex_t MCHandlerTypeInfoGetParameterCount(MCTypeInfoRef unresolved_self)
{
    MCTypeInfoRef self;
    self = __MCTypeInfoResolve(unresolved_self);

    MCAssert((self -> flags & kMCTypeInfoTypeCodeMask) == kMCValueTypeCodeHandler);
    
    return self -> handler . field_count;
}

MC_DLLEXPORT_DEF
MCHandlerTypeFieldMode MCHandlerTypeInfoGetParameterMode(MCTypeInfoRef unresolved_self, uindex_t p_index)
{
    MCTypeInfoRef self;
    self = __MCTypeInfoResolve(unresolved_self);

    MCAssert((self -> flags & kMCTypeInfoTypeCodeMask) == kMCValueTypeCodeHandler);
    MCAssert(self -> handler . field_count > p_index);
    
    return self -> handler . fields[p_index] . mode;
}

MC_DLLEXPORT_DEF
MCTypeInfoRef MCHandlerTypeInfoGetParameterType(MCTypeInfoRef unresolved_self, uindex_t p_index)
{
    MCTypeInfoRef self;
    self = __MCTypeInfoResolve(unresolved_self);

    MCAssert((self -> flags & kMCTypeInfoTypeCodeMask) == kMCValueTypeCodeHandler);
    MCAssert(self -> handler . field_count > p_index);
    
    return self -> handler . fields[p_index] . type;
}

bool MCHandlerTypeInfoGetLayoutType(MCTypeInfoRef unresolved_self, int p_abi, void*& r_cif)
{
    MCTypeInfoRef self;
    self = __MCTypeInfoResolve(unresolved_self);
    
    MCAssert((self -> flags & kMCTypeInfoTypeCodeMask) == kMCValueTypeCodeHandler);
    
    // If a layout for the given ABI already exists, then return it.
    for(MCHandlerTypeLayout *t_layout = self -> handler . layouts; t_layout != nil; t_layout = t_layout -> next)
        if (t_layout -> abi == p_abi)
        {
            r_cif = &t_layout -> cif;
            return true;
        }
    
    // If we haven't computed the layout args yet, do so.
    if (self -> handler . layout_args == nil)
    {
        MCTypeInfoRef t_return_type;
        t_return_type = self -> handler . return_type;
        
        MCResolvedTypeInfo t_resolved_return_type;
        if (!MCTypeInfoResolve(t_return_type, t_resolved_return_type))
<<<<<<< HEAD
            return MCErrorThrowGeneric(nil);
=======
            return MCErrorThrowUnboundType(t_return_type);
>>>>>>> 778b10e2
        
        ffi_type *t_ffi_return_type;
        if (t_return_type != kMCNullTypeInfo)
        {
            if (MCTypeInfoIsForeign(t_resolved_return_type . type))
                t_ffi_return_type = (ffi_type *)MCForeignTypeInfoGetLayoutType(t_resolved_return_type . type);
            else
                t_ffi_return_type = &ffi_type_pointer;
        }
        else
            t_ffi_return_type = &ffi_type_void;

        uindex_t t_arity;
        t_arity = self -> handler . field_count;
        
<<<<<<< HEAD
=======
        // We need arity + 1 ffi_type slots, as we use the first slot to store
        // the return type (if any).
>>>>>>> 778b10e2
        ffi_type **t_ffi_arg_types;
        if (!MCMemoryNewArray(t_arity + 1, t_ffi_arg_types))
            return false;
        
        t_ffi_arg_types[0] = t_ffi_return_type;
        
<<<<<<< HEAD
        bool t_success;
        t_success = true;
        for(uindex_t i = 0; t_success && i < t_arity; i++)
=======
        for(uindex_t i = 0; i < t_arity; i++)
>>>>>>> 778b10e2
        {
            MCTypeInfoRef t_type;
            MCHandlerTypeFieldMode t_mode;
            t_type = self -> handler . fields[i] . type;
            t_mode = self -> handler . fields[i] . mode;
            
            MCResolvedTypeInfo t_resolved_type;
            if (!MCTypeInfoResolve(t_type, t_resolved_type))
<<<<<<< HEAD
            {
                t_success = false;
                break;
            }
=======
                return MCErrorThrowUnboundType(t_type);
>>>>>>> 778b10e2
            
            if (t_mode == kMCHandlerTypeFieldModeIn)
            {
                if (MCTypeInfoIsForeign(t_resolved_type . type))
                    t_ffi_arg_types[i + 1] = (ffi_type *)MCForeignTypeInfoGetLayoutType(t_resolved_type . type);
                else
                    t_ffi_arg_types[i + 1] = &ffi_type_pointer;
            }
            else
                t_ffi_arg_types[i + 1] = &ffi_type_pointer;
        }
<<<<<<< HEAD

        if (!t_success)
            return MCErrorThrowGeneric(nil);
=======
>>>>>>> 778b10e2
        
        self -> handler . layout_args = (void **)t_ffi_arg_types;
    }
    
    // Now we must create a new layout object.
    MCHandlerTypeLayout *t_layout;
    if (!MCMemoryAllocate(sizeof(MCHandlerTypeLayout) + sizeof(ffi_cif), t_layout))
        return false;
    
    if (ffi_prep_cif((ffi_cif *)&t_layout -> cif, (ffi_abi)p_abi, self -> handler . field_count, (ffi_type *)self -> handler . layout_args[0], (ffi_type **)(self -> handler . layout_args + 1)) != FFI_OK)
    {
        MCMemoryDeallocate(t_layout);
<<<<<<< HEAD
        return MCErrorThrowGeneric(nil);
=======
        return MCErrorThrowGeneric(MCSTR("unexpected libffi failure"));
>>>>>>> 778b10e2
    }
    
    t_layout -> next = self -> handler . layouts;
    self -> handler . layouts = t_layout;
    
    r_cif = &t_layout -> cif;
    
    return true;
}

////////////////////////////////////////////////////////////////////////////////

MC_DLLEXPORT_DEF
bool MCErrorTypeInfoCreate(MCNameRef p_domain, MCStringRef p_message, MCTypeInfoRef& r_typeinfo)
{
    __MCTypeInfo *self;
    if (!__MCValueCreate(kMCValueTypeCodeTypeInfo, self))
        return false;
    
    self -> flags |= kMCValueTypeCodeError;
    
    self -> error . domain = MCValueRetain(p_domain);
    self -> error . message = MCValueRetain(p_message);
    
    if (MCValueInterAndRelease(self, r_typeinfo))
        return true;
    
    MCValueRelease(self);
    
    return false;
    
    return true;
}

MC_DLLEXPORT_DEF
MCNameRef MCErrorTypeInfoGetDomain(MCTypeInfoRef unresolved_self)
{
    MCTypeInfoRef self;
    self = __MCTypeInfoResolve(unresolved_self);
    
    return self -> error . domain;
}

MC_DLLEXPORT_DEF
MCStringRef MCErrorTypeInfoGetMessage(MCTypeInfoRef unresolved_self)
{
    MCTypeInfoRef self;
    self = __MCTypeInfoResolve(unresolved_self);
    
    return self -> error . message;
}

////////////////////////////////////////////////////////////////////////////////

MC_DLLEXPORT_DEF
bool MCNamedErrorTypeInfoCreate(MCNameRef p_name, MCNameRef p_domain, MCStringRef p_message, MCTypeInfoRef &r_typeinfo)
{
	MCAutoTypeInfoRef t_type, t_named_type;
	
	if (!MCErrorTypeInfoCreate(p_domain, p_message, &t_type))
		return false;
	
	if (!MCNamedTypeInfoCreate(p_name, &t_named_type))
		return false;
	
	if (!MCNamedTypeInfoBind(*t_named_type, *t_type))
		return false;
	
	r_typeinfo = MCValueRetain(*t_named_type);
	
	return true;
}

MC_DLLEXPORT_DEF
bool MCNamedCustomTypeInfoCreate(MCNameRef p_name, MCTypeInfoRef base, const MCValueCustomCallbacks *callbacks, MCTypeInfoRef& r_typeinfo)
{
	MCAutoTypeInfoRef t_type, t_named_type;
	
	if (!MCCustomTypeInfoCreate(base, callbacks, &t_type))
		return false;
	
	if (!MCNamedTypeInfoCreate(p_name, &t_named_type))
		return false;
	
	if (!MCNamedTypeInfoBind(*t_named_type, *t_type))
		return false;
	
	r_typeinfo = MCValueRetain(*t_named_type);
	
	return true;
}

MC_DLLEXPORT_DEF
bool MCNamedForeignTypeInfoCreate(MCNameRef p_name, const MCForeignTypeDescriptor *p_descriptor, MCTypeInfoRef& r_typeinfo)
{
	MCAutoTypeInfoRef t_type, t_named_type;
	
	if (!MCForeignTypeInfoCreate(p_descriptor, &t_type))
		return false;
	
	if (!MCNamedTypeInfoCreate(p_name, &t_named_type))
		return false;
	
	if (!MCNamedTypeInfoBind(*t_named_type, *t_type))
		return false;
	
	r_typeinfo = MCValueRetain(*t_named_type);
	
	return true;
}

////////////////////////////////////////////////////////////////////////////////

MC_DLLEXPORT_DEF
bool MCCustomTypeInfoCreate(MCTypeInfoRef p_base, const MCValueCustomCallbacks *p_callbacks, MCTypeInfoRef& r_typeinfo)
{
    __MCTypeInfo *self;
    if (!__MCValueCreate(kMCValueTypeCodeTypeInfo, self))
        return false;
    
    self -> flags |= kMCValueTypeCodeCustom;
    self -> custom . callbacks = *p_callbacks;
    self -> custom . base = MCValueRetain(p_base);
    
    if (MCValueInterAndRelease(self, r_typeinfo))
        return true;
    
    MCValueRelease(self);
    
    return false;
}

MCTypeInfoRef MCCustomTypeInfoGetBaseType(MCTypeInfoRef unresolved_self)
{
    MCTypeInfoRef self;
    self = __MCTypeInfoResolve(unresolved_self);
    return self -> custom . base;
}

MC_DLLEXPORT_DEF
const MCValueCustomCallbacks *MCCustomTypeInfoGetCallbacks(MCTypeInfoRef unresolved_self)
{
    MCTypeInfoRef self;
    self = __MCTypeInfoResolve(unresolved_self);
    return &self -> custom . callbacks;
}

////////////////////////////////////////////////////////////////////////////////

MCTypeInfoRef __MCTypeInfoResolve(__MCTypeInfo *self)
{
    if (__MCTypeInfoGetExtendedTypeCode(self) != kMCTypeInfoTypeIsNamed)
        return self;
    
	MCAssert (self -> named . typeinfo != nil);
    return self -> named . typeinfo;
}

void __MCTypeInfoDestroy(__MCTypeInfo *self)
{
    intenum_t t_ext_typecode;
    t_ext_typecode = __MCTypeInfoGetExtendedTypeCode(self);
    
    if (t_ext_typecode == kMCTypeInfoTypeIsAlias)
    {
        MCValueRelease(self -> alias . name);
        MCValueRelease(self -> alias . typeinfo);
    }
    else if (t_ext_typecode == kMCTypeInfoTypeIsNamed)
    {
        MCValueRelease(self -> named . name);
        MCValueRelease(self -> named . typeinfo);
    }
    else if (t_ext_typecode == kMCTypeInfoTypeIsOptional)
    {
        MCValueRelease(self -> optional . basetype);
    }
    else if (t_ext_typecode == kMCTypeInfoTypeIsForeign)
    {
        MCValueRelease(self -> foreign . descriptor . basetype);
        MCValueRelease(self -> foreign . descriptor . bridgetype);
        MCMemoryDeleteArray(self -> foreign . descriptor . layout);
    }
    else if (t_ext_typecode == kMCValueTypeCodeRecord)
    {
        MCValueRelease(self -> record . base);
        for(uindex_t i = 0; i < self -> record . field_count; i++)
        {
            MCValueRelease(self -> record . fields[i] . name);
            MCValueRelease(self -> record . fields[i] . type);
        }
        MCMemoryDeleteArray(self -> record . fields);
    }
    else if (t_ext_typecode == kMCValueTypeCodeHandler)
    {
        for(uindex_t i = 0; i < self -> handler . field_count; i++)
        {
            MCValueRelease(self -> handler . fields[i] . type);
        }
        MCValueRelease(self -> handler . return_type);
        MCMemoryDeleteArray(self -> handler . fields);
        MCMemoryDeleteArray(self -> handler . layout_args);
        while(self -> handler . layouts != nil)
        {
            MCHandlerTypeLayout *t_layout;
            t_layout = self -> handler . layouts;
            self -> handler . layouts = self -> handler . layouts -> next;
            MCMemoryDeallocate(t_layout);
        }
    }
    else if (t_ext_typecode == kMCValueTypeCodeError)
    {
        MCValueRelease(self -> error . domain);
        MCValueRelease(self -> error . message);
    }
}

hash_t __MCTypeInfoHash(__MCTypeInfo *self)
{
    hash_t t_hash;
    t_hash = 0;
    
    intenum_t t_code;
    t_code = __MCTypeInfoGetExtendedTypeCode(self);
    
    t_hash = MCHashBytesStream(t_hash, &t_code, sizeof(uint32_t));
    if (t_code == kMCTypeInfoTypeIsAlias)
    {
        // If the alias name is empty, then we treat it as a unique unnamed type.
        if (self -> alias . name == kMCEmptyName)
            t_hash = MCHashPointer(self);
        else
        {
            // Aliases are only equal if both name and type are the same. This is because
            // they are informative (for debugging purposes) rather than having any
            // semantic value.
            t_hash = MCHashBytesStream(t_hash, &self -> alias . name, sizeof(self -> alias . name));
            t_hash = MCHashBytesStream(t_hash, &self -> alias . typeinfo, sizeof(self -> alias . typeinfo));
        }
    }
    else if (t_code == kMCTypeInfoTypeIsNamed)
    {
        // Named types are only hashed on the name as a named type can only be bound
        // to a single type at any one time (for obvious reasons!).
        t_hash = MCHashBytesStream(t_hash, &self -> alias . name, sizeof(self -> alias . name));
    }
    else if (t_code == kMCTypeInfoTypeIsOptional)
    {
        t_hash = MCHashBytesStream(t_hash, &self -> optional . basetype, sizeof(self -> optional . basetype));
    }
    else if (t_code == kMCTypeInfoTypeIsForeign)
    {
        // All foreign typeinfos are unique regardless of callbacks passed. So just hash the pointer.
        t_hash = MCHashPointer(self);
    }
    else if (t_code == kMCValueTypeCodeRecord)
    {
        t_hash = MCHashBytesStream(t_hash, &self -> record . base, sizeof(self -> record . base));
        t_hash = MCHashBytesStream(t_hash, &self -> record . field_count, sizeof(self -> record . field_count));
        t_hash = MCHashBytesStream(t_hash, self -> record . fields, sizeof(MCRecordTypeFieldInfo) * self -> record . field_count);
    }
    else if (t_code == kMCValueTypeCodeHandler)
    {
        t_hash = MCHashBytesStream(t_hash, &self -> handler . field_count, sizeof(self -> handler . field_count));
        t_hash = MCHashBytesStream(t_hash, &self -> handler . return_type, sizeof(self -> handler . return_type));
        t_hash = MCHashBytesStream(t_hash, self -> handler . fields, sizeof(MCRecordTypeFieldInfo) * self -> handler . field_count);
    }
    else if (t_code == kMCValueTypeCodeError)
    {
        t_hash = MCHashBytesStream(t_hash, &self -> error . domain, sizeof(self -> error . domain));
        t_hash = MCHashBytesStream(t_hash, &self -> error . message, sizeof(self -> error . message));
    }
    else if (t_code == kMCValueTypeCodeCustom)
    {
        // All custom typeinfos are unique regardless of callbacks passed. So just hash the pointer.
        t_hash = MCHashPointer(self);
    }

    return t_hash;
}

bool __MCTypeInfoIsEqualTo(__MCTypeInfo *self, __MCTypeInfo *other_self)
{
    if (__MCTypeInfoGetExtendedTypeCode(self) != __MCTypeInfoGetExtendedTypeCode(other_self))
        return false;
    
    intenum_t t_code;
    t_code = __MCTypeInfoGetExtendedTypeCode(self);
    
    if (t_code == kMCTypeInfoTypeIsAlias)
        return MCNameIsEqualTo(self -> alias . name, other_self -> alias . name) &&
                self -> alias . typeinfo == other_self -> alias . typeinfo;
    
    if (t_code == kMCTypeInfoTypeIsNamed)
    {
        if (self -> named . name == kMCEmptyName || other_self -> named . name == kMCEmptyName)
            return false;
        return MCNameIsEqualTo(self -> named . name, other_self -> named . name);
    }
    
    if (t_code == kMCTypeInfoTypeIsOptional)
        return self -> optional . basetype == other_self -> optional . basetype;
    
    if (t_code == kMCTypeInfoTypeIsForeign)
        return self == other_self;
    
    if (t_code == kMCValueTypeCodeRecord)
    {
        if (self -> record . base != other_self -> record . base)
            return false;
        
        if (self -> record . field_count != other_self -> record . field_count)
            return false;
        
        for(uindex_t i = 0; i < self -> record . field_count; i++)
            if (!MCNameIsEqualTo(self -> record . fields[i] . name, other_self -> record . fields[i] . name) ||
                self -> record . fields[i] . type != other_self -> record . fields[i] . type)
                return false;
    }
    else if (t_code == kMCValueTypeCodeHandler)
    {
        if ((self -> flags & kMCTypeInfoFlagHandlerIsForeign) != (other_self -> flags & kMCTypeInfoFlagHandlerIsForeign))
            return false;
        if (self -> handler . field_count != other_self -> handler . field_count)
            return false;
        if (self -> handler . return_type != other_self -> handler . return_type)
            return false;
        
        for(uindex_t i = 0; i < self -> handler . field_count; i++)
            if (self -> handler . fields[i] . type != other_self -> handler . fields[i] . type ||
                self -> handler . fields[i] . mode != other_self -> handler . fields[i] . mode)
                return false;
    }
    else if (t_code == kMCValueTypeCodeError)
    {
        if (self -> error . domain != other_self -> error . domain)
            return false;
        if (self -> error . message != other_self -> error . message)
            return false;
    }
    else if (t_code == kMCValueTypeCodeCustom)
    {
        if (self != other_self)
            return false;
    }
    
    return true;
}

bool __MCTypeInfoCopyDescription(__MCTypeInfo *self, MCStringRef& r_description)
{
	MCAutoStringRef tOptionalPart;
	if (MCTypeInfoIsOptional (self))
		tOptionalPart = MCSTR("optional ");
	else
		tOptionalPart = kMCEmptyString;

	MCAutoStringRef tNamePart;
	if (MCTypeInfoIsNamed (self))
	{
		tNamePart = MCNameGetString (MCNamedTypeInfoGetName (self));
	}
	else
	{
		if (!MCStringFormat (&tNamePart, "unnamed[%p]", self))
			return false;
	}

	return MCStringFormat (r_description, "<type: %@%@>",
	                       *tOptionalPart, *tNamePart);
}

static bool __create_named_builtin(MCNameRef p_name, MCValueTypeCode p_code, MCTypeInfoRef& r_typeinfo)
{
    MCAutoTypeInfoRef t_raw_typeinfo;
    if (!MCBuiltinTypeInfoCreate(p_code, &t_raw_typeinfo))
        return false;
    
    MCAutoTypeInfoRef t_typeinfo;
    if (!MCNamedTypeInfoCreate(p_name, &t_typeinfo))
        return false;
    
    if (!MCNamedTypeInfoBind(*t_typeinfo, *t_raw_typeinfo))
        return false;
    
    r_typeinfo = MCValueRetain(*t_typeinfo);
    
    return true;
}

bool __MCTypeInfoInitialize(void)
{
    return
        __create_named_builtin(MCNAME("livecode.lang.undefined"), kMCValueTypeCodeNull, kMCNullTypeInfo) &&
        __create_named_builtin(MCNAME("livecode.lang.boolean"), kMCValueTypeCodeBoolean, kMCBooleanTypeInfo) &&
        __create_named_builtin(MCNAME("livecode.lang.number"), kMCValueTypeCodeNumber, kMCNumberTypeInfo) &&
        __create_named_builtin(MCNAME("livecode.lang.string"), kMCValueTypeCodeString, kMCStringTypeInfo) &&
        __create_named_builtin(MCNAME("livecode.lang.name"), kMCValueTypeCodeName, kMCNameTypeInfo) &&
        __create_named_builtin(MCNAME("livecode.lang.data"), kMCValueTypeCodeData, kMCDataTypeInfo) &&
        __create_named_builtin(MCNAME("livecode.lang.array"), kMCValueTypeCodeArray, kMCArrayTypeInfo) &&
        __create_named_builtin(MCNAME("livecode.lang.stringlist"), kMCValueTypeCodeList, kMCListTypeInfo) &&
        __create_named_builtin(MCNAME("livecode.lang.set"), kMCValueTypeCodeSet, kMCSetTypeInfo) &&
        __create_named_builtin(MCNAME("livecode.lang.list"), kMCValueTypeCodeProperList, kMCProperListTypeInfo) &&
        __create_named_builtin(MCNAME("livecode.lang.any"), kMCTypeInfoTypeIsAny, kMCAnyTypeInfo);
}

void __MCTypeInfoFinalize(void)
{
    MCValueRelease(kMCNullTypeInfo);
    MCValueRelease(kMCBooleanTypeInfo);
    MCValueRelease(kMCNumberTypeInfo);
    MCValueRelease(kMCStringTypeInfo);
    MCValueRelease(kMCNameTypeInfo);
    MCValueRelease(kMCDataTypeInfo);
    MCValueRelease(kMCArrayTypeInfo);
    MCValueRelease(kMCListTypeInfo);
    MCValueRelease(kMCSetTypeInfo);
    MCValueRelease(kMCProperListTypeInfo);
    MCValueRelease(kMCAnyTypeInfo);
}

////////////////////////////////////////////////////////////////////////////////<|MERGE_RESOLUTION|>--- conflicted
+++ resolved
@@ -861,11 +861,7 @@
         
         MCResolvedTypeInfo t_resolved_return_type;
         if (!MCTypeInfoResolve(t_return_type, t_resolved_return_type))
-<<<<<<< HEAD
-            return MCErrorThrowGeneric(nil);
-=======
             return MCErrorThrowUnboundType(t_return_type);
->>>>>>> 778b10e2
         
         ffi_type *t_ffi_return_type;
         if (t_return_type != kMCNullTypeInfo)
@@ -881,24 +877,15 @@
         uindex_t t_arity;
         t_arity = self -> handler . field_count;
         
-<<<<<<< HEAD
-=======
         // We need arity + 1 ffi_type slots, as we use the first slot to store
         // the return type (if any).
->>>>>>> 778b10e2
         ffi_type **t_ffi_arg_types;
         if (!MCMemoryNewArray(t_arity + 1, t_ffi_arg_types))
             return false;
         
         t_ffi_arg_types[0] = t_ffi_return_type;
         
-<<<<<<< HEAD
-        bool t_success;
-        t_success = true;
-        for(uindex_t i = 0; t_success && i < t_arity; i++)
-=======
         for(uindex_t i = 0; i < t_arity; i++)
->>>>>>> 778b10e2
         {
             MCTypeInfoRef t_type;
             MCHandlerTypeFieldMode t_mode;
@@ -907,14 +894,7 @@
             
             MCResolvedTypeInfo t_resolved_type;
             if (!MCTypeInfoResolve(t_type, t_resolved_type))
-<<<<<<< HEAD
-            {
-                t_success = false;
-                break;
-            }
-=======
                 return MCErrorThrowUnboundType(t_type);
->>>>>>> 778b10e2
             
             if (t_mode == kMCHandlerTypeFieldModeIn)
             {
@@ -926,12 +906,6 @@
             else
                 t_ffi_arg_types[i + 1] = &ffi_type_pointer;
         }
-<<<<<<< HEAD
-
-        if (!t_success)
-            return MCErrorThrowGeneric(nil);
-=======
->>>>>>> 778b10e2
         
         self -> handler . layout_args = (void **)t_ffi_arg_types;
     }
@@ -944,11 +918,7 @@
     if (ffi_prep_cif((ffi_cif *)&t_layout -> cif, (ffi_abi)p_abi, self -> handler . field_count, (ffi_type *)self -> handler . layout_args[0], (ffi_type **)(self -> handler . layout_args + 1)) != FFI_OK)
     {
         MCMemoryDeallocate(t_layout);
-<<<<<<< HEAD
-        return MCErrorThrowGeneric(nil);
-=======
         return MCErrorThrowGeneric(MCSTR("unexpected libffi failure"));
->>>>>>> 778b10e2
     }
     
     t_layout -> next = self -> handler . layouts;
