--- conflicted
+++ resolved
@@ -23,13 +23,8 @@
 
 ////////////////////////////////////////////////////////////////////////////////
 
-<<<<<<< HEAD
-MCTypeInfoRef kMCOutOfMemoryErrorTypeInfo;
-MCTypeInfoRef kMCGenericErrorTypeInfo;
-=======
 MC_DLLEXPORT_DEF MCTypeInfoRef kMCOutOfMemoryErrorTypeInfo;
 MC_DLLEXPORT_DEF MCTypeInfoRef kMCGenericErrorTypeInfo;
->>>>>>> c417e002
 
 static MCErrorRef s_last_error = nil;
 
@@ -125,11 +120,7 @@
     return true;
 }
 
-<<<<<<< HEAD
-bool
-=======
 MC_DLLEXPORT_DEF bool
->>>>>>> c417e002
 MCErrorCreateWithMessage (MCTypeInfoRef p_typeinfo,
                           MCStringRef p_message,
                           MCArrayRef p_info,
@@ -156,10 +147,7 @@
     return true;
 }
 
-<<<<<<< HEAD
-=======
-MC_DLLEXPORT_DEF
->>>>>>> c417e002
+MC_DLLEXPORT_DEF
 bool MCErrorCreate(MCTypeInfoRef p_typeinfo, MCArrayRef p_info, MCErrorRef& r_error)
 {
 	return MCErrorCreateWithMessage (p_typeinfo,
@@ -168,10 +156,7 @@
 	                                 r_error);
 }
 
-<<<<<<< HEAD
-=======
-MC_DLLEXPORT_DEF
->>>>>>> c417e002
+MC_DLLEXPORT_DEF
 bool MCErrorUnwind(MCErrorRef p_error, MCValueRef p_target, uindex_t p_row, uindex_t p_column)
 {
     MCErrorFrame *t_frame;
@@ -196,22 +181,25 @@
     return true;
 }
 
-<<<<<<< HEAD
+MC_DLLEXPORT_DEF
 MCNameRef MCErrorGetDomain(MCErrorRef self)
 {
     return MCErrorTypeInfoGetDomain(self -> typeinfo);
 }
 
+MC_DLLEXPORT_DEF
 MCArrayRef MCErrorGetInfo(MCErrorRef self)
 {
     return self -> info;
 }
 
+MC_DLLEXPORT_DEF
 MCStringRef MCErrorGetMessage(MCErrorRef self)
 {
     return self -> message;
 }
 
+MC_DLLEXPORT_DEF
 uindex_t MCErrorGetDepth(MCErrorRef self)
 {
     if (self -> backtrace == nil)
@@ -239,6 +227,7 @@
     return t_frame;
 }
 
+MC_DLLEXPORT_DEF
 MCValueRef MCErrorGetTargetAtLevel(MCErrorRef self, uindex_t p_level)
 {
     MCErrorFrame *t_frame;
@@ -249,6 +238,7 @@
     return t_frame -> target;
 }
 
+MC_DLLEXPORT_DEF
 uindex_t MCErrorGetRowAtLevel(MCErrorRef self, uindex_t p_level)
 {
     MCErrorFrame *t_frame;
@@ -259,6 +249,7 @@
     return t_frame -> row;
 }
 
+MC_DLLEXPORT_DEF
 uindex_t MCErrorGetColumnAtLevel(MCErrorRef self, uindex_t p_level)
 {
     MCErrorFrame *t_frame;
@@ -271,113 +262,6 @@
 
 ////////////////////////////////////////////////////////////////////////////////
 
-bool MCErrorThrow(MCErrorRef p_error)
-{
-    if (s_last_error != nil)
-        MCValueRelease(s_last_error);
-    
-    s_last_error = MCValueRetain(p_error);
-	
-    return false;
-}
-
-bool MCErrorCatch(MCErrorRef& r_error)
-{
-    if (s_last_error == nil)
-        return false;
-    
-    r_error = s_last_error;
-    s_last_error = nil;
-    
-    return true;
-}
-
-MCErrorRef MCErrorPeek(void)
-{
-    return s_last_error;
-=======
-MC_DLLEXPORT_DEF
-MCNameRef MCErrorGetDomain(MCErrorRef self)
-{
-    return MCErrorTypeInfoGetDomain(self -> typeinfo);
->>>>>>> c417e002
-}
-
-MC_DLLEXPORT_DEF
-MCArrayRef MCErrorGetInfo(MCErrorRef self)
-{
-    return self -> info;
-}
-
-MC_DLLEXPORT_DEF
-MCStringRef MCErrorGetMessage(MCErrorRef self)
-{
-    return self -> message;
-}
-
-MC_DLLEXPORT_DEF
-uindex_t MCErrorGetDepth(MCErrorRef self)
-{
-    if (self -> backtrace == nil)
-        return 0;
-    
-    uindex_t t_depth;
-    t_depth = 0;
-    for(MCErrorFrame *t_frame = self -> backtrace; t_frame != nil; t_frame = t_frame -> caller)
-        t_depth += 1;
-    
-    return t_depth;
-}
-
-////////////////////////////////////////////////////////////////////////////////
-
-static MCErrorFrame *__MCErrorGetFrameAtLevel(MCErrorRef self, uindex_t p_level)
-{
-    MCErrorFrame *t_frame;
-    for(t_frame = self -> backtrace; t_frame != nil && p_level != 0; t_frame = t_frame -> caller)
-        p_level -= 1;
-    
-    if (p_level != 0)
-        return nil;
-    
-    return t_frame;
-}
-
-MC_DLLEXPORT_DEF
-MCValueRef MCErrorGetTargetAtLevel(MCErrorRef self, uindex_t p_level)
-{
-    MCErrorFrame *t_frame;
-    t_frame = __MCErrorGetFrameAtLevel(self, p_level);
-    if (t_frame == nil)
-        return nil;
-    
-    return t_frame -> target;
-}
-
-MC_DLLEXPORT_DEF
-uindex_t MCErrorGetRowAtLevel(MCErrorRef self, uindex_t p_level)
-{
-    MCErrorFrame *t_frame;
-    t_frame = __MCErrorGetFrameAtLevel(self, p_level);
-    if (t_frame == nil)
-        return 0;
-    
-    return t_frame -> row;
-}
-
-MC_DLLEXPORT_DEF
-uindex_t MCErrorGetColumnAtLevel(MCErrorRef self, uindex_t p_level)
-{
-    MCErrorFrame *t_frame;
-    t_frame = __MCErrorGetFrameAtLevel(self, p_level);
-    if (t_frame == nil)
-        return 0;
-    
-    return t_frame -> column;
-}
-
-////////////////////////////////////////////////////////////////////////////////
-
 MC_DLLEXPORT_DEF
 bool MCErrorThrow(MCErrorRef p_error)
 {
@@ -453,11 +337,7 @@
     return MCErrorThrow(*t_error);
 }
 
-<<<<<<< HEAD
-bool
-=======
 MC_DLLEXPORT_DEF bool
->>>>>>> c417e002
 MCErrorCreateAndThrowWithMessage (MCTypeInfoRef p_error_type,
                                   MCStringRef p_message,
                                   ...)
@@ -474,11 +354,7 @@
 	return t_result;
 }
 
-<<<<<<< HEAD
-bool
-=======
 MC_DLLEXPORT_DEF bool
->>>>>>> c417e002
 MCErrorCreateAndThrow (MCTypeInfoRef p_error_type, ...)
 {
 	va_list t_args;
@@ -495,10 +371,7 @@
 
 ////////////////////////////////////////////////////////////////////////////////
 
-<<<<<<< HEAD
-=======
-MC_DLLEXPORT_DEF
->>>>>>> c417e002
+MC_DLLEXPORT_DEF
 bool MCErrorThrowOutOfMemory(void)
 {
     if (s_out_of_memory_error == nil &&
@@ -515,19 +388,13 @@
     return false;
 }
 
-<<<<<<< HEAD
-=======
-MC_DLLEXPORT_DEF
->>>>>>> c417e002
+MC_DLLEXPORT_DEF
 bool MCErrorThrowGeneric(MCStringRef p_reason)
 {
     return MCErrorCreateAndThrow(kMCGenericErrorTypeInfo, "reason", p_reason, nil);
 }
 
-<<<<<<< HEAD
-=======
-MC_DLLEXPORT_DEF
->>>>>>> c417e002
+MC_DLLEXPORT_DEF
 bool MCErrorThrowGenericWithMessage(MCStringRef p_message, ...)
 {
     va_list t_args;
