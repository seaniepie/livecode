--- conflicted
+++ resolved
@@ -49,11 +49,7 @@
     
     if (!__MCNumberInitialize())
         return false;
-<<<<<<< HEAD
-
-=======
-    
->>>>>>> 9f6e9403
+    
 	if (!__MCArrayInitialize())
 		return false;
     
