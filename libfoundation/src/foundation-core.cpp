/* Copyright (C) 2003-2013 Runtime Revolution Ltd.

This file is part of LiveCode.

LiveCode is free software; you can redistribute it and/or modify it under
the terms of the GNU General Public License v3 as published by the Free
Software Foundation.

LiveCode is distributed in the hope that it will be useful, but WITHOUT ANY
WARRANTY; without even the implied warranty of MERCHANTABILITY or
FITNESS FOR A PARTICULAR PURPOSE.  See the GNU General Public License
for more details.

You should have received a copy of the GNU General Public License
along with LiveCode.  If not see <http://www.gnu.org/licenses/>.  */

#include <foundation.h>
#include <foundation-stdlib.h>

#include "foundation-private.h"

////////////////////////////////////////////////////////////////////////////////

#ifdef __LINUX__
const char *__MCSysCharset;
#endif

////////////////////////////////////////////////////////////////////////////////

bool MCInitialize(void)
{
    if (!__MCUnicodeInitialize())
        return false;
    
    if (!__MCValueInitialize())
		return false;
    
<<<<<<< HEAD
=======
    if (!__MCNumberInitialize())
        return false;

>>>>>>> 06ab0a94
	if (!__MCStringInitialize())
		return false;
    
	if (!__MCNameInitialize())
		return false;
    
    if (!__MCErrorInitialize())
        return false;
    
    if (!__MCTypeInfoInitialize())
        return false;
    
    if (!__MCNumberInitialize())
        return false;
    
	if (!__MCArrayInitialize())
		return false;
    
	if (!__MCListInitialize())
		return false;
    
	if (!__MCSetInitialize())
		return false;
    
    if (!__MCDataInitialize())
        return false;
    
    if (!__MCRecordInitialize())
        return false;
    
    if (!__MCLocaleInitialize())
        return false;

	return true;
}

void MCFinalize(void)
{
	__MCLocaleFinalize();
    __MCRecordFinalize();
    __MCDataFinalize();
    __MCSetFinalize();
	__MCListFinalize();
	__MCArrayFinalize();
    __MCNumberFinalize();
    __MCTypeInfoFinalize();
    __MCErrorFinalize();
	__MCNameFinalize();
	__MCStringFinalize();
<<<<<<< HEAD
=======
    __MCDataFinalize();
    __MCNumberFinalize();
>>>>>>> 06ab0a94
	__MCValueFinalize();
    __MCUnicodeFinalize();
}

////////////////////////////////////////////////////////////////////////////////

bool MCMemoryAllocate(size_t p_size, void*& r_block)
{
	void *t_block;
	t_block = malloc(p_size != 0 ? p_size : 4);
	if (t_block != nil)
	{
		r_block = t_block;
		return true;
	}
	return MCErrorThrowOutOfMemory();
}

bool MCMemoryAllocateCopy(const void *p_block, size_t p_block_size, void*& r_block)
{
	if (MCMemoryAllocate(p_block_size, r_block))
	{
		MCMemoryCopy(r_block, p_block, p_block_size);
		return true;
	}
	return MCErrorThrowOutOfMemory();
}

bool MCMemoryReallocate(void *p_block, size_t p_new_size, void*& r_new_block)
{
	void *t_new_block;
	t_new_block = realloc(p_block, p_new_size != 0 ? p_new_size : 4);
	if (t_new_block != nil)
	{
		r_new_block = t_new_block;
		return true;
	}
	return MCErrorThrowOutOfMemory();
}

void MCMemoryDeallocate(void *p_block)
{
	free(p_block);
}

//////////

bool MCMemoryNew(size_t p_size, void*& r_record)
{
	if (MCMemoryAllocate(p_size, r_record))
	{
		MCMemoryClear(r_record, p_size);
		return true;
	}
	return false;
}

void MCMemoryDelete(void *p_record)
{
	MCMemoryDeallocate(p_record);
}

//////////

bool MCMemoryNewArray(uindex_t p_count, size_t p_size, void*& r_array)
{
	if (MCMemoryAllocate(p_count * p_size, r_array))
	{
		MCMemoryClear(r_array, p_count * p_size);
		return true;
	}
	return false;
}

bool MCMemoryNewArray(uindex_t p_count, size_t p_size, void*& r_array, uindex_t& r_count)
{
	if (MCMemoryAllocate(p_count * p_size, r_array))
	{
		MCMemoryClear(r_array, p_count * p_size);
		r_count = p_count;
		return true;
	}
	return false;
}

bool MCMemoryResizeArray(uindex_t p_new_count, size_t p_size, void*& x_array, uindex_t& x_count)
{
	if (MCMemoryReallocate(x_array, p_new_count * p_size, x_array))
	{
		if (p_new_count > x_count)
			MCMemoryClear(static_cast<char *>(x_array) + x_count * p_size, (p_new_count - x_count) * p_size);
		x_count = p_new_count;
		return true;
	}
	return false;
}

void MCMemoryDeleteArray(void *p_array)
{
	MCMemoryDeallocate(p_array);
}

////////////////////////////////////////////////////////////////////////////////

// These hash functions are taken from CoreFoundation - if they are good enough
// for Apple, they should be good enough for us :)

#define HASHFACTOR 2654435761U

hash_t MCHashInteger(integer_t i)
{
	return ((i > 0) ? (hash_t)i : (hash_t)(-i)) * HASHFACTOR;
}

hash_t MCHashPointer(void *p)
{
<<<<<<< HEAD
    return MCHashInteger((intptr_t)p);
=======
    return MCHashInteger((integer_t)p);
>>>>>>> 06ab0a94
}

hash_t MCHashDouble(double d)
{
	double i;
	if (d < 0)
		d = -d;
	i = floor(d + 0.5);
	
	hash_t t_integral_hash;
	t_integral_hash = HASHFACTOR * (hash_t)fmod(i, (double)UINT32_MAX);

	return (hash_t)(t_integral_hash + (hash_t)((d - i) * UINT32_MAX));
}

#define ELF_STEP(B) T1 = (H << 4) + B; T2 = T1 & 0xF0000000; if (T2) T1 ^= (T2 >> 24); T1 &= (~T2); H = T1;

hash_t MCHashBytes(const void *p_bytes, size_t length)
{
	uint8_t *bytes = (uint8_t *)p_bytes;

    /* The ELF hash algorithm, used in the ELF object file format */
    uint32_t H = 0, T1, T2;
    int32_t rem = length;

    while (3 < rem)
	{
		ELF_STEP(bytes[length - rem]);
		ELF_STEP(bytes[length - rem + 1]);
		ELF_STEP(bytes[length - rem + 2]);
		ELF_STEP(bytes[length - rem + 3]);
		rem -= 4;
    }

    switch (rem)
	{
    case 3:  ELF_STEP(bytes[length - 3]);
    case 2:  ELF_STEP(bytes[length - 2]);
    case 1:  ELF_STEP(bytes[length - 1]);
    case 0:  ;
    }

    return H;
}

hash_t MCHashBytesStream(hash_t p_start, const void *p_bytes, size_t length)
{
    MCAssert((length % 4) == 0);
    uint8_t *bytes = (uint8_t *)p_bytes;
    
    /* The ELF hash algorithm, used in the ELF object file format */
    uint32_t H = p_start, T1, T2;
    int32_t rem = length;
    
    while (3 < rem)
	{
		ELF_STEP(bytes[length - rem]);
		ELF_STEP(bytes[length - rem + 1]);
		ELF_STEP(bytes[length - rem + 2]);
		ELF_STEP(bytes[length - rem + 3]);
		rem -= 4;
    }
    
    return H;
}

#undef ELF_STEP

////////////////////////////////////////////////////////////////////////////////<|MERGE_RESOLUTION|>--- conflicted
+++ resolved
@@ -35,12 +35,9 @@
     if (!__MCValueInitialize())
 		return false;
     
-<<<<<<< HEAD
-=======
     if (!__MCNumberInitialize())
         return false;
 
->>>>>>> 06ab0a94
 	if (!__MCStringInitialize())
 		return false;
     
@@ -90,11 +87,8 @@
     __MCErrorFinalize();
 	__MCNameFinalize();
 	__MCStringFinalize();
-<<<<<<< HEAD
-=======
     __MCDataFinalize();
     __MCNumberFinalize();
->>>>>>> 06ab0a94
 	__MCValueFinalize();
     __MCUnicodeFinalize();
 }
@@ -211,11 +205,7 @@
 
 hash_t MCHashPointer(void *p)
 {
-<<<<<<< HEAD
     return MCHashInteger((intptr_t)p);
-=======
-    return MCHashInteger((integer_t)p);
->>>>>>> 06ab0a94
 }
 
 hash_t MCHashDouble(double d)
