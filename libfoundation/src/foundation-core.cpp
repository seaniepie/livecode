/* Copyright (C) 2003-2013 Runtime Revolution Ltd.

This file is part of LiveCode.

LiveCode is free software; you can redistribute it and/or modify it under
the terms of the GNU General Public License v3 as published by the Free
Software Foundation.

LiveCode is distributed in the hope that it will be useful, but WITHOUT ANY
WARRANTY; without even the implied warranty of MERCHANTABILITY or
FITNESS FOR A PARTICULAR PURPOSE.  See the GNU General Public License
for more details.

You should have received a copy of the GNU General Public License
along with LiveCode.  If not see <http://www.gnu.org/licenses/>.  */

#include <foundation.h>
#include <foundation-stdlib.h>

#include "foundation-private.h"

////////////////////////////////////////////////////////////////////////////////

#ifdef __LINUX__
const char *__MCSysCharset;
#endif

////////////////////////////////////////////////////////////////////////////////

bool MCInitialize(void)
{
    if (!__MCUnicodeInitialize())
        return false;
    
    if (!__MCValueInitialize())
		return false;
    
	if (!__MCStringInitialize())
		return false;
    
	if (!__MCNameInitialize())
		return false;
    
    if (!__MCErrorInitialize())
        return false;
    
    if (!__MCTypeInfoInitialize())
        return false;
    
    if (!__MCForeignValueInitialize())
        return false;
    
    if (!__MCNumberInitialize())
        return false;
    
	if (!__MCArrayInitialize())
		return false;
    
	if (!__MCListInitialize())
		return false;
    
	if (!__MCSetInitialize())
		return false;
    
    if (!__MCDataInitialize())
        return false;
    
    if (!__MCRecordInitialize())
        return false;
    
    if (!__MCLocaleInitialize())
        return false;

    if (!__MCProperListInitialize())
        return false;
    
    if (!__MCStreamInitialize())
        return false;
    
	return true;
}

void MCFinalize(void)
{
    __MCStreamFinalize();
    __MCProperListFinalize();
	__MCLocaleFinalize();
    __MCRecordFinalize();
    __MCDataFinalize();
    __MCSetFinalize();
	__MCListFinalize();
	__MCArrayFinalize();
    __MCNumberFinalize();
    __MCForeignValueFinalize();
    __MCTypeInfoFinalize();
    __MCErrorFinalize();
	__MCNameFinalize();
	__MCStringFinalize();
	__MCValueFinalize();
    __MCUnicodeFinalize();
}

////////////////////////////////////////////////////////////////////////////////

MC_DLLEXPORT_DEF
bool MCMemoryAllocate(size_t p_size, void*& r_block)
{
	void *t_block;
	t_block = malloc(p_size != 0 ? p_size : 4);
	if (t_block != nil)
	{
		r_block = t_block;
		return true;
	}
	return MCErrorThrowOutOfMemory();
}

MC_DLLEXPORT_DEF
bool MCMemoryAllocateCopy(const void *p_block, size_t p_block_size, void*& r_block)
{
	if (MCMemoryAllocate(p_block_size, r_block))
	{
		MCMemoryCopy(r_block, p_block, p_block_size);
		return true;
	}
	return MCErrorThrowOutOfMemory();
}

MC_DLLEXPORT_DEF
bool MCMemoryReallocate(void *p_block, size_t p_new_size, void*& r_new_block)
{
	void *t_new_block;
	t_new_block = realloc(p_block, p_new_size != 0 ? p_new_size : 4);
	if (t_new_block != nil)
	{
		r_new_block = t_new_block;
		return true;
	}
	return MCErrorThrowOutOfMemory();
}

MC_DLLEXPORT_DEF
void MCMemoryDeallocate(void *p_block)
{
	free(p_block);
}

//////////

MC_DLLEXPORT_DEF
bool MCMemoryNew(size_t p_size, void*& r_record)
{
	if (MCMemoryAllocate(p_size, r_record))
	{
		MCMemoryClear(r_record, p_size);
		return true;
	}
	return false;
}

MC_DLLEXPORT_DEF
void MCMemoryDelete(void *p_record)
{
	MCMemoryDeallocate(p_record);
}

//////////

bool MCMemoryNewArray(uindex_t p_count, size_t p_size, void*& r_array)
{
	if (MCMemoryAllocate(p_count * p_size, r_array))
	{
		MCMemoryClear(r_array, p_count * p_size);
		return true;
	}
	return false;
}

bool MCMemoryNewArray(uindex_t p_count, size_t p_size, void*& r_array, uindex_t& r_count)
{
	if (MCMemoryAllocate(p_count * p_size, r_array))
	{
		MCMemoryClear(r_array, p_count * p_size);
		r_count = p_count;
		return true;
	}
	return false;
}

bool MCMemoryResizeArray(uindex_t p_new_count, size_t p_size, void*& x_array, uindex_t& x_count)
{
	if (MCMemoryReallocate(x_array, p_new_count * p_size, x_array))
	{
		if (p_new_count > x_count)
			MCMemoryClear(static_cast<char *>(x_array) + x_count * p_size, (p_new_count - x_count) * p_size);
		x_count = p_new_count;
		return true;
	}
	return false;
}

void MCMemoryDeleteArray(void *p_array)
{
	MCMemoryDeallocate(p_array);
}

////////////////////////////////////////////////////////////////////////////////

// These hash functions are taken from CoreFoundation - if they are good enough
// for Apple, they should be good enough for us :)

#define HASHFACTOR 2654435761U

/* Templates for hashing arbitrary-sized integers */
template <typename T>
static inline hash_t
MCHashUInt(T i)
{
	hash_t h = 0;
	for (unsigned int o = 0; o < sizeof(T); o += sizeof(hash_t))
		h += HASHFACTOR * (hash_t) (i >> (o << 3));
	return h;
}

template <typename T>
static inline hash_t
MCHashInt(T i)
{
	return MCHashUInt((i >= 0) ? i : (-i));
}

<<<<<<< HEAD
=======
MC_DLLEXPORT_DEF
>>>>>>> c417e002
hash_t MCHashInteger(integer_t i)
{
	return MCHashInt (i);
}

<<<<<<< HEAD
=======
MC_DLLEXPORT_DEF
>>>>>>> c417e002
hash_t
MCHashUInteger (uinteger_t i)
{
	return MCHashUInt(i);
<<<<<<< HEAD
}

hash_t
MCHashUSize (size_t i)
{
	return MCHashUInt (i);
}

hash_t MCHashPointer(void *p)
{
	return MCHashUInt((uintptr_t) p);
=======
>>>>>>> c417e002
}

MC_DLLEXPORT_DEF
hash_t
MCHashUSize (size_t i)
{
	return MCHashUInt (i);
}

MC_DLLEXPORT_DEF
hash_t MCHashPointer(void *p)
{
	return MCHashUInt((uintptr_t) p);
}

MC_DLLEXPORT_DEF
hash_t MCHashDouble(double d)
{
	double i;
	if (d < 0)
		d = -d;
	i = floor(d + 0.5);
	
	hash_t t_integral_hash;
	t_integral_hash = HASHFACTOR * (hash_t)fmod(i, (double)UINT32_MAX);

	return (hash_t)(t_integral_hash + (hash_t)((d - i) * UINT32_MAX));
}

#define ELF_STEP(B) T1 = (H << 4) + B; T2 = T1 & 0xF0000000; if (T2) T1 ^= (T2 >> 24); T1 &= (~T2); H = T1;

MC_DLLEXPORT_DEF
hash_t MCHashBytes(const void *p_bytes, size_t length)
{
	uint8_t *bytes = (uint8_t *)p_bytes;

    /* The ELF hash algorithm, used in the ELF object file format */
    uint32_t H = 0, T1, T2;
    int32_t rem = length;

    while (3 < rem)
	{
		ELF_STEP(bytes[length - rem]);
		ELF_STEP(bytes[length - rem + 1]);
		ELF_STEP(bytes[length - rem + 2]);
		ELF_STEP(bytes[length - rem + 3]);
		rem -= 4;
    }

    switch (rem)
	{
    case 3:  ELF_STEP(bytes[length - 3]);
    case 2:  ELF_STEP(bytes[length - 2]);
    case 1:  ELF_STEP(bytes[length - 1]);
    case 0:  ;
    }

    return H;
}

<<<<<<< HEAD
=======
MC_DLLEXPORT_DEF
>>>>>>> c417e002
hash_t MCHashBytesStream(hash_t p_start, const void *p_bytes, size_t length)
{
    MCAssert((length % 4) == 0);
    uint8_t *bytes = (uint8_t *)p_bytes;
    
    /* The ELF hash algorithm, used in the ELF object file format */
    uint32_t H = p_start, T1, T2;
    int32_t rem = length;
    
    while (3 < rem)
	{
		ELF_STEP(bytes[length - rem]);
		ELF_STEP(bytes[length - rem + 1]);
		ELF_STEP(bytes[length - rem + 2]);
		ELF_STEP(bytes[length - rem + 3]);
		rem -= 4;
    }
    
    return H;
}

#undef ELF_STEP

////////////////////////////////////////////////////////////////////////////////<|MERGE_RESOLUTION|>--- conflicted
+++ resolved
@@ -229,37 +229,17 @@
 	return MCHashUInt((i >= 0) ? i : (-i));
 }
 
-<<<<<<< HEAD
-=======
-MC_DLLEXPORT_DEF
->>>>>>> c417e002
+MC_DLLEXPORT_DEF
 hash_t MCHashInteger(integer_t i)
 {
 	return MCHashInt (i);
 }
 
-<<<<<<< HEAD
-=======
-MC_DLLEXPORT_DEF
->>>>>>> c417e002
+MC_DLLEXPORT_DEF
 hash_t
 MCHashUInteger (uinteger_t i)
 {
 	return MCHashUInt(i);
-<<<<<<< HEAD
-}
-
-hash_t
-MCHashUSize (size_t i)
-{
-	return MCHashUInt (i);
-}
-
-hash_t MCHashPointer(void *p)
-{
-	return MCHashUInt((uintptr_t) p);
-=======
->>>>>>> c417e002
 }
 
 MC_DLLEXPORT_DEF
@@ -320,10 +300,7 @@
     return H;
 }
 
-<<<<<<< HEAD
-=======
-MC_DLLEXPORT_DEF
->>>>>>> c417e002
+MC_DLLEXPORT_DEF
 hash_t MCHashBytesStream(hash_t p_start, const void *p_bytes, size_t length)
 {
     MCAssert((length % 4) == 0);
