/* Copyright (C) 2003-2013 Runtime Revolution Ltd.

This file is part of LiveCode.

LiveCode is free software; you can redistribute it and/or modify it under
the terms of the GNU General Public License v3 as published by the Free
Software Foundation.

LiveCode is distributed in the hope that it will be useful, but WITHOUT ANY
WARRANTY; without even the implied warranty of MERCHANTABILITY or
FITNESS FOR A PARTICULAR PURPOSE.  See the GNU General Public License
for more details.

You should have received a copy of the GNU General Public License
along with LiveCode.  If not see <http://www.gnu.org/licenses/>.  */

#include <foundation.h>
#include <foundation-stdlib.h>

#include "foundation-private.h"

////////////////////////////////////////////////////////////////////////////////

#ifdef __LINUX__
const char *__MCSysCharset;
#endif

////////////////////////////////////////////////////////////////////////////////

bool MCInitialize(void)
{
    if (!__MCUnicodeInitialize())
        return false;
    
    if (!__MCValueInitialize())
		return false;
    
    if (!__MCNumberInitialize())
        return false;

    if (!__MCErrorInitialize())
        return false;

    if (!__MCTypeInfoInitialize())
        return false;
    
	if (!__MCStringInitialize())
		return false;

	if (!__MCNameInitialize())
		return false;

	if (!__MCArrayInitialize())
		return false;

	if (!__MCListInitialize())
		return false;

	if (!__MCSetInitialize())
		return false;
    
    if (!__MCDataInitialize())
        return false;
    
    if (!__MCRecordInitialize())
        return false;
    
    if (!__MCLocaleInitialize())
        return false;

    if (!__MCProperListInitialize())
        return false;
    
	return true;
}

void MCFinalize(void)
{
	__MCLocaleFinalize();
    __MCRecordFinalize();
    __MCSetFinalize();
	__MCListFinalize();
	__MCArrayFinalize();
	__MCNameFinalize();
	__MCStringFinalize();
    __MCDataFinalize();
<<<<<<< HEAD
    __MCNumberFinalize();
=======
    __MCTypeInfoFinalize();
    __MCErrorFinalize();
>>>>>>> b966d684
	__MCValueFinalize();
    __MCUnicodeFinalize();
}

////////////////////////////////////////////////////////////////////////////////

bool MCMemoryAllocate(size_t p_size, void*& r_block)
{
	void *t_block;
	t_block = malloc(p_size != 0 ? p_size : 4);
	if (t_block != nil)
	{
		r_block = t_block;
		return true;
	}
	return MCErrorThrowOutOfMemory();
}

bool MCMemoryAllocateCopy(const void *p_block, size_t p_block_size, void*& r_block)
{
	if (MCMemoryAllocate(p_block_size, r_block))
	{
		MCMemoryCopy(r_block, p_block, p_block_size);
		return true;
	}
	return MCErrorThrowOutOfMemory();
}

bool MCMemoryReallocate(void *p_block, size_t p_new_size, void*& r_new_block)
{
	void *t_new_block;
	t_new_block = realloc(p_block, p_new_size != 0 ? p_new_size : 4);
	if (t_new_block != nil)
	{
		r_new_block = t_new_block;
		return true;
	}
	return MCErrorThrowOutOfMemory();
}

void MCMemoryDeallocate(void *p_block)
{
	free(p_block);
}

//////////

bool MCMemoryNew(size_t p_size, void*& r_record)
{
	if (MCMemoryAllocate(p_size, r_record))
	{
		MCMemoryClear(r_record, p_size);
		return true;
	}
	return false;
}

void MCMemoryDelete(void *p_record)
{
	MCMemoryDeallocate(p_record);
}

//////////

bool MCMemoryNewArray(uindex_t p_count, size_t p_size, void*& r_array)
{
	if (MCMemoryAllocate(p_count * p_size, r_array))
	{
		MCMemoryClear(r_array, p_count * p_size);
		return true;
	}
	return false;
}

bool MCMemoryNewArray(uindex_t p_count, size_t p_size, void*& r_array, uindex_t& r_count)
{
	if (MCMemoryAllocate(p_count * p_size, r_array))
	{
		MCMemoryClear(r_array, p_count * p_size);
		r_count = p_count;
		return true;
	}
	return false;
}

bool MCMemoryResizeArray(uindex_t p_new_count, size_t p_size, void*& x_array, uindex_t& x_count)
{
	if (MCMemoryReallocate(x_array, p_new_count * p_size, x_array))
	{
		if (p_new_count > x_count)
			MCMemoryClear(static_cast<char *>(x_array) + x_count * p_size, (p_new_count - x_count) * p_size);
		x_count = p_new_count;
		return true;
	}
	return false;
}

void MCMemoryDeleteArray(void *p_array)
{
	MCMemoryDeallocate(p_array);
}

////////////////////////////////////////////////////////////////////////////////

// These hash functions are taken from CoreFoundation - if they are good enough
// for Apple, they should be good enough for us :)

#define HASHFACTOR 2654435761U

hash_t MCHashInteger(integer_t i)
{
	return ((i > 0) ? (hash_t)i : (hash_t)(-i)) * HASHFACTOR;
}

hash_t MCHashPointer(void *p)
{
    return MCHashInteger((integer_t)p);
}

hash_t MCHashDouble(double d)
{
	double i;
	if (d < 0)
		d = -d;
	i = floor(d + 0.5);
	
	hash_t t_integral_hash;
	t_integral_hash = HASHFACTOR * (hash_t)fmod(i, (double)UINT32_MAX);

	return (hash_t)(t_integral_hash + (hash_t)((d - i) * UINT32_MAX));
}

#define ELF_STEP(B) T1 = (H << 4) + B; T2 = T1 & 0xF0000000; if (T2) T1 ^= (T2 >> 24); T1 &= (~T2); H = T1;

hash_t MCHashBytes(const void *p_bytes, size_t length)
{
	uint8_t *bytes = (uint8_t *)p_bytes;

    /* The ELF hash algorithm, used in the ELF object file format */
    uint32_t H = 0, T1, T2;
    int32_t rem = length;

    while (3 < rem)
	{
		ELF_STEP(bytes[length - rem]);
		ELF_STEP(bytes[length - rem + 1]);
		ELF_STEP(bytes[length - rem + 2]);
		ELF_STEP(bytes[length - rem + 3]);
		rem -= 4;
    }

    switch (rem)
	{
    case 3:  ELF_STEP(bytes[length - 3]);
    case 2:  ELF_STEP(bytes[length - 2]);
    case 1:  ELF_STEP(bytes[length - 1]);
    case 0:  ;
    }

    return H;
}

hash_t MCHashBytesStream(hash_t p_start, const void *p_bytes, size_t length)
{
    MCAssert((length % 4) == 0);
    uint8_t *bytes = (uint8_t *)p_bytes;
    
    /* The ELF hash algorithm, used in the ELF object file format */
    uint32_t H = p_start, T1, T2;
    int32_t rem = length;
    
    while (3 < rem)
	{
		ELF_STEP(bytes[length - rem]);
		ELF_STEP(bytes[length - rem + 1]);
		ELF_STEP(bytes[length - rem + 2]);
		ELF_STEP(bytes[length - rem + 3]);
		rem -= 4;
    }
    
    return H;
}

#undef ELF_STEP

////////////////////////////////////////////////////////////////////////////////<|MERGE_RESOLUTION|>--- conflicted
+++ resolved
@@ -35,13 +35,13 @@
     if (!__MCValueInitialize())
 		return false;
     
+    if (!__MCErrorInitialize())
+        return false;
+    
+    if (!__MCTypeInfoInitialize())
+        return false;
+    
     if (!__MCNumberInitialize())
-        return false;
-
-    if (!__MCErrorInitialize())
-        return false;
-
-    if (!__MCTypeInfoInitialize())
         return false;
     
 	if (!__MCStringInitialize())
@@ -84,12 +84,9 @@
 	__MCNameFinalize();
 	__MCStringFinalize();
     __MCDataFinalize();
-<<<<<<< HEAD
     __MCNumberFinalize();
-=======
     __MCTypeInfoFinalize();
     __MCErrorFinalize();
->>>>>>> b966d684
 	__MCValueFinalize();
     __MCUnicodeFinalize();
 }
