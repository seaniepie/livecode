--- conflicted
+++ resolved
@@ -112,9 +112,7 @@
     return t_success;
 }
 
-<<<<<<< HEAD
-MC_DLLEXPORT_DEF
-=======
+MC_DLLEXPORT_DEF
 bool
 MCDataCreateWithData(MCDataRef& r_data, MCDataRef p_one, MCDataRef p_two)
 {
@@ -151,7 +149,7 @@
     return true;
 }
 
->>>>>>> 5bcb11d2
+MC_DLLEXPORT_DEF
 bool MCDataConvertStringToData(MCStringRef string, MCDataRef& r_data)
 {
     // AL-2014-12-12: [[ Bug 14208 ]] Implement MCDataConvertStringToData reduce the overhead in
