--- conflicted
+++ resolved
@@ -309,9 +309,6 @@
 	nil,
 };
 
-<<<<<<< HEAD
-MC_DLLEXPORT_DEF
-=======
 static inline void __MCAssertIsStream(MCStreamRef ref)
 {
 	__MCValue *val = reinterpret_cast<__MCValue *>(ref);
@@ -320,7 +317,7 @@
 	         __MCValueGetCustomCallbacks(val) == &kMCStreamCustomValueCallbacks);
 }
 
->>>>>>> 324bef8a
+MC_DLLEXPORT_DEF
 bool MCStreamCreate(const MCStreamCallbacks *p_callbacks, size_t p_extra_bytes, MCStreamRef& r_stream)
 {
 	MCStreamRef self;
@@ -337,13 +334,9 @@
 MC_DLLEXPORT_DEF
 const MCStreamCallbacks *MCStreamGetCallbacks(MCStreamRef self)
 {
-<<<<<<< HEAD
+	__MCAssertIsStream(self);
+
 	return __MCStreamCallbacks(self);
-=======
-	__MCAssertIsStream(self);
-
-	return self -> callbacks;
->>>>>>> 324bef8a
 }
 
 ////////////////////////////////////////////////////////////////////////////////
@@ -351,49 +344,33 @@
 MC_DLLEXPORT_DEF
 bool MCStreamIsReadable(MCStreamRef self)
 {
-<<<<<<< HEAD
+	__MCAssertIsStream(self);
+
 	return __MCStreamCallbacks(self) -> read != nil;
-=======
-	__MCAssertIsStream(self);
-
-	return self -> callbacks -> read != nil;
->>>>>>> 324bef8a
 }
 
 MC_DLLEXPORT_DEF
 bool MCStreamIsWritable(MCStreamRef self)
 {
-<<<<<<< HEAD
+	__MCAssertIsStream(self);
+
 	return __MCStreamCallbacks(self) -> write != nil;
-=======
-	__MCAssertIsStream(self);
-
-	return self -> callbacks -> write != nil;
->>>>>>> 324bef8a
 }
 
 MC_DLLEXPORT_DEF
 bool MCStreamIsMarkable(MCStreamRef self)
 {
-<<<<<<< HEAD
+	__MCAssertIsStream(self);
+
 	return __MCStreamCallbacks(self) -> mark != nil;
-=======
-	__MCAssertIsStream(self);
-
-	return self -> callbacks -> mark != nil;
->>>>>>> 324bef8a
 }
 
 MC_DLLEXPORT_DEF
 bool MCStreamIsSeekable(MCStreamRef self)
 {
-<<<<<<< HEAD
+	__MCAssertIsStream(self);
+
 	return __MCStreamCallbacks(self) -> seek != nil;
-=======
-	__MCAssertIsStream(self);
-
-	return self -> callbacks -> seek != nil;
->>>>>>> 324bef8a
 }
 
 ////////////////////////////////////////////////////////////////////////////////
@@ -401,13 +378,9 @@
 MC_DLLEXPORT_DEF
 bool MCStreamGetAvailableForRead(MCStreamRef self, size_t& r_available)
 {
-<<<<<<< HEAD
+	__MCAssertIsStream(self);
+
 	if (__MCStreamCallbacks(self) -> get_available_for_read == nil)
-=======
-	__MCAssertIsStream(self);
-
-	if (self -> callbacks -> get_available_for_read == nil)
->>>>>>> 324bef8a
 		return false;
 	return __MCStreamCallbacks(self) -> get_available_for_read(self, r_available);
 }
@@ -415,43 +388,31 @@
 MC_DLLEXPORT_DEF
 bool MCStreamRead(MCStreamRef self, void *p_buffer, size_t p_amount)
 {
-<<<<<<< HEAD
+	__MCAssertIsStream(self);
+	MCAssert(nil != p_buffer || 0 == p_amount);
+
 	if (__MCStreamCallbacks(self) -> read == nil)
-=======
+		return false;
+	return __MCStreamCallbacks(self) -> read(self, p_buffer, p_amount);
+}
+
+MC_DLLEXPORT_DEF
+bool MCStreamGetAvailableForWrite(MCStreamRef self, size_t& r_available)
+{
+	__MCAssertIsStream(self);
+
+	if (__MCStreamCallbacks(self) -> get_available_for_write == nil)
+		return false;
+	return __MCStreamCallbacks(self) -> get_available_for_write(self, r_available);
+}
+
+MC_DLLEXPORT_DEF
+bool MCStreamWrite(MCStreamRef self, const void *p_buffer, size_t p_amount)
+{
 	__MCAssertIsStream(self);
 	MCAssert(nil != p_buffer || 0 == p_amount);
 
-	if (self -> callbacks -> read == nil)
->>>>>>> 324bef8a
-		return false;
-	return __MCStreamCallbacks(self) -> read(self, p_buffer, p_amount);
-}
-
-MC_DLLEXPORT_DEF
-bool MCStreamGetAvailableForWrite(MCStreamRef self, size_t& r_available)
-{
-<<<<<<< HEAD
-	if (__MCStreamCallbacks(self) -> get_available_for_write == nil)
-=======
-	__MCAssertIsStream(self);
-
-	if (self -> callbacks -> get_available_for_write == nil)
->>>>>>> 324bef8a
-		return false;
-	return __MCStreamCallbacks(self) -> get_available_for_write(self, r_available);
-}
-
-MC_DLLEXPORT_DEF
-bool MCStreamWrite(MCStreamRef self, const void *p_buffer, size_t p_amount)
-{
-<<<<<<< HEAD
 	if (__MCStreamCallbacks(self) -> write == nil)
-=======
-	__MCAssertIsStream(self);
-	MCAssert(nil != p_buffer || 0 == p_amount);
-
-	if (self -> callbacks -> write == nil)
->>>>>>> 324bef8a
 		return false;
 	return __MCStreamCallbacks(self) -> write(self, p_buffer, p_amount);
 }
@@ -459,17 +420,11 @@
 MC_DLLEXPORT_DEF
 bool MCStreamSkip(MCStreamRef self, size_t p_amount)
 {
-<<<<<<< HEAD
+	__MCAssertIsStream(self);
+
 	if (__MCStreamCallbacks(self) -> skip != nil)
 		return __MCStreamCallbacks(self) -> skip(self, p_amount);
 	if (__MCStreamCallbacks(self) -> seek != nil)
-=======
-	__MCAssertIsStream(self);
-
-	if (self -> callbacks -> skip != nil)
-		return self -> callbacks -> skip(self, p_amount);
-	if (self -> callbacks -> seek != nil)
->>>>>>> 324bef8a
 	{
 		filepos_t t_pos;
 		if (!__MCStreamCallbacks(self) -> tell(self, t_pos))
@@ -484,13 +439,9 @@
 MC_DLLEXPORT_DEF
 bool MCStreamMark(MCStreamRef self, size_t p_read_limit)
 {
-<<<<<<< HEAD
+	__MCAssertIsStream(self);
+
 	if (__MCStreamCallbacks(self) -> mark == nil)
-=======
-	__MCAssertIsStream(self);
-
-	if (self -> callbacks -> mark == nil)
->>>>>>> 324bef8a
 		return false;
 	return __MCStreamCallbacks(self) -> mark(self, p_read_limit);
 }
@@ -498,13 +449,9 @@
 MC_DLLEXPORT_DEF
 bool MCStreamReset(MCStreamRef self)
 {
-<<<<<<< HEAD
+	__MCAssertIsStream(self);
+
 	if (__MCStreamCallbacks(self) -> reset == nil)
-=======
-	__MCAssertIsStream(self);
-
-	if (self -> callbacks -> reset == nil)
->>>>>>> 324bef8a
 		return false;
 	return __MCStreamCallbacks(self) -> reset(self);
 }
@@ -514,13 +461,9 @@
 MC_DLLEXPORT_DEF
 bool MCStreamTell(MCStreamRef self, filepos_t& r_position)
 {
-<<<<<<< HEAD
+	__MCAssertIsStream(self);
+
 	if (__MCStreamCallbacks(self) -> tell == nil)
-=======
-	__MCAssertIsStream(self);
-
-	if (self -> callbacks -> tell == nil)
->>>>>>> 324bef8a
 		return false;
 	return __MCStreamCallbacks(self) -> tell(self, r_position);
 }
@@ -528,13 +471,9 @@
 MC_DLLEXPORT_DEF
 bool MCStreamSeek(MCStreamRef self, filepos_t p_position)
 {
-<<<<<<< HEAD
+	__MCAssertIsStream(self);
+
 	if (__MCStreamCallbacks(self) -> seek == nil)
-=======
-	__MCAssertIsStream(self);
-
-	if (self -> callbacks -> seek == nil)
->>>>>>> 324bef8a
 		return false;
 	return __MCStreamCallbacks(self) -> seek(self, p_position);
 }
