--- conflicted
+++ resolved
@@ -533,9 +533,5 @@
 
 void *MCU_resolvemodulesymbol(void *p_module, const char *p_name)
 {
-<<<<<<< HEAD
-    return GetProcAddress(p_module, p_name);
-=======
     return GetProcAddress((HMODULE)p_module, p_name);
->>>>>>> af4e162e
 }