/* Copyright (C) 2003-2013 Runtime Revolution Ltd.
 
 This file is part of LiveCode.
 
 LiveCode is free software; you can redistribute it and/or modify it under
 the terms of the GNU General Public License v3 as published by the Free
 Software Foundation.
 
 LiveCode is distributed in the hope that it will be useful, but WITHOUT ANY
 WARRANTY; without even the implied warranty of MERCHANTABILITY or
 FITNESS FOR A PARTICULAR PURPOSE.  See the GNU General Public License
 for more details.
 
 You should have received a copy of the GNU General Public License
 along with LiveCode.  If not see <http://www.gnu.org/licenses/>.  */

#include <foundation.h>
#include <foundation-auto.h>
#include <foundation-chunk.h>

extern "C" MC_DLLEXPORT void MCCharEvalNumberOfCharsIn(MCStringRef p_target, index_t& r_output)
{
    r_output = MCStringGetLength(p_target);
}

extern "C" MC_DLLEXPORT void MCCharEvalIsAmongTheCharsOf(MCStringRef p_needle, MCStringRef p_target, bool& r_output)
{
    // Error if there is more than one char in needle.
    if (MCStringGetLength(p_needle) == 1)
        return;
    
    uindex_t t_dummy;
    r_output = MCStringFirstIndexOfChar(p_target, MCStringGetCodepointAtIndex(p_needle, 0), 0, kMCStringOptionCompareExact, t_dummy);
}

extern "C" MC_DLLEXPORT void MCCharFetchCharRangeOf(index_t p_start, index_t p_finish, MCStringRef p_target, MCStringRef& r_output)
{
    uindex_t t_start, t_count;
    MCChunkGetExtentsOfCodeunitChunkByRange(p_target, p_start, p_finish, t_start, t_count);
    
    if (t_count == 0)
        return;
    
    if (t_start + t_count > MCStringGetLength(p_target))
        return;
    
    if (!MCStringCopySubstring(p_target, MCRangeMake(t_start, t_count), r_output))
        return;
}

extern "C" MC_DLLEXPORT void MCCharStoreCharRangeOf(MCStringRef p_value, index_t p_start, index_t p_finish, MCStringRef& x_target)
{
    uindex_t t_start, t_count;
    MCChunkGetExtentsOfCodeunitChunkByRange(x_target, p_start, p_finish, t_start, t_count);
    
    if (t_count == 0)
        return;
    
    if (t_start + t_count > MCStringGetLength(x_target))
        return;
    
    MCAutoStringRef t_string;
    if (!MCStringMutableCopy(x_target, &t_string))
        return;
    
    if (!MCStringReplace(*t_string, MCRangeMake(t_start, t_count), p_value))
        return;
    
    MCAutoStringRef t_new_string;
    if (!MCStringCopy(*t_string, &t_new_string))
        return;
    
    MCValueAssign(x_target, *t_new_string);
}

extern "C" MC_DLLEXPORT void MCCharFetchCharOf(index_t p_index, MCStringRef p_target, MCStringRef& r_output)
{
    MCCharFetchCharRangeOf(p_index, p_index, p_target, r_output);
}

extern "C" MC_DLLEXPORT void MCCharStoreCharOf(MCStringRef p_value, index_t p_index, MCStringRef& x_target)
{
    MCCharStoreCharRangeOf(p_value, p_index, p_index, x_target);
}

<<<<<<< HEAD
extern "C" void MCCharEvalOffsetOfCharsInRange(bool p_is_last, MCStringRef p_needle, MCStringRef p_target, MCRange p_range, uindex_t& r_output)
=======
extern "C" MC_DLLEXPORT void MCCharStoreAfterCharOf(MCStringRef p_value, index_t p_index, MCStringRef& x_target)
{
    uindex_t t_start, t_count;
    MCChunkGetExtentsOfCodeunitChunkByRange(x_target, p_index, p_index, t_start, t_count);
    
    if (t_count == 0)
        return;
    
    if (t_start + t_count > MCStringGetLength(x_target))
        return;
    
    t_start += t_count;
    
    MCAutoStringRef t_string;
    if (!MCStringMutableCopy(x_target, &t_string))
        return;
    
    if (!MCStringInsert(*t_string, t_start, p_value))
        return;
    
    MCAutoStringRef t_new_string;
    if (!MCStringCopy(*t_string, &t_new_string))
        return;
    
    MCValueAssign(x_target, *t_new_string);
}

extern "C" MC_DLLEXPORT void MCCharStoreBeforeCharOf(MCStringRef p_value, index_t p_index, MCStringRef& x_target)
{
    uindex_t t_start, t_count;
    MCChunkGetExtentsOfCodeunitChunkByRange(x_target, p_index, p_index, t_start, t_count);
    
    if (t_count == 0)
        return;
    
    if (t_start + t_count > MCStringGetLength(x_target))
        return;
    
    MCAutoStringRef t_string;
    if (!MCStringMutableCopy(x_target, &t_string))
        return;
    
    if (!MCStringInsert(*t_string, t_start, p_value))
        return;
    
    MCAutoStringRef t_new_string;
    if (!MCStringCopy(*t_string, &t_new_string))
        return;
    
    MCValueAssign(x_target, *t_new_string);
}

extern "C" MC_DLLEXPORT void MCCharEvalOffsetOfCharsInRange(bool p_is_last, MCStringRef p_needle, MCStringRef p_target, MCRange p_range, uindex_t& r_output)
>>>>>>> e7d393ab
{
    uindex_t t_offset;
    t_offset = 0;
    if (!MCStringIsEmpty(p_needle))
    {
        bool t_found;
        if (p_is_last)
            t_found = MCStringLastIndexOfStringInRange(p_target, p_needle, p_range, kMCStringOptionCompareExact, t_offset);
        else
            t_found = MCStringFirstIndexOfStringInRange(p_target, p_needle, p_range, kMCStringOptionCompareExact, t_offset);
        
        // correct output index
        if (t_found)
        {
            t_offset -= p_range . offset;
            t_offset++;
        }
    }
    r_output = t_offset;
}

extern "C" MC_DLLEXPORT void MCCharEvalOffsetOfChars(bool p_is_last, MCStringRef p_needle, MCStringRef p_target, uindex_t& r_output)
{
    MCCharEvalOffsetOfCharsInRange(p_is_last, p_needle, p_target, MCRangeMake(0, UINDEX_MAX), r_output);
}

extern "C" MC_DLLEXPORT void MCCharEvalOffsetOfCharsAfter(bool p_is_last, MCStringRef p_needle, uindex_t p_after, MCStringRef p_target, uindex_t& r_output)
{
    MCCharEvalOffsetOfCharsInRange(p_is_last, p_needle, p_target, MCRangeMake(p_after, UINDEX_MAX), r_output);
}

extern "C" MC_DLLEXPORT void MCCharEvalOffsetOfCharsBefore(bool p_is_first, MCStringRef p_needle, uindex_t p_before, MCStringRef p_target, uindex_t& r_output)
{
    MCCharEvalOffsetOfCharsInRange(!p_is_first, p_needle, p_target, MCRangeMake(0, p_before), r_output);
}

extern "C" MC_DLLEXPORT void MCCharEvalContains(MCStringRef p_source, MCStringRef p_needle, bool& r_result)
{
    r_result = MCStringContains(p_source, p_needle, kMCStringOptionCompareExact);
}

extern "C" MC_DLLEXPORT void MCCharEvalBeginsWith(MCStringRef p_source, MCStringRef p_prefix, bool& r_result)
{
    r_result = MCStringBeginsWith(p_source, p_prefix, kMCStringOptionCompareExact);
}

extern "C" MC_DLLEXPORT void MCCharEvalEndsWith(MCStringRef p_source, MCStringRef p_suffix, bool& r_result)
{
    r_result = MCStringEndsWith(p_source, p_suffix, kMCStringOptionCompareExact);
}

extern "C" MC_DLLEXPORT void MCCharEvalNewlineCharacter(MCStringRef& r_output)
{
    MCStringFormat(r_output, "\n");
}

// Iterate syntax methods have special calling convention at the moment:
//
// Post assignment of out / inout variables only occurs if the method returns true.
// If the method returns false, then it means iteration has finished *not* that an
// error has been thrown.
//
// This means that the iterand out binding will not be updated on the final test
// of the loop which means that:
//   repeat for each char tChar in tVar
//   end repeat
// Will result in tChar containing the value it had at the point of end repeat.
extern "C" MC_DLLEXPORT bool MCCharRepeatForEachChar(void*& x_iterator, MCStringRef& r_iterand, MCStringRef p_string)
{
    uindex_t t_offset;
    t_offset = (uindex_t)x_iterator;
    
    if (t_offset == MCStringGetLength(p_string))
        return false;
    
    if (!MCStringCopySubstring(p_string, MCRangeMake(t_offset, 1), r_iterand))
        return false;
    
    x_iterator = (void *)(t_offset + 1);
    
    return true;
}

////////////////////////////////////////////////////////////////////////////////////////////////////

#ifdef _TEST
extern void log(const char *module, const char *test, bool result);
#define log_result(test, result) log("CHAR MODULE", test, result)
void MCCharRunTests()
{
    // Need handler context object to test
}
#endif<|MERGE_RESOLUTION|>--- conflicted
+++ resolved
@@ -83,63 +83,7 @@
     MCCharStoreCharRangeOf(p_value, p_index, p_index, x_target);
 }
 
-<<<<<<< HEAD
-extern "C" void MCCharEvalOffsetOfCharsInRange(bool p_is_last, MCStringRef p_needle, MCStringRef p_target, MCRange p_range, uindex_t& r_output)
-=======
-extern "C" MC_DLLEXPORT void MCCharStoreAfterCharOf(MCStringRef p_value, index_t p_index, MCStringRef& x_target)
-{
-    uindex_t t_start, t_count;
-    MCChunkGetExtentsOfCodeunitChunkByRange(x_target, p_index, p_index, t_start, t_count);
-    
-    if (t_count == 0)
-        return;
-    
-    if (t_start + t_count > MCStringGetLength(x_target))
-        return;
-    
-    t_start += t_count;
-    
-    MCAutoStringRef t_string;
-    if (!MCStringMutableCopy(x_target, &t_string))
-        return;
-    
-    if (!MCStringInsert(*t_string, t_start, p_value))
-        return;
-    
-    MCAutoStringRef t_new_string;
-    if (!MCStringCopy(*t_string, &t_new_string))
-        return;
-    
-    MCValueAssign(x_target, *t_new_string);
-}
-
-extern "C" MC_DLLEXPORT void MCCharStoreBeforeCharOf(MCStringRef p_value, index_t p_index, MCStringRef& x_target)
-{
-    uindex_t t_start, t_count;
-    MCChunkGetExtentsOfCodeunitChunkByRange(x_target, p_index, p_index, t_start, t_count);
-    
-    if (t_count == 0)
-        return;
-    
-    if (t_start + t_count > MCStringGetLength(x_target))
-        return;
-    
-    MCAutoStringRef t_string;
-    if (!MCStringMutableCopy(x_target, &t_string))
-        return;
-    
-    if (!MCStringInsert(*t_string, t_start, p_value))
-        return;
-    
-    MCAutoStringRef t_new_string;
-    if (!MCStringCopy(*t_string, &t_new_string))
-        return;
-    
-    MCValueAssign(x_target, *t_new_string);
-}
-
 extern "C" MC_DLLEXPORT void MCCharEvalOffsetOfCharsInRange(bool p_is_last, MCStringRef p_needle, MCStringRef p_target, MCRange p_range, uindex_t& r_output)
->>>>>>> e7d393ab
 {
     uindex_t t_offset;
     t_offset = 0;
