--- conflicted
+++ resolved
@@ -20,15 +20,10 @@
 
 module com.livecode.list
 
-<<<<<<< HEAD
+use com.livecode.foreign
+
 public foreign handler MCListEvalHeadOf(in Target as list, out Value as optional any) as undefined binds to "<builtin>"
 public foreign handler MCListEvalTailOf(in Target as list, out Value as optional any) as undefined binds to "<builtin>"
-=======
-use com.livecode.foreign
-
-public foreign handler MCListEvalHeadOf(in Target as list, out Value as any) as undefined binds to "<builtin>"
-public foreign handler MCListEvalTailOf(in Target as list, out Value as any) as undefined binds to "<builtin>"
->>>>>>> 4b423caf
 
 public foreign handler MCListExecPushSingleElementOnto(in Value as optional any, in IsFront as bool, inout Target as list) as undefined binds to "<builtin>"
 public foreign handler MCListExecPopElementInto(in IsFront as bool, inout Source as list, out Target as optional any) as undefined binds to "<builtin>"
