--- conflicted
+++ resolved
@@ -22,14 +22,10 @@
 
 module com.livecode.date
 
-<<<<<<< HEAD
 use com.livecode.foreign
 
-public foreign handler MCDateExecGetLocalDate(out rDateTime as list) as undefined binds to "<builtin>"
-public foreign handler MCDateExecGetUniversalTime(out rSeconds as double) as undefined binds to "<builtin>"
-=======
-public foreign handler MCDateExecGetLocalTime(out DateTime as List) as undefined binds to "<builtin>"
->>>>>>> 670dc9d5
+public foreign handler MCDateExecGetLocalDate(out rDateTime as List) as undefined binds to "<builtin>"
+public foreign handler MCDateExecGetUniversalTime(out rSeconds as CDouble) as undefined binds to "<builtin>"
 
 /*
 Summary:	The local gregorian date
