/* Copyright (C) 2003-2013 Runtime Revolution Ltd.
 
 This file is part of LiveCode.
 
 LiveCode is free software; you can redistribute it and/or modify it under
 the terms of the GNU General Public License v3 as published by the Free
 Software Foundation.
 
 LiveCode is distributed in the hope that it will be useful, but WITHOUT ANY
 WARRANTY; without even the implied warranty of MERCHANTABILITY or
 FITNESS FOR A PARTICULAR PURPOSE.  See the GNU General Public License
 for more details.
 
 You should have received a copy of the GNU General Public License
 along with LiveCode.  If not see <http://www.gnu.org/licenses/>.  */

module com.livecode.foreign

----------------------------------------------------------------
-- Universal types
----------------------------------------------------------------

public foreign type Pointer binds to "MCForeignPointerTypeInfo"

public foreign type UInt32 binds to "MCForeignUIntTypeInfo"
public foreign type Int32 binds to "MCForeignIntTypeInfo"

public foreign type UIntSize binds to "MCForeignSizeTypeInfo"
public foreign type IntSize binds to "MCForeignSSizeTypeInfo"

public foreign type Float32 binds to "MCForeignFloatTypeInfo"
public foreign type Float64 binds to "MCForeignDoubleTypeInfo"

----------------------------------------------------------------
-- C types
----------------------------------------------------------------

public foreign type CBool binds to "MCForeignBoolTypeInfo"
public type CInt is Int32
public type CUInt is UInt32
public type CFloat is Float32
public type CDouble is Float64

----------------------------------------------------------------
-- LiveCode engine types
----------------------------------------------------------------

public type LCInt is Int32
public type LCUInt is UInt32
public type LCIndex is Int32
public type LCUIndex is UInt32

----------------------------------------------------------------
-- Nul-terminated string pointer types
----------------------------------------------------------------

<<<<<<< HEAD
public foreign type ZStringNative binds to "kMCNativeCStringTypeInfo"
public foreign type ZStringUTF16 binds to "kMCWStringTypeInfo"
public foreign type ZStringUTF8 binds to "kMCUTF8StringTypeInfo"
=======
public foreign type ZStringNative binds to "MCNativeCStringTypeInfo"
public foreign type ZStringUTF16 binds to "MCWStringTypeInfo"
>>>>>>> d6c95848

end module<|MERGE_RESOLUTION|>--- conflicted
+++ resolved
@@ -54,13 +54,8 @@
 -- Nul-terminated string pointer types
 ----------------------------------------------------------------
 
-<<<<<<< HEAD
-public foreign type ZStringNative binds to "kMCNativeCStringTypeInfo"
-public foreign type ZStringUTF16 binds to "kMCWStringTypeInfo"
-public foreign type ZStringUTF8 binds to "kMCUTF8StringTypeInfo"
-=======
 public foreign type ZStringNative binds to "MCNativeCStringTypeInfo"
 public foreign type ZStringUTF16 binds to "MCWStringTypeInfo"
->>>>>>> d6c95848
+public foreign type ZStringUTF8 binds to "MCUTF8StringTypeInfo"
 
 end module