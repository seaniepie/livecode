/* Copyright (C) 2003-2013 Runtime Revolution Ltd.
 
 This file is part of LiveCode.
 
 LiveCode is free software; you can redistribute it and/or modify it under
 the terms of the GNU General Public License v3 as published by the Free
 Software Foundation.
 
 LiveCode is distributed in the hope that it will be useful, but WITHOUT ANY
 WARRANTY; without even the implied warranty of MERCHANTABILITY or
 FITNESS FOR A PARTICULAR PURPOSE.  See the GNU General Public License
 for more details.
 
 You should have received a copy of the GNU General Public License
 along with LiveCode.  If not see <http://www.gnu.org/licenses/>.  */

module com.livecode.foreign

<<<<<<< HEAD
public foreign type bool binds to "kMCBoolTypeInfo"
public foreign type uint binds to "kMCUIntTypeInfo"
public foreign type int binds to "kMCIntTypeInfo"
public foreign type float binds to "kMCFloatTypeInfo"
public foreign type double binds to "kMCDoubleTypeInfo"
public foreign type pointer binds to "kMCPointerTypeInfo"
public foreign type UIntSize binds to "kMCSizeTypeInfo"
=======
----------------------------------------------------------------
-- Universal types
----------------------------------------------------------------
>>>>>>> 670dc9d5

public foreign type Pointer binds to "kMCPointerTypeInfo"

public foreign type UInt32 binds to "kMCUIntTypeInfo"
public foreign type Int32 binds to "kMCIntTypeInfo"

public foreign type Float32 binds to "kMCFloatTypeInfo"
public foreign type Float64 binds to "kMCDoubleTypeInfo"

----------------------------------------------------------------
-- C types
----------------------------------------------------------------

public foreign type CBool binds to "kMCBoolTypeInfo"
public type CInt is Int32
public type CUint is UInt32
public type CFloat is Float32
public type CDouble is Float64

----------------------------------------------------------------
-- LiveCode engine types
----------------------------------------------------------------

public type LCInt is Int32
public type LCUInt is UInt32
public type LCIndex is Int32
public type LCUIndex is UInt32

----------------------------------------------------------------
-- Nul-terminated string pointer types
----------------------------------------------------------------

public foreign type ZStringNative binds to "kMCNativeCStringTypeInfo"
public foreign type ZStringUTF16 binds to "kMCWStringTypeInfo"

----------------------------------------------------------------
-- Deprecated
----------------------------------------------------------------

public type bool is CBool
public type uint is UInt32
public type int is Int32
public type float is Float32
public type double is Float64
public type pointer is Pointer

public type index is LCIndex
public type uindex is LCUIndex

public type NativeCString is ZStringNative

end module<|MERGE_RESOLUTION|>--- conflicted
+++ resolved
@@ -16,24 +16,16 @@
 
 module com.livecode.foreign
 
-<<<<<<< HEAD
-public foreign type bool binds to "kMCBoolTypeInfo"
-public foreign type uint binds to "kMCUIntTypeInfo"
-public foreign type int binds to "kMCIntTypeInfo"
-public foreign type float binds to "kMCFloatTypeInfo"
-public foreign type double binds to "kMCDoubleTypeInfo"
-public foreign type pointer binds to "kMCPointerTypeInfo"
-public foreign type UIntSize binds to "kMCSizeTypeInfo"
-=======
 ----------------------------------------------------------------
 -- Universal types
 ----------------------------------------------------------------
->>>>>>> 670dc9d5
 
 public foreign type Pointer binds to "kMCPointerTypeInfo"
 
 public foreign type UInt32 binds to "kMCUIntTypeInfo"
 public foreign type Int32 binds to "kMCIntTypeInfo"
+
+public foreign type UIntSize binds to "kMCSizeTypeInfo"
 
 public foreign type Float32 binds to "kMCFloatTypeInfo"
 public foreign type Float64 binds to "kMCDoubleTypeInfo"
