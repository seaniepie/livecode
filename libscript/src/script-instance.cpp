--- conflicted
+++ resolved
@@ -195,7 +195,7 @@
 }
 
 static bool
-__MCScriptCallHandlerDefinitionOfInstance(MCScriptInstanceRef self,
+__MCScriptCallHandlerDefinitionInInstance(MCScriptInstanceRef self,
 										  MCScriptHandlerDefinition *p_handler_def,
 										  MCValueRef *p_arguments,
 										  uindex_t p_argument_count,
@@ -222,7 +222,7 @@
 }
 
 static bool
-__MCScriptGetVariablePropertyOfInstance(MCScriptInstanceRef self,
+__MCScriptGetVariablePropertyInInstance(MCScriptInstanceRef self,
 										MCScriptVariableDefinition *p_variable_def,
 										MCValueRef& r_value)
 {
@@ -236,7 +236,7 @@
 }
 
 static bool
-__MCScriptGetHandlerPropertyOfInstance(MCScriptInstanceRef self,
+__MCScriptGetHandlerPropertyInInstance(MCScriptInstanceRef self,
 									   MCScriptHandlerDefinition *p_handler_def,
 									   MCValueRef& r_value)
 {
@@ -244,7 +244,7 @@
 	__MCScriptAssert__(__MCHandlerTypeInfoConformsToPropertyGetter(self->module->types[p_handler_def->type]->typeinfo),
 					   "incorrect signature for property getter");
 	
-	return __MCScriptCallHandlerDefinitionOfInstance(self,
+	return __MCScriptCallHandlerDefinitionInInstance(self,
 													 p_handler_def,
 													 nil,
 													 0,
@@ -252,7 +252,7 @@
 }
 
 static bool
-__MCScriptSetVariablePropertyOfInstance(MCScriptInstanceRef self,
+__MCScriptSetVariablePropertyInInstance(MCScriptInstanceRef self,
 										MCScriptVariableDefinition *p_variable_def,
 										MCValueRef p_value)
 {
@@ -264,7 +264,7 @@
 }
 
 static bool
-__MCScriptSetHandlerPropertyOfInstance(MCScriptInstanceRef self,
+__MCScriptSetHandlerPropertyInInstance(MCScriptInstanceRef self,
 									   MCScriptHandlerDefinition *p_handler_def,
 									   MCValueRef p_value)
 {
@@ -272,7 +272,7 @@
 	__MCScriptAssert__(__MCHandlerTypeInfoConformsToPropertySetter(self->module->types[p_handler_def->type]->typeinfo),
 					   "incorrect signature for property setter");
 	
-	return __MCScriptCallHandlerDefinitionOfInstance(self,
+	return __MCScriptCallHandlerDefinitionInInstance(self,
 													 p_handler_def,
 													 &p_value,
 													 1,
@@ -280,7 +280,7 @@
 }
 
 bool
-MCScriptGetPropertyOfInstance(MCScriptInstanceRef self,
+MCScriptGetPropertyInInstance(MCScriptInstanceRef self,
 							  MCNameRef p_property,
 							  MCValueRef& r_value)
 {
@@ -310,7 +310,7 @@
 		case kMCScriptDefinitionKindVariable:
 		{
 			MCValueRef t_value;
-			if (!__MCScriptGetVariablePropertyOfInstance(self,
+			if (!__MCScriptGetVariablePropertyInInstance(self,
 														 static_cast<MCScriptVariableDefinition *>(t_getter),
 														 t_value))
 			{
@@ -329,7 +329,7 @@
 				
 		case kMCScriptDefinitionKindHandler:
 		{
-			if (!__MCScriptGetHandlerPropertyOfInstance(self,
+			if (!__MCScriptGetHandlerPropertyInInstance(self,
 														static_cast<MCScriptHandlerDefinition *>(t_getter),
 														r_value))
 			{
@@ -348,7 +348,7 @@
 }
 
 bool
-MCScriptSetPropertyOfInstance(MCScriptInstanceRef self,
+MCScriptSetPropertyInInstance(MCScriptInstanceRef self,
 							  MCNameRef p_property,
 							  MCValueRef p_value)
 {
@@ -422,7 +422,7 @@
 	{
 		case kMCScriptDefinitionKindVariable:
 		{
-			if (!__MCScriptSetVariablePropertyOfInstance(self,
+			if (!__MCScriptSetVariablePropertyInInstance(self,
 														 static_cast<MCScriptVariableDefinition *>(t_setter),
 														 p_value))
 			{
@@ -433,7 +433,7 @@
 			
 		case kMCScriptDefinitionKindHandler:
 		{
-			if (!__MCScriptSetHandlerPropertyOfInstance(self,
+			if (!__MCScriptSetHandlerPropertyInInstance(self,
 														static_cast<MCScriptHandlerDefinition *>(t_setter),
 														p_value))
 			{
@@ -455,13 +455,13 @@
 }
 
 bool
-MCScriptCallHandlerOfInstanceInternal(MCScriptInstanceRef self,
+MCScriptCallHandlerInInstanceInternal(MCScriptInstanceRef self,
 									  MCScriptHandlerDefinition *p_handler_def,
 									  MCValueRef *p_arguments,
 									  uindex_t p_argument_count,
 									  MCValueRef& r_value)
 {
-	return __MCScriptCallHandlerDefinitionOfInstance(self,
+	return __MCScriptCallHandlerDefinitionInInstance(self,
 													 p_handler_def,
 													 p_arguments,
 													 p_argument_count,
@@ -469,7 +469,7 @@
 }
 
 bool
-MCScriptCallHandlerOfInstance(MCScriptInstanceRef self,
+MCScriptCallHandlerInInstance(MCScriptInstanceRef self,
 							  MCNameRef p_handler,
 							  MCValueRef *p_arguments,
 							  uindex_t p_argument_count,
@@ -487,7 +487,7 @@
 												 p_handler);
 	}
 	
-	return MCScriptCallHandlerOfInstanceInternal(self,
+	return MCScriptCallHandlerInInstanceInternal(self,
 												 t_handler_def,
 												 p_arguments,
 												 p_argument_count,
@@ -495,7 +495,7 @@
 }
 
 bool
-MCScriptCallHandlerOfInstanceIfFound(MCScriptInstanceRef self,
+MCScriptCallHandlerInInstanceIfFound(MCScriptInstanceRef self,
 									 MCNameRef p_handler,
 									 MCValueRef *p_arguments,
 									 uindex_t p_argument_count,
@@ -513,7 +513,7 @@
 		return true;
 	}
 
-	return MCScriptCallHandlerOfInstanceInternal(self,
+	return MCScriptCallHandlerInInstanceInternal(self,
 												 t_handler_def,
 												 p_arguments,
 												 p_argument_count,
@@ -717,399 +717,8 @@
 										ffi_abi& r_abi,
 										bool* r_bound)
 {
-<<<<<<< HEAD
 	MCStringRef t_rest;
 	t_rest = MCValueRetain(p_handler -> binding);
-=======
-    MCAutoListRef t_handlers;
-    if (!MCListCreateMutable(',', &t_handlers))
-        return false;
-    
-    MCScriptDefinitionGroupDefinition *t_group;
-    t_group = static_cast<MCScriptDefinitionGroupDefinition *>(p_definition);
-    for(uindex_t i = 0; i < t_group -> handler_count; i++)
-    {
-        MCNameRef t_name;
-        t_name = MCScriptGetNameOfDefinitionInModule(p_module, p_module -> definitions[t_group -> handlers[i]]);
-        if (!MCListAppend(*t_handlers, t_name))
-            return false;
-    }
-    
-    MCAutoListRef t_types;
-    if (!MCListCreateMutable(',', &t_types))
-        return false;
-    
-    for(uindex_t i = 0; i < MCProperListGetLength(p_arguments); i++)
-    {
-        MCTypeInfoRef t_type;
-        t_type = MCValueGetTypeInfo(MCProperListFetchElementAtIndex(p_arguments, i));
-        
-        MCNewAutoNameRef t_type_name;
-        if (MCTypeInfoIsNamed(t_type))
-            t_type_name = MCNamedTypeInfoGetName(t_type);
-        else
-            t_type_name = MCNAME("unknown");
-        
-        if (!MCListAppend(*t_types, *t_type_name))
-            return false;
-    }
-    
-    MCAutoStringRef t_handler_list, t_type_list;
-    if (!MCListCopyAsString(*t_handlers, &t_handler_list) ||
-        !MCListCopyAsString(*t_types, &t_type_list))
-        return false;
-    
-    return MCErrorCreateAndThrow(kMCScriptNoMatchingHandlerErrorTypeInfo,
-                                    "handlers",
-                                    *t_handler_list,
-                                    "types",
-                                    *t_type_list,
-                                    nil);
-}
-
-static bool MCScriptThrowNotAHandlerValueError(MCValueRef p_value)
-{
-    return MCErrorCreateAndThrow(kMCScriptNotAHandlerValueErrorTypeInfo,
-                                    "value",
-                                    p_value,
-                                    nil);
-}
-
-static bool MCScriptThrowHandlerNotFoundError(MCScriptModuleRef p_module, MCNameRef p_handler)
-{
-    return MCErrorCreateAndThrow(kMCScriptHandlerNotFoundErrorTypeInfo,
-                                    "module",
-                                    p_module -> name,
-                                    "handler",
-                                    p_handler,
-                                    nil);
-}
-
-static bool MCScriptThrowPropertyNotFoundError(MCScriptModuleRef p_module, MCNameRef p_property)
-{
-    return MCErrorCreateAndThrow(kMCScriptPropertyNotFoundErrorTypeInfo,
-                                    "module",
-                                    p_module -> name,
-                                    "property",
-                                    p_property,
-                                    nil);
-}
-
-////////////////////////////////////////////////////////////////////////////////
-//
-//  INSTANCE AND MODULE MANIPULATION
-//
-
-static bool
-MCScriptCheckedFetchFromVariableInInstance(MCScriptInstanceRef self,
-                                           MCScriptVariableDefinition *p_definition,
-                                           MCValueRef& r_value)
-{
-    MCValueRef t_value;
-    t_value = self -> slots[p_definition -> slot_index];
-    
-    if (t_value == nil)
-        return MCScriptThrowGlobalVariableUsedBeforeDefinedError(self -> module,
-                                                                 p_definition);
-    
-    r_value = t_value;
-    
-    return true;
-}
-
-static bool
-MCScriptCheckedStoreToVariableInInstance(MCScriptInstanceRef self,
-                                         MCScriptVariableDefinition *p_definition,
-                                         MCValueRef p_value)
-{
-    MCTypeInfoRef t_output_type;
-    t_output_type = self -> module -> types[p_definition -> type] -> typeinfo;
-    
-    if (!MCTypeInfoConforms(MCValueGetTypeInfo(p_value), t_output_type))
-        return MCScriptThrowInvalidValueForGlobalVariableError(self -> module,
-                                                               p_definition,
-                                                               t_output_type,
-                                                               p_value);
-    
-    MCValueAssign(self -> slots[p_definition -> slot_index], p_value);
-    
-    return true;
-}
-
-static inline
-void MCScriptResolveDefinitionInInstance(MCScriptInstanceRef self,
-                                         uindex_t p_index,
-                                         MCScriptInstanceRef& r_instance,
-                                         MCScriptDefinition*& r_definition)
-{
-    MCScriptDefinition *t_definition;
-    t_definition = self -> module -> definitions[p_index];
-    
-    MCScriptInstanceRef t_instance;
-    if (t_definition -> kind != kMCScriptDefinitionKindExternal)
-    {
-        t_instance = self;
-    }
-    else
-    {
-        MCScriptExternalDefinition *t_ext_def;
-        t_ext_def = static_cast<MCScriptExternalDefinition *>(t_definition);
-        
-        MCScriptImportedDefinition *t_import_def;
-        t_import_def = &self -> module -> imported_definitions[t_ext_def -> index];
-        
-        t_instance = t_import_def -> resolved_module -> shared_instance;
-        t_definition = t_import_def -> resolved_definition;
-    }
-    
-    r_instance = t_instance;
-    r_definition = t_definition;
-}
-////////////////////////////////////////////////////////////////////////////////
-
-bool MCScriptGetPropertyInInstance(MCScriptInstanceRef self, MCNameRef p_property, MCValueRef& r_value)
-{
-    __MCScriptValidateObjectAndKind__(self, kMCScriptObjectKindInstance);
-    
-    // Lookup the definition (throws if not found).
-    MCScriptPropertyDefinition *t_definition;
-    if (!MCScriptLookupPropertyDefinitionInModule(self -> module, p_property, t_definition))
-        return MCScriptThrowPropertyNotFoundError(self -> module, p_property);
-    
-    MCScriptDefinition *t_getter;
-    t_getter = t_definition -> getter != 0 ? self -> module -> definitions[t_definition -> getter - 1] : nil;
-    
-    /* LOAD CHECK */ __MCScriptAssert__(t_getter != nil,
-                                            "property has no getter");
-    /* LOAD CHECK */ __MCScriptAssert__(t_getter -> kind == kMCScriptDefinitionKindVariable ||
-                                            t_getter -> kind == kMCScriptDefinitionKindHandler,
-                                            "property getter is not a variable or handler");
-    
-    if (t_getter -> kind == kMCScriptDefinitionKindVariable)
-    {
-        // The easy case - fetching a variable-based property.
-        
-        MCScriptVariableDefinition *t_variable_def;
-        t_variable_def = MCScriptDefinitionAsVariable(t_getter);
-        
-        MCValueRef t_value;
-        if (!MCScriptCheckedFetchFromVariableInInstance(self,
-                                                        t_variable_def,
-                                                        t_value))
-            return false;
-        
-        // Copy the value out
-        r_value = MCValueRetain(t_value);
-    }
-    else if (t_getter -> kind == kMCScriptDefinitionKindHandler)
-    {
-        // The more difficult case - we have to execute a handler.
-        
-        MCScriptHandlerDefinition *t_handler_def;
-        t_handler_def = MCScriptDefinitionAsHandler(t_getter);
-        
-        /* LOAD CHECK */ __MCScriptAssert__(MCHandlerTypeInfoConformsToPropertyGetter(self -> module -> types[t_handler_def -> type] -> typeinfo),
-                                            "incorrect signature for property getter");
-    
-        if (!MCScriptCallHandlerOfInstanceInternal(self, t_handler_def, nil, 0, r_value))
-            return false;
-    }
-    else
-    {
-        __MCScriptUnreachable__("inconsistency with definition kind in property fetching");
-    }
-    
-    return true;
-}
-
-bool MCScriptSetPropertyInInstance(MCScriptInstanceRef self, MCNameRef p_property, MCValueRef p_value)
-{
-    __MCScriptValidateObjectAndKind__(self, kMCScriptObjectKindInstance);
-    
-    // Lookup the definition.
-    MCScriptPropertyDefinition *t_definition;
-    if (!MCScriptLookupPropertyDefinitionInModule(self -> module, p_property, t_definition))
-        return MCScriptThrowPropertyNotFoundError(self -> module, p_property);
-    
-    MCScriptDefinition *t_setter;
-    t_setter = t_definition -> setter != 0 ? self -> module -> definitions[t_definition -> setter - 1] : nil;
-    
-    // If there is no setter for the property then this is an error.
-    if (t_setter == nil)
-        return MCScriptThrowAttemptToSetReadOnlyPropertyError(self -> module, p_property);
-    
-    /* LOAD CHECK */ __MCScriptAssert__(t_setter != nil,
-                                        "property has no setter");
-    /* LOAD CHECK */ __MCScriptAssert__(t_setter -> kind == kMCScriptDefinitionKindVariable ||
-                                        t_setter -> kind == kMCScriptDefinitionKindHandler,
-                                        "property setter is not a variable or handler");
-    
-    if (t_setter -> kind == kMCScriptDefinitionKindVariable)
-    {
-        // The easy case - storing a variable-based property.
-        
-        MCScriptVariableDefinition *t_variable_def;
-        t_variable_def = MCScriptDefinitionAsVariable(t_setter);
-        
-        MCTypeInfoRef t_type;
-        t_type = self -> module -> types[t_variable_def -> type] -> typeinfo;
-        
-        // Make sure the value is of the correct type - if not it is an error.
-        // (The caller has to ensure things are converted as appropriate).
-        if (!MCTypeInfoConforms(MCValueGetTypeInfo(p_value), t_type))
-            return MCScriptThrowInvalidValueForPropertyError(self -> module, p_property, t_type, p_value);
-        
-        // Store the value
-        if (!MCScriptCheckedStoreToVariableInInstance(self,
-                                                      t_variable_def,
-                                                      p_value))
-            return false;
-    }
-    else if (t_setter -> kind == kMCScriptDefinitionKindHandler)
-    {
-        // The more difficult case - we have to execute a handler.
-        
-        MCScriptHandlerDefinition *t_handler_def;
-        t_handler_def = MCScriptDefinitionAsHandler(t_setter);
-        
-        /* LOAD CHECK */ __MCScriptAssert__(MCHandlerTypeInfoConformsToPropertySetter(self -> module -> types[t_handler_def -> type] -> typeinfo),
-                                            "incorrect signature for property setter");
-        
-        // Get the required type of the parameter.
-        MCTypeInfoRef t_property_type;
-        t_property_type = MCHandlerTypeInfoGetParameterType(self -> module -> types[t_handler_def -> type] -> typeinfo, 0);
-        
-        // Make sure the value if of the correct type - if not it is an error.
-        // (The caller has to ensure things are converted as appropriate).
-        if (!MCTypeInfoConforms(MCValueGetTypeInfo(p_value), t_property_type))
-            return MCScriptThrowInvalidValueForPropertyError(self -> module, p_property, t_property_type, p_value);
-        
-        MCValueRef t_result;
-        if (!MCScriptCallHandlerOfInstanceInternal(self, t_handler_def, &p_value, 1, t_result))
-            return false;
-        
-        MCValueRelease(t_result);
-    }
-    else
-    {
-        __MCScriptUnreachable__("inconsistency with definition kind in property fetching");
-    }
-    
-    
-    return true;
-}
-
-static bool MCScriptCallHandlerOfInstanceDirect(MCScriptInstanceRef self, MCScriptHandlerDefinition *p_handler, MCValueRef *p_arguments, uindex_t p_argument_count, MCValueRef& r_value)
-{
-    // Get the signature of the handler.
-    MCTypeInfoRef t_signature;
-    t_signature = self -> module -> types[p_handler -> type] -> typeinfo;
-    
-    // Check the number of arguments.
-    uindex_t t_required_param_count;
-    t_required_param_count = MCHandlerTypeInfoGetParameterCount(t_signature);
-    if (t_required_param_count != p_argument_count)
-        return MCScriptThrowWrongNumberOfArgumentsForInvokeError(self -> module, p_handler, p_argument_count);
-    
-    // Check the types of the arguments.
-    for(uindex_t i = 0; i < t_required_param_count; i++)
-    {
-        MCHandlerTypeFieldMode t_mode;
-        t_mode = MCHandlerTypeInfoGetParameterMode(t_signature, i);
-        
-        if (t_mode != kMCHandlerTypeFieldModeOut)
-        {
-            if (p_arguments[i] == nil)
-                return MCScriptThrowInParameterNotDefinedError(self -> module, p_handler, i);
-            
-            MCTypeInfoRef t_type;
-            t_type = MCHandlerTypeInfoGetParameterType(t_signature, i);
-            
-            if (!MCTypeInfoConforms(MCValueGetTypeInfo(p_arguments[i]), t_type))
-                return MCScriptThrowInvalidValueForArgumentError(self -> module, p_handler, i, t_type, p_arguments[i]);
-        }
-    }
-    
-    // Now the input argument array is appropriate, we can just call the handler.
-    if (!MCScriptCallHandlerOfInstanceInternal(self, p_handler, p_arguments, p_argument_count, r_value))
-        return false;
-    
-    return true;
-}
-
-bool MCScriptCallHandlerInInstance(MCScriptInstanceRef self, MCNameRef p_handler, MCValueRef *p_arguments, uindex_t p_argument_count, MCValueRef& r_value)
-{
-    __MCScriptValidateObjectAndKind__(self, kMCScriptObjectKindInstance);
-    
-    // Lookup the definition (throws if not found).
-    MCScriptHandlerDefinition *t_definition;
-    if (!MCScriptLookupHandlerDefinitionInModule(self -> module, p_handler, t_definition))
-        return MCScriptThrowHandlerNotFoundError(self -> module, p_handler);
-    
-    return MCScriptCallHandlerOfInstanceDirect(self, t_definition, p_arguments, p_argument_count, r_value);
-}
-
-
-bool MCScriptCallHandlerInInstanceIfFound(MCScriptInstanceRef self, MCNameRef p_handler, MCValueRef *p_arguments, uindex_t p_argument_count, MCValueRef& r_value)
-{
-    __MCScriptValidateObjectAndKind__(self, kMCScriptObjectKindInstance);
-	
-    MCScriptHandlerDefinition *t_definition;
-    if (!MCScriptLookupHandlerDefinitionInModule(self -> module, p_handler, t_definition))
-    {
-        r_value = MCValueRetain(kMCNull);
-        return true;
-    }
-    
-    return MCScriptCallHandlerOfInstanceDirect(self, t_definition, p_arguments, p_argument_count, r_value);
-}
-
-bool MCScriptEvaluateHandlerBindingInInstance(MCScriptInstanceRef self, MCNameRef p_name, MCHandlerRef& r_handler)
-{
-    __MCScriptValidateObjectAndKind__(self, kMCScriptObjectKindInstance);
-	
-    // Lookup the definition (throws if not found).
-    MCScriptHandlerDefinition *t_definition;
-    if (!MCScriptLookupHandlerDefinitionInModule(self -> module, p_name, t_definition))
-	{
-        return MCScriptThrowHandlerNotFoundError(self -> module, p_name);
-	}
-	
-	return MCScriptEvaluateHandlerOfInstanceInternal(self, t_definition, r_handler);
-}	
-
-////////////////////////////////////////////////////////////////////////////////
-
-struct MCScriptFrameContext
-{
-    uindex_t count;
-    MCValueRef slots[1];
-};
-
-// This structure is a single frame on the execution stack.
-struct MCScriptFrame
-{
-    // The calling frame.
-    MCScriptFrame *caller;
-    
-    // The instance we are executing within.
-    MCScriptInstanceRef instance;
-    
-    // The handler of the instance's module being run right now.
-    MCScriptHandlerDefinition *handler;
-    
-    // The address (instruction pointer) into the instance's module bytecode.
-    uindex_t address;
-    
-    // The slots for the current handler invocation. The slots are in this order:
-    //   <parameters>
-    //   <locals>
-    //   <registers>
-    MCValueRef *slots;
-    
-    // The context slots for the current handler invocation (if initialized)
-    MCScriptFrameContext *context;
->>>>>>> e5c26495
 	
 	MCAutoStringRef t_language;
 	MCAutoStringRef t_library;
@@ -1332,7 +941,7 @@
 }
 
 bool
-MCScriptTryToBindForeignHandlerOfInstanceInternal(MCScriptInstanceRef p_instance,
+MCScriptTryToBindForeignHandlerInInstanceInternal(MCScriptInstanceRef p_instance,
 												  MCScriptForeignHandlerDefinition *p_handler,
 												  bool& r_bound)
 {
@@ -1342,7 +951,7 @@
 }
 
 bool
-MCScriptBindForeignHandlerOfInstanceInternal(MCScriptInstanceRef p_instance,
+MCScriptBindForeignHandlerInInstanceInternal(MCScriptInstanceRef p_instance,
 											 MCScriptForeignHandlerDefinition *p_handler)
 {
 	return __MCScriptPrepareForeignFunction(p_instance,
@@ -1384,7 +993,7 @@
 	if (context->definition->kind != kMCScriptDefinitionKindHandler)
 		return MCErrorThrowGeneric(MCSTR("out-of-frame indirect foreign handler calls not yet supported"));
 	
-	return MCScriptCallHandlerOfInstanceInternal(context->instance,
+	return MCScriptCallHandlerInInstanceInternal(context->instance,
 												 static_cast<MCScriptHandlerDefinition *>(context->definition),
 												 p_arguments,
 												 p_argument_count,
@@ -1460,7 +1069,7 @@
 }
 
 static uindex_t
-__MCScriptComputeHandlerIndexOfInstance(MCScriptInstanceRef p_instance,
+__MCScriptComputeHandlerIndexInInstance(MCScriptInstanceRef p_instance,
 										MCScriptCommonHandlerDefinition *p_handler)
 {
 	uindex_t t_min, t_max;
@@ -1481,14 +1090,14 @@
 }
 
 bool
-MCScriptEvaluateHandlerOfInstanceInternal(MCScriptInstanceRef p_instance,
+MCScriptEvaluateHandlerInInstanceInternal(MCScriptInstanceRef p_instance,
 										  MCScriptCommonHandlerDefinition *p_handler_def,
 										  MCHandlerRef& r_handler)
 {
 	// Compute the index in the handler table of p_handler; then, if it is the
 	// definition we are looking for, return its previously computed value.
 	uindex_t t_index;
-	t_index = __MCScriptComputeHandlerIndexOfInstance(p_instance,
+	t_index = __MCScriptComputeHandlerIndexInInstance(p_instance,
 													  p_handler_def);
 	if (t_index < p_instance->handler_count &&
 		p_instance->handlers[t_index].definition == p_handler_def)
