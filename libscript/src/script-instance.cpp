--- conflicted
+++ resolved
@@ -954,33 +954,24 @@
     }
     else if (MCStringIsEqualToCString(*t_language, "objc", kMCStringOptionCompareExact))
     {
-<<<<<<< HEAD
-#if !defined(_MACOSX) && !defined(_IOS_MOBILE)
+#if !defined(_MACOSX) && !defined(TARGET_SUBPLATFORM_IPHONE)
         if (p_throw)
             return MCErrorCreateAndThrow(kMCGenericErrorTypeInfo, "reason", MCSTR("objc binding not supported on this platform"), nil);
         
         r_bound = false;
         return true;
-=======
-#if !defined(_MACOSX) && !defined(TARGET_SUBPLATFORM_IPHONE)
-        return MCErrorCreateAndThrow(kMCGenericErrorTypeInfo, "reason", MCSTR("objc binding not supported on this platform"), nil);
->>>>>>> 133a26fc
+#else
+        return MCErrorCreateAndThrow(kMCGenericErrorTypeInfo, "reason", MCSTR("objc binding not implemented yet"), nil);
 #endif
-        return MCErrorCreateAndThrow(kMCGenericErrorTypeInfo, "reason", MCSTR("objc binding not implemented yet"), nil);
     }
     else if (MCStringIsEqualToCString(*t_language, "java", kMCStringOptionCompareExact))
     {
-<<<<<<< HEAD
-#if !defined(_ANDROID_MOBILE)
+#if !defined(TARGET_SUBPLATFORM_ANDROID)
         if (p_throw)
             return MCErrorCreateAndThrow(kMCGenericErrorTypeInfo, "reason", MCSTR("java binding not supported on this platform"), nil);
         
         r_bound = false;
         return true;
-=======
-#if !defined(TARGET_SUBPLATFORM_ANDROID)
-        return MCErrorCreateAndThrow(kMCGenericErrorTypeInfo, "reason", MCSTR("java binding not supported on this platform"), nil);
->>>>>>> 133a26fc
 #else
         return MCErrorCreateAndThrow(kMCGenericErrorTypeInfo, "reason", MCSTR("java binding not implemented yet"), nil);
 #endif
