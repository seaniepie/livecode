--- conflicted
+++ resolved
@@ -1,14 +1,11 @@
 # This file must be in dependency order; no file must depend on files
 # later in the list.
-<<<<<<< HEAD
-foreign.mlc
-=======
 #
 # If a filename has a ! character prefixed to its start, it will *not*
 # be included in the bootstrap phase (so it can't contain any syntax
 # definitions).
 #
->>>>>>> da1446d7
+foreign.mlc
 arithmetic.mlc
 array.mlc
 binary.mlc
