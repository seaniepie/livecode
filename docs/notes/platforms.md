--- conflicted
+++ resolved
@@ -58,38 +58,21 @@
 iOS deployment is possible when running LiveCode IDE on a Mac, and provided Xcode is installed and has been set in LiveCode *Preferences* (in the *Mobile Support* pane).
 
 Currently, the supported versions of Xcode are:
-<<<<<<< HEAD
 * Xcode 4.6 on MacOS X 10.7
 * Xcode 5.1 on MacOS X 10.8
 * Xcode 6.2 on MacOS X 10.9
-* Xcode 6.2, 6.4, 7.1 and 7.2 on Mac OS X 10.10
-* Xcode 7.1 and 7.2 on MacOS X 10.11
-=======
-*Xcode 4.6 on MacOS X 10.7
-*Xcode 5.1 on MacOS X 10.8
-*Xcode 6.2 on MacOS X 10.9
-*Xcode 6.2 and 7.2 on Mac OS X 10.10
-*Xcode 7.3 on MacOS X 10.11
->>>>>>> 58e3d2db
+* Xcode 6.2 and 7.2 on Mac OS X 10.10
+* Xcode 7.3 on MacOS X 10.11
 
 It is also possible to set other versions of Xcode, to allow testing on a wider range of iOS simulators. For instance, on Yosemite, you can add *Xcode 5.1* in the *Mobile Support* preferences, to let you test your stack on the *iOS Simulator 7.1*.
 
 We currently support the following iOS Simulators:
-<<<<<<< HEAD
 
 * 6.1
 * 7.1
 * 8.2
-* 8.4
 * 9.2
-=======
-*5.1
-*6.1
-*7.1
-*8.2
-*9.2
-*9.3
->>>>>>> 58e3d2db
+* 9.3
 
 ## Android
 
