# Platform support
The engine supports a variety of operating systems and versions. This section describes the platforms that we ensure the engine runs on without issue (although in some cases with reduced functionality).

## Windows

LiveCode supports the following versions of Windows:

* Windows XP SP2 and above
* Windows Server 2003
* Windows Vista SP1 and above (both 32-bit and 64-bit)
* Windows 7 (both 32-bit and 64-bit)
* Windows Server 2008
* Windows 8.x (Desktop)

**Note:** On 64-bit Windows installations, LiveCode runs as a 32-bit application through the WoW layer.

## Linux

LiveCode supports Linux installations which meet the following requirements:

* Supported CPU architectures:
  * 32-bit or 64-bit Intel/AMD or compatible processor
  * 32-bit ARMv6 with hardware floating-point (e.g. RaspberryPi)

* Common requirements for GUI functionality:
  * GTK/GDK/Glib 2.24 or later
  * Pango with Xft support
  * esd (optional, needed for audio output)
  * mplayer (optional, needed for media player functionality)
  * lcms (optional, required for color profile support in images)
  * gksu (optional, required for privilege elevation support)

* Requirements for 32-bit Intel/AMD:
  * glibc 2.11 or later
* Requirements for 64-bit Intel/AMD:
  * glibc 2.13 or later
* Requirements for ARMv6:
  * glibc 2.7 or later

**Note:** If the optional requirements are not present then LiveCode will still run but the specified features will be disabled.

**Note:** The requirements for GUI functionality are also required by Firefox and Chrome, so if your Linux distribution runs one of those, it will run LiveCode.

**Note:** It may be possible to compile and run LiveCode Community for Linux on other architectures but this is not officially supported.

## Mac
The Mac engine supports:

* 10.6.x (Snow Leopard) on Intel
* 10.7.x (Lion) on Intel
* 10.8.x (Mountain Lion) on Intel
* 10.9.x (Mavericks) on Intel
* 10.10.x (Yosemite) on Intel
* 10.11.x (El Capitan) on Intel

**Note:** LiveCode runs as a 32-bit application regardless of the capabilities of the underlying processor.

## iOS
iOS deployment is possible when running LiveCode IDE on a Mac, and provided Xcode is installed and has been set in LiveCode *Preferences* (in the *Mobile Support* pane).

Currently, the supported versions of Xcode are:
<<<<<<< HEAD
* Xcode 4.6 on MacOS X 10.7
* Xcode 5.1 on MacOS X 10.8
* Xcode 6.2 on MacOS X 10.9
* Xcode 6.2, 6.4 and 7.1 on Mac OS X 10.10
* Xcode 7.1 on MacOS X 10.11
=======
*Xcode 4.6 on MacOS X 10.7
*Xcode 5.1 on MacOS X 10.8
*Xcode 6.2 on MacOS X 10.9
*Xcode 6.2, 6.4 and 7.2 on Mac OS X 10.10
*Xcode 7.2 on MacOS X 10.11
>>>>>>> 01c22af9

It is also possible to set other versions of Xcode, to allow testing on a wider range of iOS simulators. For instance, on Yosemite, you can add *Xcode 5.1* in the *Mobile Support* preferences, to let you test your stack on the *iOS Simulator 7.1*.

We currently support the following iOS Simulators:
<<<<<<< HEAD
* 6.1
* 7.1
* 8.2
* 8.4
* 9.1
=======
*5.1
*6.1
*7.1
*8.2
*8.4
*9.2
>>>>>>> 01c22af9

## Android
LiveCode allows you to save your stack as an Android application, and also to deploy it on an Android device or simulator from the IDE.
Android deployment is possible from Windows, Linux and Mac OSX.

To enable the deployment to an Android device, you need to download the [Android SDK](https://developer.android.com/sdk/index.html#Other) and to install the following component, using the *Android SDK Manager*:

* Android SDK Platform for Android 4.0.3 (API 15)
* Android SDK Platform Tools
* Android SDK Build Tools

You also need to have Java *JDK 1.6* installed on your machine (or *openjdk-6* on Linux).

Once you have set the path of your Android SDK in the *LiveCode Preferences > Mobile Support*, you can deploy your stack to Android devices running Android >= 2.3.3.

Android Watch is not officially supported at the moment.

## HTML5

LiveCode applications can be deployed to run in a web browser, by running the LiveCode engine in JavaScript and using modern HTML5 JavaScript APIs.

HTML5 deployment does not require any additional development tools to be installed.

LiveCode HTML5 standalone applications are currently supported for running in recent versions of [Mozilla Firefox](https://www.mozilla.org/firefox/new/), [Google Chrome](https://www.google.com/chrome/) or [Safari](https://support.apple.com/HT204416).  For more information, please see the "HTML5 Deployment" guide in the LiveCode IDE.<|MERGE_RESOLUTION|>--- conflicted
+++ resolved
@@ -59,37 +59,21 @@
 iOS deployment is possible when running LiveCode IDE on a Mac, and provided Xcode is installed and has been set in LiveCode *Preferences* (in the *Mobile Support* pane).
 
 Currently, the supported versions of Xcode are:
-<<<<<<< HEAD
 * Xcode 4.6 on MacOS X 10.7
 * Xcode 5.1 on MacOS X 10.8
 * Xcode 6.2 on MacOS X 10.9
 * Xcode 6.2, 6.4 and 7.1 on Mac OS X 10.10
-* Xcode 7.1 on MacOS X 10.11
-=======
-*Xcode 4.6 on MacOS X 10.7
-*Xcode 5.1 on MacOS X 10.8
-*Xcode 6.2 on MacOS X 10.9
-*Xcode 6.2, 6.4 and 7.2 on Mac OS X 10.10
-*Xcode 7.2 on MacOS X 10.11
->>>>>>> 01c22af9
+* Xcode 7.2 on MacOS X 10.11
 
 It is also possible to set other versions of Xcode, to allow testing on a wider range of iOS simulators. For instance, on Yosemite, you can add *Xcode 5.1* in the *Mobile Support* preferences, to let you test your stack on the *iOS Simulator 7.1*.
 
 We currently support the following iOS Simulators:
-<<<<<<< HEAD
+
 * 6.1
 * 7.1
 * 8.2
 * 8.4
-* 9.1
-=======
-*5.1
-*6.1
-*7.1
-*8.2
-*8.4
-*9.2
->>>>>>> 01c22af9
+* 9.2
 
 ## Android
 LiveCode allows you to save your stack as an Android application, and also to deploy it on an Android device or simulator from the IDE.
