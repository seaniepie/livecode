--- conflicted
+++ resolved
@@ -28,20 +28,12 @@
 Description:
 The <stop using font> command unloads a font file from memory.
 The <fontFile> is the path of the font file to unload
-<<<<<<< HEAD
 
 >*Note:* The <fontNames> <function> will return the name of all 
 > available fonts and the <fontFilesInUse> <property> will return the 
 > fill paths of the loaded font files. To determine the name of the 
 > newly unloaded font, compare the value of the <fontNames> before and 
 > after unloading the font.
-=======
->*Note:* The <fontNames> <function> will return the name of all available
-> fonts and the <fontFilesInUse> <property> will return the fill paths of
-> the loaded font files. To determine the name of the newly unloaded
-> font, compare the value of the <fontNames> before and after unloading
-> the font.
->>>>>>> 230e44d3
 
 References: start using font (command), function (glossary),
 fontNames (function), property (glossary),
