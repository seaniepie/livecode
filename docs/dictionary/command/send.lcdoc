Name: send

Type: command

Syntax: send <message> [ to <object> [in <time> [seconds | ticks | milliseconds]] ]

Summary: Sends a <message> to an <object(glossary)>.

Introduced: 1.0

OS: mac,windows,linux,ios,android

Platforms: desktop,server,web,mobile

Example:
send "mouseDown" to button "next"

Example:
send "mouseDown" to button "text" of stack "project2"

Example:
# A simple timer using send example

local sTime
on mouseUp
   put 0 into sTime
   send "timerIncrement" to me in 1 seconds
end mouseUp

on timerIncrement
   add 1 to sTime
   put sTime
   send "timerIncrement" to me in 1 seconds
end timerIncrement

Parameters:
message: An expression that evaluates to a message name, possibly including parameters.
object: Any object reference. If you don't specify an object, the message is set to the object whose handler contains the send command. If you specify a time, you must also specify an object.
time (integer): If you don't specify a unit of time, the default of ticks is used.

The result: If you specify a <time>, the <message> is sent to the <object(glossary)> after the specified time has elapsed. The <message> is added to the <pendingMessages> <function>. The ID of the <message> is <return|returned> by the <result> <function>. To cancel the <message>, use the <cancel> <command> with this ID.

Description:
Use the <send> <command> to override the normal <message path>, or to delay a <command> until a specified time. 

The <message> can be either the name of a <handler> or a <LiveCode> <statement>. If the <message> is a <literal string> containing more than one <word> (for example, if it includes <parameter|parameters>, or if it is a multi-word command), it must be enclosed in <double quote|double quotes>. 

Any parameters are evaluated before they are passed to the <send> <command>. For example, the following statement sends the <mouseUp> <message> with 2 as the first parameter:

  send "mouseUp 1+1" to button "Example"

When the send command is used the stack containing the target handler temporarily becomes the defaultStack. All object references in the <message> are <evaluate|evaluated> in the current context i. e. the defaultStack. Therefore references within the message that refer to "this card" or "this stack" will be referring to the card or stack where the target handler is located. 

>*Important:*  Specifying a <time> can affect the order in which <statement|statements> are <execute|executed>. If you don't specify a <time>, the <message> is sent immediately, and any <handler> it <trigger|triggers> is completed before the rest of the current <handler> is <execute|executed>. If you use the send in time form of the <send> <command> --even if you specify a <time> of zero seconds--the current handler finishes <execute|executing> before the <message> is sent.

>*Note:*  Using the <send> <command> is slower than directly <execute|executing> the <command|commands> using the normal <message path>. For best efficiency, use the <send> <command> only when you want to delay the <message> or when the <handler> you want to execute is not in the <message path>.

<<<<<<< HEAD
References: callbacks (property), backgroundBehavior (property), function (control_st), mouseUp (message), word (keyword), object (glossary), literal string (glossary), return (glossary), evaluate (glossary), execute (glossary), command (glossary), LiveCode (glossary), double quote (glossary), trigger (glossary), message path (glossary), message (glossary), parameter (glossary), statement (glossary), handler (glossary), debugDo (command), dispatch (command), call (command), cancel (command), result (function), pendingMessages (function)
=======
References: callbacks (property), backgroundBehavior (property), function (control structure), mouseUp (message), word (keyword), object (object), literal string (glossary), return (glossary), evaluate (glossary), execute (glossary), command (glossary), LiveCode (glossary), double quote (glossary), trigger (glossary), message path (glossary), message (glossary), parameter (glossary), statement (glossary), handler (glossary), debugDo (command), dispatch (command), call (command), cancel (command), result (function), pendingMessages (function)
>>>>>>> 031cdb0b
<|MERGE_RESOLUTION|>--- conflicted
+++ resolved
@@ -55,8 +55,5 @@
 
 >*Note:*  Using the <send> <command> is slower than directly <execute|executing> the <command|commands> using the normal <message path>. For best efficiency, use the <send> <command> only when you want to delay the <message> or when the <handler> you want to execute is not in the <message path>.
 
-<<<<<<< HEAD
-References: callbacks (property), backgroundBehavior (property), function (control_st), mouseUp (message), word (keyword), object (glossary), literal string (glossary), return (glossary), evaluate (glossary), execute (glossary), command (glossary), LiveCode (glossary), double quote (glossary), trigger (glossary), message path (glossary), message (glossary), parameter (glossary), statement (glossary), handler (glossary), debugDo (command), dispatch (command), call (command), cancel (command), result (function), pendingMessages (function)
-=======
-References: callbacks (property), backgroundBehavior (property), function (control structure), mouseUp (message), word (keyword), object (object), literal string (glossary), return (glossary), evaluate (glossary), execute (glossary), command (glossary), LiveCode (glossary), double quote (glossary), trigger (glossary), message path (glossary), message (glossary), parameter (glossary), statement (glossary), handler (glossary), debugDo (command), dispatch (command), call (command), cancel (command), result (function), pendingMessages (function)
->>>>>>> 031cdb0b
+
+References: callbacks (property), backgroundBehavior (property), function (control structure), mouseUp (message), word (keyword), object (glossary), literal string (glossary), return (glossary), evaluate (glossary), execute (glossary), command (glossary), LiveCode (glossary), double quote (glossary), trigger (glossary), message path (glossary), message (glossary), parameter (glossary), statement (glossary), handler (glossary), debugDo (command), dispatch (command), call (command), cancel (command), result (function), pendingMessages (function)