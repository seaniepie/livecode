Name: load

Type: command

Syntax: load [URL] <url> [with message <callbackMessage>]

Summary: <download|Downloads> the <file> specified by a <URL> to a <cache> where it can be used by another <handler>.

Introduced: 1.0

OS: mac,windows,linux,ios,android

Platforms: desktop,server,web,mobile

Security: network

Example:
load URL "http://www.example.com/index.html"

Example:
load URL myURL with message "downloadComplete"

Example:
load URL tMyUrl with message "myUrlDownloadFinished"

Example:
on myUrlDownloadFinished
   answer "Download Complete" with "Okay"
end myUrlDownloadFinished

Parameters:
url: Any valid http or ftp URL.
callbackMessage: The name of a message to send after the URL is loaded.

Description:
Use the <load> <command> to pre-fetch a <file> from the Internet in order to speed up access when using it in an <expression> with the <URL> <keyword>.

To use a file that has been downloaded by the <load> <command>, refer to it using the <URL> <keyword> as usual. When you request the original <URL>, LiveCode uses the <cache|cached> <file> automatically.

The <callbackMessage> is sent to the <object(glossary)> whose <script> contains the <load> <command>, after the <URL> is <load|loaded>, so you can handle the <callbackMessage> to perform any tasks you want to delay until the URL has been <cache|cached>. Two <parameter|parameters> are sent with the <message> : the <URL> and the <URLStatus> of the <file>.

The <load> <command> is non-blocking, so it does not stop the current <handler> while the <download> is completed. The <handler> continues while the <load> <command> downloads the <URL> in the background. You can monitor the download by checking the <URLStatus> <function> periodically.

  load URL myURL
  wait until the URLStatus of myURL is cached -- DON'T DO THIS

The file is downloaded into a local cache. It does not remain available after the application quits; the purpose of the cache is to speed up access to the specified URL, not to store it permanently. You can use a URL even if it is not in the cache, so use of the <load> <command> is optional.

>*Note:* Cached <files> consume memory. To release this memory after you are finished with a <URL>, use the <unload (command)> <command> to remove it from the <cache>.

>*Important:*  The <load> <command> is part of the <Internet library on desktop platforms(library)>. To ensure that the <command> works in a <standalone desktop application>, you must include this <LiveCode custom library|custom library> when you create your <standalone application|standalone>. In the Inclusions section of the <Standalone Application Settings> window, make sure Internet Library is selected in the list of script libraries. The iOS and Android engines do not support 'libUrl' but allows you to use <load> in the background.


> *Note:* When specifying URLs for iOS or Android, you must use the
> appropriate form that conforms to [RFC
> 1738](https://tools.ietf.org/html/rfc1738). Ensure that you
> <URLEncode> any username and password fields appropriately for FTP
> URLs.

>*Note:*  When included in a <standalone application>, the <Internet library> is implemented as a hidden <group> and made available when the <group> receives its first <openBackground> message. During the first part of the <application|application's> startup process, before this <message> is sent, the <load> <command> is not yet available. This may affect attempts to use this <command> in <startup>, <preOpenStack>, <openStack>, or <preOpenCard> <handler|handlers> in the <main stack>. Once the <application> has finished starting up, the <library> is available and the <load> <command> can be used in any <handler>.

<<<<<<< HEAD
References: script (property), object (glossary), startup (message), openBackground (message), preOpenStack (message), openStack (message), preOpenCard (message), Internet library (library), library (library), LiveCode custom library (library), url (keyword), file (keyword), application (glossary), standalone application (glossary), load (glossary), cache (glossary), command (glossary), standalone desktop application (glossary), main stack (glossary), expression (glossary), keyword (glossary), Standalone Application Settings (glossary), download (glossary), message (glossary), parameter (glossary), handler (glossary), libURLLastRHHeaders (function), URLEncode (function), files (function), libURLErrorData (function), URLStatus (function), cachedURLs (function), unload (command), libURLftpUpload (command), libURLDownloadToFile (command), get (command), load (command), group (command), function (control_st)
=======
References: script (property), object (object), startup (message), openBackground (message), preOpenStack (message), openStack (message), preOpenCard (message), Internet library (library), library (library), LiveCode custom library (library), url (keyword), file (keyword), application (glossary), standalone application (glossary), load (glossary), cache (glossary), command (glossary), standalone desktop application (glossary), main stack (glossary), expression (glossary), keyword (glossary), Standalone Application Settings (glossary), download (glossary), message (glossary), parameter (glossary), handler (glossary), libURLLastRHHeaders (function), URLEncode (function), files (function), libURLErrorData (function), URLStatus (function), cachedURLs (function), unload (command), libURLftpUpload (command), libURLDownloadToFile (command), get (command), load (command), group (command), function (control structure)
>>>>>>> 031cdb0b

Tags: networking<|MERGE_RESOLUTION|>--- conflicted
+++ resolved
@@ -33,22 +33,47 @@
 callbackMessage: The name of a message to send after the URL is loaded.
 
 Description:
-Use the <load> <command> to pre-fetch a <file> from the Internet in order to speed up access when using it in an <expression> with the <URL> <keyword>.
+Use the <load> <command> to pre-fetch a <file> from the Internet in 
+order to speed up access when using it in an <expression> with the 
+<URL> <keyword>.
 
-To use a file that has been downloaded by the <load> <command>, refer to it using the <URL> <keyword> as usual. When you request the original <URL>, LiveCode uses the <cache|cached> <file> automatically.
+To use a file that has been downloaded by the <load> <command>, refer to 
+it using the <URL> <keyword> as usual. When you request the original 
+<URL>, LiveCode uses the <cache|cached> <file> automatically.
 
-The <callbackMessage> is sent to the <object(glossary)> whose <script> contains the <load> <command>, after the <URL> is <load|loaded>, so you can handle the <callbackMessage> to perform any tasks you want to delay until the URL has been <cache|cached>. Two <parameter|parameters> are sent with the <message> : the <URL> and the <URLStatus> of the <file>.
+The <callbackMessage> is sent to the <object(glossary)> whose <script> 
+contains the <load> <command>, after the <URL> is <load|loaded>, so you 
+can handle the <callbackMessage> to perform any tasks you want to delay 
+until the URL has been <cache|cached>. Two <parameter|parameters> are 
+sent with the <message> : the <URL> and the <URLStatus> of the <file>.
 
-The <load> <command> is non-blocking, so it does not stop the current <handler> while the <download> is completed. The <handler> continues while the <load> <command> downloads the <URL> in the background. You can monitor the download by checking the <URLStatus> <function> periodically.
+The <load> <command> is non-blocking, so it does not stop the current 
+<handler> while the <download> is completed. The <handler> continues 
+while the <load> <command> downloads the <URL> in the background. You 
+can monitor the download by checking the <URLStatus> <function> 
+periodically.
 
   load URL myURL
   wait until the URLStatus of myURL is cached -- DON'T DO THIS
 
-The file is downloaded into a local cache. It does not remain available after the application quits; the purpose of the cache is to speed up access to the specified URL, not to store it permanently. You can use a URL even if it is not in the cache, so use of the <load> <command> is optional.
+The file is downloaded into a local cache. It does not remain available 
+after the application quits; the purpose of the cache is to speed up 
+access to the specified URL, not to store it permanently. You can use a 
+URL even if it is not in the cache, so use of the <load> <command> is 
+optional.
 
->*Note:* Cached <files> consume memory. To release this memory after you are finished with a <URL>, use the <unload (command)> <command> to remove it from the <cache>.
+>*Note:* Cached <files> consume memory. To release this memory after you 
+are finished with a <URL>, use the <unload (command)> <command> to 
+remove it from the <cache>.
 
->*Important:*  The <load> <command> is part of the <Internet library on desktop platforms(library)>. To ensure that the <command> works in a <standalone desktop application>, you must include this <LiveCode custom library|custom library> when you create your <standalone application|standalone>. In the Inclusions section of the <Standalone Application Settings> window, make sure Internet Library is selected in the list of script libraries. The iOS and Android engines do not support 'libUrl' but allows you to use <load> in the background.
+>*Important:*  The <load> <command> is part of the <Internet library on 
+desktop platforms(library)>. To ensure that the <command> works in a 
+<standalone desktop application>, you must include this 
+<LiveCode custom library|custom library> when you create your 
+<standalone application|standalone>. In the Inclusions section of the 
+<Standalone Application Settings> window, make sure Internet Library is 
+selected in the list of script libraries. The iOS and Android engines do 
+not support 'libUrl' but allows you to use <load> in the background.
 
 
 > *Note:* When specifying URLs for iOS or Android, you must use the
@@ -57,12 +82,30 @@
 > <URLEncode> any username and password fields appropriately for FTP
 > URLs.
 
->*Note:*  When included in a <standalone application>, the <Internet library> is implemented as a hidden <group> and made available when the <group> receives its first <openBackground> message. During the first part of the <application|application's> startup process, before this <message> is sent, the <load> <command> is not yet available. This may affect attempts to use this <command> in <startup>, <preOpenStack>, <openStack>, or <preOpenCard> <handler|handlers> in the <main stack>. Once the <application> has finished starting up, the <library> is available and the <load> <command> can be used in any <handler>.
+>*Note:*  When included in a <standalone application>, the 
+<Internet library> is implemented as a hidden <group> and made available 
+when the <group> receives its first <openBackground> message. During the 
+first part of the <application|application's> startup process, before 
+this <message> is sent, the <load> <command> is not yet available. This 
+may affect attempts to use this <command> in <startup>, <preOpenStack>, 
+<openStack>, or <preOpenCard> <handler|handlers> in the <main stack>. 
+Once the <application> has finished starting up, the <library> is 
+available and the <load> <command> can be used in any <handler>.
 
-<<<<<<< HEAD
-References: script (property), object (glossary), startup (message), openBackground (message), preOpenStack (message), openStack (message), preOpenCard (message), Internet library (library), library (library), LiveCode custom library (library), url (keyword), file (keyword), application (glossary), standalone application (glossary), load (glossary), cache (glossary), command (glossary), standalone desktop application (glossary), main stack (glossary), expression (glossary), keyword (glossary), Standalone Application Settings (glossary), download (glossary), message (glossary), parameter (glossary), handler (glossary), libURLLastRHHeaders (function), URLEncode (function), files (function), libURLErrorData (function), URLStatus (function), cachedURLs (function), unload (command), libURLftpUpload (command), libURLDownloadToFile (command), get (command), load (command), group (command), function (control_st)
-=======
-References: script (property), object (object), startup (message), openBackground (message), preOpenStack (message), openStack (message), preOpenCard (message), Internet library (library), library (library), LiveCode custom library (library), url (keyword), file (keyword), application (glossary), standalone application (glossary), load (glossary), cache (glossary), command (glossary), standalone desktop application (glossary), main stack (glossary), expression (glossary), keyword (glossary), Standalone Application Settings (glossary), download (glossary), message (glossary), parameter (glossary), handler (glossary), libURLLastRHHeaders (function), URLEncode (function), files (function), libURLErrorData (function), URLStatus (function), cachedURLs (function), unload (command), libURLftpUpload (command), libURLDownloadToFile (command), get (command), load (command), group (command), function (control structure)
->>>>>>> 031cdb0b
+References: script (property), object (glossary), startup (message), 
+openBackground (message), preOpenStack (message), openStack (message), 
+preOpenCard (message), Internet library (library), library (library), 
+LiveCode custom library (library), url (keyword), file (keyword), 
+application (glossary), standalone application (glossary), 
+load (glossary), cache (glossary), command (glossary), 
+standalone desktop application (glossary), main stack (glossary), 
+expression (glossary), keyword (glossary), 
+Standalone Application Settings (glossary), download (glossary), 
+message (glossary), parameter (glossary), handler (glossary), 
+libURLLastRHHeaders (function), URLEncode (function), files (function), 
+libURLErrorData (function), URLStatus (function), cachedURLs (function), 
+unload (command), libURLftpUpload (command), 
+libURLDownloadToFile (command), get (command), load (command), 
+group (command), function (control structure)
 
 Tags: networking