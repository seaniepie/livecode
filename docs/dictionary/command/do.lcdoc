Name: do

Type: command

<<<<<<< HEAD
Syntax: do <statementList> [in caller]
=======
Syntax: do <statementList>

Syntax: do <statementList> in <caller>

Syntax: do <statementList> as <alternateLanguageName>
>>>>>>> 230e44d3

Summary:
<execute|Executes> a list of <statement|statements>.

Introduced: 1.0

OS: mac, windows, linux, ios, android, html5

Platforms: desktop, server, mobile

Example:
do "go next card"

Example:
do "put" && tNewValue && "into tNumberOfRecords"
-- If tNewValue is 3, this would become "put 3 into tNumberOfRecords"

Example:
do "select" && line 3 of field "Objects"

Parameters:
statementList:
A LiveCode statement, a container with one or more statements, or a
string that evaluates to a statement.

<<<<<<< HEAD
=======
caller:
Has the effect of executing the statementList in the context of the
handler. 

alternateLanguageName:
On Mac OS and OS X systems, the alternateLanguageName is a script
language (such as AppleScript) supported under the Open Scripting
Architecture. On Windows systems, the alternateLanguageName is an
"active scripting" language (such as VBScript) supported by the Windows
Scripting Host. The available languages are returned by the
alternateLanguages function. If you specify an alternateLanguageName,
the statementList must be written in the specified language.

>>>>>>> 230e44d3
The result:
The <result> is
affected by the LiveCode commands and functions in the script in the normal way.

Description:
Use the <do> command to execute statements in a container, or to execute
a statement that consists partly of a literal string and partly of a
container or the return value from a function.

Using the <do> <command> is slower than directly <execute|executing> the
<command|commands>, because each <statement> must be <compile|compiled>
every time the <do> <command> is executed.

When the `do statementList in caller` form of the <do> command is
used, the <statementList> is evaluated in the context of the handler
where the <do> command appears.

To see how to create a numbered set of variables see the dictionary
entry for the <local> <command>.

You can use the <do as alternateLanguage> variant of the <do> command
to evaluate a <statementList> written in a non-LiveCode programming
language.

References: debugDo (command), breakpoint (command), local (command),
call (command), result (function),
handler (glossary), execute (glossary), statement (glossary),
compile (glossary), command (glossary),
message box (keyword), do as alternateLanguage (command)<|MERGE_RESOLUTION|>--- conflicted
+++ resolved
@@ -2,15 +2,7 @@
 
 Type: command
 
-<<<<<<< HEAD
 Syntax: do <statementList> [in caller]
-=======
-Syntax: do <statementList>
-
-Syntax: do <statementList> in <caller>
-
-Syntax: do <statementList> as <alternateLanguageName>
->>>>>>> 230e44d3
 
 Summary:
 <execute|Executes> a list of <statement|statements>.
@@ -36,25 +28,9 @@
 A LiveCode statement, a container with one or more statements, or a
 string that evaluates to a statement.
 
-<<<<<<< HEAD
-=======
-caller:
-Has the effect of executing the statementList in the context of the
-handler. 
-
-alternateLanguageName:
-On Mac OS and OS X systems, the alternateLanguageName is a script
-language (such as AppleScript) supported under the Open Scripting
-Architecture. On Windows systems, the alternateLanguageName is an
-"active scripting" language (such as VBScript) supported by the Windows
-Scripting Host. The available languages are returned by the
-alternateLanguages function. If you specify an alternateLanguageName,
-the statementList must be written in the specified language.
-
->>>>>>> 230e44d3
 The result:
-The <result> is
-affected by the LiveCode commands and functions in the script in the normal way.
+The <result> is affected by the LiveCode commands and functions in the 
+script in the normal way.
 
 Description:
 Use the <do> command to execute statements in a container, or to execute
