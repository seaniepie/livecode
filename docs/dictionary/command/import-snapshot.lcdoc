Name: import snapshot

Type: command

Syntax: import snapshot [from rect[angle] <rectDescription>] [of {<objectRef> | <stackRef>}] [{with | without} effects] [at size <sizeDescription>]

Syntax: import snapshot from {<objectRef> [{with | without} effects] | <stackRef>} [at size <sizeDescription>]

Summary:
<<<<<<< HEAD
Creates an <image> of a portion of the screen, a portion of a stack 
window, or a specific object.
=======
Creates an <image> of a portion of the screen, portion of a stack or a
specific object and sets <it> to the long id of the created <image>.
>>>>>>> 30566469

Introduced: 1.0

OS: mac, windows, linux, ios, android

Platforms: desktop, mobile

Security: privacy

Example:
# rectangle coordinates are absolute (based on whole screen)
import snapshot from rectangle 100,100,500,400

Example:
# rectangle coordinates are absolute
import snapshot from rectangle (the rect of group "Picture")

Example:
# snapshot includes the object with blendLevel, ink, and graphic effects
import snapshot from button "myBtn" with effects

Example: 
# take snapshot of the stack window
import snapshot from stack the windowID of this stack

Example:
# rectangle coordinates are relative to the stack window
local myRect, winID
put the rect of control 2 into myRect
put the windowID of this stack into winID
import snapshot from rect myRect of window winID

Example:
# snapshot is resized to indicated width, height
import snapshot from the selectedObject at size 100,100

Parameters:
rectDescription:
Specifies the edges of the rectangular area to be imported, separated by
commas, in the same order as the <rectangle(property)> property (left, 
top, right, bottom). If a <stackRef> (the <windowID> of a stack) is specified, 
the <rectDescription> is given in relative (window) coordinates; otherwise, 
it is given in absolute coordinates.

stackRef:
Any valid stack window reference (using the <windowID> property of the stack).

objectRef:
Any valid card or control <object reference>.

sizeDescription:
The width and height of the snapshot in pixels, in the form *height,width*.


Description:
Use the <import snapshot> <command> to place a screenshot in the
<current stack>.

The <import snapshot> <command> creates a new <image> in the center of
the <current card> and places the snapshot in the <image> and sets 
the <it> variable to long id of the created <image>.

iOS supports both the object and screen snapshot variants of the 
<import snapshot> command. In the screen snapshot case, coordinates 
are given relative to the top-left of the screen, including the 
area where status bar is, but not including the status bar itself.

If you do not specify the rect[angle] <token> or an <objectRef>, LiveCode 
displays a crosshairs <cursor>. Click at one corner of the rectangular
area to be imported and drag to the opposite corner to <select> the area.

If taking a snapshot using the rect[angle] <token> and <rectangle(property)> 
of an object, the coordinates in the <rectDescription> are absolute (screen) 
coordinates. The portions of all windows and other objects on the screen 
that intersect the <rectDescription> will be included in the snapshot. 

If taking a snapshot using the rectangle <token>, <rectDescription>, and 
a <stackRef>, the coordinates in <rectDescription> are relative to the 
top left corner of the stack you specify. The portions of all 
objects that intersect the <rectDescription> will be included in the
snapshot. In addition, if the window is partly overlapped by another 
window, whatever is visible on the screen within that <rectDescription> 
is placed in the snapshot. In other words, you cannot take a snapshot 
of a part of a window that is hidden by another overlapping window.

If taking a snapshot using an <objectRef>, the object is rendered into 
an <image> as if no other objects existed around it. The snapshot is taken 
without applying the object's <blendlevel>, <ink>, or graphic effects. 
You can take a snapshot of an object regardless of its visibility or open 
status--in particular, snapshots can be taken of objects that are not on 
the current card or in stacks that are not open.

Use the `at size sizeDescription` extension if you wish the engine 
to resize the snapshot taken to the dimensions specified.

While you take the snapshot, LiveCode hides its own IDE windows (such 
as the Tools palette).

The format of the resulting <image> depends on the current setting of the
<paintCompression> <property>.

To import a snapshot for a portion of a stack you use the form:

    import snapshot from rect[angle] rectDescription of stack winID 

Where *winID* is the <windowID> property of the given stack.

To import a snapshot of a specific (non-stack) object, use the form:

    import snapshot from objectRef

Where <objectRef> is any control or card <object reference>, or any
<expression> evaluating to a control or card <object reference>.

To import a snapshot of an object, including its <blendLevel>, <ink>, or 
graphic effects, use the `with effects` form: 

    import snapshot from objectRef with effects 

Where <objectRef> is any control <object reference>, or any 
<expression> evaluating to a control <object reference>.

To import a snapshot of an object in iOS use the form:

    import snapshot from objectRef

To import a snapshot of the screen in iOS use the form:

    import snapshot from rectangle rectDescription

>*Note:*  There is no way to render the status bar without using private
> features of the iOS API. Therefore, if your snapshot rectangle
> includes part of the screen where the status bar is, it will be
> clipped out.

<<<<<<< HEAD
Changes: The `at size` variant, which allows resizing of the imported 
snapshot to specified dimensions, was added in version 6.0.

References: export snapshot (command), expression (glossary), 
import (command), current stack (glossary), current card (glossary),
command (glossary), object reference (glossary), property (glossary), 
image (glossary), cursor (property), blendlevel (property), ink (property), 
paintCompression (property), rectangle (property), select (glossary), 
token (glossary), windowID (property)
=======
References: select (command), export snapshot (command), import (command),
property (glossary), current stack (glossary), current card (glossary),
command (glossary), image (keyword), cursor (property),
paintCompression (property), windowID (property), it (property)
>>>>>>> 30566469

Tags: multimedia
<|MERGE_RESOLUTION|>--- conflicted
+++ resolved
@@ -7,13 +7,8 @@
 Syntax: import snapshot from {<objectRef> [{with | without} effects] | <stackRef>} [at size <sizeDescription>]
 
 Summary:
-<<<<<<< HEAD
-Creates an <image> of a portion of the screen, a portion of a stack 
-window, or a specific object.
-=======
 Creates an <image> of a portion of the screen, portion of a stack or a
 specific object and sets <it> to the long id of the created <image>.
->>>>>>> 30566469
 
 Introduced: 1.0
 
@@ -149,7 +144,6 @@
 > includes part of the screen where the status bar is, it will be
 > clipped out.
 
-<<<<<<< HEAD
 Changes: The `at size` variant, which allows resizing of the imported 
 snapshot to specified dimensions, was added in version 6.0.
 
@@ -158,12 +152,6 @@
 command (glossary), object reference (glossary), property (glossary), 
 image (glossary), cursor (property), blendlevel (property), ink (property), 
 paintCompression (property), rectangle (property), select (glossary), 
-token (glossary), windowID (property)
-=======
-References: select (command), export snapshot (command), import (command),
-property (glossary), current stack (glossary), current card (glossary),
-command (glossary), image (keyword), cursor (property),
-paintCompression (property), windowID (property), it (property)
->>>>>>> 30566469
+token (glossary), windowID (property), it (property)
 
 Tags: multimedia
