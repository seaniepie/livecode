--- conflicted
+++ resolved
@@ -52,12 +52,6 @@
 Any groups on the current card whose backgroundBehavior is set to true
 will be placed on the newly-created <card> automatically.
 
-<<<<<<< HEAD
-=======
->*Tip:* To create a <card> in a specific <stack>, first set the
-> <defaultStack> to the <stack> where you want to create the new <card>
-
->>>>>>> e012a862
 References: clone (command), create (command), place (command),
 create stack (command), property (glossary), current card (glossary),
 background (glossary), current stack (glossary), variable (glossary),
