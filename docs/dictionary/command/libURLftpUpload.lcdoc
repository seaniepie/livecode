Name: libURLftpUpload

Type: command

Syntax: libURLftpUpload <value>, <uploadURL> [, <callbackMessage>]

Summary: <upload|Uploads> data to an Internet <server> asynchronously via <FTP>.

Introduced: 1.1.1

OS: mac,windows,linux

Platforms: desktop,server,web

Security: network

Example:
libURLftpUpload field "Data","ftp://ftp.example.org/file.txt"

Example:
libURLftpUpload URL "binfile:data.jef",myURL,"uploadDone"

Example:
libURLftpUpload myData,"ftp://me:secret@example.net/file.txt"

Parameters:
value (string): 
uploadURL: The uploadURL specifies the server and location to upload to, in the form of an FTP URL.
callbackMessage: The name of a message to send after the URL is uploaded.

Description:
Use the <libURLftpUpload> <command> to put a <file> on a server.

The <libURLftpUpload> <command> is <non-blocking>, so it does not stop the current <handler> while the <upload> is completed. The <handler> continues while the <libURLftpUpload> <command> <upload|uploads> the <URL(keyword)> in the background. You can monitor the <upload> by checking the <URLStatus> <function(control structure)> periodically.

To upload a URL while blocking other operations, use the <put> <command> instead.

To upload a file, use the file <URL(keyword)> type (for <text file|text files>) or the <binfile> <URL(keyword)> type (for <binary file|binary files>). Because referring to a <file> <URL(glossary)|URL's> contents loads the <file> into memory, if you are uploading a large <file>, make sure you have enough memory available. You can also use the <libURLftpUploadFile> <command> to upload a <file>.

The <callbackMessage> is sent to the <object(glossary)> whose <script> contains the <libURLftpUpload> <command>, after the <upload> is complete, so you can handle the <callbackMessage> to perform any tasks you want to delay until the URL has been <upload|uploaded>. Two <parameter|parameters> are sent with the <message> : the <URL(keyword)> and the <URLStatus> of the <file>.

>*Warning:*  Avoid using the <wait> <command> in a <handler> after executing the <libURLftpUpload> <command>. Since the <libURLftpUpload> <command> is <non-blocking>, it may still be running when your <handler> reaches the <wait> <command>. And since the <libURLftpUpload> command is part of the <Internet library> and is implemented in a <handler>, the <wait> <command> will stop the <upload> process if it is <execute|executed> while the <download> is still going on. In particular, do not use constructions like the following, which will sit forever without <upload|uploading> the file:

  libURLftpUpload field "Upload Data",myURL
  wait until the URLStatus of myURL is "uploaded" -- DON'T DO THIS

The <URLStatus> <function(control structure)> returns the status of the <upload|uploaded> file. If you no longer need to monitor the file's status, use the <unload> <command> to remove it from the <URLStatus> <function(glossary)|function's> listing.

>*Important:*  The <libURLftpUpload> <command> is part of the <Internet library>. To ensure that the <command> works in a <standalone application>, you must include this <LiveCode custom library|custom library> when you create your <standalone application|standalone>. In the Inclusions section of the <Standalone Application Settings> window, make sure "Internet Library" is selected in the list of script libraries.

>*Note:* When included in a <standalone application>, the <Internet library> is implemented as a hidden <group> and made available when the <group> receives its first <openBackground> message. During the first part of the <application|application's> startup process, before this <message> is sent, the <libURLftpUpload> <command> is not yet available. This may affect attempts to use this <command> in <startup>, <preOpenStack>, <openStack>, or <preOpenCard> <handler|handlers> in the <main stack>. Once the <application> has finished starting up, the <library> is available and the <libURLftpUpload> <command> can be used in any <handler>.

<<<<<<< HEAD
References: script (property), object (glossary), startup (message), openBackground (message), preOpenStack (message), openStack (message), preOpenCard (message), Internet library (library), library (library), LiveCode custom library (library), URL (keyword), ftp (keyword), file (keyword), binfile (keyword), non-blocking (glossary), standalone application (glossary), application (glossary), handler (glossary), function (glossary), binary file (glossary), command (glossary), execute (glossary), URL (glossary), main stack (glossary), text file (glossary), Standalone Application Settings (glossary), server (glossary), upload (glossary), message (glossary), parameter (glossary), download (glossary), URLStatus (function), libURLSetStatusCallback (command), unload (command), put (command), load (command), libURLSetFTPStopTime (command), libURLftpUploadFile (command), wait (command), group (command), libURLSetFTPMode (command), function (control_st)
=======
References: script (property), object (object), startup (message), openBackground (message), preOpenStack (message), openStack (message), preOpenCard (message), Internet library (library), library (library), LiveCode custom library (library), URL (keyword), ftp (keyword), file (keyword), binfile (keyword), non-blocking (glossary), standalone application (glossary), application (glossary), handler (glossary), function (glossary), binary file (glossary), command (glossary), execute (glossary), URL (glossary), main stack (glossary), text file (glossary), Standalone Application Settings (glossary), server (glossary), upload (glossary), message (glossary), parameter (glossary), download (glossary), URLStatus (function), libURLSetStatusCallback (command), unload (command), put (command), load (command), libURLSetFTPStopTime (command), libURLftpUploadFile (command), wait (command), group (command), libURLSetFTPMode (command), function (control structure)
>>>>>>> 031cdb0b

Tags: networking<|MERGE_RESOLUTION|>--- conflicted
+++ resolved
@@ -25,35 +25,88 @@
 
 Parameters:
 value (string): 
-uploadURL: The uploadURL specifies the server and location to upload to, in the form of an FTP URL.
-callbackMessage: The name of a message to send after the URL is uploaded.
+uploadURL: The uploadURL specifies the server and location to upload to,
+in the form of an FTP URL. callbackMessage: The name of a message to
+send after the URL is uploaded.
 
-Description:
-Use the <libURLftpUpload> <command> to put a <file> on a server.
+Description: Use the <libURLftpUpload> <command> to put a <file> on a
+server.
 
-The <libURLftpUpload> <command> is <non-blocking>, so it does not stop the current <handler> while the <upload> is completed. The <handler> continues while the <libURLftpUpload> <command> <upload|uploads> the <URL(keyword)> in the background. You can monitor the <upload> by checking the <URLStatus> <function(control structure)> periodically.
+The <libURLftpUpload> <command> is <non-blocking>, so it does not stop
+the current <handler> while the <upload> is completed. The <handler>
+continues while the <libURLftpUpload> <command> <upload|uploads> the
+<URL(keyword)> in the background. You can monitor the <upload> by
+checking the <URLStatus> <function(control structure)> periodically.
 
-To upload a URL while blocking other operations, use the <put> <command> instead.
+To upload a URL while blocking other operations, use the <put> <command>
+instead.
 
-To upload a file, use the file <URL(keyword)> type (for <text file|text files>) or the <binfile> <URL(keyword)> type (for <binary file|binary files>). Because referring to a <file> <URL(glossary)|URL's> contents loads the <file> into memory, if you are uploading a large <file>, make sure you have enough memory available. You can also use the <libURLftpUploadFile> <command> to upload a <file>.
+To upload a file, use the file <URL(keyword)> type (for 
+<text file|text files>) or the <binfile> <URL(keyword)> type (for 
+<binary file|binary files>). Because referring to a <file> 
+<URL(glossary)|URL's> contents loads the <file> into memory, if you are 
+uploading a large <file>, make sure you have enough memory available. 
+You can also use the <libURLftpUploadFile> <command> to upload a <file>.
 
-The <callbackMessage> is sent to the <object(glossary)> whose <script> contains the <libURLftpUpload> <command>, after the <upload> is complete, so you can handle the <callbackMessage> to perform any tasks you want to delay until the URL has been <upload|uploaded>. Two <parameter|parameters> are sent with the <message> : the <URL(keyword)> and the <URLStatus> of the <file>.
+The <callbackMessage> is sent to the <object(glossary)> whose <script>
+contains the <libURLftpUpload> <command>, after the <upload> is
+complete, so you can handle the <callbackMessage> to perform any tasks
+you want to delay until the URL has been <upload|uploaded>. Two
+<parameter|parameters> are sent with the <message> : the <URL(keyword)>
+and the <URLStatus> of the <file>.
 
->*Warning:*  Avoid using the <wait> <command> in a <handler> after executing the <libURLftpUpload> <command>. Since the <libURLftpUpload> <command> is <non-blocking>, it may still be running when your <handler> reaches the <wait> <command>. And since the <libURLftpUpload> command is part of the <Internet library> and is implemented in a <handler>, the <wait> <command> will stop the <upload> process if it is <execute|executed> while the <download> is still going on. In particular, do not use constructions like the following, which will sit forever without <upload|uploading> the file:
+>*Warning:*  Avoid using the <wait> <command> in a <handler> after
+executing the <libURLftpUpload> <command>. Since the <libURLftpUpload>
+<command> is <non-blocking>, it may still be running when your
+<handler> reaches the <wait> <command>. And since the <libURLftpUpload>
+command is part of the <Internet library> and is implemented in a
+<handler>, the <wait> <command> will stop the <upload> process if it is
+<execute|executed> while the <download> is still going on. In
+particular, do not use constructions like the following, which will sit
+forever without <upload|uploading> the file:
 
-  libURLftpUpload field "Upload Data",myURL
-  wait until the URLStatus of myURL is "uploaded" -- DON'T DO THIS
+  libURLftpUpload field "Upload Data",myURL wait until the URLStatus of
+  myURL is "uploaded" -- DON'T DO THIS
 
-The <URLStatus> <function(control structure)> returns the status of the <upload|uploaded> file. If you no longer need to monitor the file's status, use the <unload> <command> to remove it from the <URLStatus> <function(glossary)|function's> listing.
+The <URLStatus> <function(control structure)> returns the status of the
+<upload|uploaded> file. If you no longer need to monitor the file's
+status, use the <unload> <command> to remove it from the <URLStatus>
+<function(glossary)|function's> listing.
 
->*Important:*  The <libURLftpUpload> <command> is part of the <Internet library>. To ensure that the <command> works in a <standalone application>, you must include this <LiveCode custom library|custom library> when you create your <standalone application|standalone>. In the Inclusions section of the <Standalone Application Settings> window, make sure "Internet Library" is selected in the list of script libraries.
+>*Important:*  The <libURLftpUpload> <command> is part of the 
+<Internet library>. To ensure that the <command> works in a 
+<standalone application>, you must include this 
+<LiveCode custom library|custom library> when you create your 
+<standalone application|standalone>. In the Inclusions section of the 
+<Standalone Application Settings> window, make sure "Internet Library" 
+is selected in the list of script libraries.
 
->*Note:* When included in a <standalone application>, the <Internet library> is implemented as a hidden <group> and made available when the <group> receives its first <openBackground> message. During the first part of the <application|application's> startup process, before this <message> is sent, the <libURLftpUpload> <command> is not yet available. This may affect attempts to use this <command> in <startup>, <preOpenStack>, <openStack>, or <preOpenCard> <handler|handlers> in the <main stack>. Once the <application> has finished starting up, the <library> is available and the <libURLftpUpload> <command> can be used in any <handler>.
+>*Note:* When included in a <standalone application>, the 
+<Internet library> is implemented as a hidden <group> and made available 
+when the <group> receives its first <openBackground> message. During the 
+first part of the <application|application's> startup process, before 
+this <message> is sent, the <libURLftpUpload> <command> is not yet 
+available. This may affect attempts to use this <command> in <startup>, 
+<preOpenStack>, <openStack>, or <preOpenCard> <handler|handlers> in the 
+<main stack>. Once the <application> has finished starting up, the 
+<library> is available and the <libURLftpUpload> <command> can be used 
+in any <handler>.
 
-<<<<<<< HEAD
-References: script (property), object (glossary), startup (message), openBackground (message), preOpenStack (message), openStack (message), preOpenCard (message), Internet library (library), library (library), LiveCode custom library (library), URL (keyword), ftp (keyword), file (keyword), binfile (keyword), non-blocking (glossary), standalone application (glossary), application (glossary), handler (glossary), function (glossary), binary file (glossary), command (glossary), execute (glossary), URL (glossary), main stack (glossary), text file (glossary), Standalone Application Settings (glossary), server (glossary), upload (glossary), message (glossary), parameter (glossary), download (glossary), URLStatus (function), libURLSetStatusCallback (command), unload (command), put (command), load (command), libURLSetFTPStopTime (command), libURLftpUploadFile (command), wait (command), group (command), libURLSetFTPMode (command), function (control_st)
-=======
-References: script (property), object (object), startup (message), openBackground (message), preOpenStack (message), openStack (message), preOpenCard (message), Internet library (library), library (library), LiveCode custom library (library), URL (keyword), ftp (keyword), file (keyword), binfile (keyword), non-blocking (glossary), standalone application (glossary), application (glossary), handler (glossary), function (glossary), binary file (glossary), command (glossary), execute (glossary), URL (glossary), main stack (glossary), text file (glossary), Standalone Application Settings (glossary), server (glossary), upload (glossary), message (glossary), parameter (glossary), download (glossary), URLStatus (function), libURLSetStatusCallback (command), unload (command), put (command), load (command), libURLSetFTPStopTime (command), libURLftpUploadFile (command), wait (command), group (command), libURLSetFTPMode (command), function (control structure)
->>>>>>> 031cdb0b
+References: script (property), object (glossary), startup (message), 
+openBackground (message), preOpenStack (message), openStack (message), 
+preOpenCard (message), Internet library (library), library (library), 
+LiveCode custom library (library), URL (keyword), ftp (keyword), 
+file (keyword), binfile (keyword), non-blocking (glossary), 
+standalone application (glossary), application (glossary), 
+handler (glossary), function (glossary), binary file (glossary), 
+command (glossary), execute (glossary), URL (glossary), 
+main stack (glossary), text file (glossary), 
+Standalone Application Settings (glossary), server (glossary), 
+upload (glossary), message (glossary), parameter (glossary), 
+download (glossary), URLStatus (function), 
+libURLSetStatusCallback (command), unload (command), put (command), 
+load (command), libURLSetFTPStopTime (command), 
+libURLftpUploadFile (command), wait (command), group (command), 
+libURLSetFTPMode (command), function (control structure)
 
 Tags: networking