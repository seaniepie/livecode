Name: unlock screen

Type: command

Syntax: unlock screen [with visual [effect] <effectName> [<speed>] [to <finalImage>] [with sound <audioClip>]]

Summary:
Sets the <lockScreen> <property> to false, updating the screen and
displaying any changes made since the screen was <lock|locked>.

Introduced: 1.0

OS: mac, windows, linux, ios, android

Platforms: desktop, mobile

Example:
lock screen
hide image 1
unlock screen

Example:
lock screen for visual effect
hide image 1
show control 1
unlock screen with visual effect dissolve

Example:
lock screen
show field 1
unlock screen with visual barn door open to white with sound "Yelp"

Parameters:
effectName:
Works as described in the <visual effect> <command>.

speed:
Works as described in the <visual effect> <command>.

finalImage:
Works as described in the <visual effect> <command>.

audioClip:
Works as described in the <visual effect> <command>.

Description:
Use the <unlock screen> <command> to allow changes to the screen
appearance to be seen.

The <unlock screen> <command> sets the <lockScreen> <property> to false.
When all pending <handler|handlers> are finished <execute|executing>,
the <lockScreen> <property> is automatically set to false.

Changes:
From LiveCode version 8.1 for Mac, the use of <QuickTime> is deprecated with
new defaults for <dontUseQT> and <dontUseQTEffects> being set to true on all
systems from macOS 10.8. Additionally <QuickTime> does not include 64 bit 
support and therefore can not be supported on macOS 64-bit builds of LiveCode.
Also, the Windows build of LiveCode version 8.1 deprecates all <QuickTime> 
features, so setting <dontUseQT> and <dontUseQTEffects> will have no effect. 

References: allowFieldRedraw (property), command (glossary), 
dontUseQT (property), dontUseQTEffects (property), execute (glossary), 
handler (glossary), lock (glossary), lock screen (command), 
lockScreen (property), property (glossary), 
<<<<<<< HEAD
quicktime (glossary), unlock colorMap (command), 
=======
QuickTime (glossary), unlock colorMap (command), 
>>>>>>> e3043310
unlock cursor (command), unlock error dialogs (command), 
unlock moves (command), unlock recent (command),
visual effect (command)

Tags: ui
<|MERGE_RESOLUTION|>--- conflicted
+++ resolved
@@ -63,11 +63,7 @@
 dontUseQT (property), dontUseQTEffects (property), execute (glossary), 
 handler (glossary), lock (glossary), lock screen (command), 
 lockScreen (property), property (glossary), 
-<<<<<<< HEAD
-quicktime (glossary), unlock colorMap (command), 
-=======
 QuickTime (glossary), unlock colorMap (command), 
->>>>>>> e3043310
 unlock cursor (command), unlock error dialogs (command), 
 unlock moves (command), unlock recent (command),
 visual effect (command)
