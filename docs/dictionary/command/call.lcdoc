--- conflicted
+++ resolved
@@ -4,7 +4,7 @@
 
 Syntax: call <handler> [of <object>]
 
-Summary: <execute|Executes> the specified <handler> in any <object'sscript>.
+Summary: <execute|Executes> the specified <handler> in any <object|object's> <script>.
 
 Introduced: 1.0
 
@@ -19,22 +19,42 @@
 call "mouseUp" of button 1 of card 1
 
 Parameters:
-handler: Any handler in the script of the specified object, along with any parameters that handler requires, separated by commas. The entire handler including parameters must be enclosed in quotes.
-object: Any object reference. If no object is specified, LiveCode uses the current object.
+handler: Any handler in the script of the specified object, along with 
+any parameters that handler requires, separated by commas. The entire 
+handler including parameters must be enclosed in quotes.
+object: Any object reference. If no object is specified, LiveCode uses 
+the current object.
 
 Description:
-Use the <call> <command> to use a <handler> that's not in the normal <message path>.
+Use the <call> <command> to use a <handler> that's not in the normal 
+<message path>.
 
-The <call> <command> sends a <handler> <message> to the <object(glossary)>. If the <script> of the <object(glossary)> doesn't <trap> the <handler> <message>, the <message> is <pass|passed> to the next <object(glossary)> in the object's <message path>.
+The <call> <command> sends a <handler> <message> to the 
+<object(glossary)>. If the <script> of the <object(glossary)> doesn't 
+<trap> the <handler> <message>, the <message> is <pass|passed> to the 
+next <object(glossary)> in the object's <message path>.
 
-When executing a handler invoked by the call command the <defaultStack> remains the same as it was when the call command was issued. Therefore any object references in the called handler are evaluated in the context of the call command that invoked the handler.  For example, button 3 may commonly refer to button 3 of the current card of the stack from which the target handler was called.
+When executing a handler invoked by the call command the <defaultStack> 
+remains the same as it was when the call command was issued. Therefore 
+any object references in the called handler are evaluated in the context 
+of the call command that invoked the handler.  For example, button 3 may 
+commonly refer to button 3 of the current card of the stack from which 
+the target handler was called.
 
-This differs from the <send> <command> which temporarily changes the context so that object references are evaluated in the context of the object containing the target handler.
+This differs from the <send> <command> which temporarily changes the 
+context so that object references are evaluated in the context of the 
+object containing the target handler.
 
->*Tip:* If a <handler> contains complex <parameter|parameters>, especially if some <parameter|parameters> contain <double quote|double quotes>, it may be simpler to put the <message> name and <parameter|parameters> into a <variable>, then use the name of the <variable> in the <call> <statement>.
+>*Tip:* If a <handler> contains complex <parameter|parameters>, 
+especially if some <parameter|parameters> contain 
+<double quote|double quotes>, it may be simpler to put the <message> 
+name and <parameter|parameters> into a <variable>, then use the name of 
+the <variable> in the <call> <statement>.
 
-<<<<<<< HEAD
-References: script (property), defaultStack (property), object'sscript (object), object (glossary), do (command), send (command), insert script (command), start using (command), value (function), params (function), pass (control_st), trap (glossary), variable (glossary), handler (glossary), execute (glossary), pass (glossary), message path (glossary), message (glossary), statement (glossary), double quote (glossary), command (glossary), parameter (glossary)
-=======
-References: script (property), defaultStack (property), object'sscript (object), object (object), do (command), send (command), insert script (command), start using (command), value (function), params (function), pass (control structure), trap (glossary), variable (glossary), handler (glossary), execute (glossary), pass (glossary), message path (glossary), message (glossary), statement (glossary), double quote (glossary), command (glossary), parameter (glossary)
->>>>>>> 031cdb0b
+References: script (property), defaultStack (property), 
+object (glossary), do (command), send (command), insert script (command), 
+start using (command), value (function), params (function), 
+pass (control structure), trap (glossary), variable (glossary), 
+handler (glossary), execute (glossary), pass (glossary), 
+message path (glossary), message (glossary), statement (glossary), 
+double quote (glossary), command (glossary), parameter (glossary)
