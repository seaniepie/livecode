--- conflicted
+++ resolved
@@ -24,10 +24,6 @@
 
 You can delete an object's custom property sets by setting the object's <customPropertySets> to empty.
 
-<<<<<<< HEAD
-References: customPropertySet (property), revProfile (property), customKeys (property), set (command), getProp (control_st), setProp (control_st), custom property (glossary), property (glossary), object (glossary)
-=======
-References: customPropertySet (property), revProfile (property), customKeys (property), set (command), getProp (control structure), setProp (control structure), custom property (glossary), property (glossary), object (object)
->>>>>>> 031cdb0b
+References: customPropertySet (property), revProfile (property), customKeys (property), set (command), getProp (control structure), setProp (control structure), custom property (glossary), property (glossary), object (glossary)
 
 Tags: properties