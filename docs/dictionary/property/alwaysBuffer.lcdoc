--- conflicted
+++ resolved
@@ -28,25 +28,6 @@
 and <stack|stacks> is set to false.
 
 Description:
-<<<<<<< HEAD
-Use the <alwaysBuffer> <property> to eliminate unwanted flicker when <object|objects> are being <redraw|redrawn>. This <property> is especially useful for eliminating flicker when using animation in a <stack>.
-
-Prior to 2.7, setting the <alwaysBuffer> of a stack to true would cause the stack's display to be double-buffered, eliminating flicker. However, 2.7 introduced a new rendering model which double-buffers a stacks contents as and when required. As a result, setting the <alwaysBuffer> of a stack no longer has any effect.
-
-Setting an image's <alwaysBuffer> <property> to true forces the <image(keyword)> to <uncompress> immediately, even if the <image(keyword)> is hidden. This speeds up using the <show> command to display an <image(keyword)>. Setting the <alwaysBuffer> <property> of all <image(object)|images> to true is equivalent to setting the <global>  <bufferHiddenImages> <property> to true.
-
-Setting a player's <alwaysBuffer> <property> to true forces the movie to be drawn in an offscreen <buffer>. This prevents the movie from flickering when other <object|objects> (such as <button|buttons>) are drawn on top of it. It also allows the current frame to be seen when the <card> is printed.
-
-If a player's movie contains only sound with no visual track, the setting of its <alwaysBuffer> <property> has no effect.
-If a player's <alwaysBuffer> is false, the movie it contains is drawn in front of all <object|objects>. The <visual effect> <command> does not affect the screen area inside the <rectangle> of a <player(keyword)> whose <alwaysBuffer> is false. If a player's <alwaysBuffer> is true, it cannot be controlled with the <controller bar> and must be operated by <script> <control>.
-
->*Note:* Setting a <player(object)|player's> <alwaysBuffer> to true always increases memory usage, and may make movie playing more jerky.
-
-Changes:
-This property was removed from the Windows platform in version 8.1.0, due to the change of player implementation from QuickTime to DirectShow.
-
-References: screenSharedMemory (property), dontUseQT property (property), script (property), constantMask (property), bufferHiddenImages (property), card (keyword), player (keyword), image (keyword), default (keyword), rectangle (keyword), control (keyword), visual effect (command), show (command), lock screen (command), global (command), heapSpace (function), stacks (function), hasMemory (function), button (object), image (object), player (object), object (glossary), stack (object), property (glossary), uncompress (glossary), controller bar (glossary), buffer (glossary), command (glossary), redraw (glossary)
-=======
 Use the <alwaysBuffer> <property> to eliminate unwanted flicker when <object(glossary)|objects> are 
 being <redraw|redrawn>. This <property> is especially useful for eliminating flicker when 
 using animation in a <stack>.
@@ -73,7 +54,9 @@
 
 >*Note:* Setting a <player|player's> <alwaysBuffer> to true always increases memory usage, and may make movie playing more jerky.
 
->*Note:* The <alwaysBuffer> <property> has no effect on Windows if the global <dontUseQT> <property> is set to true.
+Changes:
+This property was removed from the Windows platform in version 8.1.0, 
+due to the change of player implementation from QuickTime to DirectShow.
 
 References: screenSharedMemory (property), dontUseQT (property), script (property), 
 constantMask (property), bufferHiddenImages (property), card (object), 
@@ -82,6 +65,5 @@
 hasMemory (function), button (object), image (object), player (object), object (glossary), 
 stack (object), property (glossary), uncompress (glossary), controller bar (glossary), 
 buffer (glossary), command (glossary), redraw (glossary)
->>>>>>> dffc789c
 
 Tags: multimedia