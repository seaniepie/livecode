Name: customProperties

Type: property

Syntax: set the customProperties of <object> to <propertiesArray> 

Syntax: set the customProperties[<propertySet>] of <object> to <propertiesArray> 

Summary: Specifies all the <custom property|custom properties> of an <object(glossary)> that are in the current <customPropertySet>, along with their settings.

Associations: stack,card,field,button,graphic,scrollbar,player,image

Introduced: 1.0

OS: mac,windows,linux,ios,android

Platforms: desktop,server,web,mobile

Example:
set the customProperties of this card to myPropertiesArray

Example:
put the customProperties["mySet"] of me into myArray

Value: The <customProperties> of an <object(glossary)> is an <array> of <custom property|custom properties> and their <value|values>. The name of each <custom property> is the <array> <key>.

Description:
Use the <customProperties> <property> to set or retrieve all the <custom property|custom properties> of an <object(glossary)> at once.

The <customProperties> specifies the <property|properties> in the <object|object's> current <customPropertySet>. (The <object(glossary)> can have other <custom property|custom properties>, which are accessed by switching to another <customPropertySet>.)

You can get or change the value of a single custom property using array notation. For example, the following statement copies the entire set of custom properties from one card to another, changing only the custom property named "changedDate":

  put the customProperties of this card into myCustomProps
  put field 3 into myCustomProps["changedDate"]
  set the customProperties of next card to myCustomProps

>*Note:* You can also set <custom property|custom properties> individually using the <set command>.

To refer to a custom property set that is not the current <customPropertySet>, use <array> notation. For example, to get an <array> consisting of all the <custom property|custom properties> in a <custom property set> called "MyProps", use a <statement> like the following:

  get the customProperties["MyProps"] of this card

<<<<<<< HEAD
References: properties (property), object (glossary), set command (command), propertyNames (function), setProp (control_st), property (glossary), key (glossary), value (glossary), custom property (glossary), statement (glossary), customPropertySet (glossary), custom property set (glossary), array (glossary)
=======
References: properties (property), object (object), set command (command), propertyNames (function), setProp (control structure), property (glossary), key (glossary), value (glossary), custom property (glossary), statement (glossary), customPropertySet (glossary), custom property set (glossary), array (glossary)
>>>>>>> 031cdb0b

Tags: properties<|MERGE_RESOLUTION|>--- conflicted
+++ resolved
@@ -41,10 +41,6 @@
 
   get the customProperties["MyProps"] of this card
 
-<<<<<<< HEAD
-References: properties (property), object (glossary), set command (command), propertyNames (function), setProp (control_st), property (glossary), key (glossary), value (glossary), custom property (glossary), statement (glossary), customPropertySet (glossary), custom property set (glossary), array (glossary)
-=======
-References: properties (property), object (object), set command (command), propertyNames (function), setProp (control structure), property (glossary), key (glossary), value (glossary), custom property (glossary), statement (glossary), customPropertySet (glossary), custom property set (glossary), array (glossary)
->>>>>>> 031cdb0b
+References: properties (property), object (glossary), set command (command), propertyNames (function), setProp (control structure), property (glossary), key (glossary), value (glossary), custom property (glossary), statement (glossary), customPropertySet (glossary), custom property set (glossary), array (glossary)
 
 Tags: properties