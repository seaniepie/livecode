Name: ink

Type: property

Syntax: set the ink of <object> to <inkMode>

Summary:
Specifies the kind of transparency an <object(glossary)> is drawn with.

Introduced: 1.0

OS: mac, windows, linux, ios, android

Platforms: desktop, server, mobile

Example:
set the ink of graphic "Floating" to blendClear

Example:
set the ink of field "Ghost" to blendPlus

Parameters:
object:
the name of the object

inkmode:
the name of the ink

Value (enum):
The <ink> of an <object(glossary)> is a <string> designating one of 48
<transfer mode|transfer modes>.By default, the <ink> of newly created
<object|objects> is "srcCopy"


Description:
Use the <ink> <property> to specify how the color of each <pixel> of an
<object(glossary)> combines with the color of the <pixel> underneath it
to create the final color shown on the screen.

The srcCopy mode simply puts the <object(glossary)> on top of the
<background>; the <background> does not show through or affect the final
color at all.

You can use other transfer modes with the <ink> <property> to create
special transparent or partially transparent effects, or to invert the
colors of an <object(glossary)> or the colors underneath the
<object(glossary)>, or to combine the <object|object's> colors with the
colors under the <object(glossary)>.

There are 25 transfer modes:

Structural Blends (Porter Duff operators):

        * blendClear
        * blendSrc
        * blendDst
        * blendSrcOver
        * blendDstOver
        * blendSrcIn
        * blendDstIn
        * blendSrcOut
        * blendDstOut
        * blendSrcAtop
        * blendDstAtop
        * blendXor


Image Processing Blends (SVG/PDF operators):

        * blendPlus
        * blendMultiply
        * blendScreen
        * blendOverlay
        * blendDarken
        * blendLighten
        * blendDodge
        * blendBurn
        * blendHardLight
        * blendSoftLight
        * blendDifference
        * blendExclusion


<<<<<<< HEAD
Bitwise - These inks have been deprecated from version 5.0

        * clear
        * noop
        * notSrcAnd
        * notSrcAndReverse
        * notSrcCopy
        * notSrcOr
        * notSrcOrReverse
        * notSrcXor
        * reverse
        * set
        * srcAnd
        * srcAndReverse
        * srcCopy
        * srcOr
        * srcOrReverse
        * srcXor

Arithmetic:- These inks have been deprecated from version 5.0

        * blend
        * addPin
        * addOver
        * subPin
        * transparent
        * adMin
        * addMax
=======
Bitwise - This ink has been deprecated from version 5.0
>>>>>>> 797c2fa4

        * srcCopy

The rendered pixels of an object are combined with the corresponding
background pixels using the specified ink before the blendLevel is
applied. 

>*Note:* Most of the structural blends require that an ancestor of the
> object be a container with an alpha channel. If this is not the case
> the behaviour of the blend is undefined. Containers (cards and groups)
> can be forced to have an alpha channel by setting their ink to
> something other than srcCopy, or by setting their blendLevel to
> something other than 0.

References: object (glossary), property (glossary), pixel (glossary),
background (glossary), string (keyword)

Tags: ui<|MERGE_RESOLUTION|>--- conflicted
+++ resolved
@@ -51,70 +51,39 @@
 
 Structural Blends (Porter Duff operators):
 
-        * blendClear
-        * blendSrc
-        * blendDst
-        * blendSrcOver
-        * blendDstOver
-        * blendSrcIn
-        * blendDstIn
-        * blendSrcOut
-        * blendDstOut
-        * blendSrcAtop
-        * blendDstAtop
-        * blendXor
+* blendClear
+* blendSrc
+* blendDst
+* blendSrcOver
+* blendDstOver
+* blendSrcIn
+* blendDstIn
+* blendSrcOut
+* blendDstOut
+* blendSrcAtop
+* blendDstAtop
+* blendXor
 
 
 Image Processing Blends (SVG/PDF operators):
 
-        * blendPlus
-        * blendMultiply
-        * blendScreen
-        * blendOverlay
-        * blendDarken
-        * blendLighten
-        * blendDodge
-        * blendBurn
-        * blendHardLight
-        * blendSoftLight
-        * blendDifference
-        * blendExclusion
+* blendPlus
+* blendMultiply
+* blendScreen
+* blendOverlay
+* blendDarken
+* blendLighten
+* blendDodge
+* blendBurn
+* blendHardLight
+* blendSoftLight
+* blendDifference
+* blendExclusion
 
 
-<<<<<<< HEAD
-Bitwise - These inks have been deprecated from version 5.0
+Bitwise - This ink has been deprecated from version 5.0
 
-        * clear
-        * noop
-        * notSrcAnd
-        * notSrcAndReverse
-        * notSrcCopy
-        * notSrcOr
-        * notSrcOrReverse
-        * notSrcXor
-        * reverse
-        * set
-        * srcAnd
-        * srcAndReverse
-        * srcCopy
-        * srcOr
-        * srcOrReverse
-        * srcXor
-
-Arithmetic:- These inks have been deprecated from version 5.0
-
-        * blend
-        * addPin
-        * addOver
-        * subPin
-        * transparent
-        * adMin
-        * addMax
-=======
-Bitwise - This ink has been deprecated from version 5.0
->>>>>>> 797c2fa4
-
-        * srcCopy
+* srcCopy
 
 The rendered pixels of an object are combined with the corresponding
 background pixels using the specified ink before the blendLevel is
