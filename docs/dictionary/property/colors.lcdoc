Name: colors

Type: property

Syntax: set the colors of <object> to <colorsList> 

Summary: Specifies all the colors of an <object(glossary)>, in shorthand form.

Associations: stack,card,field,button,graphic,scrollbar,player,image

Introduced: 1.0

OS: mac,windows,linux,ios,android

Platforms: desktop,server,web,mobile

Example:
put the colors of this stack into field "Colors"

Example:
put "blue" & return & \
  "#EE98AA" & return & \
  line 5 of the colorNames & return & \
  220,180,200 & return & \
  "yellow" & return & \
  200,200,60 & return & \
  "#334433" & return & \
  "pink" into field "colors"
set the colors of button "mybtn" to field "colors"

Example:
set the colors of this stack to the colors of stack "Home"

Value:
<<<<<<< HEAD
The <colors> of an <object(glossary)> is a list of <color reference|color references>, one per line.
A color reference is any standard color name; or three comma-separated integers between zero and 255, specifying the level of each of red, green, and blue; or an HTML-style color consisting of a hash mark (#) followed by three hexadecimal numbers, one for each of red, green, and blue.
=======
The <colors> of an <object> is a list of <color reference|color references>, one per line.
A color reference is any standard color name; or three comma-separated integers between zero 
and 255, specifying the level of each of red, green, and blue; or an HTML-style color 
consisting of a hash mark (#) followed by three hexadecimal numbers, one for each of red, green, and blue.
>>>>>>> f6110fc5

The <colors> of an <image> contains as many lines as there are colors used in the <image>. 
The <colors> of all other <object|objects> consists of eight lines, some of which may be empty.

Description:
<<<<<<< HEAD
Use the <colors> <property> to get all eight basic color <properties> at once, or to set the colors of one <object(glossary)> to be the same as the colors of another <object(glossary)>.

For objects other than images, you can set all these colors individually; the <colors> <property> simply provides a shorter method of dealing with all of them at once. Each <line> of the <colors> corresponds to one of the following color <properties> :

        Line 1: the foregroundColor
        Line 2: the backgroundColor
        Line 3: the hiliteColor
        Line 4: the borderColor
        Line 5: the <topColor> 
        Line 6: the bottomColor
        Line 7: the shadowColor
        Line 8: the focusColor

If you leave a line blank when setting the <colors>, the color <property> corresponding to that <line> is left unchanged.

If the <colors> <property> of an <object(glossary)> reports a blank line, that color is not set for the individual <object(glossary)>, but is <inheritance|inherited> from the <object|object's> <owner>. Use the form the effective colors of <object(glossary)> to obtain the colors used for the object, whether set for the <object(glossary)> or <inheritance|inherited>.
=======
Use the <colors> <property> to get all eight basic color <properties> at once, or to set the 
colors of one <object> to be the same as the colors of another <object>.

For objects other than images, you can set all these colors individually; the <colors> <property> 
simply provides a shorter method of dealing with all of them at once. Each <line> of the <colors> 
corresponds to one of the following color <properties> :

* Line 1: the <foregroundColor>
* Line 2: the <backgroundColor>
* Line 3: the <hiliteColor>
* Line 4: the <borderColor>
* Line 5: the <topColor> 
* Line 6: the <bottomColor>
* Line 7: the <shadowColor>
* Line 8: the <focusColor>

If you leave a line blank when setting the <colors>, the color <property> corresponding to that <line> is left unchanged.

If the <colors> <property> of an <object> reports a blank line, that color is not set for the individual <object>, 
but is <inheritance|inherited> from the <object|object's> <owner>. Use the form the effective colors of <object> 
to obtain the colors used for the object, whether set for the <object> or <inheritance|inherited>.
>>>>>>> f6110fc5

If a pattern is set for an <object>, that pattern is used instead of the corresponding color for that <object>.

<<<<<<< HEAD
References: line (keyword), image (keyword), colorPalette (keyword), linkHiliteColor (property), topColor (property), linkColor (property), properties (property), owner (property), answer color (command), mouseColor (function), object (glossary), property (glossary), color reference (glossary), inheritance (glossary)
=======
References: answer color (command), color reference (glossary), colorPalette (keyword), foregroundColor (property), 
backgroundColor (property), hiliteColor (property), borderColor (property), topColor (property), 
bottomColor (property), shadowColor (property), focusColor (property), image (keyword), 
inheritance (glossary), line (keyword), linkColor (property), linkHiliteColor (property), mouseColor (function), 
object (glossary), owner (property), patterns (property), properties (property), property (glossary)
>>>>>>> f6110fc5

Tags: ui<|MERGE_RESOLUTION|>--- conflicted
+++ resolved
@@ -32,44 +32,21 @@
 set the colors of this stack to the colors of stack "Home"
 
 Value:
-<<<<<<< HEAD
 The <colors> of an <object(glossary)> is a list of <color reference|color references>, one per line.
-A color reference is any standard color name; or three comma-separated integers between zero and 255, specifying the level of each of red, green, and blue; or an HTML-style color consisting of a hash mark (#) followed by three hexadecimal numbers, one for each of red, green, and blue.
-=======
-The <colors> of an <object> is a list of <color reference|color references>, one per line.
 A color reference is any standard color name; or three comma-separated integers between zero 
 and 255, specifying the level of each of red, green, and blue; or an HTML-style color 
 consisting of a hash mark (#) followed by three hexadecimal numbers, one for each of red, green, and blue.
->>>>>>> f6110fc5
 
-The <colors> of an <image> contains as many lines as there are colors used in the <image>. 
-The <colors> of all other <object|objects> consists of eight lines, some of which may be empty.
+The <colors> of an <image(glossary)> contains as many lines as there are colors used in the <image(glossary)>. 
+The <colors> of all other <object(glossary)|objects> consists of eight lines, some of which may be empty.
 
 Description:
-<<<<<<< HEAD
-Use the <colors> <property> to get all eight basic color <properties> at once, or to set the colors of one <object(glossary)> to be the same as the colors of another <object(glossary)>.
+Use the <colors> <property> to get all eight basic color <properties> at once, or to set the 
+colors of one <object(glossary)> to be the same as the colors of another <object(glossary)>.
 
-For objects other than images, you can set all these colors individually; the <colors> <property> simply provides a shorter method of dealing with all of them at once. Each <line> of the <colors> corresponds to one of the following color <properties> :
-
-        Line 1: the foregroundColor
-        Line 2: the backgroundColor
-        Line 3: the hiliteColor
-        Line 4: the borderColor
-        Line 5: the <topColor> 
-        Line 6: the bottomColor
-        Line 7: the shadowColor
-        Line 8: the focusColor
-
-If you leave a line blank when setting the <colors>, the color <property> corresponding to that <line> is left unchanged.
-
-If the <colors> <property> of an <object(glossary)> reports a blank line, that color is not set for the individual <object(glossary)>, but is <inheritance|inherited> from the <object|object's> <owner>. Use the form the effective colors of <object(glossary)> to obtain the colors used for the object, whether set for the <object(glossary)> or <inheritance|inherited>.
-=======
-Use the <colors> <property> to get all eight basic color <properties> at once, or to set the 
-colors of one <object> to be the same as the colors of another <object>.
-
-For objects other than images, you can set all these colors individually; the <colors> <property> 
-simply provides a shorter method of dealing with all of them at once. Each <line> of the <colors> 
-corresponds to one of the following color <properties> :
+For <object(glossary)|objects> other than <image(glossary)|images>, you can set all these colors individually; 
+the <colors> <property> simply provides a shorter method of dealing with all of them at once. Each <line> of 
+the <colors> corresponds to one of the following color <properties> :
 
 * Line 1: the <foregroundColor>
 * Line 2: the <backgroundColor>
@@ -82,21 +59,16 @@
 
 If you leave a line blank when setting the <colors>, the color <property> corresponding to that <line> is left unchanged.
 
-If the <colors> <property> of an <object> reports a blank line, that color is not set for the individual <object>, 
-but is <inheritance|inherited> from the <object|object's> <owner>. Use the form the effective colors of <object> 
-to obtain the colors used for the object, whether set for the <object> or <inheritance|inherited>.
->>>>>>> f6110fc5
+If the <colors> <property> of an <object(glossary)> reports a blank line, that color is not set for the individual <object(glossary)>, 
+but is <inheritance|inherited> from the <object(glossary)|object's> <owner>. Use the form the effective colors of <object(glossary)> 
+to obtain the colors used for the object, whether set for the <object(glossary)> or <inheritance|inherited>.
 
-If a pattern is set for an <object>, that pattern is used instead of the corresponding color for that <object>.
+If a pattern is set for an <object(glossary)>, that pattern is used instead of the corresponding color for that <object(glossary)>.
 
-<<<<<<< HEAD
-References: line (keyword), image (keyword), colorPalette (keyword), linkHiliteColor (property), topColor (property), linkColor (property), properties (property), owner (property), answer color (command), mouseColor (function), object (glossary), property (glossary), color reference (glossary), inheritance (glossary)
-=======
 References: answer color (command), color reference (glossary), colorPalette (keyword), foregroundColor (property), 
 backgroundColor (property), hiliteColor (property), borderColor (property), topColor (property), 
-bottomColor (property), shadowColor (property), focusColor (property), image (keyword), 
+bottomColor (property), shadowColor (property), focusColor (property), image (glossary), 
 inheritance (glossary), line (keyword), linkColor (property), linkHiliteColor (property), mouseColor (function), 
 object (glossary), owner (property), patterns (property), properties (property), property (glossary)
->>>>>>> f6110fc5
 
 Tags: ui