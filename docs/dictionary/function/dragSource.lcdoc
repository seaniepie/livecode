--- conflicted
+++ resolved
@@ -29,10 +29,6 @@
 
 The <dragSource> <function> only <return|returns> a value while a <drag and drop> is in progress. Otherwise, the <dragSource> <function> <return|returns> empty.
 
-<<<<<<< HEAD
-References: function (control_st), ID (property), dragEnd (message), dragDrop (message), target (function), property (glossary), return (glossary), object type (glossary), drag and drop (glossary), object (glossary)
-=======
-References: function (control structure), ID (property), dragEnd (message), dragDrop (message), target (function), property (glossary), return (glossary), object type (glossary), drag and drop (glossary), object (object)
->>>>>>> 031cdb0b
+References: function (control structure), ID (property), dragEnd (message), dragDrop (message), target (function), property (glossary), return (glossary), object type (glossary), drag and drop (glossary), object (glossary)
 
 Tags: ui