--- conflicted
+++ resolved
@@ -25,8 +25,5 @@
 
 For the information formerly returned by the <errorObject> <function>, use the <target> <function> inside an <errorDialog> <handler>. The <errorDialog> message is sent to the object whose <script> caused the <error>, so checking the <target> <function> will <return> the name of that <object(glossary)>.
 
-<<<<<<< HEAD
-References: lockErrorDialogs (property), script (property), errorDialog (message), handler (glossary), error (glossary), return (glossary), execution error (glossary), function (control_st), object (glossary), target (function), return (constant)
-=======
-References: lockErrorDialogs (property), script (property), errorDialog (message), handler (glossary), error (glossary), return (glossary), execution error (glossary), function (control structure), object (object), target (function), return (constant)
->>>>>>> 031cdb0b
+
+References: lockErrorDialogs (property), script (property), errorDialog (message), handler (glossary), error (glossary), return (glossary), execution error (glossary), function (control structure), object (glossary), target (function), return (constant)