--- conflicted
+++ resolved
@@ -34,10 +34,6 @@
 Changes:
 The ability to sense image data on the clipboard was added in version 2.0.
 
-<<<<<<< HEAD
-References: clipboardData (property), object (glossary), string (keyword), command (glossary), return (glossary), property (glossary), clipboard (function), copy (command), cut (command), paste (command), function (control_st), lock clipboard (command), unlock clipboard (command), rawClipboardData (property), fullClipboardData (property)
-=======
-References: clipboardData (property), object (object), string (keyword), command (glossary), return (glossary), property (glossary), clipboard (function), copy (command), cut (command), paste (command), function (control structure), lock clipboard (command), unlock clipboard (command), rawClipboardData (property), fullClipboardData (property)
->>>>>>> 031cdb0b
+References: clipboardData (property), object (glossary), string (keyword), command (glossary), return (glossary), property (glossary), clipboard (function), copy (command), cut (command), paste (command), function (control structure), lock clipboard (command), unlock clipboard (command), rawClipboardData (property), fullClipboardData (property)
 
 Tags: ui, clipboard