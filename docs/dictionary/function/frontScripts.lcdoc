Name: frontScripts

Type: function

Syntax: the frontScripts

Syntax: frontScripts()

Summary: <return|Returns> a list of <object|objects> that have been inserted into the <message path> before the target <object(glossary)>.

Introduced: 1.0

OS: mac,windows,linux,ios,android

Platforms: desktop,server,web,mobile

Example:
the frontScripts

Example:
if myID is not among the lines of the frontScripts then insertMe

Returns: The <frontScripts> function returns a list of the long ID property of all objects that have been inserted into the front, one ID per line.

Description:
Use the <frontScripts> function to find out which scripts receive messages and function calls before the target object.

A script inserted into the front with the <insert script> command receives messages before all objects in the message path.

This includes messages sent with the <send> command, so if you send a message to an object, the objects in the <frontScripts> receive that message before the target object does. If the scripts in the <frontScripts> do not use the <pass> control structure to pass on the message to the next object, the target object never receives the message.

If more than one object is in the <frontScripts>, their order in the message path is the same as their order in the list. For example, the first object in the <frontScripts> receives messages before the second object. This order is the reverse of the order in which the objects were added with the <insert script> command.

<<<<<<< HEAD
References: remove script (command), insert script (command), send (command), object (glossary), message path (glossary), return (glossary), pass (control_st)
=======
References: remove script (command), insert script (command), send (command), object (object), message path (glossary), return (glossary), pass (control structure)
>>>>>>> 031cdb0b

Tags: objects<|MERGE_RESOLUTION|>--- conflicted
+++ resolved
@@ -31,10 +31,6 @@
 
 If more than one object is in the <frontScripts>, their order in the message path is the same as their order in the list. For example, the first object in the <frontScripts> receives messages before the second object. This order is the reverse of the order in which the objects were added with the <insert script> command.
 
-<<<<<<< HEAD
-References: remove script (command), insert script (command), send (command), object (glossary), message path (glossary), return (glossary), pass (control_st)
-=======
-References: remove script (command), insert script (command), send (command), object (object), message path (glossary), return (glossary), pass (control structure)
->>>>>>> 031cdb0b
+References: remove script (command), insert script (command), send (command), object (glossary), message path (glossary), return (glossary), pass (control structure)
 
 Tags: objects