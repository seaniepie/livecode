Name: uniDecode

Type: function

Syntax: the uniDecode of <stringToDecode> 

Syntax: uniDecode(<stringToDecode> [, <language>])

Summary: Converts a string from <Unicode> to single-byte text.

Introduced: 1.0

OS: mac,windows,linux,ios,android

Platforms: desktop,server,web,mobile

Example:
uniDecode("A" & numToChar(zero)) -- returns "A" (on PPC)

Example:
uniDecode("ABCDE") -- returns "BD" (on Intel)

Example:
uniDecode(field "JIS Input","Japanese") -- converts to JIS

Parameters:
stringToDecode (string): any string, or expression that evaluates to a string.
language (enum):
- ANSI: synonym for "English"
- Arabic:
- Bulgarian:
- Chinese:
- English: synonym for "ANSI"
- Greek:
- Hebrew:
- Japanese: (Shift-JIS)
- Korean:
- Polish:
- Roman:
- Russian: (Cyrillic)
- Thai:
- Turkish:
- SimplifiedChinese:
- Unicode: (UTF-16)
- UTF8:
- w: synonym for "Unicode"

The result: As of LiveCode 7.0 the uniDecode function has been deprecated. It will continue to work as in previous versions but should not be used in new code as the existing behaviour is incompatible with the new, transparent Unicode handling (the resulting value will be treated as binary data rather than text). This functions is only useful in combination with the also-deprecated uniEncode function and unicodeText field property.

Returns:
If you don't specify a <language>, the <uniDecode> <function> <return|returns> the <stringToDecode>, with every second <byte> removed.
If a <language> is specified, the <uniDecode> <function> encodes the <stringToDecode> into single-byte text, using the appropriate method for the specified <language>.

Description:
Use the <uniDecode> <function(control structure)> to convert double-byte characters to single-byte characters.

>*Important:* 

The <uniDecode> function is the <inverse> of the <uniEncode> function and removes the <null> <byte|bytes> inserted for <Unicode> compatibility. In other words, it turns double-byte <characters> into their closest single-byte equivalent.

If the <stringToDecode> contains an odd number of <byte|bytes>, the last <byte> is ignored.

>*Note:* You can use the UTF8 encoding only with the <uniDecode> and <uniEncode> <function(glossary)|functions>. You cannot set an <object|object's> <textFont> <property> to use UTF-8. To display Unicode text in an <object(glossary)>, use either "Unicode" or a language name as the second item of the <object|object's> <textFont>.

>*Important:* The <format> expected by the <uniDecode> <function(control structure)> is processor-dependent. On "little-endian" processors, where the first <byte> is least significant (such as Intel and Alpha processors), the <uniDecode> <function(control structure)> removes the second byte of each <character>. On "big-endian" processors, where the last <byte> is least significant (such as PowerPC processors), the <uniDecode> <function(control structure)> removes the first <byte> of each <character>.

The ability to handle double-byte characters on "little-endian" processors was added in version 2.0. In previous versions, the <uniDecode> <function(control structure)> always removed the second <byte> of each pair of <byte|bytes>, regardless of <platform>.

The ability to convert Unicode text into language-specific encodings was added in version 2.0. In previous versions, the <uniDecode> <function(control structure)> simply removed every other <byte>.

Changes:
The ability to encode text in Polish was added in version 2.1.1.

<<<<<<< HEAD
References: textFont (property), unicodeText (property), object (glossary), inverse (keyword), characters (keyword), character (keyword), null (constant), format (function), uniEncode (function), uniDecode (function), platform (function), property (glossary), Unicode (glossary), function (glossary), byte (glossary), return (glossary), function (control_st)
=======
References: textFont (property), unicodeText (property), object (object), inverse (keyword), characters (keyword), character (keyword), null (constant), format (function), uniEncode (function), uniDecode (function), platform (function), property (glossary), Unicode (glossary), function (glossary), byte (glossary), return (glossary), function (control structure)
>>>>>>> 031cdb0b

Tags: text processing<|MERGE_RESOLUTION|>--- conflicted
+++ resolved
@@ -71,10 +71,6 @@
 Changes:
 The ability to encode text in Polish was added in version 2.1.1.
 
-<<<<<<< HEAD
-References: textFont (property), unicodeText (property), object (glossary), inverse (keyword), characters (keyword), character (keyword), null (constant), format (function), uniEncode (function), uniDecode (function), platform (function), property (glossary), Unicode (glossary), function (glossary), byte (glossary), return (glossary), function (control_st)
-=======
-References: textFont (property), unicodeText (property), object (object), inverse (keyword), characters (keyword), character (keyword), null (constant), format (function), uniEncode (function), uniDecode (function), platform (function), property (glossary), Unicode (glossary), function (glossary), byte (glossary), return (glossary), function (control structure)
->>>>>>> 031cdb0b
+References: textFont (property), unicodeText (property), object (glossary), inverse (keyword), characters (keyword), character (keyword), null (constant), format (function), uniEncode (function), uniDecode (function), platform (function), property (glossary), Unicode (glossary), function (glossary), byte (glossary), return (glossary), function (control structure)
 
 Tags: text processing