--- conflicted
+++ resolved
@@ -35,10 +35,6 @@
 
 Once scheduled, a message cannot be changed. You can cancel a pending message with the <cancel> <command>, and re-send it with the <send> <command>.
 
-<<<<<<< HEAD
-References: items (keyword), cancel (command), send (command), function (control_st), property (glossary), message (glossary), command (glossary), return (glossary), object (glossary)
-=======
-References: items (keyword), cancel (command), send (command), function (control structure), property (glossary), message (glossary), command (glossary), return (glossary), object (object)
->>>>>>> 031cdb0b
+References: items (keyword), cancel (command), send (command), function (control structure), property (glossary), message (glossary), command (glossary), return (glossary), object (glossary)
 
 Tags: objects