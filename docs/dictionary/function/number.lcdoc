Name: number

Type: function

Syntax: the number of [card|cd|background|bkgnd|bg] {<objectType> | parts | controls}

Syntax: the number of {<objectType> | parts | controls} [{in | of} <group>]

Syntax: the number of {backgrounds | groups} [ [{in | of} <card>] {in | of} <stack>]

Syntax: the number of [marked] cards [{in | of} <stack>]

Syntax: the number of {char[acters] | items | words | lines} {in | of} <string> 

Summary: <return|Returns> the number of <object|objects> of a certain kind, or the number of <chunk|chunks> in a <string>.

Synonyms: num

Introduced: 1.0

OS: mac,windows,linux,ios,android

Platforms: desktop,server,web,mobile

Example:
repeat for the number of words in inputString

Example:
if the number of card buttons &gt; 0 then doTheButtons

Parameters:
objectType: One of buttons (or btns), fields (or flds), images, graphics (or grcs), players, scrollbars, EPSs, audioClips, videoClips, groups, backgrounds, or cards.
group: A reference to any group in the current stack.
card: 
stack: Any stack reference.
string (string): Any string or expression that evaluates to a string.

Returns: The <number> <function> <return|returns> a <non-negative> <integer>.

Description:
Use the <number> <function> to find out how many of a thing there are.

If you use the form the number of card controls, the <number> <function> returns the number of <control|controls> on the <current card> that are not members of a <group(command)>. The form the number of background controls returns the number of grouped controls that are in a <group(command)> whose <backgroundBehavior> <property> is set to true.

The expression
  the number of chars in <string> 
is equivalent to
  the length of <string> 

The expression the number of backgrounds of <stack> <return|returns> the number of <group(glossary)|groups> in the <stack>. The <expression> the number of groups of <stack> returns the number of groups on the <current card> of the <stack>. <group(glossary)|groups> that are <nest|nested> inside another <group(command)> are not counted.

>*Note:* The <number> is implemented as a <read-only> <global> <property>, but can be more conveniently thought of as a <function>.

<<<<<<< HEAD
References: backgroundBehavior (property), layer (property), function (control_st), string (keyword), control (keyword), integer (keyword), property (glossary), current card (glossary), return (glossary), group (glossary), nest (glossary), chunk (glossary), read-only (glossary), expression (glossary), non-negative (glossary), length (function), global (command), group (command), object (glossary), control (object)
=======
References: backgroundBehavior (property), layer (property), function (control structure), string (keyword), control (keyword), integer (keyword), property (glossary), current card (glossary), return (glossary), group (glossary), nest (glossary), chunk (glossary), read-only (glossary), expression (glossary), non-negative (glossary), length (function), global (command), group (command), object (object), control (object)
>>>>>>> 031cdb0b

Tags: text processing<|MERGE_RESOLUTION|>--- conflicted
+++ resolved
@@ -51,10 +51,6 @@
 
 >*Note:* The <number> is implemented as a <read-only> <global> <property>, but can be more conveniently thought of as a <function>.
 
-<<<<<<< HEAD
-References: backgroundBehavior (property), layer (property), function (control_st), string (keyword), control (keyword), integer (keyword), property (glossary), current card (glossary), return (glossary), group (glossary), nest (glossary), chunk (glossary), read-only (glossary), expression (glossary), non-negative (glossary), length (function), global (command), group (command), object (glossary), control (object)
-=======
-References: backgroundBehavior (property), layer (property), function (control structure), string (keyword), control (keyword), integer (keyword), property (glossary), current card (glossary), return (glossary), group (glossary), nest (glossary), chunk (glossary), read-only (glossary), expression (glossary), non-negative (glossary), length (function), global (command), group (command), object (object), control (object)
->>>>>>> 031cdb0b
+References: backgroundBehavior (property), layer (property), function (control structure), string (keyword), control (keyword), integer (keyword), property (glossary), current card (glossary), return (glossary), group (glossary), nest (glossary), chunk (glossary), read-only (glossary), expression (glossary), non-negative (glossary), length (function), global (command), group (command), object (glossary), control (object)
 
 Tags: text processing