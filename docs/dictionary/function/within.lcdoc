--- conflicted
+++ resolved
@@ -43,10 +43,6 @@
   within(<object(glossary)>, <point>)
 unless the <object(glossary)> <a/> is a graphic or image, or a tabbed button.
 
-<<<<<<< HEAD
-References: filled (property), menuMode (property), pixels (property), selected (property), is not within (operator), is within (operator), button (keyword), image (keyword), rectangle (keyword), point (keyword), graphic (keyword), property (glossary), return (glossary), title bar (glossary), intersect (function), mouseControl (function), button (object), image (object), object (glossary), stack (object), graphic (object), function (control_st)
-=======
-References: filled (property), menuMode (property), pixels (property), selected (property), is not within (operator), is within (operator), button (keyword), image (keyword), rectangle (keyword), point (keyword), graphic (keyword), property (glossary), return (glossary), title bar (glossary), intersect (function), mouseControl (function), button (object), image (object), object (object), stack (object), graphic (object), function (control structure)
->>>>>>> 031cdb0b
+References: filled (property), menuMode (property), pixels (property), selected (property), is not within (operator), is within (operator), button (keyword), image (keyword), rectangle (keyword), point (keyword), graphic (keyword), property (glossary), return (glossary), title bar (glossary), intersect (function), mouseControl (function), button (object), image (object), object (glossary), stack (object), graphic (object), function (control structure)
 
 Tags: ui