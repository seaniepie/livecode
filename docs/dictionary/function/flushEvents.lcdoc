--- conflicted
+++ resolved
@@ -38,10 +38,6 @@
 
 Although some of the eventTypes have the same names as built-in <LiveCode> <message|messages>, there is a distinction. For example, the mouseDown <event> type is the operating system's response to the user clicking the <mouse button>. When the operating system sends this <event> to the <application>, LiveCode sends a <mouseDown> <message> to the target <object(glossary)>. The expression flushEvents(mouseDown) prevents the application from responding to any mouseDown <event|events> it has received from the operating system, but has not yet processed.
 
-<<<<<<< HEAD
-References: suspendStack (message), appleEvent (message), mouseUp (message), mouseDown (message), resumeStack (message), cancel (command), function (control_st), LiveCode (glossary), event (glossary), return (glossary), handler (glossary), mouse button (glossary), trigger (glossary), execute (glossary), message (glossary), application (glossary), object (glossary)
-=======
-References: suspendStack (message), appleEvent (message), mouseUp (message), mouseDown (message), resumeStack (message), cancel (command), function (control structure), LiveCode (glossary), event (glossary), return (glossary), handler (glossary), mouse button (glossary), trigger (glossary), execute (glossary), message (glossary), application (glossary), object (object)
->>>>>>> 031cdb0b
+References: suspendStack (message), appleEvent (message), mouseUp (message), mouseDown (message), resumeStack (message), cancel (command), function (control structure), LiveCode (glossary), event (glossary), return (glossary), handler (glossary), mouse button (glossary), trigger (glossary), execute (glossary), message (glossary), application (glossary), object (glossary)
 
 Tags: ui