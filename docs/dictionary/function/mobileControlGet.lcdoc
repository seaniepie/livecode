Name: mobileControlGet

Synonyms: iphonecontrolget

Type: function

Syntax: mobileControlGet ( <idOrName>, <propertyName> )

Summary:
Gets the value of a <property> of a native mobile control created using
<mobileControlCreate>. 

Introduced: 4.6

OS: ios, android

Platforms: mobile

Example:
local tControlID, tBrowserRect
mobileControlCreate "browser", "mybrowser"
put the result into tControlID
put mobileControlGet(tControlID, "rect") into tBrowserRect

Example:
local tVisibility
put mobileControlGet("myControlName", "visible") into tVisibility
if tVisibility is true then
  ...
end if

Parameters:
idOrName:
The id or name of the control.

propertyName (enum):
The name of the <property> to be set. See Description section for
complete <propertyName> listing.


Description:
Use the <mobileControlGet> function to get the value of
<property|properties> of a native mobile control created with
<mobileControlCreate>. 

**<propertyName> listing: **

**Global properties (All native mobile controls)**

- "id": Returns the id of the control where the name is passed.
- "name": Returns the name of the control where the id is passed.
- "rect": Returns the bounds of the control, relative to the top-left of

the card. For example "0,0,100,100".

- "visible": Returns true if the control is visible.
- "alpha": Returns the blendlevel of the control as an integer between 0

and 255.

- "backgroundColor": Returns the background color of the control as an

integer between 0 to 255.

**Global properties (All native iOS controls)**

- "opaque": Returns true if the control is opaque.
- "ignoreVoiceOverSensitivity": Returns true if the control is

accessible through Voice Over. Default value is false.

**Browser Specific Properties**

- "URL": returns the currently loaded URL of the webview.
- "canAdvance": returns true if there is a next page in the history.
- "canRetreat": Returns true if there is a previous page in the history.
- "autoFit" (iOS Only): returns true if the page is scaled to fit the

rect of the control

- "delayRequests" (iOS Only): returns true | false
- "dataDetectorTypes": returns a comma delimited list of the types of

data that are automatically converted 
to clickable URLs. This is none or more of the following:

  - "phone number": 
  - "calendar event": iOS4.0+
  - "link": 
  - "address": iOS4.0+
- "allowsInlinePlayback" (iOS Only): returns true if the web-view allows

media files to be played 'inline' in the page.

- "mediaPlaybackRequiresUserAction" (iOS Only): returns true if media

files DO NOT play automatically in the webview. Note: This property is
only available on iOS4.0 and later.

- "scrollingEnabled": specifies whether or not the browser can be

scrolled (boolean).

- "canBounce": determines whether the scroller 'bounces' when it hits

the edge of the contentRect.

- "pagingEnabled" (iOS Only): returns true if scrolling stops on

multiples of the scroller's bounds (maps to the UIScrollView
pagingEnabled property).

**Scroller Specific Properties**

- "contentRect": returns the rectangle over which the scroller scrolls.

This is distinct from the scroller's rect. The minimum/maximum values of
the scroll properties (adjusted for the size of the scroller). This is a
comma-separated list of four integers, describing a rectangle. For
example "0,0,100,100".

- "hScroll": returns the horizontal scroll offset. This is an integer

value ranging between the left and right of the contentRect, adjusting
appropriately for the size of the scroller (i.e. contentRect.left to
contentRect.right - rect.width).

- "vScroll": returns the vertical scroll offset. This is an integer

value ranging between the top and bottom of the contentRect, adjusting
appropriately for the size of the scroller (i.e. contentRect.top to
contentRect.bottom - rect.height).

- "tracking": returns true if the scroller is monitoring a touch for the

start of a scroll action (maps to the UIScrollView tracking property).

- "dragging": returns true if the scroller is currently performing a

scroll action (maps to the UIScrollView dragging property).

- "scrollingEnabled": returns true if touches on the scroller cause

scrolling (maps to the UIScrollView scrollEnabled property).

- "hIndicator": returns true if the horizontal indicator should be

displayed when scrolling (maps to the UIScrollView
showsHorizontalScrollIndicator property).

- "vIndicator": returns true if the vertical indicator should be

displayed when scrolling (maps to the UIScrollView
showsVerticalScrollIndicator property).

- "canBounce" (iOS Only): returns true if the scroller bounces when it

hits the edge of the contentRect (maps to the UIScrollView bounces
property).

- "canScrollToTop" (iOS Only): returns true if a touch on the status bar

causes the scroll to scroll to the top (maps to the UIScrollView
scrollsToTop property).

- "canCancelTouches" (iOS Only): returns true if the scroller is allowed

to cancel a touch that has been passed through to the underlying
controls when it thinks it's a scroll gesture (maps to the UIScrollView
canCancelContentTouches property).

- "delayTouches" (iOS Only): returns true if the scroller delays passing

on touch-down events until it has determined whether it is the start of
a scroll gesture or not (maps to the UIScrollView delaysContentTouches
property).

- "decelerationRate" (iOS Only): returns the rate at which scrolling

decelerates when a finger is lifted (maps to the UIScrollView
decelerationRate property). This can be either normal, fast or a real
number.

- "indicatorStyle" (iOS Only): returns the style of indicators to

display (maps to the UIScrollView indicatorStyle property). One of the
following:  - "default": 

  - "white": 
  - "black": 
- "indicatorInsets" (iOS Only): returns how far from the edge of the

scroller's bounds, the indicators are inset (maps to the UIScrollView
scrollIndicatorInsets property). This is a comma-separated list of four
integers, describing the left, top, right and bottom inset distances.
For example "0,0,100,100".

- "lockDirection" (iOS Only): returns true if scrolling is locked to the

initial direction a drag occurs in (maps to the UIScrollView
directionalLockEnabled property).

- "decelerating" (iOS Only): returns true if the scroll is currently

decelerating after a scroll action (maps to the UIScrollView
decelerating property).

**Player Specific Properties**

- "filename": returns the filename or URL of the media set on the

player, if any.

- "showController": returns true if the controller is displayed over the

content.

- "currentTime": returns the current position of the playhead, measured

in milliseconds (maps to the native currentPlaybackTime property). This
is an integer value.

- "looping": returns true if the playback of the movie loops

indefinitely.

- "fullscreen" (iOS Only): returns true if the player's content is set

to play fullscreen.

- "preserveAspect" (iOS Only): returns true if the player's content

should preserve its aspect ratio when scaled to fit within the control's
bounds. 

- "useApplicationAudioSession" (iOS Only): returns true if the movie

uses a system-supplied audio session or not (maps to the native
useApplicationAudioSession property).

- "shouldAutoplay" (iOS Only): returns true if the playback of

network-based content begins automatically when there is enough buffered
data to ensure uninterrupted playback (maps to the native shouldAutoplay
property).

- "allowsAirPlay" (iOS Only): returns true if a control is presented to

allow the user to choose AirPlay-enabled hardware for playback (maps to
the native allowsAirPlay property). Note: This property is only
supported on iOS 4.3 and later.
<<<<<<< HEAD

- "duration" (iOS Only): returns the duration of a movie, measured in

milliseconds (maps to the native duration property). This is an integer
value.

- "playableDuration" (iOS Only): returns the amount of currently

playable content, measured in milliseconds (maps to the native
playableDuration property). This is an integer value.

=======
- "duration": returns the duration of a movie, measured in
milliseconds (maps to the native duration property on iOS). This is an integer
value.
- "playableDuration": returns the amount of currently
playable content, measured in milliseconds (maps to the native
playableDuration property on iOS). This is an integer value.
>>>>>>> 60850c30
- "startTime" (iOS Only): returns the position at which playback starts,

measured in milliseconds (maps to the native initialPlaybackTime
property). This is an integer value.

- "endTime" (iOS Only): returns the position at which playback ends,

measured in milliseconds (maps to the native endPlaybackTime property).
This is an integer value.

- "playRate" (iOS Only): returns the current playback rate for the

player (maps to the native currentPlaybackRate property). This
represents a multiplier for the default playback rate of the current
content. A value of 0.0 indicates playback is stopped, while a value of
1.0 indicates normal speed. Positive values indicate forward playback,
while negative values indicate reverse playback. This is real value.

- "loadState" (iOS Only): returns the network load state of the player

(maps to the native loadStateproperty). This is a comma delimited list
of zero or more of the following:

  - "playable": enough data is available to start playing, but it may

run out before playback finishes.

  - "playthrough": enough data has been buffered for playback to

continue uninterrupted.

  - "stalled": buffer of data has stalled and playback may pause

automatically if the player runs out of data.

- "playbackState" (iOS Only): returns the current playback state of the

player (maps to the native playbackState property). This is one of the
following:  - "stopped": playback is stopped and commences from the
beginning when started.

  - "playing": playback is current underway.
  - "paused": playback is paused and resumes from the point it was

paused.

  - "interrupted": playback is temporarily interrupted, perhaps because

the buffer ran out of content.

  - "seeking forward": the player is currently seeking towards the end

of the movie.

  - "seeking backward": the player is currently seeking towards the

beginning of the movie.

- "naturalSize" (iOS Only): The raw size of a video frame in pixels

(maps to the native naturalSize property). This is a comma-separated
list of two integers, the first is the width, the second is the height.

**Text Input Specific Properties**

- "text": returns the content of the control (maps to the native text

property). This is a string value.

- "unicodeText": returns the content of control encoded as UTF-16 (maps

to the native text property). This is a binary value.

- "textColor": returns the color used for the text in control (maps to

the native textColor property). This is either a standard color name, or
a string of the form red,green,blue or red,green,blue,alpha. Where the
components are integers in the range 0 to 255.

- "fontName" (iOS Only): returns the name of the font used for text in

the control. This is a string value.

- "fontSize": returns the size of the font used for text in the control.

This is an integer value.

- "textAlign": returns the alignment used for text in the control (maps

to the native textAlignment property). One of:

  - "left": 
  - "center": 
  - "right": 
- "autoFit" (iOS Only): returns true if the size of the text is scaled

so that it fits within the width of the control down to the size
specified by the minimumFontSize property (maps to the native
adjustsFontSizeToFitWidth property). 

- "minimumFontSize" (iOS Only): returns the minimum size text is shrunk

to satisfy autoFit requirements (maps to the native minimumFontSize
property). This is an integer value.

- "autoClear" (iOS Only): returns true if the control is emptied

automatically when editing begins (maps to the native
clearsOnBeginEditing property). This is a boolean.

- "clearButtonMode" (iOS Only): returns the display mode of the standard

'clear' button overlay (maps to the native clearButtonMode property).
This is one of the following:

  - "never": never display the clear button
  - "while editing": only display the clear button while editing
  - "unless editing": only display the clear button when not editing
  - "always": always display the clear button
- "borderStyle" (iOS Only): returns the type of border around the

control (maps to the native borderStyle property). This is one of the
following:  - "none": do not draw a border

  - "line": draw a thin line around the control
  - "bezel": draw a bezel-style border around the control
  - "rounded": draw a rounded rectangle style border around the control
- "editing" (iOS Only): returns true if control is currently being

edited (maps to the native editing property). This is a boolean value.

- "autoCapitalizationType": returns when the shift-key is automatically

enabled (maps to the native autocapitalizationType property). This is
one of the following:

  - "none": the shift-key is never automatically enabled
  - "words": the shift-key is enabled at the start of words
  - "sentences": the shift-key is enabled at the start of sentences
  - "all characters": the shift-key is enabled at the start of each

character

- "autoCorrectionType": returns whether auto-correct behavior is enabled

(maps to the native autocorrectionType property). This is one of the
following:  - "default": use the appropriate auto-correct behavior for
the current script system

  - "no": disable auto-correct behavior
  - "yes": enable auto-correct behavior
- "manageReturnKey" (iOS Only): returns true if the return key is

automatically enabled or disabled based on whether the control has
content or not (maps to the native enablesReturnKeyAutomatically
property). This is a boolean value.

- "keyboardStyle" (iOS Only): returns what kind of appearance the

keyboard has (maps to the native keyboardAppearance property). This is
one of the following:

  - "default": the standard keyboard appearance
  - "alert": the keyboard that is suitable for an alert panel

(iPhone/iPod only)

- "keyboardType": returns what kind of keyboard is displayed (maps to

the native keyboardType property). This is one of the following:

  - "default": the normal keyboard
  - "alphabet": the alphabetic keyboard
  - "numeric": the numeric keyboard with punctuation
  - "URL": the URL entry keyboard
  - "number": the number pad keyboard
  - "phone": the phone number pad keyboard
  - "contact": the phone contact pad keyboard
  - "email": the email keyboard
  - "decimal": the decimal numeric pad keyboard (iOS 4.1+)
- "returnKeyType": returns what kind of return-key the keyboard has

(maps to the native returnKeyType property). This is one of the
following:  - "default": the normal return key

  - "go": the 'Go' return key
  - "google": the 'Google' return key
  - "join": the 'Join' return key
  - "next": the 'Next' return key
  - "route": the 'Route' return key
  - "search": the 'Search' return key
  - "send": the 'Send' return key
  - "yahoo": the 'Yahoo' return key
  - "done": the 'Done' return key
  - "emergency call": the 'emergency call' return key
- "contentType": returns what kind of content the control contains. This

is one of the following:

  - "plain": plain, unstyled text
  - "password": plain text displayed in the standard iOS password style
- "enabled": Determines whether the control is enabled or not. This is a

boolean value.

- "multiline" (Android only): Determines whether the control can contain

multiple lines of text or not. This is a boolean value.

**Multi-line Text Input Specific Properties**

- "text": returns the content of the control (maps to the native text

property). This is a string value.

- "unicodeText": returns the content of control encoded as UTF-16 (maps

to the native text property). This is a binary value.

- "textColor": returns the color used for the text in control (maps to

the native textColor property). This is either a standard color name, or
a string of the form red,green,blue or red,green,blue,alpha. Where the
components are integers in the range 0 to 255.

- "fontName" (iOS Only): returns the name of the font used for text in

the control. This is a string value.

- "fontSize": returns the size of the font used for text in the control.

This is an integer value.

- "textAlign": returns the alignment used for text in the control (maps

to the native textAlignment property). One of:

  - "left": 
  - "center": 
  - "right": 
- "editing" (iOS Only): returns true if control is currently being

edited (maps to the native editing property). This is a boolean value.

- "autoCapitalizationType": returns when the shift-key is automatically

enabled (maps to the native autocapitalizationType property). This is
one of the following:

  - "none": the shift-key is never automatically enabled
  - "words": the shift-key is enabled at the start of words
  - "sentences": the shift-key is enabled at the start of sentences
  - "all characters": the shift-key is enabled at the start of each

character

- "autoCorrectionType": returns whether auto-correct behavior is enabled

(maps to the native autocorrectionType property). This is one of the
following:  - "default": use the appropriate auto-correct behavior for
the current script system

  - "no": disable auto-correct behavior
  - "yes": enable auto-correct behavior
- "manageReturnKey" (iOS Only): returns true if the return key is

automatically enabled or disabled based on whether the control has
content or not (maps to the native enablesReturnKeyAutomatically
property). This is a boolean value.

- "keyboardStyle" (iOS Only): returns what kind of appearance the

keyboard has (maps to the native keyboardAppearance property). This is
one of the following:

  - "default": the standard keyboard appearance
  - "alert": the keyboard that is suitable for an alert panel

(iPhone/iPod only)

- "keyboardType": returns what kind of keyboard is displayed (maps to

the native keyboardType property). This is one of the following:

  - "default": the normal keyboard
  - "alphabet": the alphabetic keyboard
  - "numeric": the numeric keyboard with punctuation
  - "URL": the URL entry keyboard
  - "number": the number pad keyboard
  - "phone": the phone number pad keyboard
  - "contact": the phone contact pad keyboard
  - "email": the email keyboard
  - "decimal": the decimal numeric pad keyboard (iOS 4.1+)
- "returnKeyType": returns what kind of return-key the keyboard has

(maps to the native returnKeyType property). This is one of the
following:  - "default": the normal return key

  - "go": the 'Go' return key
  - "google": the 'Google' return key
  - "join": the 'Join' return key
  - "next": the 'Next' return key
  - "route": the 'Route' return key
  - "search": the 'Search' return key
  - "send": the 'Send' return key
  - "yahoo": the 'Yahoo' return key
  - "done": the 'Done' return key
  - "emergency call": the 'emergency call' return key
- "contentType": returns what kind of content the control contains. This

is one of the following:

  - "plain": plain, unstyled text
  - "password": plain text displayed in the standard iOS password style
- "editable": returns whether the text field can be edited. This is one

of the following:

  - "false": the text field cannot be edited
  - "true": the text field can be edited
- "dataDetectorTypes" (iOS Only): returns a comma delimited list of the

types of data that are automatically converted to clickable URLs. None
or more of the following:

  - "phone number": 
  - "calendar event": iOS4.0+
  - "link": 
  - "address": iOS4.0+
- "selectedRange": returns the start index and the length of the text

selected in a text field.

- "contentRect" (iOS Only): returns the rectangle over which the

scroller scrolls. This is distinct from the scroller's rect. The
minimum/maximum values of the scroll properties (adjusted for the size
of the scroller). This is a comma-separated list of four integers,
describing a rectangle. For example "0,0,100,100".

- "hScroll" (iOS Only): returns the horizontal scroll offset. This is an

integer value ranging between the left and right of the contentRect,
adjusting appropriately for the size of the scroller (i.e.
contentRect.left to contentRect.right - rect.width).

- "vScroll" (iOS Only): returns the vertical scroll offset. This is an

integer value ranging between the top and bottom of the contentRect,
adjusting appropriately for the size of the scroller (i.e.
contentRect.top to contentRect.bottom - rect.height).

- "canBounce" (iOS Only): returns true if the scroller bounces when it

hits the edge of the contentRect (maps to the UIScrollView bounces
property).

- "canScrollToTop" (iOS Only): returns true if a touch on the status bar

causes the scroll to scroll to the top (maps to the UIScrollView
scrollsToTop property).

- "canCancelTouches" (iOS Only): returns true if the scroller is allowed

to cancel a touch that has been passed through to the underlying
controls when it thinks it's a scroll gesture (maps to the UIScrollView
canCancelContentTouches property).

- "delayTouches" (iOS Only): returns true if the scroller delays passing

on touch-down events until it has determined whether it is the start of
a scroll gesture or not (maps to the UIScrollView delaysContentTouches
property).

- "pagingEnabled" (iOS Only): returns true if scrolling stops on

multiples of the scroller's bounds (maps to the UIScrollView
pagingEnabled property).

- "decelerationRate" (iOS Only): returns the rate at which scrolling

decelerates when a finger is lifted (maps to the UIScrollView
decelerationRate property). This can be either normal, fast or a real
number.

- "indicatorStyle" (iOS Only): returns the style of indicators to

display (maps to the UIScrollView indicatorStyle property). One of the
following:  - "default": 

  - "white": 
  - "black": 
- "indicatorInsets" (iOS Only): returns how far from the edge of the

scroller's bounds, the indicators are inset (maps to the UIScrollView
scrollIndicatorInsets property). This is a comma-separated list of four
integers, describing the left, top, right and bottom inset distances.
For example "0,0,100,100".

- "scrollingEnabled": returns true if touches on the scroller cause

scrolling (maps to the UIScrollView scrollEnabled property).

- "hIndicator" (iOS Only): returns true if the horizontal indicator

should be displayed when scrolling (maps to the UIScrollView
showsHorizontalScrollIndicator property).

- "vIndicator" (iOS Only): returns true if the vertical indicator should

be displayed when scrolling (maps to the UIScrollView
showsVerticalScrollIndicator property).

- "lockDirection" (iOS Only): returns true if scrolling is locked to the

initial direction a drag occurs in (maps to the UIScrollView
directionalLockEnabled property).

- "tracking" (iOS Only): returns true if the scroller is monitoring a

touch for the start of a scroll action (maps to the UIScrollView
tracking property).

- "dragging" (iOS Only): returns true if the scroller is currently

performing a scroll action (maps to the UIScrollView dragging property).

- "decelerating" (iOS Only): returns true if the scroll is currently

decelerating after a scroll action (maps to the UIScrollView
decelerating property).

- "multiline" (Android only): Determines whether the control can contain

multiple lines of text or not. This is a boolean value.

- "scrollingEnabled": specifies whether or not the browser can be

scrolled (boolean).

- "enabled" (iOS Only): Determines whether the control is enabled or

not. This is a boolean value.

References: mobileControlCreate (command), mobileControlDelete (command),
mobileControlDo (command), mobileControlSet (command),
mobileControls (function), mobileControlTarget (function),
property (glossary), boolean (glossary), integer (glossary),  (glossary),
value (glossary)

Tags: properties
<|MERGE_RESOLUTION|>--- conflicted
+++ resolved
@@ -249,26 +249,17 @@
 allow the user to choose AirPlay-enabled hardware for playback (maps to
 the native allowsAirPlay property). Note: This property is only
 supported on iOS 4.3 and later.
-<<<<<<< HEAD
-
-- "duration" (iOS Only): returns the duration of a movie, measured in
-
-milliseconds (maps to the native duration property). This is an integer
-value.
-
-- "playableDuration" (iOS Only): returns the amount of currently
-
-playable content, measured in milliseconds (maps to the native
-playableDuration property). This is an integer value.
-
-=======
+
 - "duration": returns the duration of a movie, measured in
+
 milliseconds (maps to the native duration property on iOS). This is an integer
 value.
+
 - "playableDuration": returns the amount of currently
+
 playable content, measured in milliseconds (maps to the native
 playableDuration property on iOS). This is an integer value.
->>>>>>> 60850c30
+
 - "startTime" (iOS Only): returns the position at which playback starts,
 
 measured in milliseconds (maps to the native initialPlaybackTime
