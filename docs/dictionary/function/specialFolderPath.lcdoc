Name: specialFolderPath

Type: function

Syntax: the specialFolderPath of <folderIdentifier>

Syntax: specialFolderPath(<folderIdentifier>)

Summary:
Returns the names and locations of system-related <folders>.

Introduced: 1.1

OS: mac, windows, linux, ios, android, html5

Platforms: desktop, server, mobile

Security: disk

Example:
local tPrefsFolder
put specialFolderPath("Preferences") into tPrefsFolder

Example:
set the defaultFolder to specialFolderPath("desktop")

Example:
local appSupportFolder
put specialFolderPath("asup") into appSupportFolder

Example:
local tFileContents
put url ("file:" \
      & specialFolderPath("engine") & slash & "foo.txt" ) into tFileContents

Example:
# get file listing of files in a given folder
on mouseUp
    local tMyImages
    put files(specialFolderPath("resources") & "/myimages") into tMyImages
end mouseUp

Parameters:
folderIdentifier (enum):
A string naming the special folder to locate
(e.g. "home") or (on Windows only) a CSIDL value.


Returns:
The <specialFolderPath> function <return|returns> a folder name and
location. 

The result:
If the <folderIdentifier> is either not supported on the current
<platform> or doesn't exist on the current system, the <result> is set
to "folder not found".

Description:
Use the <specialFolderPath> function to place preferences in the
Preferences <folder>, save files to the Documents folder, find out which
files are installed in the System or Fonts <folder|folders>, and so on.

If the folder is not found, the <specialFolderPath> function
<return|returns> empty. If the <folderIdentifier> is either not
supported on the current <platform> or doesn't exist on the current
system, the <result> is set to "folder not found".

Some of the <special folder|special folders> you can specify with the 
<specialFolderPath> function need not have the standard names. 
(For example, the System Folder on Mac OS systems is not necessarily 
named "System Folder".) For this reason, the <specialFolderPath>
function <return|returns> the full path to the <folder>, including the
name of the folder.

**On Windows systems**, the <folderIdentifier> can alternatively be a
Constant Special Item ID List (CSIDL) value that identifies a <special
folder>. Note that not all CSIDL values work on all versions of Windows.

The following <folderIdentifier> values are supported:

* Windows folder names:
  * "home": The current user's profile folder
  * "desktop": The current user's desktop folder
  * "documents": The current user's "My Documents" folder
  * "support": The current user's application-specific data ("AppData")
    folder 
  * "system": The Windows System folder
  * "start": The folder that contains Start Menu items
  * "fonts": The folder that contains fonts
  * "temporary": The folder where temporary files can be placed
  * "engine": The folder containing the LiveCode engine and the
    executable files copied in the standalone application
  * "resources": In development mode, the current stack's folder.  In a
    standalone, the resources folder where files or folders specified
    in the Standalone Builder are located.
* Examples of common Windows CSIDL numbers:
  * 0x001a: Same as "support"
  * 0x0023: The application-specific data folder shared by all users
  * 0x000d: The current user's "My Music" folder
  * 0x000e: The current user's "My Videos" folder
  * 0x0027: The current user's "My Pictures" folder
  * 0x000a: The "Recycle Bin".


**On Mac OS systems**, the following <folderIdentifier> values 
are supported: 

* "home": The current user's home folder
* "desktop": The current user's desktop folder
* "preferences": The current user's preferences folder
* "documents": The current user's documents folder
* "support": The current user's application-specific data folder
* "system": The System Folder (usually `/System`)
* "fonts": The folder that contains fonts
* "temporary": The folder where temporary files can be placed
* "engine": The folder containing the LiveCode engine and the executable
  files copied in the <standalone application>
* "resources": In development mode, the current stack's folder. In 
a <standalone application|standalone>, the resources folder where files 
or folders specified in the Standalone Builder are located.

**On iOS systems**, only create files in the "documents", "cache" and
"temporary" folders.  Be careful not to change or add any files within
the <application bundle>. The <application bundle> is digitally signed
when it is built, and any changes after this point will invalidate the
signature and prevent it from launching.

iOS imposes strict controls over what you can and cannot access.  Each
application in iOS is stored in its own "sandbox" <folder>
(`specialFolderPath("home")`). An <application> is free to read and
write files anywhere beneath this <folder>, but it is not allowed to
access anything outside of the "sandbox".

> *Note:* iOS devices have <case-sensitive> file systems, but the iOS
> simulator's file system has the same <case-sensitive|case-sensitivity>
> as the host system (i.e. usually <case-insensitive>).

The following <folderIdentifier> values are supported:

* "home": The (unique) folder containing the <application bundle> and
  its associated data and folders
* "documents": The folder in which document data should be stored 
(backed up by iTunes on sync)
* "library": The folder in which to store data of various types (backed 
up by iTunes on sync). In particular, data private to the
application should be stored in a folder named with the 
<application bundle|app's bundle> identifier inside the "library" folder
* "cache": The folder where transient data that needs to be preserved
  between launches should be stored (*not* backed up by iTunes)
* "temporary": The folder where temporary data that is *not* preserved
  between launches should be stored (*not* backed up by iTunes)
* "engine": The folder containing the built 
  <standalone application|standalone> <engine> (i.e. the 
  <application bundle|bundle>). This is useful for constructing paths to 
  resources that have been copied into the <application bundle|bundle> 
  at build time 
* "resources": Same as "engine".


**On Android systems**, note that the file system is <case-sensitive>.

An Android application is installed on the device as a ZIP package.  
This means that any assets that are included are not available as
separate files in the device's native file system.  In order to manage
this, LiveCode "virtualizes" the asset files you include, allowing
read-only access with all the standard LiveCode file and folder handling
commands and functions. To access the assets you have included with your
application, use file names relative to `specialFolderPath("engine")`.

The following <folderIdentifier> values are supported:

* "documents": The folder where application-specific data can be placed
  (typically valuable)
* "cache": The folder where transient application-specific data can be 
<<<<<<< HEAD
placed (typically not valuable)
=======
  placed (typically not valuable)
* "temporary": Same as "cache"
>>>>>>> 9b0273e7
* "engine": The (virtual) folder containing the
  <application|application's> LiveCode <engine>  and other resources
  that were copied into the <application> at build time
* "resources": Same as "engine".
* "external documents": The folder on the primary shared/external 
  storage device where application-specific data can be placed
* "external cache": The folder on the primary shared/external 
  storage device where transient application-specific data can be placed
* "external temporary": same as "external cache"

>*Note:* If using any external <folderIdentifier> values, ensure you 
> have the 'Write External Storage' permission checked in the
> application standalone settings

**On Linux systems**, the following <folderIdentifier> values 
are supported: 

* "home": The current user's home folder
* "desktop": The current user's desktop folder
* "temporary": The folder where temporary files can be placed
* "engine": The folder containing the LiveCode engine and the executable
  files copied in the <standalone application>
* "resources": In development mode, the current stack's folder.  

In a <standalone application|standalone>, the resources folder where
files or folders specified in the Standalone Builder are located.

**In HTML5 standalones**, you can read and write files from anywhere,
since the whole file system is virtual and temporary. For compatibility
purposes, the following <folderIdentifier> values are supported:

* "home": Always `/livecode`
* "fonts": The folder that contains fonts
* "temporary": A folder where temporary files can be placed
* "engine": The folder where the standalone initial file system is
  extracted 
* "resources": The resources folder where files or folders specified in
  the Standalone Builder are located.


Changes:
- Support for special folder <constant|constants> (on Mac OS and OS X)
  and CSIDL numbers (on Windows) was added in version 2.0.
- Support for using the <specialFolderPath> function on Unix systems was
  added in version 2.9.
- Support for using the <specialFolderPath> function on iOS systems was
  added in version 4.5.2.
- Support for using the <specialFolderPath> function on Android systems
  was added in version 4.6.2.
- The "resources" <folderIdentifier> was added in version 6.7.5.
- Support for using the <specialFolderPath> function on HTML5 systems
  was added in version 8.0.0.


References: revSetDatabaseDriverPath (command), files (function),
folders (function), tempName (function), result (function),
application (glossary), application bundle (glossary),
case-insensitive (glossary), case-sensitive (glossary),
constant (glossary), engine (glossary), folder (glossary),
platform (glossary), return (glossary), special folder (glossary),
standalone application (glossary), defaultFolder (property)

Tags: file system
<|MERGE_RESOLUTION|>--- conflicted
+++ resolved
@@ -172,12 +172,8 @@
 * "documents": The folder where application-specific data can be placed
   (typically valuable)
 * "cache": The folder where transient application-specific data can be 
-<<<<<<< HEAD
-placed (typically not valuable)
-=======
   placed (typically not valuable)
 * "temporary": Same as "cache"
->>>>>>> 9b0273e7
 * "engine": The (virtual) folder containing the
   <application|application's> LiveCode <engine>  and other resources
   that were copied into the <application> at build time
@@ -240,4 +236,4 @@
 platform (glossary), return (glossary), special folder (glossary),
 standalone application (glossary), defaultFolder (property)
 
-Tags: file system
+Tags: file system