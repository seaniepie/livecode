--- conflicted
+++ resolved
@@ -29,10 +29,6 @@
 
 The value returned by the <mouseColor> consists of three comma-separated numbers between zero and 255, specifying the level of each of red, green, and blue.
 
-<<<<<<< HEAD
-References: hotSpot (property), colors (property), cursor (property), foregroundColor (property), object (glossary), selection (keyword), point (keyword), pixel (glossary), mouse pointer (glossary), integer (glossary), return (glossary), color reference (glossary), mouseLoc (function), mouseStack (function), select (command), function (control_st)
-=======
-References: hotSpot (property), colors (property), cursor (property), foregroundColor (property), object (object), selection (keyword), point (keyword), pixel (glossary), mouse pointer (glossary), integer (glossary), return (glossary), color reference (glossary), mouseLoc (function), mouseStack (function), select (command), function (control structure)
->>>>>>> 031cdb0b
+References: hotSpot (property), colors (property), cursor (property), foregroundColor (property), object (glossary), selection (keyword), point (keyword), pixel (glossary), mouse pointer (glossary), integer (glossary), return (glossary), color reference (glossary), mouseLoc (function), mouseStack (function), select (command), function (control structure)
 
 Tags: ui