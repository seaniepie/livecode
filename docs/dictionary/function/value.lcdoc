--- conflicted
+++ resolved
@@ -44,10 +44,6 @@
 
 If the <expression> is a single <string>, then even if it is enclosed in quotes, LiveCode attempts to <evaluate> its contents instead of treating it as a <literal string|string literal>. This means that you must be careful about <literal string|string literals> that contain <operator|operators> such as "and".
 
-<<<<<<< HEAD
-References: script (property), object (glossary), () (operator), me (keyword), numeric (keyword), string (keyword), card (keyword), current card (glossary), return (glossary), handler (glossary), operator (glossary), logical (glossary), statement (glossary), literal string (glossary), expression (glossary), evaluate (glossary), object reference (glossary), value (function), merge (function), call (command), function (control_st)
-=======
-References: script (property), object (object), () (operator), me (keyword), numeric (keyword), string (keyword), card (keyword), current card (glossary), return (glossary), handler (glossary), operator (glossary), logical (glossary), statement (glossary), literal string (glossary), expression (glossary), evaluate (glossary), object reference (glossary), value (function), merge (function), call (command), function (control structure)
->>>>>>> 031cdb0b
+References: script (property), object (glossary), () (operator), me (keyword), numeric (keyword), string (keyword), card (keyword), current card (glossary), return (glossary), handler (glossary), operator (glossary), logical (glossary), statement (glossary), literal string (glossary), expression (glossary), evaluate (glossary), object reference (glossary), value (function), merge (function), call (command), function (control structure)
 
 Tags: properties