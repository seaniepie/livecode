--- conflicted
+++ resolved
@@ -28,10 +28,6 @@
 
 The actual creation is not triggered by the <newCard> <message>, so <trap|trapping> the <message> and not allowing it to <pass> does not prevent the <card> from being created.
 
-<<<<<<< HEAD
-References: script (property), newBackground (message), card (keyword), object (glossary), trap (glossary), message (glossary), templateCard (glossary), tool (glossary), message path (glossary), create card (command), paste (command), copy (command), clone (command), pass (control_st)
-=======
-References: script (property), newBackground (message), card (keyword), object (object), trap (glossary), message (glossary), templateCard (glossary), tool (glossary), message path (glossary), create card (command), paste (command), copy (command), clone (command), pass (control structure)
->>>>>>> 031cdb0b
+References: script (property), newBackground (message), card (keyword), object (glossary), trap (glossary), message (glossary), templateCard (glossary), tool (glossary), message path (glossary), create card (command), paste (command), copy (command), clone (command), pass (control structure)
 
 Tags: objects