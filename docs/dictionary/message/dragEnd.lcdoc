--- conflicted
+++ resolved
@@ -39,10 +39,6 @@
 
 To make changes to the original data in a locked field or a control other than a field when a drop is completed, handle the <dragEnd> message. For these objects, if you want the dragged data to be removed (or changed), your <dragEnd> <handler> must delete the dragged text from the source <object(glossary)> (or perform whatever action you want to do on a drop); the behavior is not automated as it is for <unlock|unlocked> <field(object)|fields>.
 
-<<<<<<< HEAD
-References: dragImage (property), acceptDrop (property), dragEnd (message), dragDrop (message), mouseRelease (message), field (keyword), field (object), object (glossary), dragSource (function), dragDestination (function), handler (glossary), message (glossary), unlock (glossary), control structure (glossary), drag and drop (glossary), control (glossary), trap (glossary), pass (control_st)
-=======
-References: dragImage (property), acceptDrop (property), dragEnd (message), dragDrop (message), mouseRelease (message), field (keyword), field (object), object (object), dragSource (function), dragDestination (function), handler (glossary), message (glossary), unlock (glossary), control structure (glossary), drag and drop (glossary), control (glossary), trap (glossary), pass (control structure)
->>>>>>> 031cdb0b
+References: dragImage (property), acceptDrop (property), dragEnd (message), dragDrop (message), mouseRelease (message), field (keyword), field (object), object (glossary), dragSource (function), dragDestination (function), handler (glossary), message (glossary), unlock (glossary), control structure (glossary), drag and drop (glossary), control (glossary), trap (glossary), pass (control structure)
 
 Tags: ui