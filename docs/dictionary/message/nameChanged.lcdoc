--- conflicted
+++ resolved
@@ -29,10 +29,6 @@
 
 The actual change is not triggered by the <nameChanged> <message>, so <trap|trapping> the <message> and not allowing it to <pass> does not prevent the name from being changed.
 
-<<<<<<< HEAD
-References: showName (property), groupNames (property), cardNames (property), name (property), number (property), trap (glossary), message (glossary), popup menu (glossary), menu (glossary), IDChanged (message), stack (object), object (glossary), stacks (function), pass (control_st)
-=======
-References: showName (property), groupNames (property), cardNames (property), name (property), number (property), trap (glossary), message (glossary), popup menu (glossary), menu (glossary), IDChanged (message), stack (object), object (object), stacks (function), pass (control structure)
->>>>>>> 031cdb0b
+References: showName (property), groupNames (property), cardNames (property), name (property), number (property), trap (glossary), message (glossary), popup menu (glossary), menu (glossary), IDChanged (message), stack (object), object (glossary), stacks (function), pass (control structure)
 
 Tags: objects