Name: newGroup

Type: message

Syntax: newGroup

Summary: Sent to a new <group> right after it's created.

Introduced: 1.0

OS: mac,windows,linux,ios,android

Platforms: desktop,server,web,mobile

Example:
on newGroup -- automatically set a property of all new groups
  set the backgroundBehavior of the target to true
end newGroup

Description:
Handle the <newGroup> <message> if you want to create <object|objects> or do other tasks when a new <group> is created.

Normally, the <newGroup> <message> is handled at a higher level of the <message path>, since the newly-created <group> does not yet have a <script> unless the <templateGroup> contains one.

The actual creation is not triggered by the <newGroup> <message>, so <trap|trapping> the <message> and not allowing it to <pass> does not prevent the <group> from being created.

A <newBackground> message is sent after the <newGroup> <message>. (The <newBackground> message is included for compatibility with <HyperCard>.)

<<<<<<< HEAD
References: script (property), newBackground (message), paste (command), group (command), copy (command), clone (command), object (glossary), trap (glossary), message (glossary), HyperCard (glossary), templateGroup (glossary), message path (glossary), pass (control_st)
=======
References: script (property), newBackground (message), paste (command), group (command), copy (command), clone (command), object (object), trap (glossary), message (glossary), HyperCard (glossary), templateGroup (glossary), message path (glossary), pass (control structure)
>>>>>>> 031cdb0b

Tags: objects<|MERGE_RESOLUTION|>--- conflicted
+++ resolved
@@ -26,10 +26,6 @@
 
 A <newBackground> message is sent after the <newGroup> <message>. (The <newBackground> message is included for compatibility with <HyperCard>.)
 
-<<<<<<< HEAD
-References: script (property), newBackground (message), paste (command), group (command), copy (command), clone (command), object (glossary), trap (glossary), message (glossary), HyperCard (glossary), templateGroup (glossary), message path (glossary), pass (control_st)
-=======
-References: script (property), newBackground (message), paste (command), group (command), copy (command), clone (command), object (object), trap (glossary), message (glossary), HyperCard (glossary), templateGroup (glossary), message path (glossary), pass (control structure)
->>>>>>> 031cdb0b
+References: script (property), newBackground (message), paste (command), group (command), copy (command), clone (command), object (glossary), trap (glossary), message (glossary), HyperCard (glossary), templateGroup (glossary), message path (glossary), pass (control structure)
 
 Tags: objects