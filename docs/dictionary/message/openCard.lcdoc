--- conflicted
+++ resolved
@@ -26,10 +26,6 @@
 
 The actual navigation is not triggered by the <openCard> <message>, so <trap|trapping> the <message> and not allowing it to <pass> does not prevent the <card(keyword)> from appearing.
 
-<<<<<<< HEAD
-References: card (keyword), openBackground (message), openControl (message), preOpenCard (message), card (object), object (glossary), message (glossary), trap (glossary), pass (control_st)
-=======
-References: card (keyword), openBackground (message), openControl (message), preOpenCard (message), card (object), object (object), message (glossary), trap (glossary), pass (control structure)
->>>>>>> 031cdb0b
+References: card (keyword), openBackground (message), openControl (message), preOpenCard (message), card (object), object (glossary), message (glossary), trap (glossary), pass (control structure)
 
 Tags: navigation