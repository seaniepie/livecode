--- conflicted
+++ resolved
@@ -30,21 +30,10 @@
 end mouseUp
 
 Parameters:
-<<<<<<< HEAD
-mouseButtonNumber (enum):
-The mouseButtonNumber specifies which mouse button was pressed:
-
--  1 is the the left button on systems with a multi-button mouse
-   and the mouse button on Mac OS systems with a single-button mouse.
--  2 is the middle button on systems with a three-button mouse.
--  3 is the right button on systems with a multi-button mouse and 
-   Control-click on Mac OS systems with a single-button mouse.
-=======
 pButtonNumber (enum): Specifies which mouse button was pressed:
-- "1": the mouse button on Mac OS systems and the left button on Windows and Unix systems.
-- "2": the middle button on Unix systems.
-- "3": the right button on Windows and Unix systems and Control-click on Mac OS systems.
->>>>>>> fa6fbd70
+- "1": the left button on systems with a multi-button mouse and the mouse button on Mac OS systems with a single-button mouse.
+- "2": the middle button on systems with a three-button mouse.
+- "3": the right button on systems with a multi-button mouse and  Control-click on Mac OS systems with a single-button mouse.
 
 Description:
 Handle the <mouseUp> <message> to perform an action when the user
@@ -75,7 +64,6 @@
 > further in the <message path>, to re-send double-click|double-clicks>:
 
     on mouseDoubleUp
-<<<<<<< HEAD
       if "on mouseUp" is in the script of the target and \
          "on mouseDoubleUp" is not in the script of the target then
        send "mouseUp" to the target
@@ -87,22 +75,6 @@
 <mouseUp> <handler> but no <mouseDoubleUp>, the above <handler> will 
 automatically send a <mouseUp> to the <object(glossary)> so the second 
 click can be handled normally (instead of as a <double-click>).
-=======
-       if "on mouseUp" is in the script of the target \
-          and "on mouseDoubleUp" is not in the script of the target then 
-          send "mouseUp" to the target
-       end if
-    end mouseDoubleUp
-
-If the user double-clicks an object whose script contains a <mouseUp>
-<handler> but no <mouseDoubleUp>, the above <handler> will automatically
-send a <mouseUp> to the <object(glossary)> so the second click can be
-handled normally (instead of as a double-click).
-
->*Important:*  If the user clicks a transparent <pixel> in an <image>,
-> the <mouseUp> <message> is sent to the <object(glossary)> behind the
-> <image>, not to the <image>.
->>>>>>> fa6fbd70
 
 References: click (command), mouseClick (function), field (glossary),
 handler (glossary), mouse button (glossary), Browse tool (glossary),
