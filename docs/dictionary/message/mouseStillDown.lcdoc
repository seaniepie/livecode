--- conflicted
+++ resolved
@@ -17,21 +17,10 @@
 Platforms: desktop, server, mobile
 
 Parameters:
-<<<<<<< HEAD
-mouseButtonNumber (enum):
-The mouseButtonNumber specifies which mouse button was pressed:
-
--  1 is the the left button on systems with a multi-button mouse
-   and the mouse button on Mac OS systems with a single-button mouse.
--  2 is the middle button on systems with a three-button mouse.
--  3 is the right button on systems with a multi-button mouse and 
-   Control-click on Mac OS systems with a single-button mouse.
-=======
 pButtonNumber (enum): Specifies which mouse button was pressed:
-- "1": the mouse button on Mac OS systems and the left button on Windows and Unix systems.
-- "2": the middle button on Unix systems.
-- "3": the right button on Windows and Unix systems and Control-click on Mac OS systems.
->>>>>>> fa6fbd70
+- "1": the left button on systems with a multi-button mouse and the mouse button on Mac OS systems with a single-button mouse.
+- "2": the middle button on systems with a three-button mouse.
+- "3": the right button on systems with a multi-button mouse and  Control-click on Mac OS systems with a single-button mouse.
 
 Description:
 You can handle the <mouseStillDown> message to perform an action when
