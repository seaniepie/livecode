--- conflicted
+++ resolved
@@ -21,10 +21,6 @@
 
 A <newGroup> <message> is sent before the <newBackground> <message>. (The <newBackground> <message> is included for compatibility with <HyperCard>.)
 
-<<<<<<< HEAD
-References: script (property), openBackground (message), newGroup (message), newCard (message), copy (command), group (command), object (glossary), trap (glossary), message (glossary), HyperCard (glossary), templateGroup (glossary), message path (glossary), pass (control_st)
-=======
-References: script (property), openBackground (message), newGroup (message), newCard (message), copy (command), group (command), object (object), trap (glossary), message (glossary), HyperCard (glossary), templateGroup (glossary), message path (glossary), pass (control structure)
->>>>>>> 031cdb0b
+References: script (property), openBackground (message), newGroup (message), newCard (message), copy (command), group (command), object (glossary), trap (glossary), message (glossary), HyperCard (glossary), templateGroup (glossary), message path (glossary), pass (control structure)
 
 Tags: objects