Name: exitField

Type: message

Syntax: exitField

Summary:
Sent to the field with the selection when the selection is being removed
from the field, and its contents have not changed.

Associations: field

Introduced: 1.0

OS: mac, windows, linux, ios, android

Platforms: desktop, server, mobile

Example:
on exitField -- remove visual signs that the field is being edited
   set the showBorder of the target to false
end exitField

Description:
Handle the <exitField> message if you want to do something when the user
leaves a field that hasn't been changed.

The selection is removed from a field (and the field loses focus) when
another window is brought to the front, when the user clicks in another
field, or when the user tabs out of the field. The field also loses
<<<<<<< HEAD
focus when the <select> <command> is used to select text in another field.
=======
focus when the <select> command is used to select text in another field.
>>>>>>> fa6fbd70
However, the <exitField> message is not sent when the user clicks
another point in the same field.

The <exitField> message is sent to buttons whose <menuMode> is
"comboBox", since the type-in box in a combo box behaves like a field.

The <exitField> message is sent only if the field's contents have not
<<<<<<< HEAD
changed since the last time it received the <openField>. If a
field is closing and its contents have changed, the <closeField>
=======
changed since the last time it received the <openField> message. If a
field is closing and its contents have changed, the <closeField> message
>>>>>>> fa6fbd70
is sent instead of <exitField>. This means that if you want to take an
action when the selection is removed from a field--whether the field has
changed or not--you must handle both <closeField> and <exitField>.

<<<<<<< HEAD
>*Note:* If the field's contents were changed by script using the <put
> command>, then exitField will still be sent. <closeField> is only sent
> when the contents are changed by the user.

References: put (command), select (command),
openField (message), closeField (message), focusOut (message),
menuMode (property)
=======
>*Note:* If the field's contents were changed by script using the 
> <put> command, then <exitField> will still be sent. <closeField> is 
> only sent when the contents are changed by the user.

References: put (command), select (command), openField (message), 
closeField (message), focusOut (message), menuMode (property)
>>>>>>> fa6fbd70

Tags: ui
<|MERGE_RESOLUTION|>--- conflicted
+++ resolved
@@ -28,11 +28,8 @@
 The selection is removed from a field (and the field loses focus) when
 another window is brought to the front, when the user clicks in another
 field, or when the user tabs out of the field. The field also loses
-<<<<<<< HEAD
 focus when the <select> <command> is used to select text in another field.
-=======
-focus when the <select> command is used to select text in another field.
->>>>>>> fa6fbd70
+
 However, the <exitField> message is not sent when the user clicks
 another point in the same field.
 
@@ -40,18 +37,12 @@
 "comboBox", since the type-in box in a combo box behaves like a field.
 
 The <exitField> message is sent only if the field's contents have not
-<<<<<<< HEAD
 changed since the last time it received the <openField>. If a
 field is closing and its contents have changed, the <closeField>
-=======
-changed since the last time it received the <openField> message. If a
-field is closing and its contents have changed, the <closeField> message
->>>>>>> fa6fbd70
 is sent instead of <exitField>. This means that if you want to take an
 action when the selection is removed from a field--whether the field has
 changed or not--you must handle both <closeField> and <exitField>.
 
-<<<<<<< HEAD
 >*Note:* If the field's contents were changed by script using the <put
 > command>, then exitField will still be sent. <closeField> is only sent
 > when the contents are changed by the user.
@@ -59,13 +50,5 @@
 References: put (command), select (command),
 openField (message), closeField (message), focusOut (message),
 menuMode (property)
-=======
->*Note:* If the field's contents were changed by script using the 
-> <put> command, then <exitField> will still be sent. <closeField> is 
-> only sent when the contents are changed by the user.
-
-References: put (command), select (command), openField (message), 
-closeField (message), focusOut (message), menuMode (property)
->>>>>>> fa6fbd70
 
 Tags: ui
