--- conflicted
+++ resolved
@@ -28,10 +28,6 @@
 
 The actual creation is not triggered by the <newStack> <message>, so <trap|trapping> the <message> and not allowing it to <pass> does not prevent the <stack> from being created.
 
-<<<<<<< HEAD
-References: script (property), deleteStack (message), create stack (command), stack (object), object (glossary), trap (glossary), templateStack (glossary), current card (glossary), message (glossary), message path (glossary), pass (control_st)
-=======
-References: script (property), deleteStack (message), create stack (command), stack (object), object (object), trap (glossary), templateStack (glossary), current card (glossary), message (glossary), message path (glossary), pass (control structure)
->>>>>>> 031cdb0b
+References: script (property), deleteStack (message), create stack (command), stack (object), object (glossary), trap (glossary), templateStack (glossary), current card (glossary), message (glossary), message path (glossary), pass (control structure)
 
 Tags: objects