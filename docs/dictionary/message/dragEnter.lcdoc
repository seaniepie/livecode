--- conflicted
+++ resolved
@@ -26,10 +26,6 @@
 
 >*Tip:*  Use the <mouseLoc> function to determine where the <mouse pointer> is. Use the <target> <function> to determine which <control> the <mouse pointer> has entered.
 
-<<<<<<< HEAD
-References: allowableDragActions (property), acceptDrop (property), function (control_st), dragMove (message), mouseEnter (message), dragLeave (message), dragStart (message), mouseLoc (function), target (function), property (glossary), control (glossary), mouse pointer (glossary), message (glossary), drag and drop (glossary), object (glossary)
-=======
-References: allowableDragActions (property), acceptDrop (property), function (control structure), dragMove (message), mouseEnter (message), dragLeave (message), dragStart (message), mouseLoc (function), target (function), property (glossary), control (glossary), mouse pointer (glossary), message (glossary), drag and drop (glossary), object (object)
->>>>>>> 031cdb0b
+References: allowableDragActions (property), acceptDrop (property), function (control structure), dragMove (message), mouseEnter (message), dragLeave (message), dragStart (message), mouseLoc (function), target (function), property (glossary), control (glossary), mouse pointer (glossary), message (glossary), drag and drop (glossary), object (glossary)
 
 Tags: ui