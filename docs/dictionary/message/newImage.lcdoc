--- conflicted
+++ resolved
@@ -29,10 +29,6 @@
 
 The actual creation is not triggered by the <newImage> <message>, so <trap|trapping> the <message> and not allowing it to <pass> does not prevent the <image> from being created.
 
-<<<<<<< HEAD
-References: templateImage (keyword), image (keyword), script (property), copy (command), clone (command), paste (command), object (glossary), trap (glossary), image (glossary), message (glossary), tool (glossary), message path (glossary), pass (control_st)
-=======
-References: templateImage (keyword), image (keyword), script (property), copy (command), clone (command), paste (command), object (object), trap (glossary), image (glossary), message (glossary), tool (glossary), message path (glossary), pass (control structure)
->>>>>>> 031cdb0b
+References: templateImage (keyword), image (keyword), script (property), copy (command), clone (command), paste (command), object (glossary), trap (glossary), image (glossary), message (glossary), tool (glossary), message path (glossary), pass (control structure)
 
 Tags: objects