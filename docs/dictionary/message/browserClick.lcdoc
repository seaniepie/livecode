--- conflicted
+++ resolved
@@ -58,8 +58,4 @@
 > notes in the <revBrowserOpen> <function> reference.
 
 References: revBrowserSet (command), revBrowserOpen (function), function (glossary),
-<<<<<<< HEAD
-browserOver (message)
-=======
-browserOver (message)
->>>>>>> fa6fbd70
+browserOver (message)