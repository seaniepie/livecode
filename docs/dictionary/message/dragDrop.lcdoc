Name: dragDrop

Type: message

Syntax: dragDrop

Summary: Sent to the <object(glossary)> where data was dropped when a <drag and drop> finishes.

Introduced: 2.0

OS: mac,windows,linux

Platforms: desktop,server

Example:
on dragDrop -- check whether a file is being dropped
  if the dragData["files"] is empty then beep 2
  pass dragDrop
end dragDrop

Description:
Handle the <dragDrop> <message> to perform an action when the user drops data, or <trap> the <message> to prevent text from being dropped.

The <dragDrop> <message> is sent to the <control> where data is being dragged.

>*Important:*  If the <acceptDrop> <property> is set to false at the time the drop occurs, no <dragDrop> <message> is sent.

LiveCode automatically handles the mechanics of dragging and dropping text between and within unlocked fields. To support this type of drag and drop operation, you don't need to do any scripting: the text is dropped into the field automatically when LiveCode receives the <dragDrop> <message>.

To prevent an unlocked field from accepting a drag and drop, trap the <dragDrop> <message>. If you don't want to allow a particular <field(keyword)> to accept text drops, place a <dragDrop> <handler> in the field that does not contain a <pass> <control structure>:

  on dragDrop -- in script of field or one of its owners
    -- do nothing, but trap the message
  end dragDrop

On the other hand, if you want to perform some action when text is dropped into an unlocked field, you need to pass the <dragDrop> <message> once you're done with it in order to allow the drop to take place:

  on dragDrop
    set the cursor to 9023
    pass dragDrop -- needed for drop to occur
  end dragDrop

To accept drops to a locked field or a control other than a field, handle the <dragDrop> message, using the <dragData> <property> to determine what data is being dragged. For these objects, your <dragDrop> <handler> must get the dragged data and put it into the <object(glossary)> (or perform whatever action you want to do on a drop); the behavior is not automated as it is for <unlock|unlocked> <field(object)|fields>.

<<<<<<< HEAD
References: dragData (property), acceptDrop (property), dragImageOffset (property), dragAction (property), dragEnd (message), field (keyword), field (object), object (glossary), dropChunk (function), dragSource (function), property (glossary), handler (glossary), message (glossary), unlock (glossary), control structure (glossary), drag and drop (glossary), control (glossary), trap (glossary), pass (control_st)
=======
References: dragData (property), acceptDrop (property), dragImageOffset (property), dragAction (property), dragEnd (message), field (keyword), field (object), object (object), dropChunk (function), dragSource (function), property (glossary), handler (glossary), message (glossary), unlock (glossary), control structure (glossary), drag and drop (glossary), control (glossary), trap (glossary), pass (control structure)
>>>>>>> 031cdb0b

Tags: ui<|MERGE_RESOLUTION|>--- conflicted
+++ resolved
@@ -42,10 +42,6 @@
 
 To accept drops to a locked field or a control other than a field, handle the <dragDrop> message, using the <dragData> <property> to determine what data is being dragged. For these objects, your <dragDrop> <handler> must get the dragged data and put it into the <object(glossary)> (or perform whatever action you want to do on a drop); the behavior is not automated as it is for <unlock|unlocked> <field(object)|fields>.
 
-<<<<<<< HEAD
-References: dragData (property), acceptDrop (property), dragImageOffset (property), dragAction (property), dragEnd (message), field (keyword), field (object), object (glossary), dropChunk (function), dragSource (function), property (glossary), handler (glossary), message (glossary), unlock (glossary), control structure (glossary), drag and drop (glossary), control (glossary), trap (glossary), pass (control_st)
-=======
-References: dragData (property), acceptDrop (property), dragImageOffset (property), dragAction (property), dragEnd (message), field (keyword), field (object), object (object), dropChunk (function), dragSource (function), property (glossary), handler (glossary), message (glossary), unlock (glossary), control structure (glossary), drag and drop (glossary), control (glossary), trap (glossary), pass (control structure)
->>>>>>> 031cdb0b
+References: dragData (property), acceptDrop (property), dragImageOffset (property), dragAction (property), dragEnd (message), field (keyword), field (object), object (glossary), dropChunk (function), dragSource (function), property (glossary), handler (glossary), message (glossary), unlock (glossary), control structure (glossary), drag and drop (glossary), control (glossary), trap (glossary), pass (control structure)
 
 Tags: ui