--- conflicted
+++ resolved
@@ -31,10 +31,6 @@
 
 >*Note:* Sending an <arrowKey> message does nothing unless there is an <arrowKey> <handler> in the <message path>. This is a difference from <HyperCard|HyperTalk's> handling of the <arrowKey> <message>.
 
-<<<<<<< HEAD
-References: navigationArrows (property), textArrows (property), selected (property), functionKey (message), selectionChanged (message), control (keyword), pass (control_st), property (glossary), current card (glossary), handler (glossary), focus (glossary), message path (glossary), pass (glossary), insertion point (glossary), message (glossary), HyperCard (glossary), active control (glossary), send (command), object (glossary)
-=======
-References: navigationArrows (property), textArrows (property), selected (property), functionKey (message), selectionChanged (message), control (keyword), pass (control structure), property (glossary), current card (glossary), handler (glossary), focus (glossary), message path (glossary), pass (glossary), insertion point (glossary), message (glossary), HyperCard (glossary), active control (glossary), send (command), object (object)
->>>>>>> 031cdb0b
+References: navigationArrows (property), textArrows (property), selected (property), functionKey (message), selectionChanged (message), control (keyword), pass (control structure), property (glossary), current card (glossary), handler (glossary), focus (glossary), message path (glossary), pass (glossary), insertion point (glossary), message (glossary), HyperCard (glossary), active control (glossary), send (command), object (glossary)
 
 Tags: ui