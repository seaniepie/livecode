--- conflicted
+++ resolved
@@ -33,10 +33,6 @@
 
 The actual creation is not triggered by the <newField> <message>, so <trap|trapping> the <message> and not allowing it to <pass> does not prevent the <field> from being created.
 
-<<<<<<< HEAD
-References: field (keyword), script (property), copy (command), clone (command), paste (command), object (glossary), trap (glossary), templateField (glossary), message (glossary), tool (glossary), message path (glossary), pass (control_st)
-=======
-References: field (keyword), script (property), copy (command), clone (command), paste (command), object (object), trap (glossary), templateField (glossary), message (glossary), tool (glossary), message path (glossary), pass (control structure)
->>>>>>> 031cdb0b
+References: field (keyword), script (property), copy (command), clone (command), paste (command), object (glossary), trap (glossary), templateField (glossary), message (glossary), tool (glossary), message path (glossary), pass (control structure)
 
 Tags: objects