Name: preOpenStack

Type: message

Syntax: preOpenStack

Summary: Sent to the destination <card> when you open a <stack>.

Associations: card

Introduced: 1.0

OS: mac,windows,linux,ios,android

Platforms: desktop,server,web,mobile

Example:
on preOpenStack -- center the stack on the main screen
  set the loc of this stack to the screenLoc
  pass preOpenStack
end preOpenStack

Description:
Handle the <preOpenStack> <message> to update a <card(object)|card's> appearance before the <card(keyword)> appears on screen.

The <preOpenStack> <message> is sent before the <openStack> <message>. Unlike <openStack>, <preOpenStack> <handler|handlers> are <execute|executed> before the <stack window> appears. Because of this, the <preOpenStack> <handler> is a good place to put code that adjusts the size, position, and appearance of <object|objects>; the changes are made before the <stack> appears.

The actual navigation is not triggered by the <preOpenStack> <message>, so <trap|trapping> the <message> and not allowing it to <pass> does not prevent the <stack> from opening.

<<<<<<< HEAD
References: card (keyword), openStack (message), closeStack (message), preOpenCard (message), stack (object), object (glossary), card (object), handler (glossary), trap (glossary), message (glossary), stack window (glossary), execute (glossary), pass (control_st)
=======
References: card (keyword), openStack (message), closeStack (message), preOpenCard (message), stack (object), object (object), card (object), handler (glossary), trap (glossary), message (glossary), stack window (glossary), execute (glossary), pass (control structure)
>>>>>>> 031cdb0b

Tags: navigation<|MERGE_RESOLUTION|>--- conflicted
+++ resolved
@@ -27,10 +27,6 @@
 
 The actual navigation is not triggered by the <preOpenStack> <message>, so <trap|trapping> the <message> and not allowing it to <pass> does not prevent the <stack> from opening.
 
-<<<<<<< HEAD
-References: card (keyword), openStack (message), closeStack (message), preOpenCard (message), stack (object), object (glossary), card (object), handler (glossary), trap (glossary), message (glossary), stack window (glossary), execute (glossary), pass (control_st)
-=======
-References: card (keyword), openStack (message), closeStack (message), preOpenCard (message), stack (object), object (object), card (object), handler (glossary), trap (glossary), message (glossary), stack window (glossary), execute (glossary), pass (control structure)
->>>>>>> 031cdb0b
+References: card (keyword), openStack (message), closeStack (message), preOpenCard (message), stack (object), object (glossary), card (object), handler (glossary), trap (glossary), message (glossary), stack window (glossary), execute (glossary), pass (control structure)
 
 Tags: navigation