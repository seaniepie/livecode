--- conflicted
+++ resolved
@@ -37,10 +37,6 @@
 
 >*Cross-platform note:*  On <Mac OS|Mac OS systems>, no <message> is sent when a <modifier key> (Shift, Option, Control, or Command) is pressed, unless another key is pressed along with the <modifier key>. Mouse wheels do not send a <rawKeyDown> <message> on <Mac OS|Mac OS systems>.
 
-<<<<<<< HEAD
-References: character (keyword), object (glossary), optionKeyDown (message), keysDown (function), pass (control_st), pass (glossary), control (glossary), focus (glossary), active control (glossary), event (glossary), mouse pointer (glossary), field (glossary), message path (glossary), trap (glossary), Mac OS (glossary), current card (glossary), message (glossary), modifier key (glossary), handler (glossary)
-=======
-References: character (keyword), object (object), optionKeyDown (message), keysDown (function), pass (control structure), pass (glossary), control (glossary), focus (glossary), active control (glossary), event (glossary), mouse pointer (glossary), field (glossary), message path (glossary), trap (glossary), Mac OS (glossary), current card (glossary), message (glossary), modifier key (glossary), handler (glossary)
->>>>>>> 031cdb0b
+References: character (keyword), object (glossary), optionKeyDown (message), keysDown (function), pass (control structure), pass (glossary), control (glossary), focus (glossary), active control (glossary), event (glossary), mouse pointer (glossary), field (glossary), message path (glossary), trap (glossary), Mac OS (glossary), current card (glossary), message (glossary), modifier key (glossary), handler (glossary)
 
 Tags: ui