--- conflicted
+++ resolved
@@ -26,10 +26,6 @@
 
 The actual creation is not triggered by the <newEPS> <message>, so <trap|trapping> the <message> and not allowing it to <pass> does not prevent the <EPS|EPS object> from being created.
 
-<<<<<<< HEAD
-References: script (property), copy (command), clone (command), paste (command), object (glossary), trap (glossary), EPS (glossary), message (glossary), tool (glossary), message path (glossary), pass (control_st)
-=======
-References: script (property), copy (command), clone (command), paste (command), object (object), trap (glossary), EPS (glossary), message (glossary), tool (glossary), message path (glossary), pass (control structure)
->>>>>>> 031cdb0b
+References: script (property), copy (command), clone (command), paste (command), object (glossary), trap (glossary), EPS (glossary), message (glossary), tool (glossary), message path (glossary), pass (control structure)
 
 Tags: objects