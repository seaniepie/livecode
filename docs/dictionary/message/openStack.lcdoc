--- conflicted
+++ resolved
@@ -28,10 +28,6 @@
 
 The actual opening is not triggered by the <openStack> <message>, so <trap|trapping> the <message> and not allowing it to <pass> does not prevent the <stack> from opening.
 
-<<<<<<< HEAD
-References: card (keyword), openBackground (message), resume (message), stack (object), object (glossary), trap (glossary), handler (glossary), message (glossary), pass (control_st)
-=======
-References: card (keyword), openBackground (message), resume (message), stack (object), object (object), trap (glossary), handler (glossary), message (glossary), pass (control structure)
->>>>>>> 031cdb0b
+References: card (keyword), openBackground (message), resume (message), stack (object), object (glossary), trap (glossary), handler (glossary), message (glossary), pass (control structure)
 
 Tags: navigation