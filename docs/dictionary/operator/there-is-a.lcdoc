Name: there is a

Type: operator

Syntax: there is a {<object> | file <filePath> | folder <folderPath> | process <procName>}

Summary: <evaluate|Evaluates> to  true if the specified <object(glossary)>, <file>, <folder>, or <process> exists, false otherwise.

Synonyms: there is an

Introduced: 1.0

OS: mac,windows,linux,ios,android

Platforms: desktop,server,web,mobile

Security: disk,process

Example:
there is a card button 1 -- evaluates to true if any card buttons exist

Example:
if there is a card ID 3445 then go card ID 3445
put (there is a file it) into fileIsThere

Parameters:
object: Any object reference.
filePath: The filePath specifies the name and location of a file you want to check. If you specify a name but not a location, LiveCode looks for the file in the defaultFolder.
folderPath: The folderPath specifies the name and location of a folder you want to check. If you specify a name but not a location, LiveCode looks for the folder in the defaultFolder.
procName: The name of any process that LiveCode started.

Description:
Use the <there is a> <operator> to make sure an <object(glossary)> or <file> exists before working with it, or to find out whether there are any objects of a specified type.

The <there is a> <operator> is the logical inverse of the <there is no> <operator>. When one is true, the other is false.

The expression there is a stack stackName <evaluate|evaluates> to true if the <stack> is open, if it is closed but <loaded into memory>, or if it appears in the <stackFiles> <property> of any open <stack>.

>*Tip:*  To find out whether a stack is open, check its <mode> <property>. A <stack> that is <loaded into memory> but is not open has a <mode> of zero.

>*Note:* The <there is a> <operator> is implemented internally as a <function>, and therefore has lower <precedence> than other <operator|operators>.

<<<<<<< HEAD
References: stackFiles (property), mode (property), there is no (operator), file (keyword), property (glossary), loaded into memory (glossary), operator (glossary), precedence (glossary), folder (glossary), evaluate (glossary), process (glossary), exists (function), stack (object), object (glossary), function (control_st)
=======
References: stackFiles (property), mode (property), there is no (operator), file (keyword), property (glossary), loaded into memory (glossary), operator (glossary), precedence (glossary), folder (glossary), evaluate (glossary), process (glossary), exists (function), stack (object), object (object), function (control structure)
>>>>>>> 031cdb0b

Tags: file system<|MERGE_RESOLUTION|>--- conflicted
+++ resolved
@@ -40,10 +40,6 @@
 
 >*Note:* The <there is a> <operator> is implemented internally as a <function>, and therefore has lower <precedence> than other <operator|operators>.
 
-<<<<<<< HEAD
-References: stackFiles (property), mode (property), there is no (operator), file (keyword), property (glossary), loaded into memory (glossary), operator (glossary), precedence (glossary), folder (glossary), evaluate (glossary), process (glossary), exists (function), stack (object), object (glossary), function (control_st)
-=======
-References: stackFiles (property), mode (property), there is no (operator), file (keyword), property (glossary), loaded into memory (glossary), operator (glossary), precedence (glossary), folder (glossary), evaluate (glossary), process (glossary), exists (function), stack (object), object (object), function (control structure)
->>>>>>> 031cdb0b
+References: stackFiles (property), mode (property), there is no (operator), file (keyword), property (glossary), loaded into memory (glossary), operator (glossary), precedence (glossary), folder (glossary), evaluate (glossary), process (glossary), exists (function), stack (object), object (glossary), function (control structure)
 
 Tags: file system