--- conflicted
+++ resolved
@@ -38,10 +38,6 @@
 
 >*Note:* The <there is no> <operator> is implemented internally as a <function>, and therefore has lower <precedence> than other <operator|operators>.
 
-<<<<<<< HEAD
-References: file (keyword), there is a (operator), function (control_st), openProcesses (function), exists (function), folder (glossary), operator (glossary), evaluate (glossary), precedence (glossary), process (glossary), object (glossary)
-=======
-References: file (keyword), there is a (operator), function (control structure), openProcesses (function), exists (function), folder (glossary), operator (glossary), evaluate (glossary), precedence (glossary), process (glossary), object (object)
->>>>>>> 031cdb0b
+References: file (keyword), there is a (operator), function (control structure), openProcesses (function), exists (function), folder (glossary), operator (glossary), evaluate (glossary), precedence (glossary), process (glossary), object (glossary)
 
 Tags: file system