Name: templateButton

Type: keyword

Syntax: templateButton

Summary: Used with the <set> <command> to set the <properties> of newly created <button|buttons>.

Introduced: 1.0

OS: mac,windows,linux,ios,android

Platforms: desktop,server,web,mobile

Example:
set the height of the templateButton to 20

Example:
set the textFont of the templateButton to "Arial"

Description:
Use the <templateButton> <keyword> to set up <default> <properties> to be used for any new <button(object)|buttons> you create.

The <templateButton> can be thought of as a special, abstract <object(glossary)>. It is not an actual <button(keyword)>, but it has all the <properties> of a <button(keyword)>. The <ID> <property> of the <templateButton> is zero.

You can use the <set> <command> to set the <properties> of the <templateButton> before creating a <button(keyword)>. The new <button(keyword)> has the <properties> of the <templateButton>, by <default>. This example creates a <radio button>:

  on makeRadio
    set the style of the templateButton to "radioButton"
    create button "Red" -- "Red" is a radio button
  end makeRadio

The properties of the <templateButton> can be returned to the default settings using the <reset> command.

You can refer to the <templateButton> using any of the following forms:
        templateButton
        the templateButton
        templateButton()

>*Note:* The <templateButton> <keyword> is implemented internally as a <function> and appears in the <functionNames>. However, it cannot be used as a <function> in an <expression>.

<<<<<<< HEAD
References: properties (property), ID (property), functionNames (function), templateScrollbar (keyword), default (keyword), button (keyword), object (glossary), button (object), keyword (glossary), property (glossary), radio button (glossary), command (glossary), expression (glossary), reset (command), set (command), function (control_st)
=======
References: properties (property), ID (property), functionNames (function), templateScrollbar (keyword), default (keyword), button (keyword), object (object), button (object), keyword (glossary), property (glossary), radio button (glossary), command (glossary), expression (glossary), reset (command), set (command), function (control structure)
>>>>>>> 031cdb0b
<|MERGE_RESOLUTION|>--- conflicted
+++ resolved
@@ -39,8 +39,5 @@
 
 >*Note:* The <templateButton> <keyword> is implemented internally as a <function> and appears in the <functionNames>. However, it cannot be used as a <function> in an <expression>.
 
-<<<<<<< HEAD
-References: properties (property), ID (property), functionNames (function), templateScrollbar (keyword), default (keyword), button (keyword), object (glossary), button (object), keyword (glossary), property (glossary), radio button (glossary), command (glossary), expression (glossary), reset (command), set (command), function (control_st)
-=======
-References: properties (property), ID (property), functionNames (function), templateScrollbar (keyword), default (keyword), button (keyword), object (object), button (object), keyword (glossary), property (glossary), radio button (glossary), command (glossary), expression (glossary), reset (command), set (command), function (control structure)
->>>>>>> 031cdb0b
+
+References: properties (property), ID (property), functionNames (function), templateScrollbar (keyword), default (keyword), button (keyword), object (glossary), button (object), keyword (glossary), property (glossary), radio button (glossary), command (glossary), expression (glossary), reset (command), set (command), function (control structure)