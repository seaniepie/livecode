Name: templateGraphic

Type: keyword

Syntax: templateGraphic

Summary: Used with the <set> <command> to set the <properties> of newly created <graphic|graphics>.

Introduced: 1.0

OS: mac,windows,linux,ios,android

Platforms: desktop,server,web,mobile

Example:
set the style of the templateGraphic to rectangle

Description:
Use the <templateGraphic> <keyword> to set up <default> <properties> to be used for any new <graphic(object)|graphics> you create.

The <templateGraphic> can be thought of as a special, abstract <object(glossary)>. It is not an actual <graphic(keyword)>, but it has all the <properties> of a <graphic(keyword)>. The <ID> <property> of the <templateGraphic> is zero.

You can use the <set> <command> to set the <properties> of the <templateGraphic> before creating a <graphic(keyword)>. The new <graphic(keyword)> has the <properties> of the <templateGraphic>, by <default>. Changing the <properties> of the <templateGraphic> does not affect existing <graphic(object)|graphics>.

The properties of the <templateGraphic> can be returned to the default settings using the <reset> command.

You can refer to the <templateGraphic> using any of the following forms:
        templateGraphic
        the templateGraphic
        templateGraphic()

>*Note:* The <templateGraphic> <keyword> is implemented internally as a <function> and appears in the <functionNames>. However, it cannot be used as a <function> in an <expression>.

<<<<<<< HEAD
References: properties (property), ID (property), functionNames (function), templateScrollbar (keyword), default (keyword), graphic (keyword), object (glossary), graphic (object), keyword (glossary), property (glossary), command (glossary), expression (glossary), reset (command), set (command), function (control_st)
=======
References: properties (property), ID (property), functionNames (function), templateScrollbar (keyword), default (keyword), graphic (keyword), object (object), graphic (object), keyword (glossary), property (glossary), command (glossary), expression (glossary), reset (command), set (command), function (control structure)
>>>>>>> 031cdb0b
<|MERGE_RESOLUTION|>--- conflicted
+++ resolved
@@ -31,8 +31,5 @@
 
 >*Note:* The <templateGraphic> <keyword> is implemented internally as a <function> and appears in the <functionNames>. However, it cannot be used as a <function> in an <expression>.
 
-<<<<<<< HEAD
-References: properties (property), ID (property), functionNames (function), templateScrollbar (keyword), default (keyword), graphic (keyword), object (glossary), graphic (object), keyword (glossary), property (glossary), command (glossary), expression (glossary), reset (command), set (command), function (control_st)
-=======
-References: properties (property), ID (property), functionNames (function), templateScrollbar (keyword), default (keyword), graphic (keyword), object (object), graphic (object), keyword (glossary), property (glossary), command (glossary), expression (glossary), reset (command), set (command), function (control structure)
->>>>>>> 031cdb0b
+
+References: properties (property), ID (property), functionNames (function), templateScrollbar (keyword), default (keyword), graphic (keyword), object (glossary), graphic (object), keyword (glossary), property (glossary), command (glossary), expression (glossary), reset (command), set (command), function (control structure)