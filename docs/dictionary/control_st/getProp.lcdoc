Name: getProp

Type: control structure

Syntax: getProp <propertyName> <statementList> end <propertyName> 

Summary: <handle|Handles> the <message> sent to an <object(glossary)> when you access one of its <custom property|custom properties>.

Introduced: 1.0

OS: mac,windows,linux,ios,android

Platforms: desktop,server,web,mobile

Parameters:
propertyName: The name of a custom property.
statementList: The statementList consists of one or more LiveCode statements, and can also include if, switch, try, or repeat control structures.

Description:
Use the <getProp> <control structure> to perform a transformation on a <custom property> before its <value> is <return|returned> to the <handler> that requested it, or to implement a virtual <property> (one that is implemented only in a <handler>).

Form:
The first line of a <getProp> <handler> consists of the <word> "getProp" followed by the <property|property's> name.

The last line of a <getProp> <handler> consists of the <word> "end" followed by the <property|property's> name.

The property's value is returned to the calling handler by a return <control structure> within the <getProp> <handler>. (A <getProp> <handler> works much like a <custom function> <handler>, in the sense that it exists to <return> a <value>.)

The <getProp> <call(command)> passes through the <message path>, so a <getProp> <handler> for an <object(glossary)> can be located in the <object|object's> <script> or in the <script> of any <object(glossary)> further in the <message path>. For example, a <getProp> <handler> for a <card> <property> may be located in the <script> of the <stack> that the <card> belongs to.

If you use a custom property of an object within a <getProp> <control structure> for the <custom property> in the <object|object's> own <script>, no <getProp> <call(command)> is sent to the <object(glossary)>. (This is to avoid runaway <recursion>, where the <getProp> <handler> <call(glossary)|calls> itself.) This is only the case for the <custom property> that the current <getProp> <handler> applies to. Setting a different <custom property> does send a <getProp> <call(command)>. So does setting the same <custom property> for an <object(glossary)> other than the one whose script contains the <getProp> <handler>.

>*Warning:*  If a <getProp> <handler> in one <object|object's> <script> uses the <value> of the <custom property> for a different <object(glossary)>, and the first <object(glossary)> is in the second <object|object's> <message path>, a runaway <recursion> will result. For example, if the following <handler> is in a <stack> <script>, and you get the "myCustomProperty" of a <card> in that <stack>, runaway <recursion> will result:

  getProp myCustomProperty
    put the myCustomProperty of the target into myVariable
    -- Because the target is the card, and this handler is in
    -- the stack, the above statement sends another getProp call
    -- to the card.
  end myCustomProperty

To avoid this problem, set the lockMessages property to true before checking the custom property.

You can include as many <getProp> <handler|handlers> in a <script> as you need. The <property> that a <getProp> <handler> controls is determined by the <propertyName> <parameter> in the first line of the <handler>. (If a <script> contains two <getProp> <handler|handlers> for the same <property>, the first one is used.)

>*Note:* You cannot use a <getProp> <handler> to intercept a <call(command)> for the <value> of a built-in <property>. The <getProp> <control structure> can be used only for <custom property|custom properties>.

A getProp <handler> can be used to implement virtual <property|properties> for an <object(glossary)>. A virtual <property> does not exist in the list of the <object|object's> <custom property|custom properties>. Instead, when a <statement> <call(glossary)|calls> for the <property|property's> <value>, the <getProp> <handler> computes that <value>.

For example, the following <getProp> <handler> implements a virtual <property> of a <field> that contains a list of numbers:

  getProp columnAverage
    repeat for each line thisNumber of me
      add thisNumber to fieldTotal
    end repeat
    return fieldTotal/the number of lines of me
  end columnAverage

The "columnAverage" property of the field does not exist in the list of the field's custom properties. Instead, it is evaluated when a statement requests it:

  put the columnAverage of field "Numbers" into field "Average"

<<<<<<< HEAD
References: customPropertySets (property), stack (object), object (glossary), return (constant), end (keyword), word (keyword), field (keyword), card (keyword), getProp (control_st), exit (control_st), paramCount (function), value (function), get (command), call (command), script (glossary), return (glossary), call (glossary), property (glossary), recursion (glossary), custom function (glossary), control structure (glossary), custom property (glossary), handle (glossary), message path (glossary), message (glossary), parameter (glossary), statement (glossary), handler (glossary)
=======
References: customPropertySets (property), stack (object), object (object), return (constant), end (keyword), word (keyword), field (keyword), card (keyword), getProp (control structure), exit (control structure), paramCount (function), value (function), get (command), call (command), script (glossary), return (glossary), call (glossary), property (glossary), recursion (glossary), custom function (glossary), control structure (glossary), custom property (glossary), handle (glossary), message path (glossary), message (glossary), parameter (glossary), statement (glossary), handler (glossary)
>>>>>>> 031cdb0b
<|MERGE_RESOLUTION|>--- conflicted
+++ resolved
@@ -60,8 +60,5 @@
 
   put the columnAverage of field "Numbers" into field "Average"
 
-<<<<<<< HEAD
-References: customPropertySets (property), stack (object), object (glossary), return (constant), end (keyword), word (keyword), field (keyword), card (keyword), getProp (control_st), exit (control_st), paramCount (function), value (function), get (command), call (command), script (glossary), return (glossary), call (glossary), property (glossary), recursion (glossary), custom function (glossary), control structure (glossary), custom property (glossary), handle (glossary), message path (glossary), message (glossary), parameter (glossary), statement (glossary), handler (glossary)
-=======
-References: customPropertySets (property), stack (object), object (object), return (constant), end (keyword), word (keyword), field (keyword), card (keyword), getProp (control structure), exit (control structure), paramCount (function), value (function), get (command), call (command), script (glossary), return (glossary), call (glossary), property (glossary), recursion (glossary), custom function (glossary), control structure (glossary), custom property (glossary), handle (glossary), message path (glossary), message (glossary), parameter (glossary), statement (glossary), handler (glossary)
->>>>>>> 031cdb0b
+
+References: customPropertySets (property), stack (object), object (glossary), return (constant), end (keyword), word (keyword), field (keyword), card (keyword), getProp (control structure), exit (control structure), paramCount (function), value (function), get (command), call (command), script (glossary), return (glossary), call (glossary), property (glossary), recursion (glossary), custom function (glossary), control structure (glossary), custom property (glossary), handle (glossary), message path (glossary), message (glossary), parameter (glossary), statement (glossary), handler (glossary)