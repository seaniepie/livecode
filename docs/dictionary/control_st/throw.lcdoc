--- conflicted
+++ resolved
@@ -34,8 +34,5 @@
 
 >*Note:* The <throw> <control structure> is implemented internally as a <command> and appears in the <commandNames>.
 
-<<<<<<< HEAD
-References: string (keyword), catch (keyword), commandNames (function), errorDialog (message), return (control_st), try (control_st), return (glossary), call (glossary), handler (glossary), execute (glossary), statement (glossary), message (glossary), negative (glossary), control structure (glossary), parameter (glossary), command (glossary), object (glossary)
-=======
-References: string (keyword), catch (keyword), commandNames (function), errorDialog (message), return (control structure), try (control structure), return (glossary), call (glossary), handler (glossary), execute (glossary), statement (glossary), message (glossary), negative (glossary), control structure (glossary), parameter (glossary), command (glossary), object (object)
->>>>>>> 031cdb0b
+
+References: string (keyword), catch (keyword), commandNames (function), errorDialog (message), return (control structure), try (control structure), return (glossary), call (glossary), handler (glossary), execute (glossary), statement (glossary), message (glossary), negative (glossary), control structure (glossary), parameter (glossary), command (glossary), object (glossary)