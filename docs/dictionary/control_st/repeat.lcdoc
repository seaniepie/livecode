Name: repeat

Type: control structure

Syntax: 
    repeat <loopForm>
      <statementList>
    end repeat

Summary: <execute|Executes> a set of <statement|statements> repeatedly.

Introduced: 1.0

OS: mac,windows,linux,ios,android

Platforms: desktop,server,web,mobile

Example:
-- counter variables in repeat with loops may use 0
local tVarNum, tText
repeat with tVarNum = 0 to 5
  put tVarNum & comma after tText
end repeat
put tText
-- tText = 0,1,2,3,4,5,

Example:
-- Repeat with loops can also make use of negative numbers
local tVarNum, tText
repeat with tVarNum = 3 down to -5
  put tVarNum & comma after tText
end repeat
put tText
-- tText = 3,2,1,0,-1,-2,-3,-4,-5,

Example: 
-- Put a given number of X's at the end of a field
local tCount
put 5 into tCount
repeat tCount times
  put "X" after field "counting"
end repeat

<<<<<<< HEAD
Example:
-- To create a numbered set of variables with similar names
-- eg myVar1, myVar2, ... myVar20, you can use a repeat loop
-- together with concatenation in the following form. Note that
-- this structure will only work with variable checking 
-- turned off.
-- If you prefer to declare your variables then an array is the
-- recommended way of doing this.
local tPrefix = "myVar"
local tVarCount = 20
repeat with tVarNum = 1 to 20
  put tPrefix & x into tVarName
  do "put empty into " & tVarName
end repeat

=======
>>>>>>> 09387c17
Parameters:
loopForm: 
The <loopForm> is one of the following forms:

  - `forever`
  - `until `*`condition`*
  - `while `*`condition`*
  - `[for] `*`number`*` [times]`
  - `with `*`counterVariable`*` = `*`startValue`*` {to | down to} `*`endValue`*` [step `*`increment`*`]`
  - `for each `*`chunkType`* *`labelVariable`*` in `*`container`*
  - `for each element `*`labelVariable`*` in `*`array`*
  - `for each key `*`labelVariable`*` in `*`array`*
statementList: One or more LiveCode statements, and can also include `if`, `switch`, 
`try`, or `repeat` <control structure|control structures>.
condition (bool): Any <expression> that <evaluate|evaluates> to true or false.
number, startValue, endValue, and increment: Numbers or <expression|expressions> that evaluate to numbers.
counter or labelVariable: A legal <variable> name.
chunkType: One of these text chunk types: byte, codeunit, codepoint, character (or char), 
token, trueword, word (or segment), item, sentence, paragraph or line.
container: Any existing <container>; e.g. a <variable> or a <field>.
array (array): Any existing container, usually a variable, that contains an <array> of values.

Description:
Use the <repeat> <control structure> to perform the same series of
actions for each member of a set: for example, for each <card> in a
<stack>, or each <line> in a <variable>.

####Loop Form:
The <repeat> <control structure> always begins with the `repeat`
<keyword>.
The last line of a <repeat> <control structure> is always the `end
repeat` <keyword>.

How many times the <statementList> is <execute|executed> depends on the
<loopForm> you use. Here are the possible forms:

#####<forever|Forever> 
The `forever` form continues repeating the statements in the
<statementList> until an `exit`, `exit repeat`, `pass`, or `return`
statement is executed. Usually, one of these <control structure|control
structures> is included in an `if` <control structure> within the
<statementList>.

Use the `forever` form if you want to test a <conditional|condition> at
the bottom of the loop, after the <statementList> is executed. In the
following example, the `go` command is executed at least once, since
`the mouseClick` is not checked until after the `go` command:

    repeat forever
      go next card
      if the mouseClick then exit repeat -- user clicked
    end repeat

If no <loopForm> is specified, the `forever` form is used.

#####<until|Until> and <while>
The `until` <conditional|condition> and `while` <conditional|condition>
forms repeat the <statementList> as long as the <conditional|condition>
is false or as long as it is true, respectively. LiveCode re-evaluates
the <conditional|condition> before each <iteration>.

Use the `until `*`condition`* or `while `*`condition`* form if you want
to test a <conditional|condition> at the top of the loop, before the
statements are executed. This example scrolls through the cards until
the user clicks the mouse:

    repeat until the mouseClick
      go next card
      wait for 100 milliseconds
    end repeat
    
This example repeats as long as the total number of characters in a
field is less than the given amount:

    local tCount
    put empty into field "myField"
    put 20 into tCount
    repeat while the number of characters in field "myField" < tCount
      put "X" after field "myField"
    end repeat

#####[For] *number* [times]
The `for `*`number`*` times` form repeats the <statementList> for the
specified number of times.
The *number* is evaluated when the loop is first entered, and is not
re-evaluated as a result of any actions performed in the
<statementList>. For example, if the *number* is the number of cards,
and the <statementList> contains a `create card` command, the loop is
executed as many times as there were cards when the loop began, even
though the current number of cards is changing with each <iteration>
through the loop.

If the *number* is not an <integer>, it is rounded to the nearest
<integer>, using the same rules as the <round> <function>.
Use the for number times form if you want to execute the <statementList>
a fixed number of times. The following simple example beeps three times:

    repeat for 3 times
      beep
    end repeat

Note that `for` and `times` are optional. For example the following is
also valid:

    repeat 3
      beep
    end repeat

#####With *counterVariable*
The `with `*`counter`*` = `*`startValue`*` to `*`endValue`* form and the
`with `*`counter`*` = `*`startValue`*` down to `*`endValue`* form set
the counter to the *startValue* at the beginning of the loop, and
increase (or decrease, if you're using the `down to` form) the
*countVariable* by 1 each time through the loop. When the *counter* is
greater than or equal to the *endValue*, (less than or equal to, if
you're using the `down to` form), the loop performs its final
<iteration> and then ends.

If you specify an *increment*, the *increment* is added to the *counter*
each time through the loop, rather than the *counter* being increased by 1. 
(The *increment* is not treated as an absolute value: if you're using
the `down to` form, the *increment* must be negative.)

As with the `for `*`number`*` times` form described above, the
*startValue* and *endValue* are evaluated when the loop is first
entered, and are not re-evaluated as a result of any actions performed
in the <statementList>.

Use one of these forms if you want to perform an action on each member
of a set, and you need to refer to the member by number within the
<statementList>. The following example loops through all the controls on
the current card. The counter <variable> *x* is 1 during the first
<iteration>, 2 during the second, and so on:

    repeat with x = 1 to the number of controls
      show control x
    end repeat

The following example loops backwards through a set of lines. The
counter <variable> *myLine* is 20 during the first <iteration>, 18
during the second, and so on:

    repeat with myLine = 20 down to 1 step -2
      put myLine
    end repeat

>*Note:*  It is possible to change the *counterVariable* in a statement 
in the loop. However, doing this is not recommended, because it makes 
the loop logic difficult to follow:

    repeat with x = 1 to 20 -- this loop actually repeats ten times
      answer x
      add 1 to x -- not recommended
    end repeat

#####For each
The `for each `*`chunkType labelVariable`*` in `*`container`* form sets
the *labelVariable* to the first <chunk> of the specified *chunkType* in
the container at the beginning of the loop, then sets it to the next
<chunk> for each <iteration>. For example, if the *chunkType* is `word`,
the *labelVariable* is set to the next word in the container for each
<iteration> of the loop.

Use the `for each` form if you want to perform an action on each <chunk>
in a container. This form is much faster than the `with
`*`countVariable`*` = `*`startValue`*` to `*`endValue`* form when
looping through the <chunk|chunks> of a <container>. The following
example changes a return-<delimit|delimited> list to a
comma-<delimit|delimited> list:

    repeat for each line thisLine in myList
      put thisLine & comma after newList
    end repeat
    delete the last char of newList

The `for each element `*`labelVariable`*` in `*`array`* form sets the
*labelVariable* to the first <element(glossary)> in the <array> at the
beginning of the loop, then sets it to the next <element(glossary)> for
each <iteration>.

Use the `for each`*`element`* form if you want to perform an action on
each <element(glossary)> in an <array>. The following example gets only
the multi-word entries in an <array> of phrases:

    repeat for each element thisIndexTerm in listOfTerms
      if the number of words in thisIndexTerm > 1 then
        put thisIndexTerm & return after multiWordTerms
      end if
    end repeat

>*Note:* In any of the `for each` loops, you may change the
*labelVariable* in a statement inside the loop. However, this is not
recommended because it will make the logic difficult to follow. You may
modify the *<container>* variable inside a loop, but the modifications
will not affect what is being <iterate|iterated> over.

>*Note:*  The repeat control structure is implemented internally as a
command and appears in the commandNames.

Changes:
The ability to specify an increment for the repeat with form was added in version 2.0.
In previous versions, this form of the repeat control structure is always
incremented or decremented the counter by 1 each time through the loop. 

The ability to iterate through the keys of an array using repeat for
each key was added in version 2.7.2. 

Starting in version 7.0 it is possible to modify the container
variable inside a for each loop without affecting the
iterations of the loop.

References: iteration (glossary), array (glossary), card (keyword), 
chunk (glossary), conditional (glossary), container (glossary), 
control structure (glossary), delimit (glossary), each (keyword), 
element (glossary), element (keyword), end repeat (keyword), 
execute (glossary), field (glossary), for (keyword), forever (keyword), 
function (glossary), integer (glossary), keyword (glossary), 
line (keyword), next repeat (control structure), round (function), 
stack (object), statement (glossary), until (keyword), value (glossary), 
variable (glossary), wait (command), while (keyword)<|MERGE_RESOLUTION|>--- conflicted
+++ resolved
@@ -41,24 +41,6 @@
   put "X" after field "counting"
 end repeat
 
-<<<<<<< HEAD
-Example:
--- To create a numbered set of variables with similar names
--- eg myVar1, myVar2, ... myVar20, you can use a repeat loop
--- together with concatenation in the following form. Note that
--- this structure will only work with variable checking 
--- turned off.
--- If you prefer to declare your variables then an array is the
--- recommended way of doing this.
-local tPrefix = "myVar"
-local tVarCount = 20
-repeat with tVarNum = 1 to 20
-  put tPrefix & x into tVarName
-  do "put empty into " & tVarName
-end repeat
-
-=======
->>>>>>> 09387c17
 Parameters:
 loopForm: 
 The <loopForm> is one of the following forms:
