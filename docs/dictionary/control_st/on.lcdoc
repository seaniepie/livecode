Name: on

Type: control structure

Syntax: on <messageName> [<parametersList>] <statementList> end <messageName> 

Summary: Defines a <message handler>.

Synonyms: command

Introduced: 1.0

OS: mac,windows,linux,ios,android

Platforms: desktop,server,web,mobile

Example:
on resizeStack pNewWidth, pNewHeight
  set the rect of field "Background" of me to the rect of card 1 of me
end resizeStack

Example:
command processData pData
  -- Do some work
end processData

Parameters:
messageName: The name of the handler. The messageName must not be a LiveCode reserved word.
parametersList: The parametersList consists of one or more parameter names, separated by commas.
statementList: The statementList consists of one or more LiveCode statements.

The result: >*Note:* As the <result> is a global property, if you do not explicitly <return> a value, then <the result> will no change, but reflect the last engine command, engine function or command or function handler that did return a value.

Description:
Use the <on> <control structure> to <handle> a <message>, or to implement a custom command.

Form:
The first line of a message handler consists of the word "on" followed by the message's name. If the handler has any parameters, their names come after the message name, separated by commas.

The last line of a message handler consists of the word "end" followed by the handler's name.

The purpose of a message handler is to perform an action, or actions, when the message is received.

A message handler can contain any set of LiveCode statements.

The <messageName> is the name of the <message> to be <handle|handled>. This can be either a built-in <message> (such as <mouseDown> or <openCard>) or a <message> that triggers a custom command <handler>. In either case, when a <message> called <messageName>, traversing the <message path>, arrives at an <object(glossary)>, LiveCode checks that <object|object's> <script> to see whether it has a <message handler> corresponding to the <message>. If it does, the <statement|statements> in that <message handler> are <execute|executed>.

You create a custom command by writing an <on> <message handler> for it. When you use the <command> in a <script>, a <message> corresponding to that <command> is <pass|passed> through the <message path>. When it reaches the <object(glossary)> whose <script> contains the <on> <handler>, the <statement|statements> in the <handler> are <execute|executed>.

>*Note:* If you want to declare a handler that is local to the script it is contained in then you can use the <private keyword>, please see the dictionary entry for the <private keyword> for more information

<<<<<<< HEAD
References: script (property), object (glossary), mouseDown (message), openCard (message), end (keyword), private (keyword), exit (control_st), return (control_st), result (function), commandNames (function), paramCount (function), the result (function), dispatch (command), handle (glossary), handler (glossary), execute (glossary), message handler (glossary), private keyword (glossary), pass (glossary), message path (glossary), control structure (glossary), message (glossary), command (glossary), statement (glossary)
=======
References: script (property), object (object), mouseDown (message), openCard (message), end (keyword), private (keyword), exit (control structure), return (control structure), result (function), commandNames (function), paramCount (function), the result (function), dispatch (command), handle (glossary), handler (glossary), execute (glossary), message handler (glossary), private keyword (glossary), pass (glossary), message path (glossary), control structure (glossary), message (glossary), command (glossary), statement (glossary)
>>>>>>> 031cdb0b
<|MERGE_RESOLUTION|>--- conflicted
+++ resolved
@@ -49,8 +49,5 @@
 
 >*Note:* If you want to declare a handler that is local to the script it is contained in then you can use the <private keyword>, please see the dictionary entry for the <private keyword> for more information
 
-<<<<<<< HEAD
-References: script (property), object (glossary), mouseDown (message), openCard (message), end (keyword), private (keyword), exit (control_st), return (control_st), result (function), commandNames (function), paramCount (function), the result (function), dispatch (command), handle (glossary), handler (glossary), execute (glossary), message handler (glossary), private keyword (glossary), pass (glossary), message path (glossary), control structure (glossary), message (glossary), command (glossary), statement (glossary)
-=======
-References: script (property), object (object), mouseDown (message), openCard (message), end (keyword), private (keyword), exit (control structure), return (control structure), result (function), commandNames (function), paramCount (function), the result (function), dispatch (command), handle (glossary), handler (glossary), execute (glossary), message handler (glossary), private keyword (glossary), pass (glossary), message path (glossary), control structure (glossary), message (glossary), command (glossary), statement (glossary)
->>>>>>> 031cdb0b
+
+References: script (property), object (glossary), mouseDown (message), openCard (message), end (keyword), private (keyword), exit (control structure), return (control structure), result (function), commandNames (function), paramCount (function), the result (function), dispatch (command), handle (glossary), handler (glossary), execute (glossary), message handler (glossary), private keyword (glossary), pass (glossary), message path (glossary), control structure (glossary), message (glossary), command (glossary), statement (glossary)