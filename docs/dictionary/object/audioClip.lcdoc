Name: audioClip

Synonyms: ac

Type: object

Syntax: audioClip

Summary:
An <object type> that contains sound data.

Introduced: 1.0

OS: mac, windows, linux

Platforms: desktop, server

Example:
# play an internal (imported) audio clip
local theCurrentSoundtrack
put the short name of audioClip 1 into theCurrentSoundtrack
play audioClip theCurrentSoundtrack

Example:
# play an external audio clip
play audioClip "/Documents/audio/sample.wav"

Example:
delete audioClip 1

Description:
Use the <audioClip> <object type> to play a sound that can either be
stored in the <stack>, or in an external file.

Unlike a player, an <audio clip> contains the sound that it plays. In 
the case of imported <audio clip|audio clips>, this 
increases the memory required by your <stack>, because the sound data is 
loaded into memory along with the rest of the <stack> whenever the 
<stack file> is open. However, it prevents the sound from being 
accidentally separated from the <stack file> and lost.

If your stack accesses external <audio clip|audio clips> you must take
care to keep the external file together with the <stack file>.

<audio clip|Audio clips> can be in *uncompressed* WAV, AIFF, or AU format,
which is always compressed. An audio clip may also be in 2:1 
&micro;-law compressed AU format.

An <audioClip> object is contained in a <stack>. <audioClip|Audio clips> 
cannot contain other objects. (Hence, an <audioClip> is not a <control>, 
since it has no user interface and cannot be owned by a <card>.)

To play an audioClip, use the syntax 

<<<<<<< HEAD
    play audioClip &lt;filename_of_audioclip&gt;
=======
    play audioClip <filename_of_audioclip>
>>>>>>> 230e44d3
    

Or the syntax

    play audioClip "/path/to/file.wav"


To stop an audioClip, use the syntax 

    play stop


References: object type (glossary), card (object),
templateAudioClip (keyword), stack (object), play (command)
audio clip (glossary), videoClip (object), control (glossary),
stack file (glossary)

Tags: multimedia<|MERGE_RESOLUTION|>--- conflicted
+++ resolved
@@ -52,22 +52,15 @@
 
 To play an audioClip, use the syntax 
 
-<<<<<<< HEAD
     play audioClip &lt;filename_of_audioclip&gt;
-=======
-    play audioClip <filename_of_audioclip>
->>>>>>> 230e44d3
     
-
 Or the syntax
 
     play audioClip "/path/to/file.wav"
 
-
 To stop an audioClip, use the syntax 
 
     play stop
-
 
 References: object type (glossary), card (object),
 templateAudioClip (keyword), stack (object), play (command)
