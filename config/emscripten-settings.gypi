# -*-Javascript-*-
{
	'variables':
	{
		'app_bundle_suffix': '',
		'ext_bundle_suffix': '.so',
		'lib_suffix': '.so',
		'ext_suffix': '.so',
		'exe_suffix': '.js',
		'debug_info_suffix': '.dbg',

		'c++_std': '<!(echo ${CXX_STD:-c++03})',
	},

	'defines':
	[
		'__GNU__',
	],

	'cflags':
	[
		'-s ALLOW_MEMORY_GROWTH=1',
		'-s ASSERTIONS=1',
		'-s DEMANGLE_SUPPORT=1',
		'-s EMTERPRETIFY=1',
		'-s EMTERPRETIFY_ASYNC=1',
		'-s LINKABLE=1',
		'-s RESERVED_FUNCTION_POINTERS=1024',
		'-s TOTAL_MEMORY=67108864',
		'-s WARN_ON_UNDEFINED_SYMBOLS=1',
	],

	'cflags_c':
	[
		'-std=gnu99',
		'-Wstrict-prototypes',
		'-Werror=declaration-after-statement',	# Ensure C89 compliance
	],

	'cflags_cc':
	[
		'-fno-exceptions',
		'-fno-rtti',
		'-std=<(c++_std)',

<<<<<<< HEAD
		'-Werror=overloaded-virtual',
=======
		'-Werror=mismatched-tags',
>>>>>>> f1b53da2
	],

	'target_conditions':
	[
		[
			'silence_warnings == 0',
			{
				'cflags':
				[
					'-Wall',
					'-Wextra',
					'-Wno-unused-parameter',
					'-Wno-ignored-attributes',
				],
			},
			{
				'cflags':
				[
					'-w',
					'-fpermissive',
					'-Wno-return-type',
				],
			},
		],
	],

	'configurations':
	{
		'Debug':
		{
			'cflags':
			[
				'-g3',
			],

			'defines':
			[
				'_DEBUG',
			],

		},

		'Release':
		{
			'cflags':
			[
				'-Os',
				'-g3',
			],

			'defines':
			[
				'_RELEASE',
				'NDEBUG',
			],
		},

		'Fast':
		{
			'cflags':
			[
				'-O0',
				'-g0',
			],

			'defines':
			[
				'_RELEASE',
				'NDEBUG',
			],
		},
	},
}<|MERGE_RESOLUTION|>--- conflicted
+++ resolved
@@ -43,11 +43,8 @@
 		'-fno-rtti',
 		'-std=<(c++_std)',
 
-<<<<<<< HEAD
+		'-Werror=mismatched-tags',
 		'-Werror=overloaded-virtual',
-=======
-		'-Werror=mismatched-tags',
->>>>>>> f1b53da2
 	],
 
 	'target_conditions':
