--- conflicted
+++ resolved
@@ -61,64 +61,5 @@
 				},
 			],
 		],
-<<<<<<< HEAD
-=======
-		
-		'configurations':
-		{
-			'Debug':
-			{
-				'cflags':
-				[
-					'-O0',
-					'-g3',
-				],
-				
-				'defines':
-				[
-					'_DEBUG',
-				],
-			},
-			
-			'Release':
-			{
-				'cflags':
-				[
-					'-O3',
-					'-g3',
-				],
-				
-				'defines':
-				[
-					'_RELEASE',
-					'NDEBUG',
-				],
-			},
-			
-			'Fast':
-			{
-				'cflags':
-				[
-					'-O0',
-					'-g0',
-				],
-				
-				'defines':
-				[
-					'_RELEASE',
-					'NDEBUG',
-				],
-			},
-		},
-		
-		'defines':
-		[
-			'TARGET_PLATFORM_MOBILE',
-			'TARGET_SUBPLATFORM_ANDROID',
-			'ANDROID',
-			'_MOBILE',
-			'ANDROID_NDK',
-		],
->>>>>>> 62af60b9
 	},
 }