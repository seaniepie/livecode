{
	'variables':
	{
		'mobile': 1,
		
		'variables':
		{
			'java_sdk_path%': '<!(echo ${JAVA_SDK:-/usr/lib/jvm/java-6-openjdk-amd64})',
			'android_sdk_path%': '<!(echo ${ANDROID_SDK})',
			'android_ndk_path%': '<!(echo ${ANDROID_NDK})',
			'android_platform%': '<!(echo ${ANDROID_PLATFORM})',
			'android_build_tools%': '<!(echo ${ANDROID_BUILD_TOOLS})',
		},
		
		'javac_path': '<(java_sdk_path)/bin/javac',
		'jar_path': '<(java_sdk_path)/bin/jar',
		
		'aidl_path': '<(android_sdk_path)/build-tools/<(android_build_tools)/aidl',
		
		'aidl_framework_path': '<(android_sdk_path)/platforms/<(android_platform)/framework.aidl',
		
		'java_classpath': '<(android_sdk_path)/platforms/<(android_platform)/android.jar',
		
		'output_dir': '../android-<(target_arch)-bin',
	},
	
	'target_defaults':
	{
		'variables':
		{
			'app_bundle_suffix': '',
			'ext_bundle_suffix': '',
			'lib_suffix': '',
			'ext_suffix': '',
			'exe_suffix': '',
			'debug_info_suffix': '.dbg',
			
			'silence_warnings': 0,
		},
<<<<<<< HEAD
	
		'target_conditions':
=======
		
		'cflags':
		[
			'-fstrict-aliasing',
		],
		
		'cflags_c':
		[
			'-std=gnu99',
			'-Wstrict-prototypes',
		],
		
		'cflags_cc':
		[
			'-std=c++03',
			'-fno-exceptions',
			'-fno-rtti',
		],
		
		'target_conditions':
		[
			[
				'silence_warnings == 0',
				{
					'cflags':
					[
						'-Wall',
						'-Wextra',
						'-Wno-unused-parameter',	# Just contributes build noise
					],
					
					'cflags_c':
					[
						'-Werror=declaration-after-statement',	# Ensure compliance with C89
					],
				},
				{
					'cflags':
					[
						'-w',						# Disable warnings
						'-fpermissive',				# Be more lax with old code
					],
				},
			],
		],
		
		'configurations':
		{
			'Debug':
			{
				'cflags':
				[
					'-Og',
					'-g3',
				],
				
				'defines':
				[
					'_DEBUG',
				],
			},
			
			'Release':
			{
				'cflags':
				[
					'-O3',
					'-g3',
				],
				
				'defines':
				[
					'_RELEASE',
					'NDEBUG',
				],
			},
			
			'Fast':
			{
				'cflags':
				[
					'-O0',
					'-g0',
				],
				
				'defines':
				[
					'_RELEASE',
					'NDEBUG',
				],
			},
		},
		
		'defines':
>>>>>>> 443796f6
		[
			[
				'_toolset == "host"',
				{
					'includes':
					[
						'linux-settings.gypi',
					],
				},
				{
					'includes':
					[
						'android-settings.gypi',
					],
				},
			],
		],
	},
}<|MERGE_RESOLUTION|>--- conflicted
+++ resolved
@@ -37,105 +37,8 @@
 			
 			'silence_warnings': 0,
 		},
-<<<<<<< HEAD
 	
 		'target_conditions':
-=======
-		
-		'cflags':
-		[
-			'-fstrict-aliasing',
-		],
-		
-		'cflags_c':
-		[
-			'-std=gnu99',
-			'-Wstrict-prototypes',
-		],
-		
-		'cflags_cc':
-		[
-			'-std=c++03',
-			'-fno-exceptions',
-			'-fno-rtti',
-		],
-		
-		'target_conditions':
-		[
-			[
-				'silence_warnings == 0',
-				{
-					'cflags':
-					[
-						'-Wall',
-						'-Wextra',
-						'-Wno-unused-parameter',	# Just contributes build noise
-					],
-					
-					'cflags_c':
-					[
-						'-Werror=declaration-after-statement',	# Ensure compliance with C89
-					],
-				},
-				{
-					'cflags':
-					[
-						'-w',						# Disable warnings
-						'-fpermissive',				# Be more lax with old code
-					],
-				},
-			],
-		],
-		
-		'configurations':
-		{
-			'Debug':
-			{
-				'cflags':
-				[
-					'-Og',
-					'-g3',
-				],
-				
-				'defines':
-				[
-					'_DEBUG',
-				],
-			},
-			
-			'Release':
-			{
-				'cflags':
-				[
-					'-O3',
-					'-g3',
-				],
-				
-				'defines':
-				[
-					'_RELEASE',
-					'NDEBUG',
-				],
-			},
-			
-			'Fast':
-			{
-				'cflags':
-				[
-					'-O0',
-					'-g0',
-				],
-				
-				'defines':
-				[
-					'_RELEASE',
-					'NDEBUG',
-				],
-			},
-		},
-		
-		'defines':
->>>>>>> 443796f6
 		[
 			[
 				'_toolset == "host"',
