#!
 
send "extractDocs" to me
 
on extractDocs
   
   local tDocsParser
   local tOutputDir
   
   local tArgs
   put the commandArguments into tArgs
   put tArgs[2] into tDocsParser
   put tArgs[3] into tOutputDir
   
   try
      start using stack tDocsParser
   catch tError
      write "Error: could not load docs parser:" && tDocsParser & return & tError & return to stderr
      quit 1
   end try
   
   if there is not a folder tOutputDir then
      create folder tOutputDir
   end if
   
   if there is not a folder tOutputDir then
      write "Error: could not create output directory: " & tOutputDir & return to stderr
      quit 2
   end if
   
   local tArg
   repeat with tArg = 4 to the number of elements of tArgs
<<<<<<< HEAD
      local tName, tSource, tContent
      
      if there is a stack tArgs[tArg] then
         put tolower(the short name of stack tArgs[tArg]) into tName
         put the script of stack tArgs[tArg] into tContent
         put the long id of stack tArgs[tArg] into tSource
      else if tArgs[tArg] ends with ".lcidl" then
         if the platform is "Win32" then
            set the itemDelimiter to backslash
         else
            set the itemDelimiter to slash
         end if
         put "com.livecode.external." & tolower(char 1 to -7 of the last item of tArgs[tArg]) into tName
         put textDecode(url ("binfile:" & tArgs[tArg]), "UTF8") into tContent
         put tArgs[tArg] into tSource
      else
         write "Error: stack not found: " & tArgs[tArg] & return to stderr
         quit 3
      end if
            
      local tDocs
      put revDocsGenerateDocsFileFromText(tContent, tSource) into tDocs
=======
                
      local tDocs
      if tArgs[tArg] ends with "lcb" then
         write tArgs[tArg] to stdout
         put revDocsGenerateDocsFileFromModularFile(tArgs[tArg]) into tDocs
      else
         if there is not a stack tArgs[tArg] then
            write "Error: stack not found: " & tArgs[tArg] & return to stderr
            quit 3
         end if
         put revDocsGenerateDocsFileFromText(the script of stack tArgs[tArg],the long id of stack tArgs[tArg]) into tDocs
      end if
>>>>>>> c68da63f
      
      put textEncode(tDocs, "UTF-8") into tDocs
      
      replace numToByte(13) with numToByte(10) in tDocs
      
<<<<<<< HEAD
      put tDocs into url ("binfile:" & tOutputDir & "/" & tName & ".lcdoc")
=======
      put tDocs into url ("binfile:" & tOutputDir & "/" & "api.lcdoc")
>>>>>>> c68da63f
   end repeat
   
   quit 0
   	
end extractDocs

on errorDialog tError
   write "Error:" && tError to stderr
   quit 10
end errorDialog<|MERGE_RESOLUTION|>--- conflicted
+++ resolved
@@ -30,53 +30,40 @@
    
    local tArg
    repeat with tArg = 4 to the number of elements of tArgs
-<<<<<<< HEAD
       local tName, tSource, tContent
+      local tDocs
       
-      if there is a stack tArgs[tArg] then
-         put tolower(the short name of stack tArgs[tArg]) into tName
-         put the script of stack tArgs[tArg] into tContent
-         put the long id of stack tArgs[tArg] into tSource
-      else if tArgs[tArg] ends with ".lcidl" then
-         if the platform is "Win32" then
-            set the itemDelimiter to backslash
-         else
-            set the itemDelimiter to slash
-         end if
-         put "com.livecode.external." & tolower(char 1 to -7 of the last item of tArgs[tArg]) into tName
-         put textDecode(url ("binfile:" & tArgs[tArg]), "UTF8") into tContent
-         put tArgs[tArg] into tSource
-      else
-         write "Error: stack not found: " & tArgs[tArg] & return to stderr
-         quit 3
-      end if
-            
-      local tDocs
-      put revDocsGenerateDocsFileFromText(tContent, tSource) into tDocs
-=======
-                
-      local tDocs
       if tArgs[tArg] ends with "lcb" then
          write tArgs[tArg] to stdout
+         put "api" into tName
          put revDocsGenerateDocsFileFromModularFile(tArgs[tArg]) into tDocs
       else
-         if there is not a stack tArgs[tArg] then
+         if there is a stack tArgs[tArg] then
+            put "api" into tName
+            put the script of stack tArgs[tArg] into tContent
+            put the long id of stack tArgs[tArg] into tSource
+         else if tArgs[tArg] ends with ".lcidl" then
+            if the platform is "Win32" then
+               set the itemDelimiter to backslash
+            else
+               set the itemDelimiter to slash
+            end if
+            put "com.livecode.external." & tolower(char 1 to -7 of the last item of tArgs[tArg]) into tName
+            put textDecode(url ("binfile:" & tArgs[tArg]), "UTF8") into tContent
+            put tArgs[tArg] into tSource
+         else
             write "Error: stack not found: " & tArgs[tArg] & return to stderr
             quit 3
          end if
-         put revDocsGenerateDocsFileFromText(the script of stack tArgs[tArg],the long id of stack tArgs[tArg]) into tDocs
+
+         put revDocsGenerateDocsFileFromText(tContent, tSource) into tDocs
       end if
->>>>>>> c68da63f
       
       put textEncode(tDocs, "UTF-8") into tDocs
       
       replace numToByte(13) with numToByte(10) in tDocs
       
-<<<<<<< HEAD
       put tDocs into url ("binfile:" & tOutputDir & "/" & tName & ".lcdoc")
-=======
-      put tDocs into url ("binfile:" & tOutputDir & "/" & "api.lcdoc")
->>>>>>> c68da63f
    end repeat
    
    quit 0
