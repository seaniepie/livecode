{
	'includes':
	[
		'common.gypi',
	],
	
	'targets':
	[
		{
			'target_name': 'LiveCode-all',
			'type': 'none',
			
			'dependencies':
			[
				# Engines
				'engine/engine.gyp:standalone',

				# LCB toolchain
				'toolchain/toolchain.gyp:toolchain-all',

				# The revsecurity library is an output and not an intermediate product
				#'thirdparty/libopenssl/libopenssl.gyp:revsecurity',
				
				# Externals
<<<<<<< HEAD
				#'revdb/revdb.gyp:external-revdb',
				#'revdb/revdb.gyp:dbmysql',
				#'revdb/revdb.gyp:dbsqlite',
				#'revxml/revxml.gyp:external-revxml',
				#'revzip/revzip.gyp:external-revzip',
=======
				'revdb/revdb.gyp:external-revdb',
				'revdb/revdb.gyp:dbmysql',
				'revdb/revdb.gyp:dbsqlite',
				'revxml/revxml.gyp:external-revxml',
				'revzip/revzip.gyp:external-revzip',
>>>>>>> c417e002
				
				# Widgets and libraries
				'extensions/extensions.gyp:extensions',
			],
			
			'conditions':
			[
				[
					'mobile == 0',
					{
						'dependencies':
						[
							# Engines
							'engine/engine.gyp:development',
							'engine/engine.gyp:installer',
							'engine/engine.gyp:server',
							
							# Externals
							'revbrowser/revbrowser.gyp:external-revbrowser',
							'revbrowser/revbrowser.gyp:revbrowser-cefprocess',
							'revdb/revdb.gyp:dbodbc',
							'revdb/revdb.gyp:dbpostgresql',
							'revmobile/revmobile.gyp:external-revandroid',
							'revmobile/revmobile.gyp:external-reviphone',
							'revspeech/revspeech.gyp:external-revspeech',
							'revvideograbber/revvideograbber.gyp:external-revvideograbber',
							
							# Server externals
							'revdb/revdb.gyp:external-revdb-server',
						],
					},
				],
				[
					'OS == "mac" or OS == "win"',
					{
						'dependencies':
						[
							# Externals
							'revfont/revfont.gyp:external-revfont',
						],
					},
				],
				[
					# Server builds use special externals on OSX and Linux
					'OS == "mac" or OS == "linux"',
					{
						'dependencies':
						[
							'revdb/revdb.gyp:dbmysql-server',
							'revdb/revdb.gyp:dbodbc-server',
							'revdb/revdb.gyp:dbpostgresql-server',
							'revdb/revdb.gyp:dbsqlite-server',
							'revxml/revxml.gyp:external-revxml-server',
							'revzip/revzip.gyp:external-revzip-server',
						],
					},
				],
				[
					'OS == "ios"',
					{
						'dependencies':
						[
							'engine/engine.gyp:ios-standalone-executable',
						],
					},
				],
				[
					'OS != "android" and OS != "emscripten"',
					{
						'dependencies':
						[
							'revpdfprinter/revpdfprinter.gyp:external-revpdfprinter',
						],
					},
				],
				[
					'OS == "emscripten"',
					{
						'dependencies':
						[
							'engine/engine.gyp:javascriptify',
						],
					},
				],
			],
		},
		
		{
			'target_name': 'debug-symbols',
			'type': 'none',
			
			'dependencies':
			[
				'LiveCode-all',
			],
			
			'variables':
			{
				'debug_syms_inputs%': [ '<@(debug_syms_inputs)' ],
				'variables':
				{
					'debug_syms_inputs': [ '>@(dist_files)' ],
				},
			},
			
			'includes':
			[
				'config/debug_syms.gypi',
			],
			
			'all_dependent_settings':
			{
				'variables':
				{
					'dist_aux_files': [ '<@(debug_syms_outputs)' ],
					'variables':
					{
						'debug_syms_inputs%': [ '<@(debug_syms_inputs)' ],
					},
				},
			},
		},
		
		{
			'target_name': 'binzip-copy',
			'type': 'none',
			
			'variables':
			{
				'dist_files': [],
				'dist_aux_files': [],
			},
			
			'dependencies':
			[
				'LiveCode-all',
				'debug-symbols',
			],
			
			'copies':
			[{
				'destination': '<(output_dir)',
				'files': [ '>@(dist_files)', '>@(dist_aux_files)', ],
			}],
		},
	],
}<|MERGE_RESOLUTION|>--- conflicted
+++ resolved
@@ -22,19 +22,11 @@
 				#'thirdparty/libopenssl/libopenssl.gyp:revsecurity',
 				
 				# Externals
-<<<<<<< HEAD
 				#'revdb/revdb.gyp:external-revdb',
 				#'revdb/revdb.gyp:dbmysql',
 				#'revdb/revdb.gyp:dbsqlite',
 				#'revxml/revxml.gyp:external-revxml',
 				#'revzip/revzip.gyp:external-revzip',
-=======
-				'revdb/revdb.gyp:external-revdb',
-				'revdb/revdb.gyp:dbmysql',
-				'revdb/revdb.gyp:dbsqlite',
-				'revxml/revxml.gyp:external-revxml',
-				'revzip/revzip.gyp:external-revzip',
->>>>>>> c417e002
 				
 				# Widgets and libraries
 				'extensions/extensions.gyp:extensions',
