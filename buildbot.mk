# Copyright (C) 2015 LiveCode Ltd.
#
# This file is part of LiveCode.
#
# LiveCode is free software; you can redistribute it and/or modify it under
# the terms of the GNU General Public License v3 as published by the Free
# Software Foundation.
#
# LiveCode is distributed in the hope that it will be useful, but WITHOUT ANY
# WARRANTY; without even the implied warranty of MERCHANTABILITY or
# FITNESS FOR A PARTICULAR PURPOSE.  See the GNU General Public License
# for more details.
#
# You should have received a copy of the GNU General Public License
# along with LiveCode.  If not see <http://www.gnu.org/licenses/>.

# This file contains rules used by the LiveCode Buildbot installation at
# <https://vulcan.livecode.com/>

# Load version information
include version

# Get git commit information
ifeq ($(BUILD_EDITION),commercial)
GIT_VERSION=g$(shell git --git-dir=../.git rev-parse --short HEAD)
else
GIT_VERSION=g$(shell git rev-parse --short HEAD)
endif

################################################################
# Configure with gyp
################################################################

# Buildbot must set the variables PLATFORM and SUBPLATFORM

ifeq ($(BUILD_SUBPLATFORM),)
CONFIG_TARGET = config-$(BUILD_PLATFORM)
else
CONFIG_TARGET = config-$(BUILD_PLATFORM)-$(BUILD_SUBPLATFORM)
endif

config:
	$(MAKE) $(CONFIG_TARGET)

.PHONY: config

################################################################
# Compile
################################################################

# Buildbot must set the variables PLATFORM and SUBPLATFORM

ifeq ($(BUILD_SUBPLATFORM),)
COMPILE_TARGET = compile-$(BUILD_PLATFORM)
else
COMPILE_TARGET = compile-$(BUILD_PLATFORM)-$(BUILD_SUBPLATFORM)
endif

compile:
	$(MAKE) $(COMPILE_TARGET)

.PHONY: compile

################################################################
# Archive / extract built binaries
################################################################

bin-archive:
	tar -Jcvf $(BUILD_PLATFORM)-bin.tar.xz $(BUILD_PLATFORM)-bin

bin-extract:
	find . -maxdepth 1 -name '*-bin.tar.xz' -print0 | xargs -0 -n1 tar -xvf

################################################################
# Installer generation
################################################################

# BUILD_PLATFORM will be set to the platform on which the installer's being
# built.  Its build artefacts will have been extracted into the
# ./$(BUILD_PLATFORM)-bin/ directory

BUILD_STABILITY ?= beta

BUILDTOOL_STACK = builder/builder_tool.livecodescript

WKHTMLTOPDF ?= $(shell which wkhtmltopdf 2>/dev/null)

BUILD_EDITION ?= community

# Those directories are given to the tool builder, and they might get passed
# (like private-dir) to engine functions, to which a path relative to this file
# becomes invalid).
top_src_dir=${PWD}
engine_dir=${top_src_dir}
output_dir=${top_src_dir}
work_dir=${top_src_dir}/_cache/builder_tool
private_dir=${top_src_dir}/..
bin_dir = ${top_src_dir}/$(BUILD_PLATFORM)-bin
docs_source_dir = ${top_src_dir}/docs
docs_private_source_dir = ${private_dir}/docs
docs_build_dir = ${top_src_dir}/_build/docs-build

ifeq ($(BUILD_PLATFORM),mac)
  LIVECODE = $(bin_dir)/LiveCode-Community.app/Contents/MacOS/LiveCode-Community
  buildtool_platform = mac
<<<<<<< HEAD
else ifeq ($(BUILD_PLATFORM),linux-x86)
  LIVECODE = $(bin_dir)/LiveCode-Community
  buildtool_platform = linux
else ifeq ($(BUILD_PLATFORM),linux-x86_64)
  LIVECODE = $(bin_dir)/LiveCode-Community
=======
  UPLOAD_ENABLE_CHECKSUM ?= no
else ifeq ($(findstring linux,$(BUILD_PLATFORM)),linux)
  LIVECODE = $(bin_dir)/livecode-community
>>>>>>> 0fd92383
  buildtool_platform = linux
  UPLOAD_ENABLE_CHECKSUM ?= yes
endif

# FIXME add --warn-as-error
buildtool_command = $(LIVECODE) -ui $(BUILDTOOL_STACK) \
	--build $(BUILD_STABILITY) \
	--engine-dir ${engine_dir} --output-dir ${output_dir} --work-dir ${work_dir} \
	--private-dir ${private_dir}

# Settings for upload
RSYNC ?= rsync
SHA1SUM ?= sha1sum
UPLOAD_SERVER ?= meg.on-rev.com
UPLOAD_PATH = staging/$(BUILD_LONG_VERSION)/$(GIT_VERSION)
UPLOAD_MAX_RETRIES = 50

dist-docs: dist-docs-community

ifeq ($(BUILD_EDITION),commercial)
dist-docs: dist-docs-commercial
endif

dist-docs-community:
	mkdir -p $(docs_build_dir)
	cp -R $(docs_source_dir) $(docs_build_dir)/raw-community
	$(buildtool_command) --platform $(buildtool_platform) --stage docs \
	  --docs-dir $(docs_build_dir)/raw-community \
	  --built-docs-dir $(docs_build_dir)/cooked-community
	  
dist-docs-commercial:
	mkdir -p $(docs_build_dir)
	cp -R $(docs_source_dir) $(docs_build_dir)/raw-commercial
	rsync -a $(docs_private_source_dir)/ $(docs_build_dir)/raw-commercial/
	$(buildtool_command) --platform $(buildtool_platform) --stage docs \
	  --docs-dir $(docs_build_dir)/raw-commercial \
	  --built-docs-dir $(docs_build_dir)/cooked-commercial

dist-notes:
	WKHTMLTOPDF=$(WKHTMLTOPDF) \
	$(buildtool_command) --platform $(buildtool_platform) --stage notes

ifeq ($(BUILD_EDITION),commercial)
dist-server: dist-server-commercial
endif

dist-server: dist-server-community

dist-server-community:
	$(buildtool_command) --platform mac --platform win --platform linux \
	    --stage server --edition community

dist-server-commercial:
	$(buildtool_command) --platform mac --platform win --platform linux \
	    --stage server --edition commercial

ifeq ($(BUILD_EDITION),commercial)
dist-tools: dist-tools-commercial
distmac-disk: distmac-disk-indy distmac-disk-business
endif

dist-tools: dist-tools-community
distmac-disk: distmac-disk-community

dist-tools-community:
	$(buildtool_command) --platform mac --platform win --platform linux --stage tools --edition community \
	  --built-docs-dir $(docs_build_dir)/cooked-community
dist-tools-commercial:
	$(buildtool_command) --platform mac --platform win --platform linux --stage tools --edition indy \
	  --built-docs-dir $(docs_build_dir)/cooked-commercial
	$(buildtool_command) --platform mac --platform win --platform linux --stage tools --edition business \
	  --built-docs-dir $(docs_build_dir)/cooked-commercial

# Make a list of installers to be uploaded to the distribution server
# If a checksum file is needed, generate it with sha1sum
dist-upload-files.txt sha1sum.txt:
	set -e; \
	find . -maxdepth 1 -name 'LiveCode*Installer-*-Mac.dmg' \
	                -o -name 'LiveCode*Installer-*-Windows.exe' \
	                -o -name 'LiveCode*Installer-*-Linux.*' \
	                -o -name 'LiveCode*Server-*-Linux*.zip' \
	                -o -name 'LiveCode*Server-*-Mac.zip' \
	                -o -name 'LiveCode*Server-*-Windows.zip' \
	                -o -name '*-bin.tar.xz' \
	  > dist-upload-files.txt; \
	if test "$(UPLOAD_ENABLE_CHECKSUM)" = "yes"; then \
	  $(SHA1SUM) < dist-upload-files.txt > sha1sum.txt; \
	  echo sha1sum.txt >> dist-upload-files.txt; \
	else \
	  touch sha1sum.txt; \
	fi

# Perform the upload.  This is in two steps:
# (1) Create the target directory
# (2) Transfer the files using rsync
#
# We need to do the actual transfer in a loop to deal with possible
# connection drops
dist-upload-mkdir:
	ssh $(UPLOAD_SERVER) "mkdir -p \"$(UPLOAD_PATH)\""
dist-upload: dist-upload-files.txt dist-upload-mkdir
	trap "echo Interrupted; exit;" SIGINT SIGTERM; \
	i=0; \
	false; \
	while [ $$? -ne 0 -a $$i -lt $(UPLOAD_MAX_RETRIES) ] ; do \
	  i=$$(($$i+1)); \
	  rsync -v --progress --partial --chmod=ugo=rwX --executability \
	    --files-from=dist-upload-files.txt . $(UPLOAD_SERVER):"\"$(UPLOAD_PATH)\""; \
	done; \
	rc=$$?; \
	if [ $$i -eq $(UPLOAD_MAX_RETRIES) ]; then \
	  echo "Maximum retries reached, giving up"; \
	fi; \
	exit $$rc

# This rule is used for packing the Mac installer contents; the
# resulting archive gets transferred to a Mac for signing and
# conversion to a DMG.
distmac-archive:
	find . -maxdepth 1 -name 'LiveCode*Installer-*-Mac.app' -print0 \
	    | xargs -0 tar -Jcvf mac-installer.tar.xz

distmac-extract:
	tar -xvf mac-installer.tar.xz

# Final installer creation for Mac
distmac-disk-%:
	$(buildtool_command) --platform mac --stage disk --edition $*<|MERGE_RESOLUTION|>--- conflicted
+++ resolved
@@ -103,17 +103,13 @@
 ifeq ($(BUILD_PLATFORM),mac)
   LIVECODE = $(bin_dir)/LiveCode-Community.app/Contents/MacOS/LiveCode-Community
   buildtool_platform = mac
-<<<<<<< HEAD
+  UPLOAD_ENABLE_CHECKSUM ?= no
 else ifeq ($(BUILD_PLATFORM),linux-x86)
   LIVECODE = $(bin_dir)/LiveCode-Community
   buildtool_platform = linux
+  UPLOAD_ENABLE_CHECKSUM ?= yes
 else ifeq ($(BUILD_PLATFORM),linux-x86_64)
   LIVECODE = $(bin_dir)/LiveCode-Community
-=======
-  UPLOAD_ENABLE_CHECKSUM ?= no
-else ifeq ($(findstring linux,$(BUILD_PLATFORM)),linux)
-  LIVECODE = $(bin_dir)/livecode-community
->>>>>>> 0fd92383
   buildtool_platform = linux
   UPLOAD_ENABLE_CHECKSUM ?= yes
 endif
