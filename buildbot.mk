# Copyright (C) 2015 LiveCode Ltd.
#
# This file is part of LiveCode.
#
# LiveCode is free software; you can redistribute it and/or modify it under
# the terms of the GNU General Public License v3 as published by the Free
# Software Foundation.
#
# LiveCode is distributed in the hope that it will be useful, but WITHOUT ANY
# WARRANTY; without even the implied warranty of MERCHANTABILITY or
# FITNESS FOR A PARTICULAR PURPOSE.  See the GNU General Public License
# for more details.
#
# You should have received a copy of the GNU General Public License
# along with LiveCode.  If not see <http://www.gnu.org/licenses/>.

# This file contains rules used by the LiveCode Buildbot installation at
# <https://vulcan.livecode.com/>

# Load version information
include version

# Get git commit information
ifeq ($(BUILD_EDITION),commercial)
GIT_VERSION=g$(shell git --git-dir=../.git rev-parse --short HEAD)
else
GIT_VERSION=g$(shell git rev-parse --short HEAD)
endif

################################################################
# Configure with gyp
################################################################

# Buildbot must set the variables PLATFORM and SUBPLATFORM

ifeq ($(BUILD_SUBPLATFORM),)
CONFIG_TARGET = config-$(BUILD_PLATFORM)
else
CONFIG_TARGET = config-$(BUILD_PLATFORM)-$(BUILD_SUBPLATFORM)
endif

config:
	$(MAKE) $(CONFIG_TARGET)

.PHONY: config

################################################################
# Compile
################################################################

# Buildbot must set the variables PLATFORM and SUBPLATFORM

ifeq ($(BUILD_SUBPLATFORM),)
COMPILE_TARGET = compile-$(BUILD_PLATFORM)
else
COMPILE_TARGET = compile-$(BUILD_PLATFORM)-$(BUILD_SUBPLATFORM)
endif

compile:
	$(MAKE) $(COMPILE_TARGET)

.PHONY: compile

################################################################
# Archive / extract built binaries
################################################################

bin-archive:
	tar -Jcvf $(BUILD_PLATFORM)-bin.tar.xz $(BUILD_PLATFORM)-bin

bin-extract:
	find . -maxdepth 1 -name '*-bin.tar.xz' -print0 | xargs -0 -n1 tar -xvf

################################################################
# Installer generation
################################################################

# BUILD_PLATFORM will be set to the platform on which the installer's being
# built.  Its build artefacts will have been extracted into the
# ./$(BUILD_PLATFORM)-bin/ directory

BUILD_STABILITY ?= beta

BUILDTOOL_STACK = builder/builder_tool.livecodescript

WKHTMLTOPDF ?= $(shell which wkhtmltopdf 2>/dev/null)

BUILD_EDITION ?= community

# Those directories are given to the tool builder, and they might get passed
# (like private-dir) to engine functions, to which a path relative to this file
# becomes invalid).
top_src_dir=${PWD}
engine_dir=${top_src_dir}
output_dir=${top_src_dir}
work_dir=${top_src_dir}/_cache/builder_tool
private_dir=${top_src_dir}/..
bin_dir = ${top_src_dir}/$(BUILD_PLATFORM)-bin
<<<<<<< HEAD
docs_source_dir = ${top_src_dir}/docs
docs_private_source_dir = ${private_dir}/docs
docs_build_dir = ${top_src_dir}/_build/docs-build
notes_dir = ${top_src_dir}/_build/notes
=======
>>>>>>> 91657593

ifeq ($(BUILD_PLATFORM),mac)
  LIVECODE = $(bin_dir)/LiveCode-Community.app/Contents/MacOS/LiveCode-Community
  buildtool_platform = mac
  UPLOAD_ENABLE_CHECKSUM ?= no
<<<<<<< HEAD
else ifeq ($(BUILD_PLATFORM),linux-x86)
  LIVECODE = $(bin_dir)/LiveCode-Community
  buildtool_platform = linux
  UPLOAD_ENABLE_CHECKSUM ?= yes
else ifeq ($(BUILD_PLATFORM),linux-x86_64)
  LIVECODE = $(bin_dir)/LiveCode-Community
=======
  UPLOAD_RELEASE_NOTES ?= no
else ifeq ($(findstring linux,$(BUILD_PLATFORM)),linux)
  LIVECODE = $(bin_dir)/livecode-community
>>>>>>> 91657593
  buildtool_platform = linux
  UPLOAD_ENABLE_CHECKSUM ?= yes
  UPLOAD_RELEASE_NOTES ?= yes
endif

# FIXME add --warn-as-error
buildtool_command = $(LIVECODE) -ui $(BUILDTOOL_STACK) \
	--build $(BUILD_STABILITY) \
	--engine-dir ${engine_dir} --output-dir ${output_dir} --work-dir ${work_dir} \
	--private-dir ${private_dir}

# Settings for upload
RSYNC ?= rsync
SHA1SUM ?= sha1sum
UPLOAD_SERVER ?= meg.on-rev.com
UPLOAD_PATH = staging/$(BUILD_LONG_VERSION)/$(GIT_VERSION)
UPLOAD_MAX_RETRIES = 50

dist-docs: dist-docs-community

ifeq ($(BUILD_EDITION),commercial)
dist-docs: dist-docs-commercial
endif

dist-docs-community:
	mkdir -p $(docs_build_dir)
	cp -R $(docs_source_dir) $(docs_build_dir)/raw-community
	$(buildtool_command) --platform $(buildtool_platform) --stage docs \
	  --docs-dir $(docs_build_dir)/raw-community \
	  --built-docs-dir $(docs_build_dir)/cooked-community
	  
dist-docs-commercial:
	mkdir -p $(docs_build_dir)
	cp -R $(docs_source_dir) $(docs_build_dir)/raw-commercial
	rsync -a $(docs_private_source_dir)/ $(docs_build_dir)/raw-commercial/
	$(buildtool_command) --platform $(buildtool_platform) --stage docs \
	  --docs-dir $(docs_build_dir)/raw-commercial \
	  --built-docs-dir $(docs_build_dir)/cooked-commercial

dist-notes:
	WKHTMLTOPDF=$(WKHTMLTOPDF) \
	$(buildtool_command) --platform $(buildtool_platform) --stage notes

ifeq ($(BUILD_EDITION),commercial)
dist-server: dist-server-commercial
endif

dist-server: dist-server-community

dist-server-community:
	$(buildtool_command) --platform mac --platform win --platform linux \
	    --stage server --edition community

dist-server-commercial:
	$(buildtool_command) --platform mac --platform win --platform linux \
	    --stage server --edition commercial

ifeq ($(BUILD_EDITION),commercial)
dist-tools: dist-tools-commercial
distmac-disk: distmac-disk-indy distmac-disk-business
endif

dist-tools: dist-tools-community
distmac-disk: distmac-disk-community

dist-tools-community:
	$(buildtool_command) --platform mac --platform win --platform linux --stage tools --edition community \
	  --built-docs-dir $(docs_build_dir)/cooked-community
dist-tools-commercial:
	$(buildtool_command) --platform mac --platform win --platform linux --stage tools --edition indy \
	  --built-docs-dir $(docs_build_dir)/cooked-commercial
	$(buildtool_command) --platform mac --platform win --platform linux --stage tools --edition business \
	  --built-docs-dir $(docs_build_dir)/cooked-commercial

# Make a list of installers to be uploaded to the distribution server, and release notes
# If a checksum file is needed, generate it with sha1sum
# Upload the release notes if we are on Linux
dist-upload-files.txt sha1sum.txt:
	set -e; \
	find . -maxdepth 1 -name 'LiveCode*Installer-*-Mac.dmg' \
	                -o -name 'LiveCode*Installer-*-Windows.exe' \
	                -o -name 'LiveCode*Installer-*-Linux.*' \
	                -o -name 'LiveCode*Server-*-Linux*.zip' \
	                -o -name 'LiveCode*Server-*-Mac.zip' \
	                -o -name 'LiveCode*Server-*-Windows.zip' \
	                -o -name '*-bin.tar.xz' \
	  > dist-upload-files.txt; \
	if test "${UPLOAD_RELEASE_NOTES}" = "yes"; then \
		find "_build/notes" -name 'LiveCodeNotes*.pdf' >> dist-upload-files.txt; \
	fi; \
	if test "$(UPLOAD_ENABLE_CHECKSUM)" = "yes"; then \
	  $(SHA1SUM) < dist-upload-files.txt > sha1sum.txt; \
	  echo sha1sum.txt >> dist-upload-files.txt; \
	else \
	  touch sha1sum.txt; \
	fi

# Perform the upload.  This is in two steps:
# (1) Create the target directory
# (2) Transfer the files using rsync
#
# We need to do the actual transfer in a loop to deal with possible
# connection drops
dist-upload-mkdir:
	ssh $(UPLOAD_SERVER) "mkdir -p \"$(UPLOAD_PATH)\""
dist-upload: dist-upload-files.txt dist-upload-mkdir
	trap "echo Interrupted; exit;" SIGINT SIGTERM; \
	i=0; \
	false; \
	while [ $$? -ne 0 -a $$i -lt $(UPLOAD_MAX_RETRIES) ] ; do \
	  i=$$(($$i+1)); \
	  rsync -v --progress --partial --chmod=ugo=rwX --executability \
	    --files-from=dist-upload-files.txt . $(UPLOAD_SERVER):"\"$(UPLOAD_PATH)\""; \
	done; \
	rc=$$?; \
	if [ $$i -eq $(UPLOAD_MAX_RETRIES) ]; then \
	  echo "Maximum retries reached, giving up"; \
	fi; \
	exit $$rc

# This rule is used for packing the Mac installer contents; the
# resulting archive gets transferred to a Mac for signing and
# conversion to a DMG.
distmac-archive:
	find . -maxdepth 1 -name 'LiveCode*Installer-*-Mac.app' -print0 \
	    | xargs -0 tar -Jcvf mac-installer.tar.xz

distmac-extract:
	tar -xvf mac-installer.tar.xz

# Final installer creation for Mac
distmac-disk-%:
	$(buildtool_command) --platform mac --stage disk --edition $*

distmac-upload: dist-upload<|MERGE_RESOLUTION|>--- conflicted
+++ resolved
@@ -96,30 +96,22 @@
 work_dir=${top_src_dir}/_cache/builder_tool
 private_dir=${top_src_dir}/..
 bin_dir = ${top_src_dir}/$(BUILD_PLATFORM)-bin
-<<<<<<< HEAD
 docs_source_dir = ${top_src_dir}/docs
 docs_private_source_dir = ${private_dir}/docs
 docs_build_dir = ${top_src_dir}/_build/docs-build
-notes_dir = ${top_src_dir}/_build/notes
-=======
->>>>>>> 91657593
 
 ifeq ($(BUILD_PLATFORM),mac)
   LIVECODE = $(bin_dir)/LiveCode-Community.app/Contents/MacOS/LiveCode-Community
   buildtool_platform = mac
   UPLOAD_ENABLE_CHECKSUM ?= no
-<<<<<<< HEAD
+  UPLOAD_RELEASE_NOTES ?= no
 else ifeq ($(BUILD_PLATFORM),linux-x86)
   LIVECODE = $(bin_dir)/LiveCode-Community
   buildtool_platform = linux
   UPLOAD_ENABLE_CHECKSUM ?= yes
+  UPLOAD_RELEASE_NOTES ?= no
 else ifeq ($(BUILD_PLATFORM),linux-x86_64)
   LIVECODE = $(bin_dir)/LiveCode-Community
-=======
-  UPLOAD_RELEASE_NOTES ?= no
-else ifeq ($(findstring linux,$(BUILD_PLATFORM)),linux)
-  LIVECODE = $(bin_dir)/livecode-community
->>>>>>> 91657593
   buildtool_platform = linux
   UPLOAD_ENABLE_CHECKSUM ?= yes
   UPLOAD_RELEASE_NOTES ?= yes
