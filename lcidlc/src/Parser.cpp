/* Copyright (C) 2003-2013 Runtime Revolution Ltd.

This file is part of LiveCode.

LiveCode is free software; you can redistribute it and/or modify it under
the terms of the GNU General Public License v3 as published by the Free
Software Foundation.

LiveCode is distributed in the hope that it will be useful, but WITHOUT ANY
WARRANTY; without even the implied warranty of MERCHANTABILITY or
FITNESS FOR A PARTICULAR PURPOSE.  See the GNU General Public License
for more details.

You should have received a copy of the GNU General Public License
along with LiveCode.  If not see <http://www.gnu.org/licenses/>.  */

#include <core.h>
#include <stdio.h>

#include "Scanner.h"
#include "Interface.h"
#include "Parser.h"

////////////////////////////////////////////////////////////////////////////////

typedef struct Parser *ParserRef;

enum ParserError
{
	kParserErrorNone,
	kParserErrorEndExpected,
	kParserErrorIdentifierExpected,
	kParserErrorStringExpected,
	kParserErrorIntegerExpected,
	kParserErrorConstantExpected,
	kParserErrorKeywordExpected,
	kParserErrorKeywordsExpected,
};

enum ParserKeyword
{
	kParserKeywordNone,
	kParserKeywordExternal,
	kParserKeywordUse,
	kParserKeywordOn,
	kParserKeywordCall,
	kParserKeywordEnum,
	kParserKeywordAs,
	kParserKeywordCommand,
	kParserKeywordFunction,
	kParserKeywordOptional,
	kParserKeywordDefault,
	kParserKeywordIn,
	kParserKeywordOut,
	kParserKeywordInOut,
	kParserKeywordRef,
	kParserKeywordReturn,
	kParserKeywordIndirect,
	kParserKeywordJava,
	kParserKeywordNative,
	kParserKeywordMethod,
	kParserKeywordTail,
};

struct Parser
{
	ScannerRef scanner;
	InterfaceRef interface;
	
	// Position of the last matched token
	Position position;
	
	// Indicates if a syntax error occurs
	bool syntax_error;
};

////////////////////////////////////////////////////////////////////////////////

static const char *s_parser_keyword_strings[] =
{
	nil,
	"external",
	"use",
	"on",
	"call",
	"enum",
	"as",
	"command",
	"function",
	"optional",
	"default",
	"in",
	"out",
	"inout",
	"ref",
	"return",
	"indirect",
	"java",
	"native",
	"method",
	"tail",
};

////////////////////////////////////////////////////////////////////////////////

extern const char *g_input_filename;

static bool ParserReport(ParserRef self, Position p_where, ParserError p_error, const char *p_hints[])
{
	fprintf(stderr, "%s:%d:%d: error: ", g_input_filename, PositionGetRow(p_where), PositionGetColumn(p_where));
	
	switch(p_error)
	{
	case kParserErrorEndExpected:
		fprintf(stderr, "syntax error\n");
		break;
	case kParserErrorIdentifierExpected:
		fprintf(stderr, "syntax error - identifier expected\n");
		break;
	case kParserErrorStringExpected:
		fprintf(stderr, "syntax error - string constant expected\n");
		break;
	case kParserErrorIntegerExpected:
		fprintf(stderr, "syntax error - integer constant expected\n");
		break;
	case kParserErrorConstantExpected:
		fprintf(stderr, "syntax error - string or numeric constant expected\n");
		break;
	case kParserErrorKeywordExpected:
		fprintf(stderr, "syntax error - '%s' expected\n", p_hints[0]);
		break;
	case kParserErrorKeywordsExpected:
		{
			uint32_t i;
			fprintf(stderr, "syntax error - \n");
			for(i = 0; p_hints[i + 1] != nil; i++)
				fprintf(stderr, "%s'%s'", i == 0 ? "" : ", ", p_hints[i]);
			fprintf(stderr, "%s'%s' expected\n", i == 0 ? "" : " or ", p_hints[i]);
		}
		break;
	}
	
	self -> syntax_error = true;
	
	return false;
}

static void ParserMark(ParserRef self)
{
	ScannerMark(self -> scanner);
}

////////////////////////////////////////////////////////////////////////////////

static bool ParserWillMatchToken(ParserRef self, TokenType p_type)
{
	const Token *t_token;
	if (!ScannerRetrieve(self -> scanner, t_token))
		return false;

	if (t_token -> type != p_type)
		return false;
	
	return true;
}


static bool ParserWillMatchKeyword(ParserRef self, ParserKeyword p_keyword)
{
	const Token *t_token;
	if (!ScannerRetrieve(self -> scanner, t_token))
		return false;

	if (t_token -> type != kTokenTypeIdentifier ||
		!NameEqualToCString(t_token -> value, s_parser_keyword_strings[p_keyword]))
		return false;
	
	return true;
}

static bool ParserWillMatchKeywords(ParserRef self, ParserKeyword *p_keywords)
{
	for(uint32_t i = 0; p_keywords[i] != kParserKeywordNone; i++)
		if (ParserWillMatchKeyword(self, p_keywords[i]))
			return true;

	return false;
}

////////////////////////////////////////////////////////////////////////////////

static bool ParserMatchIdentifier(ParserRef self, NameRef& r_name)
{
	const Token *t_token;
	if (!ScannerRetrieve(self -> scanner, t_token))
		return false;
		
	if (t_token -> type != kTokenTypeIdentifier)
		return ParserReport(self, t_token -> start, kParserErrorIdentifierExpected, nil);
		
	if (!ScannerAdvance(self -> scanner))
		return false;
	
	self -> position = t_token -> start;
	
	r_name = t_token -> value;
		
	return true;
}

static bool ParserMatchEnd(ParserRef self)
{
	const Token *t_token;
	if (!ScannerRetrieve(self -> scanner, t_token))
		return false;
		
	if (t_token -> type != kTokenTypeEnd)
		return ParserReport(self, t_token -> start, kParserErrorEndExpected, nil);
		
	if (!ScannerAdvance(self -> scanner))
		return false;
		
	self -> position = t_token -> start;
	
	return true;
}

static bool ParserMatchString(ParserRef self, ValueRef& r_value)
{
	const Token *t_token;
	if (!ScannerRetrieve(self -> scanner, t_token))
		return false;
		
	if (t_token -> type != kTokenTypeString)
		return ParserReport(self, t_token -> start, kParserErrorStringExpected, nil);
		
	if (!ScannerAdvance(self -> scanner))
		return false;
		
	self -> position = t_token -> start;
	
	r_value = t_token -> value;
	
	return true;
}

static bool ParserMatchInteger(ParserRef self, ValueRef& r_value)
{
	const Token *t_token;
	if (!ScannerRetrieve(self -> scanner, t_token))
		return false;
		
	if (t_token -> type != kTokenTypeNumber ||
		!NumberIsInteger(t_token -> value))
		return ParserReport(self, t_token -> start, kParserErrorIntegerExpected, nil);
		
	if (!ScannerAdvance(self -> scanner))
		return false;
		
	self -> position = t_token -> start;
	
	r_value = t_token -> value;
	
	return true;
}

static bool ParserMatchConstant(ParserRef self, ValueRef& r_value)
{
	const Token *t_token;
	if (!ScannerRetrieve(self -> scanner, t_token))
		return false;
    
    bool t_is_bool = t_token -> type == kTokenTypeIdentifier;
    if (t_is_bool)
    {
        bool t_bool;
        
        if (t_is_bool)
        {
            t_bool = !NameEqualToCString(t_token -> value, "false");
            t_is_bool = !t_bool;
        }
        
        if (!t_is_bool)
        {
            t_bool = NameEqualToCString(t_token -> value, "true");
            t_is_bool = t_bool;
        }
        
        if (t_is_bool)
            BooleanCreateWithBool(t_bool, r_value);
    }
    
    if (!(t_token -> type == kTokenTypeString ||
         t_token -> type == kTokenTypeNumber ||
        t_is_bool))
		return ParserReport(self, t_token -> start, kParserErrorConstantExpected, nil);
		
	if (!ScannerAdvance(self -> scanner))
		return false;
		
	self -> position = t_token -> start;
	
    if (!t_is_bool)
        r_value = t_token -> value;
	
	return true;
}

static bool ParserMatchKeyword(ParserRef self, ParserKeyword p_keyword)
{
	const Token *t_token;
	if (!ScannerRetrieve(self -> scanner, t_token))
		return false;

	if (t_token -> type != kTokenTypeIdentifier ||
		!NameEqualToCString(t_token -> value, s_parser_keyword_strings[p_keyword]))
		return ParserReport(self, t_token -> start, kParserErrorKeywordExpected, &s_parser_keyword_strings[p_keyword]);

	if (!ScannerAdvance(self -> scanner))
		return false;

	self -> position = t_token -> start;
	
	return true;
}

static bool ParserSkipKeyword(ParserRef self, ParserKeyword p_keyword, bool& r_skipped)
{
	if (ParserWillMatchKeyword(self, p_keyword))
	{
		if (!ParserMatchKeyword(self, p_keyword))
			return false;
			
		r_skipped = true;
	}
	else
		r_skipped = false;
		
	return true;
}

static bool ParserMatchKeywords(ParserRef self, ParserKeyword *p_keywords, ParserKeyword& r_matched)
{
	for(uint32_t i = 0; p_keywords[i] != kParserKeywordNone; i++)
	{
		bool t_found;
		if (!ParserSkipKeyword(self, p_keywords[i], t_found))
			return false;
		
		if (t_found)
		{
			r_matched = p_keywords[i];
			return true;
		}
	}
	
	const char *t_keyword_cstrings[16];
	for(uint32_t i = 0; i < 16; i++)
	{
		t_keyword_cstrings[i] = s_parser_keyword_strings[p_keywords[i]];
		if (t_keyword_cstrings[i] == nil)
			break;
	}
	
	const Token *t_token;
	if (!ScannerRetrieve(self -> scanner, t_token))
		return false;
		
	return ParserReport(self, t_token -> start, kParserErrorKeywordsExpected, t_keyword_cstrings);
}

////////////////////////////////////////////////////////////////////////////////

static bool ParserReduceInterface(ParserRef self);
static bool ParserReduceUseClause(ParserRef self);
static bool ParserReduceHookClause(ParserRef self);
static bool ParserReduceDefinition(ParserRef self);
static bool ParserReduceEnumDefinition(ParserRef self);
static bool ParserReduceHandlerDefinition(ParserRef self);
static bool ParserReduceEnumElementDefinition(ParserRef self);
static bool ParserReduceParameterDefinition(ParserRef self);
static bool ParserReduceReturnDefinition(ParserRef self);
static bool ParserReduceCallDefinition(ParserRef self);

// interface
//   : 'external' ID
//     { use-clause }
//     { hook-clause }
//     { definition }
//
static bool ParserReduceInterface(ParserRef self)
{
	ParserMark(self);

	if (!ParserMatchKeyword(self, kParserKeywordExternal))
		return false;
	
	Position t_position;
	t_position = self -> position;
	
	NameRef t_external_name;
	if (!ParserMatchIdentifier(self, t_external_name) ||
		!InterfaceBegin(self -> interface, t_position, t_external_name))
		return false;
	
	while(ParserWillMatchKeyword(self, kParserKeywordUse))
		if (!ParserReduceUseClause(self))
			return false;
	
	while(ParserWillMatchKeyword(self, kParserKeywordOn))
		if (!ParserReduceHookClause(self))
			return false;
	
	static ParserKeyword s_definition_keywords[] = { kParserKeywordEnum, kParserKeywordCommand, kParserKeywordFunction, kParserKeywordJava, kParserKeywordNative, kParserKeywordTail, kParserKeywordNone };
	while(ParserWillMatchKeywords(self, s_definition_keywords))
		if (!ParserReduceDefinition(self))
			return false;
			
	if (!ParserMatchEnd(self))
		return false;
		
	if (!InterfaceEnd(self -> interface))
		return false;
		
	return true;
}

// use-clause
//   : 'uses' ID
//
static bool ParserReduceUseClause(ParserRef self)
{
	ParserMark(self);
	
	if (!ParserMatchKeyword(self, kParserKeywordUse))
		return false;

	Position t_position;
	t_position = self -> position;

	NameRef t_uses_name;
	if (!ParserMatchIdentifier(self, t_uses_name))
		return false;
		
	if (!InterfaceDefineUse(self -> interface, t_position, t_uses_name))
		return false;
		
	return true;
}

// hook-clause
//   : 'on' ID 'call' ID
//
static bool ParserReduceHookClause(ParserRef self)
{
	ParserMark(self);
	
	if (!ParserMatchKeyword(self, kParserKeywordOn))
		return false;
		
	Position t_position;
	t_position = self -> position;
	
	NameRef t_hook_name;
	if (!ParserMatchIdentifier(self, t_hook_name))
		return false;
	
	if (!ParserMatchKeyword(self, kParserKeywordCall))
		return false;
		
	NameRef t_target_name;
	if (!ParserMatchIdentifier(self, t_target_name))
		return false;
	
	if (!InterfaceDefineHook(self -> interface, t_position, t_hook_name, t_target_name))
		return false;
		
	return true;
}

// definition
//   : enum-definition
//   | command-definition
//   | function-definition
//   | method-definition
//
static bool ParserReduceDefinition(ParserRef self)
{
	ParserMark(self);
	
	/*if (ParserWillMatchKeyword(self, kParserKeywordEnum))
		return ParserReduceEnumDefinition(self);
	else if (ParserWillMatchKeyword(self, kParserKeywordCommand))
		return ParserReduceCommandDefinition(self);
	else if (ParserWillMatchKeyword(self, kParserKeywordFunction))
		return ParserReduceFunctionDefinition(self);
	else if (ParserWillMatchKeyword(self, kParserKeywordJava))
		return ParserReduceJavaDefinition(self);
	else if (ParserWillMatchKeyword(self, kParserKeywordNative))
		return ParserReduceNativeDefinition(self);
	else if (ParserWillMatchKeyword(self, kParserKeywordTail))
		return ParserReduceTailDefinition(self);*/
		
	if (ParserWillMatchKeyword(self, kParserKeywordEnum))
		return ParserReduceEnumDefinition(self);
	
	static ParserKeyword s_handler_prefixes[] = { kParserKeywordCommand, kParserKeywordFunction, kParserKeywordJava, kParserKeywordNative, kParserKeywordTail, kParserKeywordNone };
	if (ParserWillMatchKeywords(self, s_handler_prefixes))
		return ParserReduceHandlerDefinition(self);
		
	return false;
}

////////////////////////////////////////////////////////////////////////////////

// enum-definition
//   : enum ID
//       { STRING as INTEGER }
//
static bool ParserReduceEnumDefinition(ParserRef self)
{
	ParserMark(self);
	
	if (!ParserMatchKeyword(self, kParserKeywordEnum))
		return false;
		
	Position t_position;
	t_position = self -> position;
	
	NameRef t_enum_name;
	if (!ParserMatchIdentifier(self, t_enum_name))
		return false;
		
	if (!InterfaceBeginEnum(self -> interface, t_position, t_enum_name))
		return false;
	
	while(ParserWillMatchToken(self, kTokenTypeString))
		if (!ParserReduceEnumElementDefinition(self))
			return false;
	
	if (!InterfaceEndEnum(self -> interface))
		return false;
	
	return true;
}

static bool ParserReduceEnumElementDefinition(ParserRef self)
{
	ParserMark(self);
	
	StringRef t_element_name;
	if (!ParserMatchString(self, t_element_name))
		return false;

	if (!ParserMatchKeyword(self, kParserKeywordAs))
		return false;
		
	Position t_position;
	t_position = self -> position;
	
	NumberRef t_element_value;
	if (!ParserMatchInteger(self, t_element_value))
		return false;
		
	if (!InterfaceDefineEnumElement(self -> interface, t_position, t_element_name, t_element_value))
		return false;
	
	return true;
}

////////////////////////////////////////////////////////////////////////////////

// handler-definition
//   : [ 'tail' ] [ 'java' | 'native' ] ( [ 'command' | 'function' | 'method' ] ) ) ID
//       { parameter-definition }
//       [ return ID ]
//       [ call ID ]
//
static bool ParserReduceHandlerDefinition(ParserRef self)
{
	ParserMark(self);
	
	Position t_position;
	t_position = self -> position;
	
	bool t_is_tail;
	if (!ParserSkipKeyword(self, kParserKeywordTail, t_is_tail))
		return false;
	
	bool t_is_java, t_is_native;
	if (!ParserSkipKeyword(self, kParserKeywordJava, t_is_java))
		return false;
	if (!t_is_java && !ParserSkipKeyword(self, kParserKeywordNative, t_is_native))
		return false;
		
	HandlerType t_type;
	bool t_skipped;
	if (ParserSkipKeyword(self, kParserKeywordCommand, t_skipped) && t_skipped)
		t_type = kHandlerTypeCommand;
	else if (ParserSkipKeyword(self, kParserKeywordFunction, t_skipped) && t_skipped)
		t_type = kHandlerTypeFunction;
	else if (ParserSkipKeyword(self, kParserKeywordMethod, t_skipped) && t_skipped)
		t_type = kHandlerTypeMethod;
	else
		return false;
	
	NameRef t_name;
	if (!ParserMatchIdentifier(self, t_name))
		return false;
	
	HandlerAttributes t_attr;
	t_attr = 0;
	if (t_is_java)
		t_attr |= kHandlerAttributeIsJava;
	if (t_is_tail)
		t_attr |= kHandlerAttributeIsTail;
		
	if (!InterfaceBeginHandler(self -> interface, t_position, t_type, t_attr, t_name))
		return false;
				
	static ParserKeyword s_parameter_prefixes[] = { kParserKeywordOptional, kParserKeywordIn, kParserKeywordOut, kParserKeywordInOut, kParserKeywordRef, kParserKeywordNone };
	while(ParserWillMatchKeywords(self, s_parameter_prefixes))
		if (!ParserReduceParameterDefinition(self))
			return false;
	
	if (ParserWillMatchKeyword(self, kParserKeywordReturn))
		if (!ParserReduceReturnDefinition(self))
			return false;
			
	if (ParserWillMatchKeyword(self, kParserKeywordCall))
		if (!ParserReduceCallDefinition(self))
			return false;

	if (!InterfaceEndHandler(self -> interface))
		return false;

	return true;
}

/*static bool ParserReduceCommandDefinition(ParserRef self)
{
	ParserMark(self);
	
	if (!ParserMatchKeyword(self, kParserKeywordCommand))
		return false;
		
	return ParserReduceHandlerDefinition(self, kHandlerTypeCommand);
}

static bool ParserReduceFunctionDefinition(ParserRef self)
{
	ParserMark(self);
	
	if (!ParserMatchKeyword(self, kParserKeywordFunction))
		return false;
		
	return ParserReduceHandlerDefinition(self, kHandlerTypeFunction);
}

static bool ParserReduceJavaDefinition(ParserRef self)
{
	ParserMark(self);
	
	if (!ParserMatchKeyword(self, kParserKeywordJava))
		return false;
		
	if (ParserMatchKeyword(self, kParserKeyword
	
	if (!ParserMatchKeyword(self, kParserKeywordMethod))
		return false;
	
	return ParserReduceHandlerDefinition(self, kHandlerTypeJava);
}

static bool ParserReduceNativeDefinition(ParserRef self)
{
	ParserMark(self);
	
	if (!ParserMatchKeyword(self, kParserKeywordNative))
		return false;
	
	if (!ParserMatchKeyword(self, kParserKeywordMethod))
		return false;
	
	return ParserReduceHandlerDefinition(self, kHandlerTypeNative);
}

static bool ParserReduceTailDefinition(ParserRef self)
{
	ParserMark(self);
	
	if (!ParserMatchKeyword(self, kParserKeywordTail))
		return false;
		
	
		
	if (ParserWillMatchKeyword(self, kParserKeywordCommand))
	{
		if (!ParserMatchKeyword(self, kParserKeywordCommand))
			return false;
			
		return ParserReduceHandlerDefinition(self, kHandlerTypeTailCommand);
	}
	
	if (ParserWillMatchKeyword(self, kParserKeywordFunction))
	{
		if (!ParserMatchKeyword(self, kParserKeywordFunction))
			return false;
			
		return ParserReduceHandlerDefinition(self, kHandlerTypeTailFunction);
	}

	return false;
}*/

// parameter-definition
//   : ( 'in' | 'out' | 'inout' ) ID 'as' ID
//   | 'optional' 'in' ID 'as' ID 'default' ( STRING | NUMBER )
//
static bool ParserReduceParameterDefinition(ParserRef self)
{
	ParserMark(self);
	
	bool t_is_optional;
	if (!ParserSkipKeyword(self, kParserKeywordOptional, t_is_optional))
		return false;

	Position t_position;
	t_position = self -> position;
		
	static ParserKeyword s_param_type_prefixes[] = { kParserKeywordIn, kParserKeywordOut, kParserKeywordInOut, kParserKeywordRef, kParserKeywordNone };
	ParserKeyword t_keyword;
	if (!ParserMatchKeywords(self, s_param_type_prefixes, t_keyword))
		return false;
	
	ParameterType t_parameter_type;
	if (t_keyword == kParserKeywordIn)
		t_parameter_type = kParameterTypeIn;
	else if (t_keyword == kParserKeywordOut)
		t_parameter_type = kParameterTypeOut;
	else if (t_keyword == kParserKeywordInOut)
		t_parameter_type = kParameterTypeInOut;
	else if (t_keyword == kParserKeywordRef)
		t_parameter_type = kParameterTypeRef;
		
	if (!t_is_optional)
		t_position = self -> position;
	
	NameRef t_name;
	if (!ParserMatchIdentifier(self, t_name))
		return false;
		
	if (!ParserMatchKeyword(self, kParserKeywordAs))
		return false;
		
	NameRef t_type;
	if (!ParserMatchIdentifier(self, t_type))
		return false;
    
	ValueRef t_default;
	t_default = nil;
	if (t_is_optional)
	{
<<<<<<< HEAD
		if (!ParserMatchKeyword(self, kParserKeywordDefault))
			return false;
			
		if (!ParserMatchConstant(self, t_default))
			return false;
	}

	if (!InterfaceDefineHandlerParameter(self -> interface, t_position, t_parameter_type, t_name, t_type, t_default))
=======
		bool t_is_default;
        ParserSkipKeyword(self, kParserKeywordDefault, t_is_default);
        if (t_is_default)
            if (!ParserMatchConstant(self, t_default))
                return false;
    }
	
	if (!InterfaceDefineHandlerParameter(self -> interface, t_position, t_parameter_type, t_name, t_type, t_default, t_is_optional))
>>>>>>> c477700a
		return false;

	return true;
}

static bool ParserReduceReturnDefinition(ParserRef self)
{
	ParserMark(self);
	
	if (!ParserMatchKeyword(self, kParserKeywordReturn))
		return false;
		
	Position t_position;
	t_position = self -> position;
		
	NameRef t_type;
	if (!ParserMatchIdentifier(self, t_type))
		return false;
		
	bool t_is_indirect;
	if (!ParserSkipKeyword(self, kParserKeywordIndirect, t_is_indirect))
		return false;
		
	if (!InterfaceDefineHandlerReturn(self -> interface, t_position, t_type, t_is_indirect))
		return false;

	return true;
}

static bool ParserReduceCallDefinition(ParserRef self)
{
	ParserMark(self);
	
	if (!ParserMatchKeyword(self, kParserKeywordCall))
		return false;

	Position t_position;
	t_position = self -> position;
	
	NameRef t_name;
	if (!ParserMatchIdentifier(self, t_name))
		return false;
		
	if (!InterfaceDefineHandlerBinding(self -> interface, t_position, t_name))
		return false;
		
	return true;
}

////////////////////////////////////////////////////////////////////////////////

bool ParserRun(ScannerRef p_scanner, InterfaceRef& r_interface)
{
	bool t_success;
	t_success = true;
	
	InterfaceRef t_interface;
	t_interface = nil;
	if (t_success)
		t_success = InterfaceCreate(t_interface);
		
	Parser t_parser;
	if (t_success)
	{
		t_parser . scanner = p_scanner;
		t_parser . interface = t_interface;
		t_parser . position = 0;
		t_parser . syntax_error = false;
		
		t_success = ParserReduceInterface(&t_parser);
		if (t_success && t_parser . syntax_error)
			t_success = true;
	}
	
	if (t_success)
	{
		if (t_parser . syntax_error)
		{
			InterfaceDestroy(t_interface);
			t_interface = nil;
		}
		
		r_interface = t_interface;
	}
	else
		InterfaceDestroy(t_interface);
	
	return t_success;
}

////////////////////////////////////////////////////////////////////////////////<|MERGE_RESOLUTION|>--- conflicted
+++ resolved
@@ -762,16 +762,6 @@
 	t_default = nil;
 	if (t_is_optional)
 	{
-<<<<<<< HEAD
-		if (!ParserMatchKeyword(self, kParserKeywordDefault))
-			return false;
-			
-		if (!ParserMatchConstant(self, t_default))
-			return false;
-	}
-
-	if (!InterfaceDefineHandlerParameter(self -> interface, t_position, t_parameter_type, t_name, t_type, t_default))
-=======
 		bool t_is_default;
         ParserSkipKeyword(self, kParserKeywordDefault, t_is_default);
         if (t_is_default)
@@ -780,7 +770,6 @@
     }
 	
 	if (!InterfaceDefineHandlerParameter(self -> interface, t_position, t_parameter_type, t_name, t_type, t_default, t_is_optional))
->>>>>>> c477700a
 		return false;
 
 	return true;
