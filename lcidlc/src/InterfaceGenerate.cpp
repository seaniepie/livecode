/* Copyright (C) 2003-2013 Runtime Revolution Ltd.

This file is part of LiveCode.

LiveCode is free software; you can redistribute it and/or modify it under
the terms of the GNU General Public License v3 as published by the Free
Software Foundation.

LiveCode is distributed in the hope that it will be useful, but WITHOUT ANY
WARRANTY; without even the implied warranty of MERCHANTABILITY or
FITNESS FOR A PARTICULAR PURPOSE.  See the GNU General Public License
for more details.

You should have received a copy of the GNU General Public License
along with LiveCode.  If not see <http://www.gnu.org/licenses/>.  */

#include <stdio.h>
#include <string.h>
#include <stdlib.h>

#include "Interface.h"
#include "InterfacePrivate.h"
#include "NativeType.h"

////////////////////////////////////////////////////////////////////////////////

// Includes
// Imports
// Definitions
// Support
// Wrappers
// Exports

////////////////////////////////////////////////////////////////////////////////

typedef FILE *CoderRef;

static bool CoderStart(const char *p_filename, CoderRef& r_coder)
{
	CoderRef self;
	self = fopen(p_filename, "w");
	if (self == nil)
		return false;
		
	r_coder = self;
		
	return true;
}

static bool CoderFinish(CoderRef self)
{
	fclose(self);
	return true;
}

static void CoderCancel(CoderRef self)
{
}

static void CoderWriteLine(CoderRef self, const char *p_format, ...)
{
	va_list t_args;
	va_start(t_args, p_format);
	vfprintf(self, p_format, t_args);
	va_end(t_args);
	fprintf(self, "\n");
}

static void CoderWrite(CoderRef self, const char *p_format, ...)
{
	va_list t_args;
	va_start(t_args, p_format);
	vfprintf(self, p_format, t_args);
	va_end(t_args);
}

////////////////////////////////////////////////////////////////////////////////

static const char *name_to_cname(NameRef p_type)
{
	static char *s_buffer = nil;
	MCCStringFree(s_buffer);
	MCCStringClone(NameGetCString(p_type), s_buffer);
	for(uint32_t i = 0; s_buffer[i] != '\0'; i++)
		if (s_buffer[i] == '-')
			s_buffer[i] = '_';
	return s_buffer;
}

static const char *type_to_cstring(NameRef p_type, bool p_is_ref)
{
	if (NameEqualToCString(p_type, "boolean"))
		return "bool";
	else if (NameEqualToCString(p_type, "c-string"))
		return p_is_ref ? "char *" : "const char *";
	else if (NameEqualToCString(p_type, "c-data"))
		return "LCBytes";
	else if (NameEqualToCString(p_type, "integer"))
		return "int";
	else if (NameEqualToCString(p_type, "real"))
		return "double";
	else if (NameEqualToCString(p_type, "objc-string"))
		return "NSString*";
	else if (NameEqualToCString(p_type, "objc-number"))
		return "NSNumber*";
	else if (NameEqualToCString(p_type, "objc-data"))
		return "NSData*";
	else if (NameEqualToCString(p_type, "objc-array"))
		return "NSArray*";
	else if (NameEqualToCString(p_type, "objc-dictionary"))
		return "NSDictionary*";
		
	return "int";
}

////////////////////////////////////////////////////////////////////////////////

static const char *InterfaceGetExternPrefix(InterfaceRef self)
{
	if (!self -> use_cpp_naming)
		return "extern \"C\"";
	return "extern";
}

static const char *InterfaceGetReferenceSuffix(InterfaceRef self)
{
	if (self -> use_cpp_naming)
		return "&";
	return "*";
}

////////////////////////////////////////////////////////////////////////////////

extern const char *g_support_template;

static bool InterfaceGenerateSupport(InterfaceRef self, CoderRef p_coder)
{
	if (self -> use_cpp_exceptions)
		CoderWriteLine(p_coder, "#include <exception>");
	
	CoderWrite(p_coder, "%s", g_support_template);
	
	return true;
}

////////////////////////////////////////////////////////////////////////////////

static bool InterfaceGenerateImports(InterfaceRef self, CoderRef p_coder)
{
	const char *t_extern;
	t_extern = InterfaceGetExternPrefix(self);
	
	const char *t_reference;
	t_reference = InterfaceGetReferenceSuffix(self);
	
	if (self -> startup_hook != nil)
		CoderWriteLine(p_coder, "%s bool %s(void);", t_extern, NameGetCString(self -> startup_hook));
	if (self -> shutdown_hook != nil)
		CoderWriteLine(p_coder, "%s void %s(void);", t_extern, NameGetCString(self -> shutdown_hook));
		
	for(uint32_t i = 0; i < self -> handler_count; i++)
		for(uint32_t j = 0; j < self -> handlers[i] . variant_count; j++)
		{
			HandlerVariant *t_variant;
			t_variant = &self -> handlers[i] . variants[j];
			
			const char *t_return_type;
			if (t_variant -> return_type == nil || t_variant -> return_type_indirect)
				t_return_type = "void";
			else
				t_return_type = type_to_cstring(t_variant -> return_type, true);
			CoderWrite(p_coder, "%s %s %s(", t_extern, t_return_type, NameGetCString(t_variant -> binding));
			
			if (t_variant -> parameter_count != 0)
			{
				for(uint32_t k = 0; k < t_variant -> parameter_count; k++)
				{
					if (k > 0)
						CoderWrite(p_coder, ", ");
					CoderWrite(p_coder, "%s", type_to_cstring(t_variant -> parameters[k] . type, t_variant -> parameters[k] . mode != kParameterTypeIn));
					if (t_variant -> parameters[k] . mode != kParameterTypeIn)
						CoderWrite(p_coder, "%s", t_reference);
				}
			}
			else if (t_variant -> return_type_indirect)
				CoderWrite(p_coder, "%s%s", type_to_cstring(t_variant -> return_type, true), t_reference);
			else
				CoderWrite(p_coder, "void");
			
			CoderWriteLine(p_coder, ");");
		}
		
	return true;
}

////////////////////////////////////////////////////////////////////////////////

static bool InterfaceGenerateEnums(InterfaceRef self, CoderRef p_coder)
{
	for(uint32_t i = 0; i < self -> enum_count; i++)
	{
		Enum *t_enum;
		t_enum = &self -> enums[i];
		
		CoderWriteLine(p_coder, "static bool fetchenum__%s(const char *arg, MCVariableRef var, int& r_value)", name_to_cname(t_enum -> name));
		CoderWriteLine(p_coder, "{");
		CoderWriteLine(p_coder, "\tbool success;");
		CoderWriteLine(p_coder, "\tsuccess = true;");
		CoderWriteLine(p_coder, "\tchar *element;");
		CoderWriteLine(p_coder, "\tif (!fetch__cstring(arg, var, element))");
		CoderWriteLine(p_coder, "\t\treturn false;");
		for(uint32_t j = 0; j < t_enum -> element_count; j++)
		{
			CoderWriteLine(p_coder, "\t%sif (strcasecmp(element, \"%s\") == 0)", j == 0 ? "" : "else ", StringGetCStringPtr(t_enum -> elements[j] . key));
			CoderWriteLine(p_coder, "\t\tr_value = %lld;", t_enum -> elements[j] . value);
		}
		if (t_enum -> element_count > 0)
			CoderWriteLine(p_coder, "\telse");
		CoderWriteLine(p_coder, "\t\tsuccess = error__bad_enum_element(arg, element);");
		CoderWriteLine(p_coder, "\tfree(element);");
		CoderWriteLine(p_coder, "\treturn success;");
		CoderWriteLine(p_coder, "}");
		
		CoderWriteLine(p_coder, "static bool storeenum__%s(MCVariableRef var, int value)", name_to_cname(t_enum -> name));
		CoderWriteLine(p_coder, "{");
		for(uint32_t j = 0; j < t_enum -> element_count; j++)
		{
			CoderWriteLine(p_coder, "\t%sif (value == %lld)", j == 0 ? "" : "else ", t_enum -> elements[j] . value);
			CoderWriteLine(p_coder, "\t\treturn store__cstring(var, \"%s\");", StringGetCStringPtr(t_enum -> elements[j] . key));
		}
		if (t_enum -> element_count > 0)
			CoderWriteLine(p_coder, "\telse");
		CoderWriteLine(p_coder, "\t\treturn store__int(var, value);");
		CoderWriteLine(p_coder, "\treturn true;");
		CoderWriteLine(p_coder, "}");
	}
	return true;
}

////////////////////////////////////////////////////////////////////////////////

static int64_t InterfaceResolveEnumElement(InterfaceRef self, NameRef p_name, ValueRef p_element)
{
	for(uint32_t i = 0; i < self -> enum_count; i++)
		if (NameEqual(p_name, self -> enums[i] . name))
		{
			for(uint32_t j = 0; j < self -> enums[i] . element_count; j++)
				if (StringEqualCaseless(p_element, self -> enums[i] . elements[j] . key))
					return self -> enums[i] . elements[j] . value;					
		}
		
	return 0;
}

static void InterfaceGenerateMethodStubContext(InterfaceRef self, CoderRef p_coder, Handler *p_handler, bool p_in)
{
	NameRef t_name;
	t_name = p_handler -> name;
	
	HandlerVariant *t_variant;
	t_variant = &p_handler -> variants[0];
	
	CoderWriteLine(p_coder, "struct %s_context_t", NameGetCString(t_name));
	CoderWriteLine(p_coder, "{");
	for(uindex_t i = 0; i < t_variant -> parameter_count; i++)
	{
		const char *t_type;
		if (p_in)
			t_type = native_type_to_type_in_cstring(NativeTypeFromName(t_variant -> parameters[i] . type));
		else
			t_type = native_type_to_type_out_cstring(NativeTypeFromName(t_variant -> parameters[i] . type));
		CoderWriteLine(p_coder, "\t%s arg_%d;", t_type, i);
	}
	if (t_variant -> return_type != nil)
		CoderWriteLine(p_coder, "\t%s result;", native_type_to_type_out_cstring(NativeTypeFromName(t_variant -> return_type)));
	CoderWriteLine(p_coder, "};");
	CoderWriteLine(p_coder, "");
}

static void InterfaceGenerateMethodStubParameters(InterfaceRef self, CoderRef p_coder, Handler *p_handler, bool p_java)
{
	HandlerVariant *t_variant;
	t_variant = &p_handler -> variants[0];
	for(uindex_t i = 0; i < t_variant -> parameter_count; i++)
	{
		if (i != 0)
			CoderWrite(p_coder, ", ");
		
		const char *t_type;
		if (p_java)
			t_type = native_type_to_java_type_cstring(NativeTypeFromName(t_variant -> parameters[i] . type));
		else
			t_type = native_type_to_type_in_cstring(NativeTypeFromName(t_variant -> parameters[i] . type));
		
		CoderWrite(p_coder, "%s p_param_%d", t_type, i);
	}
}

char *InterfaceGenerateJavaMethodSignature(InterfaceRef self, Handler *p_handler)
{
	HandlerVariant *t_variant;
	t_variant = &p_handler -> variants[0];
	
	char *t_signature;
	t_signature = nil;
	MCCStringAppend(t_signature, "(");
	for(uindex_t i = 0; i < t_variant -> parameter_count; i++)
		MCCStringAppend(t_signature, native_type_to_java_sig(NativeTypeFromName(t_variant -> parameters[i] . type)));
	MCCStringAppend(t_signature, ")");
	MCCStringAppend(t_signature, t_variant -> return_type != nil ? native_type_to_java_sig(NativeTypeFromName(t_variant -> return_type)) : "V");
	return t_signature;
}

static void InterfaceGenerateJavaMethodStub(InterfaceRef self, CoderRef p_coder, Handler *p_handler)
{
	NameRef t_name;
	t_name = p_handler -> name;
	
	HandlerVariant *t_variant;
	t_variant = &p_handler -> variants[0];
	
	InterfaceGenerateMethodStubContext(self, p_coder, p_handler, true);
	
	CoderWriteLine(p_coder, "static void %s_callback(void *p_context)", NameGetCString(t_name));
	CoderWriteLine(p_coder, "{");
	CoderWriteLine(p_coder, "\t%s_context_t *ctxt = (%s_context_t *)p_context;", NameGetCString(t_name), NameGetCString(t_name));
	CoderWriteLine(p_coder, "");
	
	char *t_java_sig;
	t_java_sig = InterfaceGenerateJavaMethodSignature(self, p_handler);
	CoderWriteLine(p_coder, "\tstatic jmethodID s_method = 0;");
	CoderWriteLine(p_coder, "\tif (s_method == 0)");
	CoderWriteLine(p_coder, "\t\ts_method = s_android_env -> GetStaticMethodID(s_java_class, \"%s\", \"%s\");", NameGetCString(t_name), t_java_sig);
	free(t_java_sig);
	
	for(uindex_t i = 0; i < t_variant -> parameter_count; i++)
	{
		HandlerParameter *t_parameter;
		t_parameter = &t_variant -> parameters[i];
		
		NativeType t_param_native_type;
		t_param_native_type = NativeTypeFromName(t_parameter -> type);
		
		const char *t_java_param_type;
		t_java_param_type = native_type_to_java_type_cstring(t_param_native_type);
		
		CoderWriteLine(p_coder, "\t%s t_param_%d;", t_java_param_type, i);
		CoderWriteLine(p_coder, "\tt_param_%d = java_from__%s(s_android_env, ctxt -> arg_%d);", i, NativeTypeGetTag(t_param_native_type), i);
	}
	
	const char *t_java_method_type, *t_c_return_type, *t_java_return_type;
	if (t_variant -> return_type != nil)
	{
		t_java_method_type = native_type_to_java_method_type_cstring(NativeTypeFromName(t_variant -> return_type));
		t_c_return_type = native_type_to_type_out_cstring(NativeTypeFromName(t_variant -> return_type));
		t_java_return_type = native_type_to_java_type_cstring(NativeTypeFromName(t_variant -> return_type));
	}
	else
	{
		t_java_method_type = "Void";
		t_c_return_type = "void";
		t_java_return_type = "void";
	}
	
	if (t_variant -> return_type != nil)
		CoderWriteLine(p_coder, "\t%s t_result;", t_java_return_type);
	
	if (t_variant -> return_type != nil)
		CoderWrite(p_coder, "\tt_result = s_android_env -> CallStatic%sMethod(s_java_class, s_method", t_java_method_type);
	else
		CoderWrite(p_coder, "\ts_android_env -> CallStatic%sMethod(s_java_class, s_method", t_java_method_type);
	for(uindex_t i = 0; i < t_variant -> parameter_count; i++)
		CoderWrite(p_coder, ", t_param_%d", i);
	CoderWrite(p_coder, ");\n");
	
	if (t_variant -> return_type != nil)
	{
		CoderWriteLine(p_coder, "\tctxt -> result = java_to__%s(s_android_env, t_result);", NativeTypeGetTag(NativeTypeFromName(t_variant -> return_type)));
		CoderWriteLine(p_coder, "\tjava_free__%s(s_android_env, t_result);", NativeTypeGetTag(NativeTypeFromName(t_variant -> return_type)));
	}
	
	for(uindex_t i = 0; i < t_variant -> parameter_count; i++)
		CoderWriteLine(p_coder, "\tjava_free__%s(s_android_env, t_param_%d);", NativeTypeGetTag(NativeTypeFromName(t_variant -> parameters[i] . type)), i);
	
	CoderWriteLine(p_coder, "}");
	CoderWrite(p_coder, "%s %s(", t_c_return_type, NameGetCString(t_name));
	InterfaceGenerateMethodStubParameters(self, p_coder, p_handler, false);
	CoderWriteLine(p_coder, ")");
	CoderWriteLine(p_coder, "{");
	CoderWriteLine(p_coder, "\t%s_context_t ctxt;", NameGetCString(t_name));
	for(uindex_t i = 0; i < t_variant -> parameter_count; i++)
		CoderWriteLine(p_coder, "\tctxt . arg_%d = p_param_%d;", i, i);
	CoderWriteLine(p_coder, "\ts_interface -> engine_run_on_main_thread((void *)%s_callback, &ctxt, kMCRunOnMainThreadJumpToUI);", NameGetCString(t_name));
	if (t_variant -> return_type != nil)
		CoderWriteLine(p_coder, "\treturn ctxt . result;");
	CoderWriteLine(p_coder, "}");
}

#ifdef NOT_READY
static void InterfaceGenerateNativeMethodStub(InterfaceRef self, CoderRef p_coder, Handler *p_handler)
{
	NameRef t_name;
	t_name = p_handler -> name;
	
	HandlerVariant *t_variant;
	t_variant = &p_handler -> variants[0];
	
	char *t_native_name;
	MCCStringFormat(t_native_name, "Java_%s_%s", NameGetCString(self -> qualified_name), NameGetCString(t_name));
	for(uindex_t i = 0; t_native_name[i] != '\0'; i++)
		if (t_native_name[i] == '.')
			t_native_name[i] = '_';
	
	const char *t_c_return_type, *t_java_return_type;
	if (t_variant -> return_type != nil)
	{
		t_c_return_type = native_type_to_type_out_cstring(NativeTypeFromName(t_variant -> return_type));
		t_java_return_type = native_type_to_java_type_cstring(NativeTypeFromName(t_variant -> return_type));
	}
	else
	{
		t_c_return_type = "void";
		t_java_return_type = "void";
	}

	CoderWrite(p_coder, "extern \"C\" JNIEXPORT %s JNICALL %s(JNIEnv *, jobject", t_java_return_type, t_native_name);
	for(uindex_t i = 0; i < t_variant -> parameter_count; i++)
		CoderWrite(p_coder, ", %s", native_type_to_java_type_cstring(NativeTypeFromName(t_variant -> parameters[i] . type)));
	CoderWrite(p_coder, ") __attribute__((visibility(\"default\")));\n");
	CoderWrite(p_coder, "");
	
	InterfaceGenerateMethodStubContext(self, p_coder, p_handler, false);
	
	CoderWriteLine(p_coder, "static void %s_callback(void *p_context)", NameGetCString(t_name));
	CoderWriteLine(p_coder, "{");
	CoderWriteLine(p_coder, "\t%s_context_t *ctxt = (%s_context_t *)p_context;", NameGetCString(t_name), NameGetCString(t_name));
	if (t_variant -> return_type != nil)
		CoderWrite(p_coder, "\tctxt -> result = ");
	else
		CoderWrite(p_coder, "\t");
	CoderWrite(p_coder, "%s(", NameGetCString(t_name));
	for(uindex_t i = 0; i < t_variant -> parameter_count; i++)
	{
		if (i != 0)
			CoderWrite(p_coder, ", ");
		CoderWrite(p_coder, "ctxt -> arg_%d", i);
	}
	CoderWrite(p_coder, ");\n");
	CoderWriteLine(p_coder, "}");
	
	CoderWrite(p_coder, "JNIEXPORT %s JNICALL %s(JNIEnv *env, jobject obj", t_java_return_type, t_native_name);
	for(uindex_t i = 0; i < t_variant -> parameter_count; i++)
		CoderWrite(p_coder, ", %s p_param_%d", native_type_to_java_type_cstring(NativeTypeFromName(t_variant -> parameters[i] . type)), i);
	CoderWrite(p_coder, ")\n");
	CoderWriteLine(p_coder, "{");
	CoderWriteLine(p_coder, "\t%s_context_t ctxt;", NameGetCString(t_name));
	for(uindex_t i = 0; i < t_variant -> parameter_count; i++)
	{
		HandlerParameter *t_parameter;
		t_parameter = &t_variant -> parameters[i];
		
		NativeType t_param_native_type;
		t_param_native_type = NativeTypeFromName(t_parameter -> type);
		
		CoderWriteLine(p_coder, "\tctxt . arg_%d = java_to__%s(p_param_%d);", i, NativeTypeGetTag(t_param_native_type), i);
	}
	CoderWriteLine(p_coder, "\ts_interface -> engine_run_on_main_thread((void *)%s_callback, &ctxt, kMCRunOnMainThreadJumpToEngine);", NameGetCString(t_name));
	
	if (t_variant -> return_type != nil)
	{
		CoderWriteLine(p_coder, "\t%s t_result;", t_java_return_type);
		CoderWriteLine(p_coder, "\tt_result = java_from__%s(ctxt . result);", NativeTypeGetTag(NativeTypeFromName(t_variant -> return_type)));
		CoderWriteLine(p_coder, "\tnative_free__%s(ctxt . result);",NativeTypeGetTag(NativeTypeFromName(t_variant -> return_type))); 
	}
	
	for(uindex_t i = 0; i < t_variant -> parameter_count; i++)
		CoderWriteLine(p_coder, "\tnative_free__%s(ctxt . arg_%d);", NativeTypeGetTag(NativeTypeFromName(t_variant -> parameters[i] . type)), i);
	
	if (t_variant -> return_type != nil)
		CoderWriteLine(p_coder, "\treturn t_result;");
	
	CoderWriteLine(p_coder, "}");
	
	MCCStringFree(t_native_name);
}
#endif

static void InterfaceGenerateJavaHandlerStubParameters(InterfaceRef self, CoderRef p_coder, Handler *p_handler, HandlerVariant *p_variant)
{
	for(uindex_t i = 0; i < p_variant -> parameter_count; i++)
	{
		if (i != 0)
			CoderWrite(p_coder, ", ");
		
		const char *t_type;
		t_type = native_type_to_type_in_cstring(NativeTypeFromName(p_variant -> parameters[i] . type));
		
		CoderWrite(p_coder, "%s p_param_%d", t_type, i);
	}
}

static char *InterfaceGenerateJavaHandlerStubSignature(InterfaceRef self, Handler *p_handler, HandlerVariant *p_variant)
{
	char *t_signature;
	t_signature = nil;
	MCCStringAppend(t_signature, "(");
	for(uindex_t i = 0; i < p_variant -> parameter_count; i++)
		MCCStringAppend(t_signature, native_type_to_java_sig(NativeTypeFromName(p_variant -> parameters[i] . type)));
	MCCStringAppend(t_signature, ")");
	MCCStringAppend(t_signature, p_variant -> return_type != nil ? native_type_to_java_sig(NativeTypeFromName(p_variant -> return_type)) : "V");
	return t_signature;
}

static void InterfaceGenerateJavaHandlerStub(InterfaceRef self, CoderRef p_coder, Handler *p_handler, HandlerVariant *p_variant)
{	
	// Compute the return types for various contexts.
	const char *t_java_method_type, *t_c_return_type, *t_java_return_type;
	if (p_variant -> return_type != nil)
	{
		t_java_method_type = native_type_to_java_method_type_cstring(NativeTypeFromName(p_variant -> return_type));
		t_c_return_type = native_type_to_type_out_cstring(NativeTypeFromName(p_variant -> return_type));
		t_java_return_type = native_type_to_java_type_cstring(NativeTypeFromName(p_variant -> return_type));
	}
	else
	{
		t_java_method_type = "Void";
		t_c_return_type = "void";
		t_java_return_type = "void";
	}
	
	// Compute the env var.
	const char *t_env_var;
	if (p_handler -> is_tail)
		t_env_var = "s_android_env";
	else
		t_env_var = "s_engine_env";
	
	// Generate the signature.
	CoderWrite(p_coder, "%s %s(", t_c_return_type, NameGetCString(p_variant -> binding));
	InterfaceGenerateJavaHandlerStubParameters(self, p_coder, p_handler, p_variant);
	CoderWriteLine(p_coder, ")");
	CoderWriteLine(p_coder, "{");
	
	// Generate code to fetch the static method id.
	char *t_java_sig;
	t_java_sig = InterfaceGenerateJavaHandlerStubSignature(self, p_handler, p_variant);
	CoderWriteLine(p_coder, "\tstatic jmethodID s_method = 0;");
	CoderWriteLine(p_coder, "\tif (s_method == 0)");
	CoderWriteLine(p_coder, "\t\ts_method = %s -> GetStaticMethodID(s_java_class, \"%s\", \"%s\");", t_env_var, NameGetCString(p_variant -> binding), t_java_sig);
	free(t_java_sig);
	
	for(uindex_t i = 0; i < p_variant -> parameter_count; i++)
	{
		HandlerParameter *t_parameter;
		t_parameter = &p_variant -> parameters[i];
		
		NativeType t_param_native_type;
		t_param_native_type = NativeTypeFromName(t_parameter -> type);
		
		const char *t_java_param_type;
		t_java_param_type = native_type_to_java_type_cstring(t_param_native_type);
		
		CoderWriteLine(p_coder, "\t%s t_param_%d;", t_java_param_type, i);
		CoderWriteLine(p_coder, "\tt_param_%d = java_from__%s(%s, p_param_%d);", i, NativeTypeGetTag(t_param_native_type), t_env_var, i);
	}
	
	if (p_variant -> return_type != nil)
		CoderWriteLine(p_coder, "\t%s t_java_result;", t_java_return_type);
	
	if (p_variant -> return_type != nil)
		CoderWrite(p_coder, "\tt_java_result = %s -> CallStatic%sMethod(s_java_class, s_method", t_env_var, t_java_method_type);
	else
		CoderWrite(p_coder, "\t%s -> CallStatic%sMethod(s_java_class, s_method", t_env_var, t_java_method_type);
	for(uindex_t i = 0; i < p_variant -> parameter_count; i++)
		CoderWrite(p_coder, ", t_param_%d", i);
	CoderWrite(p_coder, ");\n");
	
	if (p_variant -> return_type != nil)
	{
		CoderWriteLine(p_coder, "\t%s result;", native_type_to_type_out_cstring(NativeTypeFromName(p_variant -> return_type)));
		CoderWriteLine(p_coder, "\tt_result = java_to__%s(%s, t_result);", NativeTypeGetTag(NativeTypeFromName(p_variant -> return_type)), t_env_var);
		CoderWriteLine(p_coder, "\tjava_free__%s(%s, t_result);", NativeTypeGetTag(NativeTypeFromName(p_variant -> return_type)), t_env_var);
	}
	
	for(uindex_t i = 0; i < p_variant -> parameter_count; i++)
		CoderWriteLine(p_coder, "\tjava_free__%s(%s, t_param_%d);", NativeTypeGetTag(NativeTypeFromName(p_variant -> parameters[i] . type)), t_env_var, i);
	
	if (p_variant -> return_type != nil)
		CoderWriteLine(p_coder, "\treturn t_result;");
		
	CoderWriteLine(p_coder, "}");

}

static bool InterfaceGenerateHandlers(InterfaceRef self, CoderRef p_coder)
{
	for(uint32_t i = 0; i < self -> handler_count; i++)
	{
		Handler *t_handler;
		t_handler = &self -> handlers[i];
		
		if (t_handler -> type == kHandlerTypeMethod)
		{
			// Generate stub for calling Java or native method.
			if (t_handler -> is_java)
				InterfaceGenerateJavaMethodStub(self, p_coder, t_handler);
#ifdef NOT_READY
			else
				InterfaceGenerateNativeMethodStub(self, p_coder, t_handler);
#endif
			continue;
		}
		
		for(uint32_t j = 0; j < t_handler -> variant_count; j++)
		{
			HandlerVariant *t_variant;
			t_variant = &t_handler -> variants[j];
					
			CoderWriteLine(p_coder, "static bool variant__%s(MCVariableRef *argv, uint32_t argc, MCVariableRef result)", NameGetCString(t_variant -> binding));
			CoderWriteLine(p_coder, "{");
			if (self -> use_objc_objects)
			{
				CoderWriteLine(p_coder, "\tNSAutoreleasePool *t_pool;");
				CoderWriteLine(p_coder, "\tt_pool = [[NSAutoreleasePool alloc] init];");
				CoderWriteLine(p_coder, "");
			}
			
			CoderWriteLine(p_coder, "\tbool success;");
			CoderWriteLine(p_coder, "\tsuccess = true;");
			CoderWriteLine(p_coder, "");
			
			bool t_need_newline;
			t_need_newline = false;
			for(uint32_t k = 0; k < t_variant -> parameter_count; k++)
			{
				HandlerParameter *t_parameter;
				t_parameter = &t_variant -> parameters[k];
				
				const char *t_name;
				t_name = NameGetCString(t_parameter -> name);
				
				NativeType t_native_type;
				t_native_type = NativeTypeFromName(t_parameter -> type);

				if (t_parameter -> mode == kParameterTypeInOut && (t_native_type == kNativeTypeCString || t_native_type == kNativeTypeCData))
				{
					CoderWriteLine(p_coder, "\t%s original__%s, %sparam__%s;", NativeTypeGetTypedef(t_native_type), t_name, NativeTypeGetSecondaryPrefix(t_native_type), t_name);
					if (t_native_type != kNativeTypeCData)
						CoderWriteLine(p_coder, "\toriginal__%s = param__%s = %s;", t_name, t_name, NativeTypeGetInitializer(t_native_type));
					else
					{
						CoderWriteLine(p_coder, "\toriginal__%s . buffer = param__%s . buffer = nil;", t_name, t_name);
						CoderWriteLine(p_coder, "\toriginal__%s . length = param__%s . length = 0;", t_name, t_name);
					}
				}
				else
				{
					CoderWriteLine(p_coder, "\t%s param__%s;", NativeTypeGetTypedef(t_native_type), t_name);
					if (t_native_type != kNativeTypeCData)
						CoderWriteLine(p_coder, "\tparam__%s = %s;", t_name, NativeTypeGetInitializer(t_native_type));
					else
					{
						CoderWriteLine(p_coder, "\tparam__%s . buffer = NULL;", t_name);
						CoderWriteLine(p_coder, "\tparam__%s . length = 0;", t_name);
					}
				}
				if (t_parameter -> mode == kParameterTypeInOut || t_parameter -> mode == kParameterTypeOut)
				{
					CoderWriteLine(p_coder, "\tif (success)", k);
					CoderWriteLine(p_coder, "\t\tsuccess = verify__out_parameter(\"%s\", argv[%d]);", t_name, k);
				}
				if (t_parameter -> mode == kParameterTypeIn || t_parameter -> mode == kParameterTypeInOut)
				{
					CoderWriteLine(p_coder, "\tif (success)", k);
					CoderWriteLine(p_coder, "\t{", k);
                    if (t_parameter -> is_optional)
					{
						CoderWriteLine(p_coder, "\t\tif (argc > %d)", k);
                        if (t_parameter -> default_value != nil)
                            CoderWrite(p_coder, "\t\t\tsuccess = ");
                        else
                            CoderWrite(p_coder, "\t\t\t");
						if (t_native_type != kNativeTypeEnum)
							CoderWriteLine(p_coder, "fetch__%s(\"%s\", argv[%d], param__%s);", NativeTypeGetTag(t_native_type), t_name, k, t_name);
						else
							CoderWriteLine(p_coder, "fetchenum__%s(\"%s\", argv[%d], param__%s);", name_to_cname(t_parameter -> type), t_name, k, t_name);
                        if (t_parameter -> default_value != nil)
						{
<<<<<<< HEAD
						case kNativeTypeBoolean:
							// TODO: Implement boolean default values
							CoderWriteLine(p_coder, "\t\t\tsuccess = false;");
							break;
						case kNativeTypeObjcData:
						case kNativeTypeObjcArray:
						case kNativeTypeObjcDictionary:		
							CoderWriteLine(p_coder, "\t\t\tsuccess = false;");
							break;
						case kNativeTypeCString:
						case kNativeTypeCData:
							CoderWriteLine(p_coder, "\t\t\tsuccess = default__%s(\"%s\", param__%s);", NativeTypeGetTag(t_native_type), StringGetCStringPtr(t_parameter -> default_value), t_name);
							break;
						case kNativeTypeObjcString:
							CoderWriteLine(p_coder, "\t\t\tparam__%s = @\"%s\";", t_name, StringGetCStringPtr(t_parameter -> default_value));
							break;
						case kNativeTypeInteger:
							CoderWriteLine(p_coder, "\t\t\tparam__%s = %lld;", t_name, NumberGetInteger(t_parameter -> default_value));
							break;
						case kNativeTypeReal:
							CoderWriteLine(p_coder, "\t\t\tparam__%s = %.15g;", t_name, NumberGetReal(t_parameter -> default_value));
							break;
						case kNativeTypeEnum:
							CoderWriteLine(p_coder, "\t\t\tparam__%s = %lld;", t_name, InterfaceResolveEnumElement(self, t_parameter -> type, t_parameter -> default_value));
							break;
						default:
							CoderWriteLine(p_coder, "\t\t\tsuccess = false;");
							break;
						}
						CoderWriteLine(p_coder, "\t}");
=======
                            
                            CoderWriteLine(p_coder, "\t\tif (!success)", k);
                            switch(t_native_type)
                            {
                                case kNativeTypeBoolean:
                                    CoderWriteLine(p_coder, "\t\t\tparam__%s = %s;", t_name, BooleanGetBool(t_parameter -> default_value) ? "true" : "false");
                                    break;
                                case kNativeTypeObjcData:
                                    CoderWriteLine(p_coder, "\t\t\tsuccess = false;");
                                    break;
                                case kNativeTypeCString:
                                case kNativeTypeCData:
                                    CoderWriteLine(p_coder, "\t\t\tsuccess = default__%s(\"%s\", param__%s);", NativeTypeGetTag(t_native_type), StringGetCStringPtr(t_parameter -> default_value), t_name);
                                    break;
                                case kNativeTypeObjcString:
                                    CoderWriteLine(p_coder, "\t\t\tparam__%s = @\"%s\";", t_name, StringGetCStringPtr(t_parameter -> default_value));
                                    break;
                                case kNativeTypeInteger:
                                    CoderWriteLine(p_coder, "\t\t\tparam__%s = %lld;", t_name, NumberGetInteger(t_parameter -> default_value));
                                    break;
                                case kNativeTypeReal:
                                    CoderWriteLine(p_coder, "\t\t\tparam__%s = %.15g;", t_name, NumberGetReal(t_parameter -> default_value));
                                    break;
                                case kNativeTypeEnum:
                                    CoderWriteLine(p_coder, "\t\t\tparam__%s = %lld;", t_name, InterfaceResolveEnumElement(self, t_parameter -> type, t_parameter -> default_value));
                                    break;
                                default:
                                    CoderWriteLine(p_coder, "\t\t\tsuccess = false;");
                                    break;
                            }
                        }
>>>>>>> c477700a
					}
					else
					{
						if (t_native_type != kNativeTypeEnum)
							CoderWriteLine(p_coder, "\t\tsuccess = fetch__%s(\"%s\", argv[%d], param__%s);", NativeTypeGetTag(t_native_type), t_name, k, t_name);
						else
							CoderWriteLine(p_coder, "\t\tsuccess = fetchenum__%s(\"%s\", argv[%d], param__%s);", name_to_cname(t_parameter -> type), t_name, k, t_name);
                    }
                    CoderWriteLine(p_coder, "\t}");
                    
                }
				if ((t_native_type == kNativeTypeCString || t_native_type == kNativeTypeCData) && t_parameter -> mode == kParameterTypeInOut)
				{
					CoderWriteLine(p_coder, "\tif (success)");
					CoderWriteLine(p_coder, "\t\toriginal__%s = param__%s", t_name, t_name);
				}
				
				t_need_newline = true;
			}
			if (t_need_newline)
				CoderWriteLine(p_coder, "");
			
			const char *t_ref_char;
			if (self -> use_cpp_naming)
				t_ref_char = "";
			else
				t_ref_char = "&";
			
			NativeType t_native_return_type;
			if (t_variant -> return_type != nil)
				t_native_return_type = NativeTypeFromName(t_variant -> return_type);
			else
				t_native_return_type = kNativeTypeNone;
			
			if (t_native_return_type != kNativeTypeNone)
			{
				CoderWriteLine(p_coder, "\t%s returnvalue;", NativeTypeGetTypedef(t_native_return_type));
				if (t_native_return_type != kNativeTypeCData)
					CoderWriteLine(p_coder, "\treturnvalue = %s;", NativeTypeGetInitializer(t_native_return_type));
				else
				{
					CoderWriteLine(p_coder, "\treturnvalue . buffer = NULL;");
					CoderWriteLine(p_coder, "\treturnvalue . length = 0;");
				}
			}
				
			CoderWriteLine(p_coder, "\tif (success)");
			CoderWriteLine(p_coder, "\t{");
			CoderWriteLine(p_coder, "\t\terror__clear();");
			
			if (self -> use_cpp_exceptions)
			{
				CoderWriteLine(p_coder, "\t\ttry");
				CoderWriteLine(p_coder, "\t\t{");
			}
			
			if (self -> use_objc_exceptions)
				CoderWriteLine(p_coder, "\tNS_DURING");
				
			if (t_native_return_type != kNativeTypeNone)
			{
				if (!t_variant -> return_type_indirect)
					CoderWrite(p_coder, "\t\treturnvalue = %s(", NameGetCString(t_variant -> binding));
				else
					CoderWrite(p_coder, "\t\t%s(%sreturnvalue", NameGetCString(t_variant -> binding), t_ref_char);
			}
			else
				CoderWrite(p_coder, "\t\t%s(", NameGetCString(t_variant -> binding));
			
			for(uint32_t k = 0; k < t_variant -> parameter_count; k++)
			{
				HandlerParameter *t_parameter;
				t_parameter = &t_variant -> parameters[k];
				
				if (k > 0 || t_variant -> return_type_indirect)
					CoderWrite(p_coder, ", ");
				CoderWrite(p_coder, "%sparam__%s", t_parameter -> mode == kParameterTypeInOut || t_parameter -> mode == kParameterTypeOut ? t_ref_char : "", NameGetCString(t_parameter -> name));
			}
			
			CoderWrite(p_coder, ");\n");
			CoderWriteLine(p_coder, "\t\tsuccess = error__catch();");
			
			if (self -> use_objc_exceptions)
			{
				CoderWriteLine(p_coder, "\t\tNS_HANDLER");
				CoderWriteLine(p_coder, "\t\t\tsuccess = error__raise([[localException reason] cStringUsingEncoding: NSMacOSRomanStringEncoding]);");
				CoderWriteLine(p_coder, "\t\tNS_ENDHANDLER");
			}
			
			if (self -> use_cpp_exceptions)
			{
				CoderWriteLine(p_coder, "\t\t}");
				CoderWriteLine(p_coder, "\t\tcatch(std::exception& t_exception)");
				CoderWriteLine(p_coder, "\t\t{");
				CoderWriteLine(p_coder, "\t\t\tsuccess = error__raise(t_exception . what());");
				CoderWriteLine(p_coder, "\t\t}");
				CoderWriteLine(p_coder, "\t\tcatch(...)");
				CoderWriteLine(p_coder, "\t\t{");
				CoderWriteLine(p_coder, "\t\t\tsuccess = error__unknown();");
				CoderWriteLine(p_coder, "\t\t}");
			}
			
			CoderWriteLine(p_coder, "\t}");
			
			if (t_native_return_type != kNativeTypeNone)
			{
				CoderWriteLine(p_coder, "\tif (success)");
				if (t_native_return_type != kNativeTypeEnum)
					CoderWriteLine(p_coder, "\t\tsuccess = store__%s(result, returnvalue);", NativeTypeGetTag(t_native_return_type));
				else
					CoderWriteLine(p_coder, "\t\tsuccess = storeenum__%s(result, returnvalue);", name_to_cname(t_variant -> return_type));
			}
			CoderWriteLine(p_coder, "");
			
			t_need_newline = false;
			for(uint32_t k = t_variant -> parameter_count; k > 0; k--)
			{
				HandlerParameter *t_parameter;
				t_parameter = &t_variant -> parameters[k - 1];
				if (t_parameter -> mode == kParameterTypeIn)
					continue;
				
				const char *t_name;
				t_name = NameGetCString(t_parameter -> name);
				
				NativeType t_native_type;
				t_native_type = NativeTypeFromName(t_parameter -> type);
				
				CoderWriteLine(p_coder, "\tif (success)");
				if (t_native_type != kNativeTypeEnum)
					CoderWriteLine(p_coder, "\t\tsuccess = store__%s(argv[%d], param__%s);", NativeTypeGetTag(t_native_type), k - 1, t_name);
				else
					CoderWriteLine(p_coder, "\t\tsuccess = storeenum__%s(argv[%d], param__%s);", name_to_cname(t_parameter -> type), k - 1, t_name);
			
				t_need_newline = true;
			}
			if (t_need_newline)
				CoderWriteLine(p_coder, "");
			
			CoderWriteLine(p_coder, "\tif (!success)");
			CoderWriteLine(p_coder, "\t\tsuccess = error__report(result);");
			CoderWriteLine(p_coder, "");
			
			t_need_newline = false;
			if (t_native_return_type == kNativeTypeCString)
			{
				CoderWriteLine(p_coder, "\tfree(returnvalue);");
				t_need_newline = true;
			}
			else if (t_native_return_type == kNativeTypeCData)
			{
				CoderWriteLine(p_coder, "\tfree(returnvalue . buffer);");
				t_need_newline = true;
			}
			for(uint32_t k = t_variant -> parameter_count; k > 0; k--)
			{
				HandlerParameter *t_parameter;
				t_parameter = &t_variant -> parameters[k - 1];
				
				const char *t_name;
				t_name = NameGetCString(t_parameter -> name);
				
				NativeType t_native_type;
				t_native_type = NativeTypeFromName(t_parameter -> type);
				
				if (t_native_type == kNativeTypeCString)
				{
					CoderWriteLine(p_coder, "\tfree(param__%s);", t_name);
					if (t_parameter -> mode == kParameterTypeInOut)
					{
						CoderWriteLine(p_coder, "\tif (param__%s != original__%s)", t_name, t_name);
						CoderWriteLine(p_coder, "\t\tfree(original__%s);", t_name);
					}
					
					t_need_newline = true;
				}
				else if (t_native_type == kNativeTypeCData)
				{
					CoderWriteLine(p_coder, "\tfree(param__%s . buffer);", t_name);
					if (t_parameter -> mode == kParameterTypeInOut)
					{
						CoderWriteLine(p_coder, "\tif (param__%s . buffer != original__%s . buffer)", t_name, t_name);
						CoderWriteLine(p_coder, "\t\tfree(original__%s . buffer);", t_name);
					}
					
					t_need_newline = true;
				}
				
			}
			if (t_need_newline)
				CoderWriteLine(p_coder, "");
				
			if (self -> use_objc_objects)
			{
				CoderWriteLine(p_coder, "\t[t_pool release];");
				CoderWriteLine(p_coder, "");
			}
			
			CoderWriteLine(p_coder, "\treturn success;");
			
			CoderWriteLine(p_coder, "}");
		}
		
		if (t_handler -> is_tail)
		{
			CoderWriteLine(p_coder, "struct handler__%s_env_t", NameGetCString(t_handler -> name));
			CoderWriteLine(p_coder, "{");
			CoderWriteLine(p_coder, "\tMCVariableRef *argv;");
			CoderWriteLine(p_coder, "\tuint32_t argc;");
			CoderWriteLine(p_coder, "\tMCVariableRef result;");
			CoderWriteLine(p_coder, "\tbool return_value;");
			CoderWriteLine(p_coder, "};");
			CoderWriteLine(p_coder, "static void do_handler__%s(void *p_env)", NameGetCString(t_handler -> name));
			CoderWriteLine(p_coder, "{");
			CoderWriteLine(p_coder, "\thandler__%s_env_t *env = (handler__%s_env_t *)p_env;", NameGetCString(t_handler -> name), NameGetCString(t_handler -> name));
			for(uint32_t j = 0; j < t_handler -> variant_count; j++)
			{
				HandlerVariant *t_variant;
				t_variant = &t_handler -> variants[j];
				
				if (t_variant -> minimum_parameter_count == t_variant -> parameter_count)
					CoderWriteLine(p_coder, "\tif (env -> argc == %d)", t_variant -> parameter_count);
				else if (t_variant -> minimum_parameter_count == 0)
                	CoderWriteLine(p_coder, "\tif (env -> argc <= %d)", t_variant -> parameter_count);
				else
					CoderWriteLine(p_coder, "\tif (env -> argc >= %d && env -> argc <= %d)", t_variant -> minimum_parameter_count, t_variant -> parameter_count);
					
				CoderWriteLine(p_coder, "\t{");
				CoderWriteLine(p_coder, "\t\tenv -> return_value = variant__%s(env -> argv, env -> argc, env -> result);", NameGetCString(t_variant -> binding));
				CoderWriteLine(p_coder, "\t\treturn;");
				CoderWriteLine(p_coder, "\t}");
			}
			CoderWriteLine(p_coder, "\tenv -> return_value = error__report_bad_parameter_count(env -> result);");
			CoderWriteLine(p_coder, "}");
		
			CoderWriteLine(p_coder, "static bool handler__%s(MCVariableRef *argv, uint32_t argc, MCVariableRef result)", NameGetCString(t_handler -> name));
			CoderWriteLine(p_coder, "{");
			CoderWriteLine(p_coder, "\thandler__%s_env_t env;");
			CoderWriteLine(p_coder, "\tenv . argv = argv;");
			CoderWriteLine(p_coder, "\tenv . argc = argc;");
			CoderWriteLine(p_coder, "\tenv . result = result;");
			CoderWriteLine(p_coder, "\tif (s_interface -> version >= 4)");
			CoderWriteLine(p_coder, "\t\ts_interface -> engine_run_on_main_thread((void *)do_handler__%s, &env, kMCRunOnMainThreadJumpToUI);", NameGetCString(t_handler -> name));
			CoderWriteLine(p_coder, "\telse");
			CoderWriteLine(p_coder, "\t\tdo_handler__%s(&env);", NameGetCString(t_handler -> name));
			CoderWriteLine(p_coder, "\treturn env . return_value;");
			CoderWriteLine(p_coder, "}");
		}
		else
		{
			CoderWriteLine(p_coder, "static bool handler__%s(MCVariableRef *argv, uint32_t argc, MCVariableRef result)", NameGetCString(t_handler -> name));
			CoderWriteLine(p_coder, "{");
			for(uint32_t j = 0; j < t_handler -> variant_count; j++)
			{
				HandlerVariant *t_variant;
				t_variant = &t_handler -> variants[j];
				
				if (t_variant -> minimum_parameter_count == t_variant -> parameter_count)
					CoderWriteLine(p_coder, "\tif (argc == %d)", t_variant -> parameter_count);
				else
					CoderWriteLine(p_coder, "\tif (argc >= %d && argc <= %d)", t_variant -> minimum_parameter_count, t_variant -> parameter_count);
					
				CoderWriteLine(p_coder, "\t\treturn variant__%s(argv, argc, result);", NameGetCString(t_variant -> binding));
			}
			CoderWriteLine(p_coder, "\treturn error__report_bad_parameter_count(result);");
			CoderWriteLine(p_coder, "}");
		}
	}
	
	// If this is a Java handler, then generate the 'variant__*' methods for it.
	for(uint32_t i = 0; i < self -> handler_count; i++)
	{
		Handler *t_handler;
		t_handler = &self -> handlers[i];
		
		if (t_handler -> is_java)
		{
			CoderWriteLine(p_coder, "#ifdef __ANDROID__");
			for(uint32_t i = 0; i < t_handler -> variant_count; i++)
				InterfaceGenerateJavaHandlerStub(self, p_coder, t_handler, &t_handler -> variants[i]);
			CoderWriteLine(p_coder, "#endif");
		}
	}
	
	return true;
}

////////////////////////////////////////////////////////////////////////////////

static const char *s_exports_template = "\
extern \"C\" MCExternalInfo *MCExternalDescribe(void) __attribute__((visibility(\"default\")));\n\
extern \"C\" bool MCExternalInitialize(MCExternalInterface *) __attribute__((visibility(\"default\")));\n\
extern \"C\" void MCExternalFinalize(void) __attribute__((visibility(\"default\")));\n\
\n\
MCExternalInfo *MCExternalDescribe(void)\n\
{\n\
	static MCExternalInfo s_info;\n\
	s_info . version = 1;\n\
	s_info . flags = 0;\n\
	s_info . name = kMCExternalName;\n\
	s_info . handlers = kMCExternalHandlers;\n\
	return &s_info;\n\
}\n\
\n\
bool MCExternalInitialize(MCExternalInterface *p_interface)\n\
{\n\
	s_interface = p_interface;\n\
\n\
#ifndef __ANDROID__\n\
	if (s_interface -> version < 3)\n\
		return false;\n\
#else\n\
	if (s_interface -> version < 5)\n\
		return false;\n\
\n\
	s_interface -> interface_query(kMCExternalInterfaceQueryScriptJavaEnv, &s_engine_env);\n\
	s_interface -> interface_query(kMCExternalInterfaceQuerySystemJavaEnv, &s_android_env);\n\
#endif\n\
\n\
#ifdef kMCExternalStartup\n\
	if (!kMCExternalStartup())\n\
		return false;\n\
#endif\n\
\n\
	return true;\n\
}\n\
\n\
void MCExternalFinalize(void)\n\
{\n\
#ifdef kMCExternalShutdown\n\
	kMCExternalShutdown();\n\
#endif\n\
}\n\n\
";

static bool InterfaceGenerateExports(InterfaceRef self, CoderRef p_coder)
{
	CoderWriteLine(p_coder, "#define kMCExternalName \"%s\"", NameGetCString(self -> name));
	if (self -> startup_hook != nil)
		CoderWriteLine(p_coder, "#define kMCExternalStartup %s", NameGetCString(self -> startup_hook));
	if (self -> shutdown_hook != nil)
		CoderWriteLine(p_coder, "#define kMCExternalShutdown %s", NameGetCString(self -> shutdown_hook));
		
	CoderWriteLine(p_coder, "");
	
	CoderWriteLine(p_coder, "MCExternalHandler kMCExternalHandlers[] =\n{");
	for(uint32_t i = 0; i < self -> handler_count; i++)
	{
		Handler *t_handler;
		t_handler = &self -> handlers[i];

		// Don't declare methods in the external handlers table.
		if (t_handler -> type == kHandlerTypeMethod)
			continue;
		
		CoderWriteLine(p_coder, "\t{ %d, \"%s\", handler__%s },",
			t_handler -> type == kHandlerTypeCommand ? 1 : 2,
			NameGetCString(t_handler -> name),
			NameGetCString(t_handler -> name));
	}
	CoderWriteLine(p_coder, "\t{ 0 }\n};");
	
	CoderWriteLine(p_coder, "");
	
	CoderWrite(p_coder, s_exports_template);
	
	CoderWriteLine(p_coder, "#ifdef TARGET_OS_IPHONE");
	CoderWriteLine(p_coder, "extern \"C\"\n{");
	CoderWriteLine(p_coder, "");
	CoderWriteLine(p_coder, "static const char *__libname = \"%s\";", NameGetCString(self -> name));
	CoderWriteLine(p_coder, "");
	CoderWriteLine(p_coder, "static struct MCExternalLibraryExport __libexports[] =");
	CoderWriteLine(p_coder, "{");
	CoderWriteLine(p_coder, "\t{ \"MCExternalDescribe\", (void *)MCExternalDescribe },");
	CoderWriteLine(p_coder, "\t{ \"MCExternalInitialize\", (void *)MCExternalInitialize },");
	CoderWriteLine(p_coder, "\t{ \"MCExternalFinalize\", (void *)MCExternalFinalize },");
	CoderWriteLine(p_coder, "\t{ 0, 0 }");
	CoderWriteLine(p_coder, "};");
	CoderWriteLine(p_coder, "");
	CoderWriteLine(p_coder, "static struct MCExternalLibraryInfo __libinfo =");
	CoderWriteLine(p_coder, "{");
	CoderWriteLine(p_coder, "\t&__libname,");
	CoderWriteLine(p_coder, "\t__libexports,");
	CoderWriteLine(p_coder, "};");
	CoderWriteLine(p_coder, "");
	CoderWriteLine(p_coder, "__attribute((section(\"__DATA,__libs\"))) volatile struct MCExternalLibraryInfo *__libinfoptr_%s = &__libinfo;", NameGetCString(self -> name));
	CoderWriteLine(p_coder, "");
	CoderWriteLine(p_coder, "}");
	CoderWriteLine(p_coder, "#endif");
	
	char *t_java_class_name;
	t_java_class_name = strdup(NameGetCString(self -> qualified_name));
	for(uint32_t i = 0; t_java_class_name[i] != '\0'; i++)
		if (t_java_class_name[i] == '.')
			t_java_class_name[i] = '/';
	CoderWriteLine(p_coder, "#ifdef __ANDROID__");
	CoderWriteLine(p_coder, "extern \"C\" JNIEXPORT jint JNICALL JNI_OnLoad(JavaVM *vm, void *reserved) __attribute__((visibility(\"default\")));");
	CoderWriteLine(p_coder, "JNIEXPORT jint JNICALL JNI_OnLoad(JavaVM *vm, void *reserved)");
	CoderWriteLine(p_coder, "{");
	CoderWriteLine(p_coder, "\ts_java_vm = vm;");
	CoderWriteLine(p_coder, "\tJavaEnv *t_java_env; s_java_vm -> GetEnv((void **)&t_java_env, JNI_VERSION_1_2);");
	CoderWriteLine(p_coder, "\ts_java_class = (jclass)t_java_env -> NewGlobalRef(t_java_env -> FindClass(\"%s\"));", t_java_class_name);
	CoderWriteLine(p_coder, "");
	CoderWriteLine(p_coder, "\treturn JNI_VERSION_1_2;");
	CoderWriteLine(p_coder, "}");

#ifdef NOT_USED
	for(uint32_t i = 0; t_java_class_name[i] != '\0'; i++)
		if (t_java_class_name[i] == '/')
			t_java_class_name[i] = '_';
	CoderWriteLine(p_coder, "extern \"C\" JNIEXPORT jobject JNICALL Java_%s_getActivity(JNIEnv *env, jobject obj) __attribute((visibility(\"default\")));", t_java_class_name);
	CoderWriteLine(p_coder, "JNIEXPORT jobject JNICALL Java_%s_getActivity(JNIEnv *env, jobject obj)");
	CoderWriteLine(p_coder, "{");
	CoderWriteLine(p_coder, "\treturn java__get_activity();");
	CoderWriteLine(p_coder, "}");
	CoderWriteLine(p_coder, "extern \"C\" JNIEXPORT jobject JNICALL Java_%s_getContainer(JNIEnv *env, jobject obj) __attribute((visibility(\"default\")));", t_java_class_name);
	CoderWriteLine(p_coder, "JNIEXPORT jobject JNICALL Java_%s_getContainer(JNIEnv *env, jobject obj)");
	CoderWriteLine(p_coder, "{");
	CoderWriteLine(p_coder, "\treturn java__get_container();");
	CoderWriteLine(p_coder, "}");
	CoderWriteLine(p_coder, "#endif");
	free(t_java_class_name);
#endif
	
	return true;
}

////////////////////////////////////////////////////////////////////////////////

extern const char *g_java_support_template;

/*static struct { const char *tag; void (*generator)(InterfaceRef self, CoderRef coder); } s_sections[] =
{
	{ "package", InterfaceGenerateJavaPackageSection },
};*/

static bool InterfaceGenerateJava(InterfaceRef self, CoderRef p_coder)
{
	CoderWriteLine(p_coder, "package %s;", NameGetCString(self -> qualified_name));
	
	CoderWrite(p_coder, "%s", strchr(g_java_support_template, '\n') + 1);
	
	return true;
}

////////////////////////////////////////////////////////////////////////////////

bool InterfaceGenerate(InterfaceRef self, const char *p_output)
{
	bool t_success;
	t_success = true;
	
	CoderRef t_coder;
	t_coder = nil;
	
	char *t_native_output_filename, *t_java_output_filename;
	if (MCCStringEndsWith(p_output, "/"))
	{
		MCCStringFormat(t_native_output_filename, "%s%s.lcidlc.cpp", p_output, NameGetCString(self -> name));
		MCCStringFormat(t_java_output_filename, "%sLC.java", p_output);
	}
	else
	{
		t_native_output_filename = (char *)p_output;
		t_java_output_filename = nil;
	}

	if (t_success)
		t_success = !self -> invalid;
	
	if (t_success)
		t_success = CoderStart(t_native_output_filename, t_coder);
	
	if (t_success)
		t_success = InterfaceGenerateSupport(self, t_coder);
	
	if (t_success)
		t_success = InterfaceGenerateImports(self, t_coder);
	
	if (t_success)
		t_success = InterfaceGenerateEnums(self, t_coder);
	
	if (t_success)
		t_success = InterfaceGenerateHandlers(self, t_coder);
		
	if (t_success)
		t_success = InterfaceGenerateExports(self, t_coder);
		
	if (t_success)
		t_success = CoderFinish(t_coder);
	else
		CoderCancel(t_coder);
	
	if (t_success && t_java_output_filename != nil)
	{
		if (t_success)
			t_success = CoderStart(t_java_output_filename, t_coder);
		
		if (t_success)
			t_success = InterfaceGenerateJava(self, t_coder);
		
		if (t_success)
			t_success = CoderFinish(t_coder);
		else
			CoderCancel(t_coder);
	}
	
	if (t_native_output_filename != p_output)
		free(t_native_output_filename);
	
	free(t_java_output_filename);
	
	return t_success;
}

////////////////////////////////////////////////////////////////////////////////<|MERGE_RESOLUTION|>--- conflicted
+++ resolved
@@ -686,39 +686,6 @@
 							CoderWriteLine(p_coder, "fetchenum__%s(\"%s\", argv[%d], param__%s);", name_to_cname(t_parameter -> type), t_name, k, t_name);
                         if (t_parameter -> default_value != nil)
 						{
-<<<<<<< HEAD
-						case kNativeTypeBoolean:
-							// TODO: Implement boolean default values
-							CoderWriteLine(p_coder, "\t\t\tsuccess = false;");
-							break;
-						case kNativeTypeObjcData:
-						case kNativeTypeObjcArray:
-						case kNativeTypeObjcDictionary:		
-							CoderWriteLine(p_coder, "\t\t\tsuccess = false;");
-							break;
-						case kNativeTypeCString:
-						case kNativeTypeCData:
-							CoderWriteLine(p_coder, "\t\t\tsuccess = default__%s(\"%s\", param__%s);", NativeTypeGetTag(t_native_type), StringGetCStringPtr(t_parameter -> default_value), t_name);
-							break;
-						case kNativeTypeObjcString:
-							CoderWriteLine(p_coder, "\t\t\tparam__%s = @\"%s\";", t_name, StringGetCStringPtr(t_parameter -> default_value));
-							break;
-						case kNativeTypeInteger:
-							CoderWriteLine(p_coder, "\t\t\tparam__%s = %lld;", t_name, NumberGetInteger(t_parameter -> default_value));
-							break;
-						case kNativeTypeReal:
-							CoderWriteLine(p_coder, "\t\t\tparam__%s = %.15g;", t_name, NumberGetReal(t_parameter -> default_value));
-							break;
-						case kNativeTypeEnum:
-							CoderWriteLine(p_coder, "\t\t\tparam__%s = %lld;", t_name, InterfaceResolveEnumElement(self, t_parameter -> type, t_parameter -> default_value));
-							break;
-						default:
-							CoderWriteLine(p_coder, "\t\t\tsuccess = false;");
-							break;
-						}
-						CoderWriteLine(p_coder, "\t}");
-=======
-                            
                             CoderWriteLine(p_coder, "\t\tif (!success)", k);
                             switch(t_native_type)
                             {
@@ -749,7 +716,6 @@
                                     break;
                             }
                         }
->>>>>>> c477700a
 					}
 					else
 					{
