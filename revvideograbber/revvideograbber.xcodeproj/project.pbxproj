// !$*UTF8*$!
{
	archiveVersion = 1;
	classes = {
	};
	objectVersion = 46;
	objects = {

/* Begin PBXBuildFile section */
		4D004DDC0BCF8FC500A70446 /* revvideograbber.cpp in Sources */ = {isa = PBXBuildFile; fileRef = 4D004BA60BCF765200A70446 /* revvideograbber.cpp */; };
		4D51507B0BCF90F800F73C6E /* libexternal.a in Frameworks */ = {isa = PBXBuildFile; fileRef = B55AFA1E0BCE905300E1F7F0 /* libexternal.a */; };
		4D57DF9E133A30440044FFEC /* rrecapture.m in Sources */ = {isa = PBXBuildFile; fileRef = 4D57DF9D133A30440044FFEC /* rrecapture.m */; };
		4D75BF1712FB597600C2C8E6 /* qtxvideograbber.mm in Sources */ = {isa = PBXBuildFile; fileRef = 4D75BF1612FB597600C2C8E6 /* qtxvideograbber.mm */; };
		4D75BF5212FB64AA00C2C8E6 /* Cocoa.framework in Frameworks */ = {isa = PBXBuildFile; fileRef = 4D75BF5112FB64AA00C2C8E6 /* Cocoa.framework */; };
		4D75C07D12FB700700C2C8E6 /* QTKit.framework in Frameworks */ = {isa = PBXBuildFile; fileRef = 4D75C07C12FB700700C2C8E6 /* QTKit.framework */; };
		4D81C4900D7824F4004EC824 /* qtvideograbber.cpp in Sources */ = {isa = PBXBuildFile; fileRef = 4D81C48E0D7824F4004EC824 /* qtvideograbber.cpp */; };
		4D81C49A0D782534004EC824 /* QuickTime.framework in Frameworks */ = {isa = PBXBuildFile; fileRef = 4D81C4990D782534004EC824 /* QuickTime.framework */; };
		4D84DA1E132BA4EB004604F7 /* qtxcapture.mm in Sources */ = {isa = PBXBuildFile; fileRef = 4D84DA1D132BA4EB004604F7 /* qtxcapture.mm */; };
		4D84DC32132C100A004604F7 /* CoreVideo.framework in Frameworks */ = {isa = PBXBuildFile; fileRef = 4D84DC31132C100A004604F7 /* CoreVideo.framework */; };
		4D84DC72132C17E4004604F7 /* Quartz.framework in Frameworks */ = {isa = PBXBuildFile; fileRef = 4D84DC71132C17E4004604F7 /* Quartz.framework */; };
		4DCC87D8133C8A6F00C26C4D /* revcapture.mm in Sources */ = {isa = PBXBuildFile; fileRef = 4DCC87D7133C8A6F00C26C4D /* revcapture.mm */; };
/* End PBXBuildFile section */

/* Begin PBXContainerItemProxy section */
		4D41477D120431AE0088006F /* PBXContainerItemProxy */ = {
			isa = PBXContainerItemProxy;
			containerPortal = 4D51518C0BCF96B700F73C6E /* engine.xcodeproj */;
			proxyType = 2;
			remoteGlobalIDString = 4D2A57D81198634300135143;
			remoteInfo = installer;
		};
		4D414781120431AE0088006F /* PBXContainerItemProxy */ = {
			isa = PBXContainerItemProxy;
			containerPortal = 4D51518C0BCF96B700F73C6E /* engine.xcodeproj */;
			proxyType = 2;
			remoteGlobalIDString = 4DEE29F60FDE41BE0009423C;
			remoteInfo = kernel;
		};
		4D5151950BCF96B700F73C6E /* PBXContainerItemProxy */ = {
			isa = PBXContainerItemProxy;
			containerPortal = 4D51518C0BCF96B700F73C6E /* engine.xcodeproj */;
			proxyType = 2;
			remoteGlobalIDString = 4D587DA20B80945B00200116;
			remoteInfo = revolution;
		};
		4D51519F0BCF96B700F73C6E /* PBXContainerItemProxy */ = {
			isa = PBXContainerItemProxy;
			containerPortal = 4D51518C0BCF96B700F73C6E /* engine.xcodeproj */;
			proxyType = 2;
			remoteGlobalIDString = 4DE18D930B82296A0086DB92;
			remoteInfo = standalone;
		};
		B55AFA1D0BCE905300E1F7F0 /* PBXContainerItemProxy */ = {
			isa = PBXContainerItemProxy;
			containerPortal = B55AFA190BCE905300E1F7F0 /* libexternal.xcodeproj */;
			proxyType = 2;
			remoteGlobalIDString = 4DF42A430B048617003F2D95;
			remoteInfo = external;
		};
		B55AFA290BCE906F00E1F7F0 /* PBXContainerItemProxy */ = {
			isa = PBXContainerItemProxy;
			containerPortal = B55AFA190BCE905300E1F7F0 /* libexternal.xcodeproj */;
			proxyType = 1;
			remoteGlobalIDString = 4DF42A420B048617003F2D95;
			remoteInfo = external;
		};
		E84B5CAF173285C500AB0500 /* PBXContainerItemProxy */ = {
			isa = PBXContainerItemProxy;
			containerPortal = 4D51518C0BCF96B700F73C6E /* engine.xcodeproj */;
			proxyType = 2;
			remoteGlobalIDString = 4D1F9D17171C67B00091C6CB;
			remoteInfo = "kernel-server";
		};
		E84B5CB1173285C500AB0500 /* PBXContainerItemProxy */ = {
			isa = PBXContainerItemProxy;
			containerPortal = 4D51518C0BCF96B700F73C6E /* engine.xcodeproj */;
			proxyType = 2;
			remoteGlobalIDString = 4D221A9E171D58A700E7E557;
			remoteInfo = "kernel-development";
		};
		E84B5CB3173285C500AB0500 /* PBXContainerItemProxy */ = {
			isa = PBXContainerItemProxy;
			containerPortal = 4D51518C0BCF96B700F73C6E /* engine.xcodeproj */;
			proxyType = 2;
			remoteGlobalIDString = 4D221AF6171D5EC500E7E557;
			remoteInfo = "kernel-standalone";
		};
		E84B5CB5173285C500AB0500 /* PBXContainerItemProxy */ = {
			isa = PBXContainerItemProxy;
			containerPortal = 4D51518C0BCF96B700F73C6E /* engine.xcodeproj */;
			proxyType = 2;
			remoteGlobalIDString = 4D1F9C2E171C64320091C6CB;
			remoteInfo = "security-community";
		};
/* End PBXContainerItemProxy section */

/* Begin PBXFileReference section */
		4D004BA60BCF765200A70446 /* revvideograbber.cpp */ = {isa = PBXFileReference; fileEncoding = 30; lastKnownFileType = sourcecode.cpp.cpp; name = revvideograbber.cpp; path = src/revvideograbber.cpp; sourceTree = "<group>"; };
		4D004BB30BCF765200A70446 /* revvideograbber.h */ = {isa = PBXFileReference; fileEncoding = 30; lastKnownFileType = sourcecode.c.h; name = revvideograbber.h; path = src/revvideograbber.h; sourceTree = "<group>"; };
		4D51518C0BCF96B700F73C6E /* engine.xcodeproj */ = {isa = PBXFileReference; lastKnownFileType = "wrapper.pb-project"; name = engine.xcodeproj; path = ../engine/engine.xcodeproj; sourceTree = SOURCE_ROOT; };
		4D57DF9D133A30440044FFEC /* rrecapture.m */ = {isa = PBXFileReference; fileEncoding = 4; lastKnownFileType = sourcecode.c.objc; name = rrecapture.m; path = src/rrecapture.m; sourceTree = "<group>"; };
		4D6758E00A79F97300FA96D2 /* Debug.xcconfig */ = {isa = PBXFileReference; fileEncoding = 30; lastKnownFileType = text.xcconfig; name = Debug.xcconfig; path = ../rules/Debug.xcconfig; sourceTree = SOURCE_ROOT; };
		4D6758E30A79F97300FA96D2 /* Release.xcconfig */ = {isa = PBXFileReference; fileEncoding = 30; lastKnownFileType = text.xcconfig; name = Release.xcconfig; path = ../rules/Release.xcconfig; sourceTree = SOURCE_ROOT; };
		4D6758FE0A79F9A400FA96D2 /* revvideograbber.bundle */ = {isa = PBXFileReference; explicitFileType = wrapper.cfbundle; includeInIndex = 0; path = revvideograbber.bundle; sourceTree = BUILT_PRODUCTS_DIR; };
		4D75BF1612FB597600C2C8E6 /* qtxvideograbber.mm */ = {isa = PBXFileReference; fileEncoding = 4; lastKnownFileType = sourcecode.cpp.objcpp; name = qtxvideograbber.mm; path = src/qtxvideograbber.mm; sourceTree = "<group>"; };
		4D75BF1812FB598600C2C8E6 /* qtxvideograbber.h */ = {isa = PBXFileReference; fileEncoding = 4; lastKnownFileType = sourcecode.c.h; name = qtxvideograbber.h; path = src/qtxvideograbber.h; sourceTree = "<group>"; };
		4D75BF5112FB64AA00C2C8E6 /* Cocoa.framework */ = {isa = PBXFileReference; lastKnownFileType = wrapper.framework; name = Cocoa.framework; path = System/Library/Frameworks/Cocoa.framework; sourceTree = SDKROOT; };
		4D75C07C12FB700700C2C8E6 /* QTKit.framework */ = {isa = PBXFileReference; lastKnownFileType = wrapper.framework; name = QTKit.framework; path = System/Library/Frameworks/QTKit.framework; sourceTree = SDKROOT; };
		4D81C48E0D7824F4004EC824 /* qtvideograbber.cpp */ = {isa = PBXFileReference; explicitFileType = sourcecode.cpp.objcpp; fileEncoding = 4; name = qtvideograbber.cpp; path = src/qtvideograbber.cpp; sourceTree = "<group>"; };
		4D81C48F0D7824F4004EC824 /* qtvideograbber.h */ = {isa = PBXFileReference; fileEncoding = 4; lastKnownFileType = sourcecode.c.h; name = qtvideograbber.h; path = src/qtvideograbber.h; sourceTree = "<group>"; };
		4D81C4990D782534004EC824 /* QuickTime.framework */ = {isa = PBXFileReference; lastKnownFileType = wrapper.framework; name = QuickTime.framework; path = /System/Library/Frameworks/QuickTime.framework; sourceTree = "<absolute>"; };
		4D84DA19132B90A6004604F7 /* revcapture.h */ = {isa = PBXFileReference; fileEncoding = 4; lastKnownFileType = sourcecode.c.h; name = revcapture.h; path = src/revcapture.h; sourceTree = "<group>"; };
		4D84DA1D132BA4EB004604F7 /* qtxcapture.mm */ = {isa = PBXFileReference; fileEncoding = 4; lastKnownFileType = sourcecode.cpp.objcpp; name = qtxcapture.mm; path = src/qtxcapture.mm; sourceTree = "<group>"; };
		4D84DC31132C100A004604F7 /* CoreVideo.framework */ = {isa = PBXFileReference; lastKnownFileType = wrapper.framework; name = CoreVideo.framework; path = System/Library/Frameworks/CoreVideo.framework; sourceTree = SDKROOT; };
		4D84DC71132C17E4004604F7 /* Quartz.framework */ = {isa = PBXFileReference; lastKnownFileType = wrapper.framework; name = Quartz.framework; path = System/Library/Frameworks/Quartz.framework; sourceTree = SDKROOT; };
		4D8E58A60D92AFB80004D7E1 /* videograbber.h */ = {isa = PBXFileReference; fileEncoding = 4; lastKnownFileType = sourcecode.c.h; name = videograbber.h; path = src/videograbber.h; sourceTree = "<group>"; };
		4DCC87D7133C8A6F00C26C4D /* revcapture.mm */ = {isa = PBXFileReference; fileEncoding = 4; lastKnownFileType = sourcecode.cpp.objcpp; name = revcapture.mm; path = src/revcapture.mm; sourceTree = "<group>"; };
		B55AFA190BCE905300E1F7F0 /* libexternal.xcodeproj */ = {isa = PBXFileReference; lastKnownFileType = "wrapper.pb-project"; name = libexternal.xcodeproj; path = ../libexternal/libexternal.xcodeproj; sourceTree = SOURCE_ROOT; };
		B55AFA270BCE906200E1F7F0 /* revvideograbber-Info.plist */ = {isa = PBXFileReference; fileEncoding = 12; lastKnownFileType = text.plist.xml; name = "revvideograbber-Info.plist"; path = "rsrc/revvideograbber-Info.plist"; sourceTree = "<group>"; };
		E88527781704978F00CEFCC5 /* dsDlgFunc.cpp */ = {isa = PBXFileReference; fileEncoding = 4; lastKnownFileType = sourcecode.cpp.cpp; name = dsDlgFunc.cpp; path = src/dsDlgFunc.cpp; sourceTree = "<group>"; };
		E885277C1704978F00CEFCC5 /* dsvideograbber.cpp */ = {isa = PBXFileReference; fileEncoding = 4; lastKnownFileType = sourcecode.cpp.cpp; name = dsvideograbber.cpp; path = src/dsvideograbber.cpp; sourceTree = "<group>"; };
		E885277D1704978F00CEFCC5 /* dsvideograbber.h */ = {isa = PBXFileReference; fileEncoding = 4; lastKnownFileType = sourcecode.c.h; name = dsvideograbber.h; path = src/dsvideograbber.h; sourceTree = "<group>"; };
		E885277E1704978F00CEFCC5 /* mcivideograbber.cpp */ = {isa = PBXFileReference; fileEncoding = 4; lastKnownFileType = sourcecode.cpp.cpp; name = mcivideograbber.cpp; path = src/mcivideograbber.cpp; sourceTree = "<group>"; };
		E885277F1704978F00CEFCC5 /* mcivideograbber.h */ = {isa = PBXFileReference; fileEncoding = 4; lastKnownFileType = sourcecode.c.h; name = mcivideograbber.h; path = src/mcivideograbber.h; sourceTree = "<group>"; };
/* End PBXFileReference section */

/* Begin PBXFrameworksBuildPhase section */
		4D6758FC0A79F9A400FA96D2 /* Frameworks */ = {
			isa = PBXFrameworksBuildPhase;
			buildActionMask = 2147483647;
			files = (
				4D51507B0BCF90F800F73C6E /* libexternal.a in Frameworks */,
				4D81C49A0D782534004EC824 /* QuickTime.framework in Frameworks */,
				4D75BF5212FB64AA00C2C8E6 /* Cocoa.framework in Frameworks */,
				4D75C07D12FB700700C2C8E6 /* QTKit.framework in Frameworks */,
				4D84DC32132C100A004604F7 /* CoreVideo.framework in Frameworks */,
				4D84DC72132C17E4004604F7 /* Quartz.framework in Frameworks */,
			);
			runOnlyForDeploymentPostprocessing = 0;
		};
/* End PBXFrameworksBuildPhase section */

/* Begin PBXGroup section */
		4D51518D0BCF96B700F73C6E /* Products */ = {
			isa = PBXGroup;
			children = (
				4D414782120431AE0088006F /* libkernel.a */,
<<<<<<< HEAD
				E84B5CB0173285C500AB0500 /* libkernel-server.a */,
				E84B5CB2173285C500AB0500 /* libkernel-development.a */,
				E84B5CB4173285C500AB0500 /* libkernel-standalone.a */,
				E84B5CB6173285C500AB0500 /* libsecurity-community.a */,
				4D5151960BCF96B700F73C6E /* LiveCode-Community.app */,
				4D5151A00BCF96B700F73C6E /* Standalone-Community.app */,
=======
				B28449841799E9F100E27E26 /* libkernel-server.a */,
				B28449861799E9F100E27E26 /* libkernel-development.a */,
				B28449881799E9F100E27E26 /* libkernel-standalone.a */,
				B284498A1799E9F100E27E26 /* libsecurity-community.a */,
				4D5151960BCF96B700F73C6E /* LiveCode-Community.app */,
				4D5151A00BCF96B700F73C6E /* Standalone-Community.app */,
				E88527651704974200CEFCC5 /* Server-Community */,
>>>>>>> 4db8a8d3
				4D41477E120431AE0088006F /* Installer.app */,
			);
			name = Products;
			sourceTree = "<group>";
		};
		4D6758CD0A79F96300FA96D2 = {
			isa = PBXGroup;
			children = (
				4D6759060A79FA0B00FA96D2 /* Sources */,
				4D6759050A79F9AB00FA96D2 /* Resources */,
				4D6758E40A79F97700FA96D2 /* Projects */,
				4D6758D90A79F96800FA96D2 /* Configurations */,
				4D6758FF0A79F9A400FA96D2 /* Products */,
				4D75BF5112FB64AA00C2C8E6 /* Cocoa.framework */,
				4D75C07C12FB700700C2C8E6 /* QTKit.framework */,
				4D81C4990D782534004EC824 /* QuickTime.framework */,
				4D84DC31132C100A004604F7 /* CoreVideo.framework */,
				4D84DC71132C17E4004604F7 /* Quartz.framework */,
			);
			sourceTree = "<group>";
		};
		4D6758D90A79F96800FA96D2 /* Configurations */ = {
			isa = PBXGroup;
			children = (
				4D6758E00A79F97300FA96D2 /* Debug.xcconfig */,
				4D6758E30A79F97300FA96D2 /* Release.xcconfig */,
			);
			name = Configurations;
			sourceTree = "<group>";
		};
		4D6758E40A79F97700FA96D2 /* Projects */ = {
			isa = PBXGroup;
			children = (
				4D51518C0BCF96B700F73C6E /* engine.xcodeproj */,
				B55AFA190BCE905300E1F7F0 /* libexternal.xcodeproj */,
			);
			name = Projects;
			sourceTree = "<group>";
		};
		4D6758FF0A79F9A400FA96D2 /* Products */ = {
			isa = PBXGroup;
			children = (
				4D6758FE0A79F9A400FA96D2 /* revvideograbber.bundle */,
			);
			name = Products;
			sourceTree = "<group>";
		};
		4D6759050A79F9AB00FA96D2 /* Resources */ = {
			isa = PBXGroup;
			children = (
				B55AFA270BCE906200E1F7F0 /* revvideograbber-Info.plist */,
			);
			name = Resources;
			sourceTree = "<group>";
		};
		4D6759060A79FA0B00FA96D2 /* Sources */ = {
			isa = PBXGroup;
			children = (
				E88527781704978F00CEFCC5 /* dsDlgFunc.cpp */,
				E885277C1704978F00CEFCC5 /* dsvideograbber.cpp */,
				E885277D1704978F00CEFCC5 /* dsvideograbber.h */,
				E885277E1704978F00CEFCC5 /* mcivideograbber.cpp */,
				E885277F1704978F00CEFCC5 /* mcivideograbber.h */,
				4D8E58A60D92AFB80004D7E1 /* videograbber.h */,
				4D81C48E0D7824F4004EC824 /* qtvideograbber.cpp */,
				4D81C48F0D7824F4004EC824 /* qtvideograbber.h */,
				4D004BA60BCF765200A70446 /* revvideograbber.cpp */,
				4D004BB30BCF765200A70446 /* revvideograbber.h */,
				4D75BF1612FB597600C2C8E6 /* qtxvideograbber.mm */,
				4D75BF1812FB598600C2C8E6 /* qtxvideograbber.h */,
				4D84DA19132B90A6004604F7 /* revcapture.h */,
				4DCC87D7133C8A6F00C26C4D /* revcapture.mm */,
				4D84DA1D132BA4EB004604F7 /* qtxcapture.mm */,
				4D57DF9D133A30440044FFEC /* rrecapture.m */,
			);
			name = Sources;
			sourceTree = "<group>";
		};
		B55AFA1A0BCE905300E1F7F0 /* Products */ = {
			isa = PBXGroup;
			children = (
				B55AFA1E0BCE905300E1F7F0 /* libexternal.a */,
			);
			name = Products;
			sourceTree = "<group>";
		};
/* End PBXGroup section */

/* Begin PBXNativeTarget section */
		4D6758FD0A79F9A400FA96D2 /* revvideograbber */ = {
			isa = PBXNativeTarget;
			buildConfigurationList = 4D6759020A79F9A400FA96D2 /* Build configuration list for PBXNativeTarget "revvideograbber" */;
			buildPhases = (
				4D6758FA0A79F9A400FA96D2 /* Resources */,
				4D6758FB0A79F9A400FA96D2 /* Sources */,
				4D6758FC0A79F9A400FA96D2 /* Frameworks */,
			);
			buildRules = (
			);
			dependencies = (
				B55AFA2A0BCE906F00E1F7F0 /* PBXTargetDependency */,
			);
			name = revvideograbber;
			productName = revvideograbber;
			productReference = 4D6758FE0A79F9A400FA96D2 /* revvideograbber.bundle */;
			productType = "com.apple.product-type.bundle";
		};
/* End PBXNativeTarget section */

/* Begin PBXProject section */
		4D6758CF0A79F96300FA96D2 /* Project object */ = {
			isa = PBXProject;
			attributes = {
			};
			buildConfigurationList = 4D6758D00A79F96300FA96D2 /* Build configuration list for PBXProject "revvideograbber" */;
			compatibilityVersion = "Xcode 3.2";
			developmentRegion = English;
			hasScannedForEncodings = 0;
			knownRegions = (
				English,
				Japanese,
				French,
				German,
			);
			mainGroup = 4D6758CD0A79F96300FA96D2;
			productRefGroup = 4D6758FF0A79F9A400FA96D2 /* Products */;
			projectDirPath = "";
			projectReferences = (
				{
					ProductGroup = 4D51518D0BCF96B700F73C6E /* Products */;
					ProjectRef = 4D51518C0BCF96B700F73C6E /* engine.xcodeproj */;
				},
				{
					ProductGroup = B55AFA1A0BCE905300E1F7F0 /* Products */;
					ProjectRef = B55AFA190BCE905300E1F7F0 /* libexternal.xcodeproj */;
				},
			);
			projectRoot = "";
			targets = (
				4D6758FD0A79F9A400FA96D2 /* revvideograbber */,
			);
		};
/* End PBXProject section */

/* Begin PBXReferenceProxy section */
		4D41477E120431AE0088006F /* Installer.app */ = {
			isa = PBXReferenceProxy;
			fileType = wrapper.application;
			path = Installer.app;
			remoteRef = 4D41477D120431AE0088006F /* PBXContainerItemProxy */;
			sourceTree = BUILT_PRODUCTS_DIR;
		};
		4D414782120431AE0088006F /* libkernel.a */ = {
			isa = PBXReferenceProxy;
			fileType = archive.ar;
			path = libkernel.a;
			remoteRef = 4D414781120431AE0088006F /* PBXContainerItemProxy */;
			sourceTree = BUILT_PRODUCTS_DIR;
		};
		4D5151960BCF96B700F73C6E /* LiveCode-Community.app */ = {
			isa = PBXReferenceProxy;
			fileType = wrapper.application;
			path = "LiveCode-Community.app";
			remoteRef = 4D5151950BCF96B700F73C6E /* PBXContainerItemProxy */;
			sourceTree = BUILT_PRODUCTS_DIR;
		};
		4D5151A00BCF96B700F73C6E /* Standalone-Community.app */ = {
			isa = PBXReferenceProxy;
			fileType = wrapper.application;
			path = "Standalone-Community.app";
			remoteRef = 4D51519F0BCF96B700F73C6E /* PBXContainerItemProxy */;
			sourceTree = BUILT_PRODUCTS_DIR;
		};
		B55AFA1E0BCE905300E1F7F0 /* libexternal.a */ = {
			isa = PBXReferenceProxy;
			fileType = archive.ar;
			path = libexternal.a;
			remoteRef = B55AFA1D0BCE905300E1F7F0 /* PBXContainerItemProxy */;
			sourceTree = BUILT_PRODUCTS_DIR;
		};
		E84B5CB0173285C500AB0500 /* libkernel-server.a */ = {
			isa = PBXReferenceProxy;
			fileType = archive.ar;
			path = "libkernel-server.a";
			remoteRef = E84B5CAF173285C500AB0500 /* PBXContainerItemProxy */;
			sourceTree = BUILT_PRODUCTS_DIR;
		};
		E84B5CB2173285C500AB0500 /* libkernel-development.a */ = {
			isa = PBXReferenceProxy;
			fileType = archive.ar;
			path = "libkernel-development.a";
			remoteRef = E84B5CB1173285C500AB0500 /* PBXContainerItemProxy */;
			sourceTree = BUILT_PRODUCTS_DIR;
		};
		E84B5CB4173285C500AB0500 /* libkernel-standalone.a */ = {
			isa = PBXReferenceProxy;
			fileType = archive.ar;
			path = "libkernel-standalone.a";
			remoteRef = E84B5CB3173285C500AB0500 /* PBXContainerItemProxy */;
			sourceTree = BUILT_PRODUCTS_DIR;
		};
		E84B5CB6173285C500AB0500 /* libsecurity-community.a */ = {
			isa = PBXReferenceProxy;
			fileType = archive.ar;
<<<<<<< HEAD
			path = "libsecurity-community.a";
			remoteRef = E84B5CB5173285C500AB0500 /* PBXContainerItemProxy */;
=======
			path = libexternal.a;
			remoteRef = B55AFA1D0BCE905300E1F7F0 /* PBXContainerItemProxy */;
			sourceTree = BUILT_PRODUCTS_DIR;
		};
		E88527651704974200CEFCC5 /* Server-Community */ = {
			isa = PBXReferenceProxy;
			fileType = "compiled.mach-o.executable";
			path = "Server-Community";
			remoteRef = E88527641704974200CEFCC5 /* PBXContainerItemProxy */;
>>>>>>> 4db8a8d3
			sourceTree = BUILT_PRODUCTS_DIR;
		};
/* End PBXReferenceProxy section */

/* Begin PBXResourcesBuildPhase section */
		4D6758FA0A79F9A400FA96D2 /* Resources */ = {
			isa = PBXResourcesBuildPhase;
			buildActionMask = 2147483647;
			files = (
			);
			runOnlyForDeploymentPostprocessing = 0;
		};
/* End PBXResourcesBuildPhase section */

/* Begin PBXSourcesBuildPhase section */
		4D6758FB0A79F9A400FA96D2 /* Sources */ = {
			isa = PBXSourcesBuildPhase;
			buildActionMask = 2147483647;
			files = (
				4D004DDC0BCF8FC500A70446 /* revvideograbber.cpp in Sources */,
				4D81C4900D7824F4004EC824 /* qtvideograbber.cpp in Sources */,
				4D75BF1712FB597600C2C8E6 /* qtxvideograbber.mm in Sources */,
				4D84DA1E132BA4EB004604F7 /* qtxcapture.mm in Sources */,
				4D57DF9E133A30440044FFEC /* rrecapture.m in Sources */,
				4DCC87D8133C8A6F00C26C4D /* revcapture.mm in Sources */,
			);
			runOnlyForDeploymentPostprocessing = 0;
		};
/* End PBXSourcesBuildPhase section */

/* Begin PBXTargetDependency section */
		B55AFA2A0BCE906F00E1F7F0 /* PBXTargetDependency */ = {
			isa = PBXTargetDependency;
			name = external;
			targetProxy = B55AFA290BCE906F00E1F7F0 /* PBXContainerItemProxy */;
		};
/* End PBXTargetDependency section */

/* Begin XCBuildConfiguration section */
		4D6758D10A79F96300FA96D2 /* Debug */ = {
			isa = XCBuildConfiguration;
			baseConfigurationReference = 4D6758E00A79F97300FA96D2 /* Debug.xcconfig */;
			buildSettings = {
			};
			name = Debug;
		};
		4D6758D20A79F96300FA96D2 /* Release */ = {
			isa = XCBuildConfiguration;
			baseConfigurationReference = 4D6758E30A79F97300FA96D2 /* Release.xcconfig */;
			buildSettings = {
			};
			name = Release;
		};
		4D6759030A79F9A400FA96D2 /* Debug */ = {
			isa = XCBuildConfiguration;
			buildSettings = {
				EXPORTED_SYMBOLS_FILE = revvideograbber.exports;
				INFOPLIST_FILE = "rsrc/revvideograbber-Info.plist";
				OTHER_LDFLAGS = (
					"-framework",
					Carbon,
				);
				PRODUCT_NAME = revvideograbber;
				SDKROOT = macosx10.6;
				WRAPPER_EXTENSION = bundle;
			};
			name = Debug;
		};
		4D6759040A79F9A400FA96D2 /* Release */ = {
			isa = XCBuildConfiguration;
			buildSettings = {
				EXPORTED_SYMBOLS_FILE = revvideograbber.exports;
				INFOPLIST_FILE = "rsrc/revvideograbber-Info.plist";
				OTHER_LDFLAGS = (
					"-framework",
					Carbon,
				);
				PRODUCT_NAME = revvideograbber;
				SDKROOT = macosx10.6;
				WRAPPER_EXTENSION = bundle;
			};
			name = Release;
		};
/* End XCBuildConfiguration section */

/* Begin XCConfigurationList section */
		4D6758D00A79F96300FA96D2 /* Build configuration list for PBXProject "revvideograbber" */ = {
			isa = XCConfigurationList;
			buildConfigurations = (
				4D6758D10A79F96300FA96D2 /* Debug */,
				4D6758D20A79F96300FA96D2 /* Release */,
			);
			defaultConfigurationIsVisible = 0;
			defaultConfigurationName = Release;
		};
		4D6759020A79F9A400FA96D2 /* Build configuration list for PBXNativeTarget "revvideograbber" */ = {
			isa = XCConfigurationList;
			buildConfigurations = (
				4D6759030A79F9A400FA96D2 /* Debug */,
				4D6759040A79F9A400FA96D2 /* Release */,
			);
			defaultConfigurationIsVisible = 0;
			defaultConfigurationName = Release;
		};
/* End XCConfigurationList section */
	};
	rootObject = 4D6758CF0A79F96300FA96D2 /* Project object */;
}<|MERGE_RESOLUTION|>--- conflicted
+++ resolved
@@ -145,14 +145,6 @@
 			isa = PBXGroup;
 			children = (
 				4D414782120431AE0088006F /* libkernel.a */,
-<<<<<<< HEAD
-				E84B5CB0173285C500AB0500 /* libkernel-server.a */,
-				E84B5CB2173285C500AB0500 /* libkernel-development.a */,
-				E84B5CB4173285C500AB0500 /* libkernel-standalone.a */,
-				E84B5CB6173285C500AB0500 /* libsecurity-community.a */,
-				4D5151960BCF96B700F73C6E /* LiveCode-Community.app */,
-				4D5151A00BCF96B700F73C6E /* Standalone-Community.app */,
-=======
 				B28449841799E9F100E27E26 /* libkernel-server.a */,
 				B28449861799E9F100E27E26 /* libkernel-development.a */,
 				B28449881799E9F100E27E26 /* libkernel-standalone.a */,
@@ -160,7 +152,6 @@
 				4D5151960BCF96B700F73C6E /* LiveCode-Community.app */,
 				4D5151A00BCF96B700F73C6E /* Standalone-Community.app */,
 				E88527651704974200CEFCC5 /* Server-Community */,
->>>>>>> 4db8a8d3
 				4D41477E120431AE0088006F /* Installer.app */,
 			);
 			name = Products;
@@ -365,12 +356,8 @@
 		E84B5CB6173285C500AB0500 /* libsecurity-community.a */ = {
 			isa = PBXReferenceProxy;
 			fileType = archive.ar;
-<<<<<<< HEAD
 			path = "libsecurity-community.a";
 			remoteRef = E84B5CB5173285C500AB0500 /* PBXContainerItemProxy */;
-=======
-			path = libexternal.a;
-			remoteRef = B55AFA1D0BCE905300E1F7F0 /* PBXContainerItemProxy */;
 			sourceTree = BUILT_PRODUCTS_DIR;
 		};
 		E88527651704974200CEFCC5 /* Server-Community */ = {
@@ -378,7 +365,6 @@
 			fileType = "compiled.mach-o.executable";
 			path = "Server-Community";
 			remoteRef = E88527641704974200CEFCC5 /* PBXContainerItemProxy */;
->>>>>>> 4db8a8d3
 			sourceTree = BUILT_PRODUCTS_DIR;
 		};
 /* End PBXReferenceProxy section */
