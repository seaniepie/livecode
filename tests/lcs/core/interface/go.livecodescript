--- conflicted
+++ resolved
@@ -99,9 +99,6 @@
    go it
    unlock screen
    TestAssert "go stack twice does not cause crash", true
-<<<<<<< HEAD
-end TestGoTwice
-=======
 end TestGoTwice
 
 
@@ -117,5 +114,4 @@
 	
 	TestAssert "openCard sent to opened card", the cOpened of card 1
 	TestAssert "closeCard sent to closed card", the cClosed of card 2
-end TestGoToCard
->>>>>>> 79fdf26f
+end TestGoToCard