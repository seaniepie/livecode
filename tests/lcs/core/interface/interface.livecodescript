--- conflicted
+++ resolved
@@ -16,789 +16,6 @@
 You should have received a copy of the GNU General Public License
 along with LiveCode.  If not see <http://www.gnu.org/licenses/>.  */
 
-<<<<<<< HEAD
-on TestInterface1
-
-TestAssert "test", the capsLockKey is "up"
-
-end TestInterface1
-
-
-on TestInterface11
-
-TestAssert "test", the colornames is not empty
-TestAssert "test", "red" is among the lines of the colornames
-TestAssert "test", "green" is among the lines of the colornames
-TestAssert "test", "blue" is among the lines of the colornames
-
-end TestInterface11
-on TestInterface12
-
-TestAssert "test", the commandKey is "up"
-
-end TestInterface12
-on TestInterface18
-
-create stack "Test"
-set the defaultstack to "Test"
-create field "tf"
-
-set the text of field "tf" to "abcd"
-find characters "b" in field "tf"
-TestAssert "test", the foundChunk is "char 2 to 2 of field 1" or the foundChunk is "char 2 to 2 of field 2"
-
-find characters "x" in field "tf"
-TestAssert "test", the foundChunk is empty
-
-end TestInterface18
-on TestInterface19
-
-create stack "Test"
-set the defaultstack to "Test"
-create field "tf"
-
-set the text of field "tf" to "abcd"
-find characters "b" in field "tf"
-TestAssert "test", the foundField is "field 1" or the foundField is "field 2"
-
-find characters "x" in field "tf"
-TestAssert "test", the foundField is empty
-
-end TestInterface19
-on TestInterface20
-create field "tf"
-
-set the text of field "tf" to "abcd" & return & "efgh"
---find "efgh" in field "tf"
-
-TestAssertBroken "test", false /*the foundLine is "line 2 of field 1" or the foundLine is "line 2 of field 2" */, "16178"
-
---find characters "x" in field "tf"
-TestAssertBroken "test", false /*the foundLine is empty*/, "16178"
-
-end TestInterface20
-on TestInterface21
-
-create stack "Test"
-set the defaultstack to "Test"
-create field "tf"
-
-set the text of field "tf" to "abcd"
-select char 2 to 2 of field "tf"
-put the selectedloc of field "tf" into tCharLoc
-
-find characters "b" in field "tf"
-TestAssert "test", the foundLoc is tCharLoc
-
-find characters "x" in field "tf"
-TestAssert "test", the foundLoc is empty
-
-end TestInterface21
-on TestInterface22
-
-create stack "Test"
-set the defaultstack to "Test"
-create field "tf"
-
-set the text of field "tf" to "abc def"
-find "a" in field "tf"
-TestAssert "test", the foundText is "abc"
-
-find "x" in field "tf"
-TestAssert "test", the foundText is empty
-
-end TestInterface22
-on TestInterface23
-
-TestAssert "test", globalloc((0,0)) is (the topleft of this stack)
-
-
-
-end TestInterface23
-on TestInterface24
-
-	create image
-	create image
-	
-	//TestAssert "test", failure intersect("not an image", image 2)
-
-end TestInterface24
-on TestInterface25
-
-
-local tAlpha, tBlackImage
-
-repeat with i = 1 to 100
-	put numToByte(0) after tAlpha[0]
-	put numToByte(127) after tAlpha[1]
-	put numToByte(255) after tAlpha[2]
-	
-	put numToByte(0)&numToByte(0)&numToByte(0)&numToByte(0) after tBlackImage
-end repeat
-
-
-local tImage1, tImage2
-create image
-put the long id of the last image into tImage1
-create image
-put the long id of the last image into tImage2
-
-set the rect of tImage1 to 0,0,10,10
-set the rect of tImage2 to 0,0,10,10
-
-repeat with i = 0 to 2
-	set the alphadata of tImage1 to tAlpha[i]
-	repeat with j = i to 2
-		set the alphadata of tImage2 to tAlpha[j]
-		TestAssert "test", intersect(tImage1, tImage2)
-	end repeat
-end repeat
-
-
-set the topleft of tImage2 to the topright of tImage1
-TestAssert "test", not intersect(tImage1, tImage2)
-
-end TestInterface25
-on TestInterface26
-
-	create image
-	create image
-	
-	//TestAssert "test", failure intersect("not an image", image 2, 0)
-	//TestAssert "test", failure intersect(image 1, image 2, "invalid threshold")
-
-end TestInterface26
-local tImage1, tImage2
-create image
-put the long id of the last image into tImage1
-create image
-put the long id of the last image into tImage2
-
-set the rect of tImage1 to 0,0,10,10
-set the rect of tImage2 to 0,0,10,10
-
-set the imagedata of tImage1 to tBlackImage
-set the imagedata of tImage2 to tBlackImage
-
-
-set the alphadata of tImage1 to tZeroAlpha
-set the alphadata of tImage2 to tZeroAlpha
-TestAssert "test", intersect(tImage1, tImage2, "bounds")
-TestAssert "test", not intersect(tImage1, tImage2, "pixels")
-TestAssert "test", not intersect(tImage1, tImage2, "opaque pixels")
-
-set the alphadata of tImage2 to tHalfAlpha
-TestAssert "test", intersect(tImage1, tImage2, "bounds")
-TestAssert "test", not intersect(tImage1, tImage2, "pixels")
-TestAssert "test", not intersect(tImage1, tImage2, "opaque pixels")
-
-set the alphadata of tImage2 to tFullAlpha
-TestAssert "test", intersect(tImage1, tImage2, "bounds")
-TestAssert "test", not intersect(tImage1, tImage2, "pixels")
-TestAssert "test", not intersect(tImage1, tImage2, "opaque pixels")
-
-set the alphadata of tImage1 to tHalfAlpha
-set the alphadata of tImage2 to tHalfAlpha
-TestAssert "test", intersect(tImage1, tImage2, "bounds")
-TestAssert "test", intersect(tImage1, tImage2, "pixels")
-TestAssert "test", not intersect(tImage1, tImage2, "opaque pixels")
-
-set the alphadata of tImage2 to tFullAlpha
-TestAssert "test", intersect(tImage1, tImage2, "bounds")
-TestAssert "test", intersect(tImage1, tImage2, "pixels")
-TestAssert "test", not intersect(tImage1, tImage2, "opaque pixels")
-
-set the alphadata of tImage1 to tFullAlpha
-set the alphadata of tImage2 to tFullAlpha
-TestAssert "test", intersect(tImage1, tImage2, "bounds")
-TestAssert "test", intersect(tImage1, tImage2, "pixels")
-TestAssert "test", intersect(tImage1, tImage2, "opaque pixels")
-
-
-set the alphadata of tImage1 to tHalfAlpha
-set the alphadata of tImage2 to tHalfAlpha
-TestAssert "test", intersect(tImage1, tImage2, 127)
-TestAssert "test", not intersect(tImage1, tImage2, 128)
-
-
-set the topleft of tImage2 to the topright of tImage1
-TestAssert "test", not intersect(tImage1, tImage2, "bounds")
-#
-on TestInterface28
-
-TestAssert "test", localloc(the topleft of this stack) is (0,0)
-
-//TestAssert "test", failure localloc("not a point")
-
-end TestInterface28
-on TestInterface29
-
-TestAssert "test", the mainstack of this stack is among the lines of the mainstacks
-
-end TestInterface29
-on TestInterface30
-
-TestAssert "test", the mouse is "up"
-
-end TestInterface30
-on TestInterface37
-   if the platform is "HTML5" then
-      TestSkip "moving button", "bug 16076"
-      exit TestInterface37
-   end if
-
-TestAssert "test", the movingControls is empty
-create button
-move button 1 relative 50,50 in 1 second without waiting
-TestAssert "test", the long id of button 1 is among the lines of the movingControls
-wait 1 second
-
-end TestInterface37
-on TestInterface38
-
-open this stack
-TestAssert "test", the short name of this stack is among the lines of the openStacks
-
-end TestInterface38
-on TestInterface39
-
-TestAssert "test", the optionKey is "up"
-
-end TestInterface39
-on TestInterface41
-
-
-TestAssert "test", the screencolors is the exp2 of the screendepth
-
-end TestInterface41
-on TestInterface42
-
-
-TestAssert "test", the screendepth is an integer
-
-end TestInterface42
-on TestInterface43
-
-
-local tRect, tLoc
-put the screenrect into tRect
-put the screenloc into tLoc
-
-TestAssert "test", the number of items in tLoc is 2
-
-TestAssert "test", item 1 of tLoc is ((item 1 of tRect + item 3 of tRect) div 2)
-TestAssert "test", item 2 of tLoc is ((item 2 of tRect + item 4 of tRect) div 2)
-
-end TestInterface43
-
-on TestInterface45
-
-
-TestAssert "test", the screenrect is a rect
-
-repeat for each line trect in the screenrects
-	TestAssert "test", trect is a rect
-end repeat
-
-end TestInterface45
-on TestInterface46
-
-create stack "Test"
-set the defaultstack to "Test"
-create field "tf"
-
-set the text of field "tf" to "abcd"
-
-select char 1 to -1 of field "tf"
-TestAssert "test", the selectedChunk is "char 1 to 4 of field 1" or the selectedChunk is "char 1 to 4 of field 2"
-
-select empty
-TestAssert "test", the selectedChunk is empty
-
-end TestInterface46
-on TestInterface47
-
-create stack "Test"
-set the defaultstack to "Test"
-create field "tf"
-
-set the text of field "tf" to "abcdef"
-
-select char 1 of field "tf"
-TestAssert "test", the selectedField is "field 1" or the selectedField is "field 2"
-
-select empty
-TestAssert "test", the selectedField is empty
-
-end TestInterface47
-on TestInterface48
-create stack "Test"
-set the defaultstack to "Test"
-
-TestAssert "test", the selectedimage is empty
-
-create image
-choose select tool
-drag from the loc of the last image to the bottomright of the last image
-
-TestAssert "test", the selectedimage is "image 1"
-
-end TestInterface48
-on TestInterface49
-
-create stack "Test"
-set the defaultstack to "Test"
-create field "tf"
-
-set the text of field "tf" to "abc" & return & "def"
-
-select char 1 to -1 of field "tf"
-TestAssert "test", the selectedLine is "line 1 to 2 of field 1" or the selectedLine is "line 1 to 2 of field 2"
-
-select empty
-TestAssert "test", the selectedLine is empty
-
-end TestInterface49
-on TestInterface105
-
-create stack "Test"
-set the defaultstack to "Test"
-create field "tf"
-
-set the text of field "tf" to "abc" & return & "def"
-
-select line 1 of field "tf"
-TestAssert "test", the selectedLoc is item 1 to 2 of (the formattedrect of line 1 of field "tf")
-
-select empty
-TestAssert "test", the selectedLoc is empty
-
-end TestInterface105
-
-on TestInterface50
-
-
-select empty
-
-TestAssert "test", the selectedobject is empty
-
-
-create stack "Test"
-set the defaultstack to "Test"
-create button
-create field
-
-select button 1 and field 1
-
-TestAssert "test", the number of lines in (the selectedobject) is 2
-TestAssert "test", the long id of button 1 is among the lines of the selectedobject
-TestAssert "test", the long id of field 1 is among the lines of the selectedobject
-
-set the selected of field 1 to false
-
-TestAssert "test", the selectedobject is the long id of button 1
-
-end TestInterface50
-
-on TestInterface51
-
-create stack "Test"
-set the defaultstack to "Test"
-create field
-
-set the text of the last field to "abc"
-
-select char 1 to -1 of the last field
-TestAssert "test", the selectedText is "abc"
-
-select empty
-TestAssert "test", the selectedText is empty
-
-end TestInterface51
-on TestInterface52
-
-create stack "Test"
-set the defaultstack to "Test"
-create field "tf"
-
-set the text of field "tf" to "abc" & return & "def" & return & "ghi"
-set the listbehavior of field "tf" to true
-set the multiplehilites of field "tf" to true
-set the noncontiguoushilites of field "tf" to true
-
-set the hilitedlines of field "tf" to 1,3
-
-TestAssert "test", the selectedText of field "tf" is ("abc" & return & "ghi")
-
-set the hilitedLines of field "tf" to empty
-TestAssert "test", the selectedText of field "tf" is empty
-
-end TestInterface52
-on TestInterface53
-
-TestAssert "test", the shiftKey is "up"
-
-end TestInterface53
-on TestInterface55
-create stack "Test"
-set the defaultstack to "Test"
-TestAssert "test", the filename of this stack is among the lines of the stacks
-
-end TestInterface55
-on TestInterface56
-
-
-TestAssert "test", word 1 of the topStack is "stack"
-
-end TestInterface56
-on TestInterface57
-
-
-TestAssert "test", the waitdepth is an integer
-
-global gWaitDepthTestResult
-create button
-set the script of button 1 to "on waitDepthTest" & cr & \
-"global gWaitDepthTestResult" & cr & \
-"put the waitdepth into gWaitDepthTestResult" & cr & \
-"end waitDepthTest"
-
-send "waitDepthTest" to button 1 in 0 seconds
-wait 0 seconds with messages
-
-TestAssert "test", gWaitDepthTestResult is (1 + the waitdepth)
-
-end TestInterface57
-on TestInterface59
-
-
-create graphic
-set the style of it to "oval"
-set the rect of it to 0,0,200,200
-set the opaque of it to true
-
-TestAssert "test", within(graphic 1, (50, 50))
-TestAssert "test", within(graphic 1, (150, 50))
-TestAssert "test", within(graphic 1, (150, 150))
-TestAssert "test", within(graphic 1, (50, 150))
-
-TestAssert "test", not within(graphic 1, (25, 25))
-TestAssert "test", not within(graphic 1, (175, 25))
-TestAssert "test", not within(graphic 1, (175, 175))
-TestAssert "test", not within(graphic 1, (25, 175))
-
-end TestInterface59
-on TestInterface60
-
-// create image mask with alternating (checkerboard) opaque / transparent pixels
-// and black imagedata
-
-local tMaskdata, tImageData
-repeat with y = 1 to 100
-	repeat with x = 1 to 100
-		if (x + y) mod 2 is 0 then
-			put numtobyte(255) after tmaskdata
-		else
-			put null after tmaskdata
-		end if
-		put null&null&null&null after tImagedata
-	end repeat
-end repeat
-
-create image
-set the rect of it to 0, 0, 100, 100
-set the imagedata of it to tImagedata
-set the maskdata of it to tMaskdata
-
-TestAssert "test", within(image 1, (0, 0))
-TestAssert "test", not within(image 1, (1, 0))
-TestAssert "test", within(image 1, (2, 0))
-TestAssert "test", not within(image 1, (2, 1))
-TestAssert "test", within(image 1, (3, 1))
-TestAssert "test", not within(image 1, (3, 2))
-
-end TestInterface60
-
-on TestInterface64
-
-
-create button
-
-clone invisible button 1 as "foo"
-
-TestAssert "test", the short name of it is "foo" and the visible of it is false
-
-end TestInterface64
-on TestInterface65
-
-
-global tClosed
-
-put false into tClosed
-
-create stack "testStack"
-
-set the script of stack "testStack" to "global tClosed;on closeStack;put true into tClosed; end closeStack"
-
-set the defaultStack to "testStack"
-
-close the defaultStack
-
-TestAssert "test", tClosed
-
-end TestInterface65
-on TestInterface67
-
-
-create button
-
-copy button 1 to this stack
-
-TestAssert "test", there is button 1 on this stack
-
-end TestInterface67
-on TestInterface68
-
-
-create card "test"
-
-TestAssert "test", the short name of it is "test" and there is a card 2
-
-end TestInterface68
-on TestInterface70
-
-
-create stack "test"
-
-TestAssert "test", there is a stack "test"
-
-end TestInterface70
-on TestInterface72
-
-
-create stack "Test"
-set the defaultstack to "Test"
-create field
-
-put "fooosfsdgsdglj" into field 1
-
-delete char 4 to -1 of field 1
-
-TestAssert "test", field 1 is "foo"
-
-end TestInterface72
-on TestInterface74
-
-
-create button
-
-disable button 1
-
-TestAssert "test", the disabled of button 1
-
-end TestInterface74
-on TestInterface75
-
-
-create button
-
-set the disabled of button 1 to true
-
-enable button 1
-
-TestAssert "test", not the disabled of button 1
-
-end TestInterface75
-on TestInterface76
-create stack "Test"
-set the defaultstack to "Test"
-
-local tId
-
-put the long id of the current card into tId
-
-create stack "Test"
-set the defaultstack to "Test"
-create field
-
-put "foo" into field 1
-
-create card
-
-find "foo"
-
-TestAssert "test", the long id of the current card is tId
-
-end TestInterface76
-
-on TestInterface79
-
-
-create button
-
-hilite button 1
-
-TestAssert "test", the hilite of button 1
-
-end TestInterface79
-
-
-
-on TestInterface83
-
-create stack "Test"
-set the defaultstack to "Test"
-
-create card
-
-create field
-
-put the long id of the current card into field 1
-
-push card
-
-create card
-
-pop card
-
-TestAssert "test", (the long id of the current card is field 1)
-
-end TestInterface83
-on TestInterface84
-
-create stack "Test"
-set the defaultstack to "Test"
-
-create card
-
-create card
-
-push card 1
-
-create field
-
-pop card into field 1
-
-TestAssert "test", (the long id of card 1 is field 1)
-
-end TestInterface84
-
-on TestInterface88
-
-
-set the ID of the templatestack to 2000
-
-reset the templatestack
-
-TestAssert "test", the ID of the templatestack is 1001
-
-end TestInterface88
-on TestInterface90
-
-
-create stack "Test"
-set the defaultstack to "Test"
-create field
-
-put foo into field 1
-
-select text of field 1 
-
-TestAssert "test", the selection is "foo"
-
-end TestInterface90
-on TestInterface91
-
-create stack "Test"
-set the defaultstack to "Test"
-
-create button
-
-create button
-
-select button 1 and button 2
-
-select empty
-
-TestAssert "test", not (the selectedObjects contains the long id of button 1 or the selectedObjects contains the long id of button 2)
-
-end TestInterface91
-on TestInterface106
-
-create stack "Test"
-set the defaultstack to "Test"
-
-create button
-
-create button
-
-select button 1 and button 2
-
-TestAssert "test", the selectedObjects contains the long id of button 1 and the selectedObjects contains the long id of button 2
-
-end TestInterface106
-on TestInterface92
-
-create stack "Test"
-set the defaultstack to "Test"
-
-create button "SelTest"
-
-set the style of button "SelTest" to "menu"
-
-set the menuMode of button "SelTest" to "Option"
-
-set the text of button "SelTest" to "bar" & CR & "foo"
-
-select line 2 of button "SelTest"
-
-TestAssert "test", the label of button "SelTest" is "foo"
-
-end TestInterface92
-on TestInterface93
-
-
-create stack "Test"
-set the defaultstack to "Test"
-create field
-
-put "foo bar" into field 1
-
-select word 1 of field 1
-
-TestAssert "test", the selection is "foo"
-
-end TestInterface93
-on TestInterface95
-
-
-local tContainer
-
-put "b,d,f,g,c,h,e,a" into tContainer
-
-sort items of tContainer
-
-TestAssert "test", tContainer is "a,b,c,d,e,f,g,h" 
-
-end TestInterface95
-on TestInterface107
-
-
-create stack "Test"
-set the defaultstack to "Test"
-create field "tf"
-
-put "b" & CR & "d" & CR & "a" & CR & "c" into field "tf"
-
-sort field "tf"
-TestAssert "test", line 1 of field "tf" is "a" and line 2 of field "tf" is "b" and line 3 of field "tf" is "c" and line 4 of field "tf" is "d"
-
-end TestInterface107
-on TestInterface99
-   if the platform is "HTML5" then
-      TestSkip "stop moving button", "bug 16076"
-      exit TestInterface99
-=======
 constant kCreatedField = "TestField"
 
 // Creates a stack with a field, and put the text pText into it
@@ -910,7 +127,6 @@
    
    if not pShouldIntersect then
       put not tRes into tRes
->>>>>>> da02c155
    end if
    
    if pExpectedFailure then
@@ -1496,13 +712,8 @@
 end TestMoveControl
 
 -- no key options working properly
-<<<<<<< HEAD
-on TestInterface101
-   if the platform is "HTML5" then
-=======
 on TestUndo
    if the platform is "HTML" then
->>>>>>> da02c155
       TestSkip "key options", "bug 16544"
       exit TestUndo
    end if
