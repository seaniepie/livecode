library com.livecode.lcs_tests.core.extension

use com.livecode.lcs_tests.core.extension.support

public handler TestExtensionBridgeNames_ExecuteScript()
	execute script "return the version"
	return the result is a string
end handler

public handler TestExtensionBridgeNumbers_ExecuteScript()
	execute script "return 5+0"
	return the result is a number
end handler

public handler TestExtensionBridgeNames_Send()
	variable tScriptObject
	resolve script object "stack \qCoreEngineExtensions\q"
	put the result into tScriptObject
	test diagnostic tScriptObject

	send function "TestExtensionBridgeNames_Version" to tScriptObject
	return the result is a string
end handler

<<<<<<< HEAD
public handler TestExtensionBridgeArrays_EmptyToEmptyList(in pList as List) returns Boolean
	return pList is the empty list
end handler

public handler TestExtensionLibraryHandler(in pValue as Number)
end handler

public handler TestExtensionSupportModule_Handler()
	return SupportHandler() is "support handler"
end handler

public handler TestExtensionDelimiterAccess()
	return [the item delimiter, the line delimiter, the column delimiter, the row delimiter]
end handler

public handler TestExtensionExecuteScript_Do(in pScript as String, in pTarget as String, in pParams as List)
	if pParams is the empty list and pTarget is the empty string then
		execute script pScript
	else if pParams is the empty list and pTarget is not the empty string then
		resolve script object pTarget
		execute script pScript in the result
	else if pParams is not the empty list and pTarget is the empty string then
		execute script pScript with pParams
	else
		resolve script object pTarget
		execute script pScript in the result with pParams
	end if
	return the result
=======
public handler TestExtensionLog_String()
	log "log"
end handler

public handler TestExtensionLog_Integer()
	log 1
end handler

public handler TestExtensionLog_List()
	log [1,2,3]
end handler

public handler TestExtensionLog_Array()
	log {"a": 1}
>>>>>>> 9e5d6adf
end handler

end library<|MERGE_RESOLUTION|>--- conflicted
+++ resolved
@@ -22,7 +22,6 @@
 	return the result is a string
 end handler
 
-<<<<<<< HEAD
 public handler TestExtensionBridgeArrays_EmptyToEmptyList(in pList as List) returns Boolean
 	return pList is the empty list
 end handler
@@ -51,7 +50,8 @@
 		execute script pScript in the result with pParams
 	end if
 	return the result
-=======
+end handler
+
 public handler TestExtensionLog_String()
 	log "log"
 end handler
@@ -66,7 +66,6 @@
 
 public handler TestExtensionLog_Array()
 	log {"a": 1}
->>>>>>> 9e5d6adf
 end handler
 
 end library