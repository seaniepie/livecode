﻿script "CoreEngine"
/*
Copyright (C) 2015 LiveCode Ltd.

This file is part of LiveCode.

LiveCode is free software; you can redistribute it and/or modify it under
the terms of the GNU General Public License v3 as published by the Free
Software Foundation.

LiveCode is distributed in the hope that it will be useful, but WITHOUT ANY
WARRANTY; without even the implied warranty of MERCHANTABILITY or
FITNESS FOR A PARTICULAR PURPOSE.  See the GNU General Public License
for more details.

You should have received a copy of the GNU General Public License
along with LiveCode.  If not see <http://www.gnu.org/licenses/>.  */

on TestBuidNumber
TestAssert "Build number", buildnumber() is an integer
end TestBuidNumber

on TestCommandNames
TestAssert "CommandNames is not empty", the commandNames is not empty
TestAssert "CommandNames contains 'ask'", "ask" is among the lines of the commandNames
TestAssert "CommandNames contains 'put'", "put" is among the lines of the commandNames
end TestCommandNames


on TestConstantNames
TestAssert "ConstantName is not empty", the constantNames is not empty
TestAssert "'one' is among the constant names", "one" is among the lines of the constantNames
TestAssert "'two' is among the constant names", "two" is among the lines of the constantNames
end TestConstantNames


on TestEnvironment
TestAssert "environment is not empty", the environment is not empty

constant kValidEnvironments = "development,standalone application,helper application,browser,mobile,command line,server"
TestAssert merge("environment is in [[kValidEnvironments]]"), the environment is among the items of kValidEnvironments
end TestEnvironment


on TestBackScripts
local tButton
create button

put the long id of button 1 into tButton
set the script of tButton to "on evalBackScriptsTest" & return & \
"end evalBackScriptsTest" & return

insert the script of tButton into back

TestAssert merge("Script of [[tButton]] is in the backscripts"), tButton is among the lines of the backscripts

remove the script of tButton from back

TestAssert merge("Script of [[tButton]] has been removed from the backscripts"), tButton is not among the lines of the backscripts
end TestBackScripts


on TestFrontScripts
local tButton
create button
put the long id of button 1 into tButton
set the script of tButton to "on evalFrontScriptsTest" & return & \
"end evalFrontScriptsTest" & return

insert the script of tButton into front

TestAssert merge("Script of [[tButton]] is in the frontscripts"), tButton is among the lines of the frontscripts

remove the script of tButton from front

TestAssert merge("Script of [[tButton]] is in the frontscripts"), tButton is not among the lines of the frontscripts
end TestFrontScripts


on TestFunctionNames
TestAssert "functionNames is not empty", the functionNames is not empty
TestAssert "'functionNames' is amongst the functionNames", "functionNames" is among the lines of the functionNames
end TestFunctionNames


on TestGlobals
global gEvalGlobalsTest
put "value" into gEvalGlobalsTest
TestAssert "global variable added in the globals", "gEvalGlobalsTest" is among the items of the globals
end TestGlobals


on TestMachine
if the platform is "win32" then
TestAssert "Machine is x86", the machine is "x86"
else if the platform is "iphone" then
TestAssert "iPhone machine", the machine is "iPod Touch" or the machine is "iPhone" or the machine is "iPhone Simulator" or the machine is "iPad" or the machine is "iPad Simulator"
else
TestAssert "the machine is not empty", the machine is not empty
end if
end TestMachine


on TestCustomProperty
create field "tf"
set the text of field "tf" to "abcd"
set the script of field "tf" to "on TestMe" & return & \
"	set the cMe of me to me" & return & \
"end TestMe"

send "TestMe" to field "tf"
TestAssert "Field text set as custom prop", the cMe of field "tf" is the text of field "tf"
end TestCustomProperty


on TestOwner
create button
TestAssert "Card owns newly created button", (the long id of the owner of the last button) is (the long id of the current card)

group the last button
TestAssert "Now-grouped button is owned by the group", (the long id of the owner of the last button) is (the long id of the last group)
end TestOwner


on TestPendingMessage
local tMessage
put "pendingMessageTestMessage" into tMessage

TestAssert merge("[[tMessage]] is not in pending messages"), tMessage is not among the items of the pendingmessages

send tMessage to me in 0 seconds

TestAssert merge("[[tMessage]] is now in the pending messages"), tMessage is among the items of the pendingmessages
end TestPendingMessage


on TestPlatform
TestAssert "test", the platform is among the items of "Win32,MacOS,Linux,iphone,android,html5"
end TestPlatform


on TestProcessor
local tProcessors

if the platform is "Win32" then
put "x86" into tProcessors
else if the platform is "android" then
put "arm,i386" into tProcessors
else if the platform is "iphone" then
put "arm,arm64,i386,x86_64" into tProcessors
else if the platform is among the items of "Mac OS,Linux" then
   // Mac and Linux
   put line 1 of shell("uname -m") into tProcessors
else
   -- Unknown platform for "the processor"
end if

TestAssert "the processor is correct", the processor is among the items of tProcessors
end TestProcessor


on TestPropertyNames
TestAssert "PropertyNames is not empty", the propertyNames is not empty
TestAssert "'name' is among the propertyNames", "name" is among the lines of the propertyNames
end TestPropertyNames


on TestOpenNonExistantFile
open file "non-existant file" for read
TestAssert "Can't open non-existant file", the result is "can't open that file"
end TestOpenNonExistantFile

on TestScriptLimits
local tLimits
put the scriptlimits into tLimits
TestAssert "Script limits contains 4 items", the number of items in tLimits is 4
repeat for each item tLimit in tLimits
TestAssert "Each item is an integer", tLimit is an integer
end repeat
end TestScriptLimits


on TestSysError
local tError
open file "this file should not exist" for read
put the syserror into tError

TestAssert "sysError is an integer", tError is an integer
TestAssert "sysError is not 0", tError is not 0
end TestSysError


on TestSystemVersion
<<<<<<< HEAD
   if the platform is "HTML5" then
      TestSkip "systemVersion not empty", "bug 16539"
      exit TestSystemVersion
   end if
   TestAssert "test", the systemVersion is not empty
=======
if the platform is "HTML" then
TestSkip "systemVersion not empty", "bug 16539"
exit TestSystemVersion
end if
TestAssert "the systemVersion is not empty", the systemVersion is not empty
>>>>>>> da02c155
end TestSystemVersion


on TestValue
local tValue
// variable value
put 1 into tValue
TestAssert "Integer value", value("tValue") is 1

// array values
put 1 into tValue["a"]
put 2 into tValue["b"]
TestAssert "Array value", value("tValue") is an array

// arithmetic
TestAssert "Arithmetic value", value("1 + 4") is 5

// string operations
TestAssert "Concatenation value", value("abc && def") is "abc def"

// function call
TestAssert "Function value", value("sum(1, 2, 3)") is 6

// evaluation within the current object
TestAssert "Current object value", value("the long id of me") is the long id of me
end TestValue


on TestValueWithParam
create button
TestAssert "'value' object parameter", value("the long id of me", button 1) is the long id of button 1
end TestValueWithParam


on TestVariableNames
local tScript
put "local sScript" & return & \
"global gScriptGlobal" & return & \
"global gSharedGlobal" & return & \
"on TestMe pParam" & return & \
"	local tLocal" & return & \
"	global gHandlerGlobal" & return & \
"	global gSharedGlobal" & return & \
"	set the cVariableNames of me to the variableNames" & return & \
"end TestMe" into tScript

create button
set the script of button 1 to tScript
local tParam = "abcd"
send "TestMe tParam" to button 1

TestAssert "Check variableName line count", the number of lines in the cVariableNames of button 1 is 4
TestAssert "Check params", line 1 of the cVariableNames of button 1 is "pParam"

TestAssert "Check handler locals", line 2 of the cVariableNames of button 1 is "it,tLocal"

TestAssert "Check script locals", line 3 of the cVariableNames of button 1 is "sScript"

local tGlobals
put line 4 of the cVariableNames of button 1 into tGlobals

TestAssert "Has 3 global variables", the number of items in tGlobals is 3
TestAssert "Check script global", "gScriptGlobal" is among the items of tGlobals
TestAssert "Checkhandler global", "gHandlerGlobal" is among the items of tGlobals
TestAssert "Check shared global", "gSharedGlobal" is among the items of tGlobals
end TestVariableNames


on TestVersion
local tItem3

set the itemDelimiter to "."
TestAssert "the version has 2 periods", the number of items in the version is 3
TestAssert "First element is a number ", item 1 of the version is an integer
TestAssert "Second element is a number", item 2 of the version is an integer

put item 3 of the version into tItem3
set the itemDelimiter to "-"
TestAssert "Third element is a number", item 1 of tItem3 is an integer

if the number of items of tItem3 > 1 then
testAssert "Non-GM build type is either dp or rc", item 2 of tItem3 is among the items of "dp-rc"
testAssert "Non-GM build type number is a number", item 3 of tItem3 is an integer
else
testSkip
testSkip
end if
end TestVersion


<<<<<<< HEAD
on TestEngine25
   if the platform is "HTML5" then
      TestSkip "cancel message", "bug 16076"
      exit TestEngine25
   end if
=======
on TestCancelPendingMessage
>>>>>>> da02c155

create button

set the script of button 1 to "on mouseUp;set the ID of the templateStack to 2000;end mouseUp"

send "mouseUp" to button 1 in 10
wait 5

cancel item 1 of last line of the pendingMessages
wait 10

TestAssert "Message has been cancelled", the ID of the templatestack is 1001
end TestCancelPendingMessage


on TestDeleteArrayValue
local tArray

put "foo" into tArray[1]

delete variable tArray[1]

TestAssert "Key value deleted", "1" is not among the keys of tArray
end TestDeleteArrayValue


on TestDeleteChunk
local tString

put "foo,bar,baz" into tString

delete item 2 to 3 of tString

TestAssert "items deleted", tString is "foo"
end TestDeleteChunk


on TestDeleteChunkofChunk
local tString
constant kLine = "foo,bar,baz"

put kLine & LF & kLine & LF & kLine into tString

delete item 2 to -1 of line 2 of tString

testAssert "item of line deleted", tString is (kLine & LF & "foo" & LF & kLine)
end TestDeleteChunkofChunk


on TestDo
do "set the cDidThis of this stack to 100"

TestAssert "Do command", the cDidThis of this stack is 100
end TestDo


on TestFrontScriptBackScriptCall
create button

set the script of button 1 to "function foo;return true;end foo"

insert the script of button 1 into front

create button

set the script of button 2 to "function bar;return true;end bar"

insert the script of button 2 into back

TestAssert "Functions added to front and back scripts", (foo() and bar())
end TestFrontScriptBackScriptCall


on TestFrontScriptExecution
set the failed of this stack to false

create button
set the script of button 1 to "command foo;set the failed of this stack to false;end foo"

create button
set the script of button 2 to "command foo;set the failed of this stack to true;end foo"


insert the script of button 1 into back
insert the script of button 1 into front

insert the script of button 2 into back
insert the script of button 2 into front

foo
TestAssert "second implementation of 'foo' is executed", (the failed of this stack)

remove the script of button 2 from back

remove the script of button 2 from front

foo
TestAssert "First implementation of 'foo' is executed", (not the failed of this stack)
end TestFrontScriptExecution


on TestLibraryStackMessage
create stack "Test1"

set the script of stack "Test1" to "on libraryStack;global gTestGlobalVar;put true into gTestGlobalVar; end libraryStack"

global gTestGlobalVar

start using stack "Test1"

TestAssert "Global var created by libraryStack message", gTestGlobalVar

stop using stack "Test1"

TestAssert "global var not relased after stopping using library", gTestGlobalVar

close stack "Test1"
end TestLibraryStackMessage


on TestReleaseStackMessage
create stack "Test1"

set the script of stack "Test1" to "on releaseStack;global gTestGlobalVarRelease;put true into gTestGlobalVarRelease; end releaseStack"

global gTestGlobalVarRelease

start using stack "Test1"

stop using stack "Test1"

TestAssert "Global variable set by releaseStack message", gTestGlobalVarRelease

close stack "Test1"
end TestReleaseStackMessage


<<<<<<< HEAD
on TestEngine36
   if the platform is "HTML5" then
      TestSkip "cancel message", "bug 16076"
      exit TestEngine36
   end if
=======
on TestMilliseconds
>>>>>>> da02c155

local tTime

testAssert "Milliseconds is an integer", the milliseconds is an integer
put the millisecs into tTime

wait 2 millisecs

TestAssert "the milliseconds change with time", the millisecs - tTime >= 2
end TestMilliseconds


on TestSeconds

local tTime

testAssert "the seconds is an integer", the seconds is an integer
put the secs into tTime

wait 2 secs

TestAssert "the seconds change with time", the secs - tTime >= 2
end TestSeconds


on TestTicks

local tTime

testAssert "the ticks is an integer", the ticks is an integer
put the ticks into tTime

wait 2 ticks

TestAssert "the ticks change with time", the ticks - tTime >= 2
end TestTicks
<|MERGE_RESOLUTION|>--- conflicted
+++ resolved
@@ -191,19 +191,11 @@
 
 
 on TestSystemVersion
-<<<<<<< HEAD
-   if the platform is "HTML5" then
-      TestSkip "systemVersion not empty", "bug 16539"
-      exit TestSystemVersion
-   end if
-   TestAssert "test", the systemVersion is not empty
-=======
-if the platform is "HTML" then
+if the platform is "HTML5" then
 TestSkip "systemVersion not empty", "bug 16539"
 exit TestSystemVersion
 end if
 TestAssert "the systemVersion is not empty", the systemVersion is not empty
->>>>>>> da02c155
 end TestSystemVersion
 
 
@@ -294,15 +286,7 @@
 end TestVersion
 
 
-<<<<<<< HEAD
-on TestEngine25
-   if the platform is "HTML5" then
-      TestSkip "cancel message", "bug 16076"
-      exit TestEngine25
-   end if
-=======
 on TestCancelPendingMessage
->>>>>>> da02c155
 
 create button
 
@@ -440,15 +424,7 @@
 end TestReleaseStackMessage
 
 
-<<<<<<< HEAD
-on TestEngine36
-   if the platform is "HTML5" then
-      TestSkip "cancel message", "bug 16076"
-      exit TestEngine36
-   end if
-=======
 on TestMilliseconds
->>>>>>> da02c155
 
 local tTime
 
