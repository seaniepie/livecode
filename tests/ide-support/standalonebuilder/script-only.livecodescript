﻿script "ScriptOnlyDeploy"
/*
Copyright (C) 2016 LiveCode Ltd.

This file is part of LiveCode.

LiveCode is free software; you can redistribute it and/or modify it under
the terms of the GNU General Public License v3 as published by the Free
Software Foundation.

LiveCode is distributed in the hope that it will be useful, but WITHOUT ANY
WARRANTY; without even the implied warranty of MERCHANTABILITY or
FITNESS FOR A PARTICULAR PURPOSE.  See the GNU General Public License
for more details.

You should have received a copy of the GNU General Public License
along with LiveCode.  If not see <http://www.gnu.org/licenses/>.  */

local sSupportStack
on TestSetup   
   start using stack "revSBLibrary"
		
   set the itemdelimiter to slash
   local tSupportStack
   put the filename of me into tSupportStack
   put "_support.livecodescript" into item -1 of tSupportStack
   put tSupportStack into sSupportStack
   start using stack sSupportStack
end TestSetup

on TestTeardown
   StandaloneBuilderCleanUpStandalones
   stop using stack sSupportStack
end TestTeardown

private function _TestScriptOnlyStandaloneStackScript
	local tScript
	put "on startup" & return after tScript
	put "quit 0" & return after tScript
	put "end startup" & return after tScript
	return tScript
end _TestScriptOnlyStandaloneStackScript

private function _TestScriptOnlyAuxiliaryMainstackScript
	local tScript
	put "on startup" & return after tScript
	put "if there is a stack" && quote & "aux" & quote && \
		"then quit 0" & return after tScript
	put "quit 1" & return after tScript
	put "end startup" & return after tScript
	return tScript
end _TestScriptOnlyAuxiliaryMainstackScript

private command _TestScriptOnlyDeployStack pWhich
   local tDir
   set the itemdelimiter to slash
   set the defaultfolder to item 1 to -2 of the filename of me

   put "_TestSavingStandalone" into tDir
   
   create folder tDir
   
<<<<<<< HEAD
   local tStackFilename, tScript, tSettings
   if pWhich is "mainstack" then
	  put the folder & "/" & tDir & "/stack.livecodescript" into tStackFilename   
	  put _TestScriptOnlyStandaloneStackScript() into tScript
   else if pWhich is "auxiliary" then
   	  put the folder & "/" & tDir & "/stack.livecode" into tStackFilename   
	  put _TestScriptOnlyAuxiliaryStackStackScript() into tScript
	  put "Internet" into tSettings["scriptLibraries"]
	  put "select" into tSettings["inclusions"]
   end if
   
   local tDesc
   put "standalone with script-only" && pWhich && "startup" into tDesc
   StandaloneBuilderTestCreateAndSaveStackAsStandalone tDesc, \
      tStackFilename, tScript, tSettings
=======
   local tSOSFilename, tScript, tSettings, tFilename
   put the folder & "/" & tDir & "/stack.livecodescript" into tSOSFilename   
   if pWhich is "mainstack" then
	  put _TestScriptOnlyStandaloneStackScript() into tScript
	  put tSOSFilename into tFilename
   else if pWhich is "auxiliary" then
      create script only stack "aux"
      save stack "aux" as tSOSFilename
      
   	  put the folder & "/" & tDir & "/stack.livecode" into tFilename   
	  put _TestScriptOnlyAuxiliaryMainstackScript() into tScript
	  put tSOSFilename into tSettings["auxiliary_stackfiles"]
   end if
   
   local tDesc
   put "standalone with script-only" && pWhich && "startup" into tDesc
   if pWhich is "mainstack" then
      StandaloneBuilderTestCreateAndSaveScriptOnlyStackAsStandalone tDesc, \
         tFilename, tScript, tSettings
   else
      StandaloneBuilderTestCreateAndSaveStackAsStandalone tDesc, \
         tFilename, tScript, tSettings   
   end if

   revDeleteFolder tDir
end _TestScriptOnlyDeployStack

on TestScriptOnlyDeployStacks
   repeat for each item tItem in "mainstack,auxiliary"
      _TestScriptOnlyDeployStack tItem
   end repeat
end TestScriptOnlyDeployStacks

private command _TestScriptOnlyBehaviorDeployStack pWhich
   local tDir
   set the itemdelimiter to slash
   set the defaultfolder to item 1 to -2 of the filename of me

   put "_TestSavingStandalone" into tDir
   
   create folder tDir
   
   local tStackFilename
   -- in both cases we need an empty script-only stack with behavior
   put the folder & "/" & tDir & "/stack.livecodescript" into tStackFilename
   
   local tBehaviorStack, tBehaviorStackFilename
   put the folder & "/" & tDir & "/behaviorstack.livecodescript" into tBehaviorStackFilename
   create script only stack "BehaviorStack" & pWhich
   put it into tBehaviorStack
   set the filename of it to tBehaviorStackFilename
	     
   local tScript, tSettings, tStackId
   put _TestScriptOnlyStandaloneStackScript() into tScript
   create script only stack "SOSWithBehavior" & pWhich
   put it into tStackId
   set the behavior of tStackId to tBehaviorStack
   set the filename of stack tStackId to tStackFileName	     
   if pWhich is "mainstack" then
	  put tBehaviorStackFilename into tSettings["auxiliary_stackfiles"]
	  
   else if pWhich is "auxiliary" then
   	  local tIntermediateBehavior
   	  put tStackFileName into tIntermediateBehavior
   	  save stack tIntermediateBehavior
   	  
   	  put the folder & "/" & tDir & "/stack.livecode" into tStackFilename   
   	  create stack
   	  set the filename of it to tStackFilename
   	  set the behavior of it to the long id of stack \
   	     tIntermediateBehavior

	  put tBehaviorStackFilename & return & \
         tIntermediateBehavior into tSettings["auxiliary_stackfiles"]
   end if
   
   repeat for each key tKey in tSettings
   	  set the cRevStandaloneSettings[tKey] of tStackId to \
   	     tSettings[tKey]
   end repeat
   
   set the script of tBehaviorStack to tScript
   save stack tBehaviorStack
   save stack tStackId
   
   local tDesc
   put "standalone with script-only" && pWhich && " with behavior startup" into tDesc
   	
   StandaloneBuilderTestSaveStackAsStandalone tDesc, \
      tStackFilename, tStackId
>>>>>>> 24edd857

   revDeleteFolder tDir
end _TestScriptOnlyBehaviorDeployStack

<<<<<<< HEAD
on TestScriptOnlyDeployStacks
   repeat for each item tItem in "mainstack,auxiliary"
      _TestScriptOnlyDeployStack tItem
   end repeat
end TestScriptOnlyDeployStacks
=======
on TestScriptOnlyBehaviorMainstackDeploy
   _TestScriptOnlyBehaviorDeployStack "Mainstack"
end TestScriptOnlyBehaviorMainstackDeploy

on TestScriptOnlyBehaviorAuxiliaryStackDeploy
   _TestScriptOnlyBehaviorDeployStack "Auxiliary"
end TestScriptOnlyBehaviorAuxiliaryStackDeploy
>>>>>>> 24edd857
<|MERGE_RESOLUTION|>--- conflicted
+++ resolved
@@ -60,23 +60,6 @@
    
    create folder tDir
    
-<<<<<<< HEAD
-   local tStackFilename, tScript, tSettings
-   if pWhich is "mainstack" then
-	  put the folder & "/" & tDir & "/stack.livecodescript" into tStackFilename   
-	  put _TestScriptOnlyStandaloneStackScript() into tScript
-   else if pWhich is "auxiliary" then
-   	  put the folder & "/" & tDir & "/stack.livecode" into tStackFilename   
-	  put _TestScriptOnlyAuxiliaryStackStackScript() into tScript
-	  put "Internet" into tSettings["scriptLibraries"]
-	  put "select" into tSettings["inclusions"]
-   end if
-   
-   local tDesc
-   put "standalone with script-only" && pWhich && "startup" into tDesc
-   StandaloneBuilderTestCreateAndSaveStackAsStandalone tDesc, \
-      tStackFilename, tScript, tSettings
-=======
    local tSOSFilename, tScript, tSettings, tFilename
    put the folder & "/" & tDir & "/stack.livecodescript" into tSOSFilename   
    if pWhich is "mainstack" then
@@ -167,23 +150,14 @@
    	
    StandaloneBuilderTestSaveStackAsStandalone tDesc, \
       tStackFilename, tStackId
->>>>>>> 24edd857
 
    revDeleteFolder tDir
 end _TestScriptOnlyBehaviorDeployStack
 
-<<<<<<< HEAD
-on TestScriptOnlyDeployStacks
-   repeat for each item tItem in "mainstack,auxiliary"
-      _TestScriptOnlyDeployStack tItem
-   end repeat
-end TestScriptOnlyDeployStacks
-=======
 on TestScriptOnlyBehaviorMainstackDeploy
    _TestScriptOnlyBehaviorDeployStack "Mainstack"
 end TestScriptOnlyBehaviorMainstackDeploy
 
 on TestScriptOnlyBehaviorAuxiliaryStackDeploy
    _TestScriptOnlyBehaviorDeployStack "Auxiliary"
-end TestScriptOnlyBehaviorAuxiliaryStackDeploy
->>>>>>> 24edd857
+end TestScriptOnlyBehaviorAuxiliaryStackDeploy