﻿script "StandaloneBuilding"
/*
Copyright (C) 2015 LiveCode Ltd.

This file is part of LiveCode.

LiveCode is free software; you can redistribute it and/or modify it under
the terms of the GNU General Public License v3 as published by the Free
Software Foundation.

LiveCode is distributed in the hope that it will be useful, but WITHOUT ANY
WARRANTY; without even the implied warranty of MERCHANTABILITY or
FITNESS FOR A PARTICULAR PURPOSE.  See the GNU General Public License
for more details.

You should have received a copy of the GNU General Public License
along with LiveCode.  If not see <http://www.gnu.org/licenses/>.  */

local sSupportStack
on TestSetup   
   start using stack "revSBLibrary"
		
   set the itemdelimiter to slash
   local tSupportStack
   put the filename of me into tSupportStack
   put "_support.livecodescript" into item -1 of tSupportStack
   put tSupportStack into sSupportStack
   start using stack sSupportStack
end TestSetup

on TestTeardown
   StandaloneBuilderCleanUpStandalones
   stop using stack sSupportStack
end TestTeardown

constant kResourcesFolders = "Sample Projects,Examples"
on TestBuildStandalone
	local tBase
	put revIDESpecialFolderPath("IDE") & "/Resources" into tBase
	repeat for each item tFolder in kResourcesFolders
		_TestBuildStandalonesOfFolder tBase & slash & tFolder
	end repeat
end TestBuildStandalone

private command _TestBuildStandalonesOfFolder pFolder
	local tFiles
	revIDEPushDefaultFolder pFolder
	put the files into tFiles
	TestDiagnostic "files:" && tFiles
	repeat for each line tFile in tFiles
		if revIDEFileHasStackfileExtension(tFile) then
			_TestBuildStandalone pFolder & slash & tFile
		end if
	end repeat
	
	revIDEPopDefaultFolder
end _TestBuildStandalonesOfFolder

private command _TestBuildStandalone pStackPath
	local tStackName, tResult
	put the short name of stack pStackPath into tStackName
	
	TestDiagnostic "Building standalone -" && pStackPath
	
<<<<<<< HEAD
	local tStandalonePath
	StandaloneBuilderSaveAsStandalone tStackName, tStandalonePath
=======
	local tExePath
	StandaloneBuilderSaveAsStandalone tStackName, tExePath
>>>>>>> 24edd857
	put the result into tResult
	
	TestAssert tStackName && "- builds successfully", tResult is empty
	
	TestAssert tStackName && "- no warnings", revStandaloneGetWarnings() is empty
end _TestBuildStandalone<|MERGE_RESOLUTION|>--- conflicted
+++ resolved
@@ -62,13 +62,9 @@
 	
 	TestDiagnostic "Building standalone -" && pStackPath
 	
-<<<<<<< HEAD
 	local tStandalonePath
 	StandaloneBuilderSaveAsStandalone tStackName, tStandalonePath
-=======
-	local tExePath
-	StandaloneBuilderSaveAsStandalone tStackName, tExePath
->>>>>>> 24edd857
+
 	put the result into tResult
 	
 	TestAssert tStackName && "- builds successfully", tResult is empty
