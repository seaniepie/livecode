--- conflicted
+++ resolved
@@ -51,11 +51,7 @@
 	revDeleteFolder tTargetFolder	
 end StandaloneBuilderCleanupStandalones
 
-<<<<<<< HEAD
 on StandaloneBuilderSaveAsStandalone pStack, @xStandalonePath
-=======
-on StandaloneBuilderSaveAsStandalone pStack, @rPath
->>>>>>> 24edd857
 	local tBuildPlatform
 	put GetBuildPlatform() into tBuildPlatform
 	
@@ -73,13 +69,9 @@
 	local tResult, tStandalonePaths
 	revDoSaveAsStandalone pStack, tTargetFolder, , tStandalonePaths
 	put the result into tResult
-<<<<<<< HEAD
+
 	put tStandalonePaths[tBuildPlatform] into xStandalonePath
-=======
 
-	put StandaloneBuilderExecutable(pStack) into rPath
-
->>>>>>> 24edd857
 	TestDiagnostic tResult	
 	return tResult
 end StandaloneBuilderSaveAsStandalone
@@ -99,29 +91,14 @@
     return tResources
 end StandaloneBuilderResources
 
-<<<<<<< HEAD
-command StandaloneBuilderTestCreateAndSaveStackAsStandalone pDescription, pStackFilename, pScript, pSettingsA
-   local tStackID
-   create stack
-   put it into tStackID
-   set the script of tStackId to pScript
-   repeat for each key tKey in pSettingsA
-      set the cRevStandaloneSettings[tKey] of tStackId to \
-=======
 private command _TestCreateAndSaveStackAsStandalone pDescription, pStackId, pStackFilename, pScript, pSettingsA
    set the script of pStackId to pScript
    repeat for each key tKey in pSettingsA
       set the cRevStandaloneSettings[tKey] of pStackId to \
->>>>>>> 24edd857
          pSettingsA[tKey]
    end repeat
 	
    StandaloneBuilderTestSaveStackAsStandalone pDescription, \
-<<<<<<< HEAD
-      pStackFileName, tStackId
-end StandaloneBuilderTestCreateAndSaveStackAsStandalone
-
-=======
       pStackFileName, pStackId
 end _TestCreateAndSaveStackAsStandalone
 
@@ -135,7 +112,6 @@
    _TestCreateAndSaveStackAsStandalone pDescription, it, pStackFilename, pScript, pSettingsA
 end StandaloneBuilderTestCreateAndSaveScriptOnlyStackAsStandalone
 
->>>>>>> 24edd857
 command StandaloneBuilderTestSaveStackAsStandalone pDescription, pStackFilename, pStackID
    local tStackName
    put the short name of pStackID into tStackName   
