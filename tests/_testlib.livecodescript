﻿script "TestLibrary"
/*
Copyright (C) 2015 LiveCode Ltd.

This file is part of LiveCode.

LiveCode is free software; you can redistribute it and/or modify it under
the terms of the GNU General Public License v3 as published by the Free
Software Foundation.

LiveCode is distributed in the hope that it will be useful, but WITHOUT ANY
WARRANTY; without even the implied warranty of MERCHANTABILITY or
FITNESS FOR A PARTICULAR PURPOSE.  See the GNU General Public License
for more details.

You should have received a copy of the GNU General Public License
along with LiveCode.  If not see <http://www.gnu.org/licenses/>.  */

on revLoadLibrary
	insert the script of me into back
	set the lockErrorDialogs to true
end revLoadLibrary

----------------------------------------------------------------
-- Helper functions
----------------------------------------------------------------

local sOutputToVariable
local sOutput

private function _TestValidateCount pCount
   if pCount is not an integer or pCount <= 0 then
      throw "Bad test count '" & pCount & "': must be positive integer"
   end if
   return pCount
end _TestValidateCount

private function _TestValidateDescription pDescription
   if the number of lines in pDescription > 1 then
      throw "Bad test description '" & line 1 of pDescription & "...': multiple lines"
   end if

   if "0123456789" contains codepoint 1 of pDescription then
      throw "Bad test description '" & pDescription & "': starts with digit"
   end if

   if pDescription contains "#" then
      throw "Bad test description '" & pDescription & "': contains '#'"
   end if

   return line 1 of pDescription
end _TestValidateDescription

private function _TestValidateReason pReason
   if the number of lines in pReason > 1 then
      throw "Bad test directive reason '" & line 1 of pReason & "...': multiple lines"
   end if

   if pReason contains "#" then
      throw "Bad test directive reason '" & pReason & "': contains '#'"
   end if

   return line 1 of pReason
end _TestValidateReason

private function _TestValidateDirective pDirective
   switch pDirective
      case empty
         return empty
      case "TODO"
         return "TODO"
      case "SKIP"
         return "SKIP"
      default
         throw "Bad test directive '" & line 1 of pDirective & "'"
   end switch
end _TestValidateDirective

-- Used by top level assertion functions to generate output
private command _TestOutput pIsOkay, pDescription, pDirective, pReason
   local tDescription, tDirective, tReason
   put _TestValidateDescription(pDescription) into tDescription
   put _TestValidateDirective(pDirective) into tDirective
   put _TestValidateReason(pReason) into tReason

   local tMessage
   if pIsOkay then
      put "ok" into tMessage
   else
      put "not ok" into tMessage
   end if

   if tDescription is not empty then
      put " - " & tDEscription after tMessage
   end if

   if tDirective is not empty then
      put " # " & tDirective after tMessage

      if tReason is not empty then
         put " " & tReason after tMessage
      end if
   end if

   _TestWriteOutput tMessage & return
end _TestOutput

private command _TestWriteOutput pMessage
   -- As stdout is considered to be a 'native' stream, we encode to UTF-8 first
   -- then will unencode in the test runner.
   if sOutputToVariable then
      put pMessage after sOutput
   else
      write textEncode(pMessage, "UTF8") to stdout
   end if
end _TestWriteOutput

private function _TestGetBuildFolder
   local tPath, tRepoPath
   put specialfolderpath("engine") into tPath
   put TestGetEngineRepositoryPath() into tRepoPath

   # Find the built extensions folder
   set the itemdelimiter to slash
   repeat while tPath is not tRepoPath and tPath is not empty
      if there is a folder (tPath & slash & "packaged_extensions") then
         return tPath
      end if
      delete item -1 of tPath
<<<<<<< HEAD
   end repeat
=======
   end repeat	
>>>>>>> 230e44d3
end _TestGetBuildFolder

private function _TestGetBuiltExtensionsFolder
   return _TestGetBuildFolder() & slash & "packaged_extensions"
end _TestGetBuiltExtensionsFolder

private command _TestLoadExtension pFolder, pPath
   if there is a folder (pFolder & slash & "resources") then
      do "load extension from file pPath with resource path (pFolder & slash & " & quote & "resources" & quote & ")"
   else
      do "load extension from file pPath"
   end if
   return the result
end _TestLoadExtension

function TestBuildErrorMap pErrorFile, pErrorPrefix, pZerothError
   local tSourceFile
   put TestGetEngineRepositoryPath() & slash & "engine/src/" & \
      pErrorFile into tSourceFile
   
   local tSource
   put textDecode(url("binfile:" & tSourceFile), "utf-8") into tSource
   
   local tErrorMap, tCode
   repeat for each line tLine in tSource
      if tLine is empty then next repeat
      if word 1 of tLine begins with pErrorPrefix & "_" & pZerothError then 
         next repeat
      end if
      
      if tCode is empty and \
            matchText(tLine, ".*\/\/ \{" & pErrorPrefix & "-([0-9]{4})\}.*", tCode) then
         next repeat
      end if
      
      local tError
      put item 1 of (word 1 of tLine) into tError
      if tError begins with pErrorPrefix & "_" or \ 
            tError begins with "NOTUSED__" & pErrorPrefix & "_" then
         if tCode is empty then 
            throw "no error code found for" && tError
         end if
         if tErrorMap[tCode] is not empty then
            throw "duplicate error code" && tCode && "found for" && tError && \
               "change to" && the number of elements of tErrorMap + 1
         end if
         if tCode - 1 is not the number of elements of tErrorMap then
            throw "incorrect error code" && tCode && "for" && tError && \
               "change to" && the number of elements of tErrorMap + 1
         end if

         put tError into tErrorMap[tCode]
         put empty into tCode
      end if
   end repeat

   return tErrorMap
end TestBuildErrorMap

local sExecErrorMap
private command __TestEnsureExecErrorMap
   if sExecErrorMap is not empty then
      exit __TestEnsureExecErrorMap
   end if
   	
   put TestBuildErrorMap("executionerrors.h", "EE", "UNDEFINED") \
   	   into sExecErrorMap
end __TestEnsureExecErrorMap

private function __TestErrorMatches pError, pCode
	__TestEnsureExecErrorMap
	
	local tErrorNumber
	put format("%04d", item 1 of line 1 of pError) into tErrorNumber
	
	return sExecErrorMap[tErrorNumber] is pCode
end __TestErrorMatches

----------------------------------------------------------------
-- Unit test library functions
----------------------------------------------------------------

on TestSetExecErrorMap pErrorMap
   put pErrorMap into sExecErrorMap
end TestSetExecErrorMap

on TestOutputToVariable
   put true into sOutputToVariable
end TestOutputToVariable

function TestFetchAndClearOutput
   if not sOutputToVariable then
      return empty
   end if

   local tOutput
   put sOutput into tOutput
   put empty into sOutput
   return tOutput
end TestFetchAndClearOutput

on TestPlan pCount
   _TestWriteOutput "1.." & _TestValidateCount(pCount) & return
end TestPlan

on TestDiagnostic pMessage
   local tLine
   repeat for each line tLine in pMessage
      _TestWriteOutput "#" && tLine & return
   end repeat
end TestDiagnostic

on TestSkip pDescription, pReasonSkipped
   _TestOutput true, pDescription, "SKIP", pReasonSkipped
end TestSkip

on TestAssert pDescription, pExpectTrue
   _TestOutput pExpectTrue, pDescription, empty, empty
end TestAssert

on TestAssertBroken pDescription, pExpectTrue, pReasonBroken
   _TestOutput pExpectTrue, pDescription, "TODO", pReasonBroken
end TestAssertBroken

on TestAssertThrow pDescription, pHandler, pTarget, pErrorCodes, pParam
   local tError
   try
      dispatch pHandler to pTarget with pParam
   catch tError
   end try

   TestDiagnostic tError

   local tSuccess
   put true into tSuccess
   repeat for each item tErrorCode in pErrorCodes
      put tSuccess and __TestErrorMatches(tError, tErrorCode) into tSuccess
      delete the first line of tError
   end repeat

   TestAssert pDescription, tSuccess
end TestAssertThrow

on TestAssertDoesNotThrow pDescription, pHandler, pTarget, pParam
  local tError
  try
    dispatch pHandler to pTarget with pParam
  catch tError
  end try

  TestAssert pDescription, tError is empty 
end TestAssertDoesNotThrow

local sError
on ErrorDialog pError
	put pError into sError
end ErrorDialog

on TestAssertErrorDialog pDescription, pErrorCode
	wait for messages
	TestAssert pDescription, __TestErrorMatches(sError, pErrorCode)
	put empty into sError
end TestAssertErrorDialog

function TestGetUncaughtErrorDialog
	return sError
end TestGetUncaughtErrorDialog

function TestGetEngineRepositoryPath
  set the itemdelimiter to "/"
  return item 1 to -3 of the filename of me
end TestGetEngineRepositoryPath

function TestGetIDERepositoryPath
  set the itemdelimiter to "/"
  return item 1 to -3 of the filename of me & slash & "ide"
end TestGetIDERepositoryPath

function TestGetExtractedDocsFolder
   return _TestGetBuildFolder() & slash & "extracted_docs"
end TestGetExtractedDocsFolder

<<<<<<< HEAD
on TestLoadExtension pName
   if pName is among the lines of the loadedExtensions then
      return empty
   end if
   
=======
on TestLoadExtension pName	
>>>>>>> 230e44d3
   set the itemdelimiter to "."
   local tExtensionUnzipFolder
   put pName into tExtensionUnzipFolder

   local tError
   put "extension" && pName && "not found" into tError

   local tExtensionsFolder
   put _TestGetBuiltExtensionsFolder() into tExtensionsFolder

   local tExtensionFolder
   if tExtensionsFolder is not empty then
      if there is a folder (tExtensionsFolder & slash & tExtensionUnzipFolder) then
        put (tExtensionsFolder & slash & tExtensionUnzipFolder) into tExtensionFolder
      end if
   end if

   local tExtensionFile
   if tExtensionFolder is not empty then
      if there is a file (tExtensionFolder & slash & "module.lcm") then
         put (tExtensionFolder & slash & "module.lcm") into tExtensionFile
      end if
   end if

   if tExtensionFile is not empty then
      _TestLoadExtension tExtensionFolder, tExtensionFile
      put the result into tError
   end if

   if tError is not empty then
      write tError & return to stderr
      quit 1
   end if

end TestLoadExtension

on TestLoadExternal pExternal
   local tEnginePath
   put specialfolderpath("engine") into tEnginePath

   if the platform is "MacOS" then
      set the externals of the templateStack to tEnginePath & slash & pExternal & ".bundle"
   else if the platform is "linux" then
      set the externals of the templateStack to tEnginePath & slash & pExternal & ".so"
   end if

   create stack pExternal && "External"
   start using it
   if the externalCommands of it is empty then
      write "Cannot load external" && pExternal & return to stderr
   end if
end TestLoadExternal 

private function __GetCaller
   get item 1 to -3 of line -3 of the executionContexts
   if there is not an it then
      delete item -1 of it
   end if
   return it
end __GetCaller

private function __StackOfObject pLongID
   local tOffset
   put wordOffset("stack",pLongID) into tOffset
   return word tOffset to -1 of pLongID
end __StackOfObject

-- This loads an extension whose lcb source sits in the same folder as the
-- current test.
on TestLoadAuxillaryExtension pName
	local tBasePath, tExtraPath
	set the itemDelimiter to slash
	put item 1 to -2 of the effective filename of __StackOfObject(__GetCaller()) into tBasePath
	repeat while the last item of tBasePath is not "tests"
		put item -1 of tBasePath & slash before tExtraPath
		delete the last item of tBasePath
	end repeat

	local tModuleFile
	put tBasePath & "/../_tests/_build/" & tExtraPath & pName & ".lcm" into tModuleFile

	load extension from data url ("binfile:" & tModuleFile)
	if the result is not empty then
		throw "Failed to load auxillary extension:" && the result && tModuleFile
	end if
end TestLoadAuxillaryExtension

on TestLoadAllExtensions
   local tExtFolder
   put _TestGetBuiltExtensionsFolder() into tExtFolder

   local tExtensions
   put folders(tExtFolder) into tExtensions

   local tFiles, tExtensionsA
   local tHasCompiled, tSource

   # Collect all the valid (and compiled) extension files
   repeat for each line tFolder in tExtensions
      if tFolder begins with "." then
         next repeat
      end if
      put false into tHasCompiled
      put empty into tSource
      put tExtFolder & slash before tFolder
      put files(tFolder) into tFiles
      repeat for each line tFile in tFiles
         if tFile ends with ".lcb" then
            put tFile into tSource
         else if tFile is "module.lcm" then
            put true into tHasCompiled
         end if
         if tHasCompiled and tSource is not empty then
         	local tPath
         	put tFolder & slash & tSource into tPath
            put tFolder into tExtensionsA[tPath]
            exit repeat
         end if
      end repeat
   end repeat

   # Use the lc-compile --deps option to sort by dependency
   local tLCCompile, tLCBFiles
   put the keys of tExtensionsA into tLCBFiles
   replace return with " " in tLCBFiles
   set the itemdelimiter to slash
   put item 1 to -2 of tExtFolder & slash & "lc-compile" into tLCCompile
   put shell(tLCCompile && "--deps order --" && tLCBFiles) into tLCBFiles
   if the result is not 0 then
      write the result & return to stderr
      quit 1
   end if

   # Load the extensions in order
   repeat for each line tExtFile in tLCBFiles
      _TestLoadExtension tExtensionsA[tExtFile], tExtensionsA[tExtFile] & slash & "module.lcm"
   end repeat
end TestLoadAllExtensions

on TestRepeat pDesc, pHandler, pTarget, pTimeOut, pParamsArray
	# Construct a dispatch command with all the desired parameters
	local tDoString, tParams, tResult
	put "dispatch pHandler to pTarget" into tDoString

	repeat with tParam = 1 to the number of elements in pParamsArray
		if tParams is empty then
        	put " with pParamsArray[" & tParam & "]" into tParams
        else
        	put ", pParamsArray[" & tParam & "]" after tParams
        end if
    end repeat

    put tParams after tDoString
    put "; put the result into tResult" after tDoString

    put false into tResult

    local tTimer, tTimeout, tTimerStart
    put false into tTimeout
    put the millisecs into tTimerStart

    repeat while tResult is false and not tTimeout
       wait 1 millisecs with messages
	   do tDoString
       if the millisecs - tTimerStart > pTimeOut then
          put true into tTimeOut
       end if
	end repeat

    TestAssert pDesc, tResult

    if (not tResult) and tTimeOut then
		TestDiagnostic pDesc & "- timed out"
	end if
end TestRepeat

on TestRunStack pOptions, pStackFilePath
	local tEnginePath
	set the itemDelimiter to ":"
	put item 2 of the address into tEnginePath

	local tCommand
	put format("\"%s\" %s \"%s\"", tEnginePath, pOptions, pStackFilePath) into tCommand

	local tOutput
	put shell(tCommand) into tOutput

	return the result
end TestRunStack

function TestIsInStandalone
   return "StandaloneTestRunnerMainstack" is among the lines of the mainstacks
end TestIsInStandalone

on TestSkipIf pRequirement, pOptions
   if __MeetsRequirements(pRequirement, pOptions) then
      if pOptions is not empty then
         put " :" & pOptions after pRequirement
      end if
      throw "SKIP test incompatible with" && pRequirement
   end if
end TestSkipIf

on TestSkipIfNot pRequirement, pOptions
   if not __MeetsRequirements(pRequirement, pOptions) then
      if pOptions is not empty then
         put " :" & pOptions after pRequirement
      end if
      throw "SKIP test requires" && pRequirement
   end if
end TestSkipIfNot

private function __MeetsRequirements pRequirement, pOptions
   switch pRequirement
      case "ide"
      case "docs"
      case "lcb"
         return not TestIsInStandalone()
         break
      case "securitypermissions"
         if "set" is among the items of pOptions then
            return not TestIsInStandalone()
         end if
         break
      case "platform"
         return the platform is among the items of pOptions
         break
      case "processor"
         return the processor is among the items of pOptions
         break
      case "environment"
         return the environment is among the items of pOptions
         break
      case "stack"
         repeat for each item tStack in pOptions
            if there is not a stack tStack then
               return false
            end if
         end repeat
		case "clipboard"
		case "wait"
		case "security"
				return the platform is not "HTML5"
		case "write"
			return the platform is not "HTML5" and ("disk" is in the securityPermissions or the secureMode is false)
	end switch
   
   return true
end __MeetsRequirements<|MERGE_RESOLUTION|>--- conflicted
+++ resolved
@@ -127,11 +127,7 @@
          return tPath
       end if
       delete item -1 of tPath
-<<<<<<< HEAD
-   end repeat
-=======
    end repeat	
->>>>>>> 230e44d3
 end _TestGetBuildFolder
 
 private function _TestGetBuiltExtensionsFolder
@@ -314,15 +310,11 @@
    return _TestGetBuildFolder() & slash & "extracted_docs"
 end TestGetExtractedDocsFolder
 
-<<<<<<< HEAD
 on TestLoadExtension pName
    if pName is among the lines of the loadedExtensions then
       return empty
    end if
    
-=======
-on TestLoadExtension pName	
->>>>>>> 230e44d3
    set the itemdelimiter to "."
    local tExtensionUnzipFolder
    put pName into tExtensionUnzipFolder
