--- conflicted
+++ resolved
@@ -567,22 +567,6 @@
                return false
             end if
          end repeat
-<<<<<<< HEAD
-		case "clipboard"
-		case "wait"
-		case "security"
-				return the platform is not "HTML5"
-		case "write"
-			return the platform is not "HTML5" and ("disk" is in the securityPermissions or the secureMode is false)
-		case "ui"
-		    return not (the environment ends with "command line")
-		case "desktop"
-		    return the platform is among the items of "MacOS,Win32,Linux"
-		case "mobile"
-		    return the platform is among the items of "Android,iOS"
-	end switch
-   
-=======
          return true
          break
       case "clipboard"
@@ -613,6 +597,5 @@
          end if  
          return the platform is not "HTML5"
    end switch
->>>>>>> 37d7609a
    return true
 end __MeetsRequirements