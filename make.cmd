--- conflicted
+++ resolved
@@ -30,14 +30,10 @@
   SET BUILD_PROJECT=livecode\livecode.sln
 )
 
-<<<<<<< HEAD
-@msbuild %BUILD_PROJECT% /fl /flp:Verbosity=normal /nologo /p:Configuration=%BUILDTYPE% /m:1
-=======
 IF -%1-==-- (
   @msbuild %BUILD_PROJECT% /fl /flp:Verbosity=normal /nologo /p:Configuration=%BUILDTYPE% /m:1
 ) ELSE (
   @msbuild %BUILD_PROJECT% /fl /flp:Verbosity=normal /nologo /p:Configuration=%BUILDTYPE% /m:1 /t:%TARGET%
 )
->>>>>>> 04f55764
 
 @exit %ERRORLEVEL%