////////////////////////////////////////////////////////////////////////////////
//
//  Private Header File:
//    core.h
//
//  Description:
//    This file contains core methods abstracting away from the C runtime-
//    library. It is not yet ready for general use throughout the engine and
//    should currently only be used by the capsule and deploy modules.
//
//  Changes:
//    2009-07-04 MW Created.
//
////////////////////////////////////////////////////////////////////////////////

#ifndef __MC_CORE__
#define __MC_CORE__

////////////////////////////////////////////////////////////////////////////////

#ifndef _STDARG_H
#include <stdarg.h>
#endif

////////////////////////////////////////////////////////////////////////////////

typedef unsigned char uint8_t;
typedef signed char int8_t;
typedef unsigned short uint16_t;
typedef signed short int16_t;
typedef unsigned int uint32_t;
typedef signed int int32_t;
<<<<<<< HEAD
// MDW 2013-04.15: only typedef if necessary
#if !defined(uint64_t)
	#ifdef __LP64__
		typedef unsigned long int uint64_t;
	#else
		typedef unsigned long long int uint64_t;
	#endif
#endif
#if !defined(int64_t)
	#ifdef __LP64__
		typedef long int int64_t;
	#else
		typedef long long int int64_t;
	#endif
=======

#ifdef __LP64__
typedef unsigned long int uint64_t;
typedef signed long int int64_t;
#else
typedef unsigned long long uint64_t;
typedef signed long long int64_t;
>>>>>>> 8864ff8d
#endif

typedef uint32_t uindex_t;
typedef int32_t index_t;
typedef uint32_t hash_t;
typedef int32_t compare_t;

#if (defined(_MACOSX) || defined(TARGET_SUBPLATFORM_IPHONE)) && !defined(_SIZE_T)
	typedef long unsigned int size_t;
#endif

#if defined(_LINUX) && !defined(_SIZE_T)
<<<<<<< HEAD
	// MDW 2013-04.15: make 64-bit safe
	#ifdef __LP64__
		typedef long unsigned int size_t;
	#else
		typedef unsigned int size_t;
	#endif
=======
#ifdef __LP64__
typedef long unsigned int size_t;
#else
typedef unsigned int size_t;
>>>>>>> 8864ff8d
#endif
#endif

#ifndef _UINTPTR_T
	#define _UINTPTR_T
	// MDW 2013-04.15: make 64-bit safe
	#ifdef __LP64__
		typedef uint64_t uintptr_t;
	#else
		typedef uint32_t uintptr_t;
	#endif
#endif

#ifndef _INTPTR_T
	#define _INTPTR_T
	// MDW 2013-04.15: make 64-bit safe
	#ifdef __LP64__
		typedef int64_t intptr_t;
	#else
		typedef int32_t intptr_t;
	#endif
#endif

typedef char char_t;

#if defined(_WIN32) || defined(_WINCE)
typedef wchar_t unichar_t;
typedef wchar_t *BSTR;
#else
typedef uint16_t unichar_t;
#endif

#if defined(_MACOSX) || defined(TARGET_SUBPLATFORM_IPHONE)
typedef const struct __CFString * CFStringRef;
typedef const struct __CFData * CFDataRef;
#endif

#ifndef nil
#define nil 0
#endif

#if defined(_MACOSX) && defined(__LP64__)
#define _MACOSX_NOCARBON
#endif

#if defined(_WINDOWS)
typedef char *va_list;
#elif defined(_MACOSX)
typedef __builtin_va_list va_list;
#elif defined(_LINUX)
typedef __builtin_va_list va_list;
#endif

#if defined(_MOBILE) && defined(TARGET_SUBPLATFORM_ANDROID)
typedef uint32_t size_t;
#endif

////////////////////////////////////////////////////////////////////////////////

#ifdef _DEBUG
extern void __MCAssert(const char *file, uint32_t line, const char *message);
#define MCAssert(m_expr) (void)( (!!(m_expr)) || (__MCAssert(__FILE__, __LINE__, #m_expr), 0) )

extern void __MCLog(const char *file, uint32_t line, const char *format, ...);
#define MCLog(m_format, ...) __MCLog(__FILE__, __LINE__, m_format, __VA_ARGS__)

extern void __MCLogWithTrace(const char *file, uint32_t line, const char *format, ...);
#define MCLogWithTrace(m_format, ...) __MCLogWithTrace(__FILE__, __LINE__, m_format, __VA_ARGS__)

#else
#define MCAssert(expr)
#define MCLog(m_format, ...) 
#define MCLogWithTrace(m_format, ...)
#endif

////////////////////////////////////////////////////////////////////////////////

// IM. 2011-01-18 blocked out currently unused error codes which conflict with libexternal
#if 0
enum
{
	kMCErrorNone,
	kMCErrorNoMemory
};

enum
{
	kMCErrorGroupCore = 0,
	kMCErrorGroupPlugin = 1024
};
#endif

bool MCThrow(uint32_t error);
bool MCRethrow(uint32_t new_error);

////////////////////////////////////////////////////////////////////////////////

// This method returns an unitialized block of memory of the given size in
// block. An error is raised if allocation fails.
bool MCMemoryAllocate(uindex_t size, void*& r_block);

// This method allocates a block of memory of size block_size and copies the
// data from block into it.
bool MCMemoryAllocateCopy(const void *p_block, uindex_t p_block_size, void*& r_block);

// This method reallocates a block of memory allocated using MCMemoryAllocate.
// Any new space allocated is uninitialized. The new pointer to the block is
// returned. Note that the block may move regardless of new size. If the input
// block is nil, it is treated as an allocate call.
bool MCMemoryReallocate(void *block, uindex_t new_size, void*& r_new_block);

// This method deallocates a block of memory allocated using MCMemoryAllocate,
// or subsequently reallocated using MCMemoryReallocate. The block passed in
// may be nil.
void MCMemoryDeallocate(void *block);

//////////

template<typename T> bool MCMemoryAllocate(uindex_t p_size, T*& r_block)
{
	void *t_block;
	if (MCMemoryAllocate(p_size, t_block))
	{
		r_block = static_cast<T *>(t_block);
		return true;
	}
	return false;
}

template<typename T> bool MCMemoryAllocateCopy(const T *p_block, uindex_t p_block_size, T*& r_block)
{
	void *t_block;
	if (MCMemoryAllocateCopy(p_block, p_block_size, t_block))
	{
		r_block = static_cast<T *>(t_block);
		return true;
	}
	return false;
}

template<typename T> bool MCMemoryReallocate(T *p_block, uindex_t p_new_size, T*& r_new_block)
{
	void *t_new_block;
	if (MCMemoryReallocate(p_block, p_new_size, t_new_block))
	{
		r_new_block = static_cast<T *>(t_new_block);
		return true;
	}
	return false;
}

////////////////////////////////////////////////////////////////////////////////

// This method allocates a fixed size record, and initializes its bytes to
// zero. An error is raised if allocation fails. Note that blocks allocated
// using this method are not necessarily interchangeable with the other
// memory allocation functions.
bool MCMemoryNew(uindex_t size, void*& r_record);

// This method deletes a fixed size record that was allocated with MCMemoryNew.
void MCMemoryDelete(void *p_record);

//////////

#ifdef _DEBUG
#ifdef new
#undef new
#define redef_new
#endif
#endif

inline void *operator new (size_t, void *p_block, bool)
{
	return p_block;
}

// This method provides type-safe construction of an object.
template<typename T> bool MCMemoryNew(T*& r_record)
{
	void *t_record;
	if (MCMemoryNew(sizeof(T), t_record))
	{
		// Notice here we use the 'placement-new' operator we defined above to
		// do the type conversion. This ensures any type-specific initialization
		// is done.
		r_record = new(t_record, true) T;

		return true;
	}
	return false;
}

template<typename T> void MCMemoryDelete(T* p_record)
{
	// Notice here we invoke the destructor for the type directly. This ensures
	// any type-specific finalization is done.
	p_record -> ~T();

	MCMemoryDelete(static_cast<void *>(p_record));
}

#ifdef _DEBUG
#ifdef redef_new
#undef redef_new
#define new new(__FILE__, __LINE__)
#endif
#endif

////////////////////////////////////////////////////////////////////////////////

// This method allocates a resizable array of elements of the given size. All
// the bytes in the returned array are set to zero. An error is raised if
// allocation failes.
bool MCMemoryNewArray(uindex_t p_count, uindex_t p_size, void*& r_array);

// This method resizes an array, initializing any new bytes allocated to 0.
bool MCMemoryResizeArray(uindex_t p_new_count, uindex_t p_size, void*& x_array, uindex_t& x_count);

// This method deallocates an array that was allocated or reallocated using the
// previous two methods.
void MCMemoryDeleteArray(void *p_array);

//////////

template<typename T> inline bool MCMemoryNewArray(uindex_t p_count, T*& r_array)
{
	void *t_array;
	if (MCMemoryNewArray(p_count, sizeof(T), t_array))
		return r_array = static_cast<T *>(t_array), true;
	return false;
}

template<typename T> inline bool MCMemoryResizeArray(uindex_t p_new_count, T*& r_array, uindex_t& x_count)
{
	void *t_array;
	t_array = r_array;
	if (MCMemoryResizeArray(p_new_count, sizeof(T), t_array, x_count))
		return r_array = static_cast<T *>(t_array), true;
	return false;
}

////////////////////////////////////////////////////////////////////////////////

void MCMemoryClear(void *dst, uindex_t size);
void MCMemoryCopy(void *dst, const void *src, uindex_t size);
void MCMemoryMove(void *dst, const void *src, uindex_t size);
bool MCMemoryEqual(const void *left, const void *right, uindex_t size);
compare_t MCMemoryCompare(const void *left, const void *right, uindex_t size);
hash_t MCMemoryHash(const void *src, uindex_t size);

////////////////////////////////////////////////////////////////////////////////

// Split a string into an array of 'tokens', where a token is separated by space
// characters. If a token starts with a double-quote, it continues until a
// terminating quote.
//
// The array returned should be freed with MCMemoryDeleteArray, and the strings
// it contains, freed with MCCStringFree.
//
bool MCCStringTokenize(const char *string, char**& r_elements, uint32_t& r_element_count);

// Split a string into an array of substrings separated by the specified character.
// substrings are all characters between separators not including separators,
// and will create empty strings where there are neighbouring separators.
//
// The array returned should be freed with MCMemoryDeleteArray, and the strings
// it contains, freed with MCCStringFree.
//
bool MCCStringSplit(const char *string, char p_separator, char**& r_elements, uint32_t& r_element_count);
bool MCCStringCombine(const char * const *p_elements, uint32_t p_element_count, char p_separator, char*& r_string);

bool MCCStringFormat(char*& r_string, const char *format, ...);
bool MCCStringFormatV(char*& r_string, const char *format, va_list args);
bool MCCStringAppendFormat(char*& x_string, const char *format, ...);
bool MCCStringAppendFormatV(char*& r_string, const char *format, va_list args);
bool MCCStringClone(const char *s, char*& r_s);
bool MCCStringCloneSubstring(const char *p_string, uint32_t p_length, char*& r_new_string);
bool MCCStringAppend(char*& x_string, const char *string);
void MCCStringFree(char *s);

bool MCCStringArrayClone(const char *const *strings, uint32_t count, char**& r_new_strings);
void MCCStringArrayFree(char **cstrings, uint32_t count);

bool MCCStringIsEmpty(const char *s);
bool MCCStringIsInteger(const char *s);

uint32_t MCCStringLength(const char *s);

bool MCCStringToUnicode(const char *string, unichar_t*& r_unicode_string);

bool MCCStringFromUnicode(const unichar_t* unicode_string, char*& r_string);
bool MCCStringFromUnicodeSubstring(const unichar_t* unicode_string, uint32_t length, char*& r_string);

bool MCCStringToNative(const char *string, char*& r_string);
bool MCCStringFromNative(const char *string, char*& r_string);
bool MCCStringFromNativeSubstring(const char *string, uint32_t length, char*& r_string);

#if defined(_MACOSX) || defined(TARGET_SUBPLATFORM_IPHONE)
bool MCCStringToCFString(const char *string, CFStringRef& r_cfstring);
bool MCCStringFromCFString(CFStringRef cfstring, char*& r_cstring);
#endif

#ifdef _WINDOWS
bool MCCStringToBSTR(const char *string, BSTR& r_bstr);
bool MCCStringFromBSTR(BSTR bstr, char*& r_cstring);
#endif

compare_t MCCStringCompare(const char *x, const char *y);

bool MCCStringEqual(const char *x, const char *y);
bool MCCStringEqualCaseless(const char *x, const char *y);
bool MCCStringEqualSubstring(const char *x, const char *y, index_t length);
bool MCCStringEqualSubstringCaseless(const char *x, const char *y, index_t length);

bool MCCStringContains(const char *string, const char *needle);
bool MCCStringContainsCaseless(const char *string, const char *needle);

bool MCCStringBeginsWith(const char *string, const char *prefix);
bool MCCStringBeginsWithCaseless(const char *string, const char *prefix);
bool MCCStringEndsWith(const char *string, const char *suffix);
bool MCCStringEndsWithCaseless(const char *string, const char *suffix);

bool MCCStringToInteger(const char *string, int32_t& r_value);
bool MCCStringToCardinal(const char *string, uint32_t& r_value);

bool MCCStringFirstIndexOf(const char *p_string, char p_search, uint32_t &r_index);
bool MCCStringFirstIndexOf(const char *p_string, const char *p_search, uint32_t &r_index);
bool MCCStringLastIndexOf(const char *p_string, char p_search, uint32_t &r_index);
bool MCCStringLastIndexOf(const char *p_string, const char *p_search, uint32_t &r_index);

////////////////////////////////////////////////////////////////////////////////

// A simple class that handles auto-deletion of a C-string
class MCAutoCString
{
public:
	MCAutoCString(void)
	{
		m_cstring = nil;
	}

	~MCAutoCString(void)
	{
		MCCStringFree(m_cstring);
	}

	// Take a copy and hold a pointer to the given cstring
	bool AssignCString(const char *p_cstring)
	{
		if (m_cstring != nil)
			MCCStringFree(m_cstring);
		return MCCStringClone(p_cstring, m_cstring);
	}

	// Convert the given native string to a cstring and hold the pointer
	bool AssignNative(const char *p_native)
	{
		if (m_cstring != nil)
			MCCStringFree(m_cstring);
		return MCCStringFromNative(p_native, m_cstring);
	}

	// Convert the given unicode string to a native cstring and hold the pointer
	bool AssignUnicode(const unichar_t *p_unicode)
	{
		if (m_cstring != nil)
			MCCStringFree(m_cstring);
		return MCCStringFromUnicode(p_unicode, m_cstring);
	}

	// Borrow the held pointer
	operator const char *(void) const
	{
		return m_cstring;
	}

private:
	MCAutoCString(const MCAutoCString&) {}

	char *m_cstring;
};

////////////////////////////////////////////////////////////////////////////////

struct MCBinaryEncoder;

bool MCBinaryEncoderCreate(MCBinaryEncoder*& r_encoder);
void MCBinaryEncoderDestroy(MCBinaryEncoder *encoder);

void MCBinaryEncoderBorrow(MCBinaryEncoder *encoder, void*& r_buffer, uint32_t& r_buffer_length);

bool MCBinaryEncoderWriteBytes(MCBinaryEncoder *encoder, const void *data, uint32_t length);
bool MCBinaryEncoderWriteInt32(MCBinaryEncoder *encoder, int32_t p_value);
bool MCBinaryEncoderWriteUInt32(MCBinaryEncoder *encoder, uint32_t p_value);
bool MCBinaryEncoderWriteCBlob(MCBinaryEncoder *encoder, const void *data, uint32_t length);
bool MCBinaryEncoderWriteCString(MCBinaryEncoder *encoder, const char *cstring);

#ifdef _MACOSX
bool MCBinaryEncoderWriteCFData(MCBinaryEncoder *encoder, CFDataRef cfdata);
bool MCBinaryEncoderWriteCFString(MCBinaryEncoder *encoder, CFStringRef cfstring);
#endif

/////////

struct MCBinaryDecoder;

bool MCBinaryDecoderCreate(const void *p_buffer, uint32_t p_length, MCBinaryDecoder*& r_decoder);
void MCBinaryDecoderDestroy(MCBinaryDecoder *p_decoder);

bool MCBinaryDecoderReadBytes(MCBinaryDecoder *decoder, void *data, uint32_t count);
bool MCBinaryDecoderReadInt32(MCBinaryDecoder *decoder, int32_t& r_value);
bool MCBinaryDecoderReadUInt32(MCBinaryDecoder *decoder, uint32_t& r_value);
bool MCBinaryDecoderReadCBlob(MCBinaryDecoder *decoder, void*& r_data, uint32_t& r_length);
bool MCBinaryDecoderReadCString(MCBinaryDecoder *self, char *&r_cstring);

#ifdef _MACOSX
bool MCBinaryDecoderReadCFData(MCBinaryDecoder *decoder, CFDataRef& r_value);
bool MCBinaryDecoderReadCFString(MCBinaryDecoder *decoder, CFStringRef& r_value);
#endif

////////////////////////////////////////////////////////////////////////////////

inline uint32_t MCMin(uint32_t a, uint32_t b) { return a < b ? a : b; }
inline uint32_t MCMax(uint32_t a, uint32_t b) { return a > b ? a : b; }
inline int32_t MCMin(int32_t a, int32_t b) { return a < b ? a : b; }
inline int32_t MCMax(int32_t a, int32_t b) { return a > b ? a : b; }
inline int64_t MCMin(int64_t a, int64_t b) { return a < b ? a : b; }
inline int64_t MCMax(int64_t a, int64_t b) { return a > b ? a : b; }
inline int64_t MCMin(uint64_t a, uint64_t b) { return a < b ? a : b; }
inline int64_t MCMax(uint64_t a, uint64_t b) { return a > b ? a : b; }
inline double MCMin(double a, double b) { return a < b ? a : b; }
inline double MCMax(double a, double b) { return a > b ? a : b; }
inline float MCMin(float a, float b) { return a < b ? a : b; }
inline float MCMax(float a, float b) { return a > b ? a : b; }
inline uint32_t MCAbs(int32_t a) { return a < 0 ? -a : a; }
inline uint64_t MCAbs(int64_t a) { return a < 0 ? -a : a; }
inline compare_t MCSgn(int32_t a) { return a < 0 ? -1 : (a > 0 ? 1 : 0); }
inline compare_t MCSgn(int64_t a) { return a < 0 ? -1 : (a > 0 ? 1 : 0); }
inline compare_t MCCompare(int32_t a, int32_t b) { return a < b ? -1 : (a > b ? 1 : 0); }
inline compare_t MCCompare(uint32_t a, uint32_t b) { return a < b ? -1 : (a > b ? 1 : 0); }
inline compare_t MCCompare(int64_t a, int64_t b) { return a < b ? -1 : (a > b ? 1 : 0); }
inline compare_t MCCompare(uint64_t a, uint64_t b) { return a < b ? -1 : (a > b ? 1 : 0); }

inline bool MCIsPowerOfTwo(uint32_t x) { return (x & (x - 1)) == 0; }

////////////////////////////////////////////////////////////////////////////////

inline uint32_t MCByteSwappedToHost32(uint32_t x)
{
#ifdef __LITTLE_ENDIAN__
	return ((x >> 24) | ((x >> 8) & 0xff00) | ((x & 0xff00) << 8) | (x << 24));
#else
	return x;
#endif
}

inline uint32_t MCByteSwappedFromHost32(uint32_t x)
{
#ifdef __LITTLE_ENDIAN__
	return ((x >> 24) | ((x >> 8) & 0xff00) | ((x & 0xff00) << 8) | (x << 24));
#else
	return x;
#endif
}

inline uint32_t MCSwapInt32HostToNetwork(uint32_t i)
{
#ifdef __LITTLE_ENDIAN__
	return ((i & 0xff) << 24) | ((i & 0xff00) << 8) | ((i & 0xff0000) >> 8) | ((i & 0xff000000) >> 24);
#else
	return i;
#endif
}

inline uint32_t MCSwapInt32NetworkToHost(uint32_t i)
{
#ifdef __LITTLE_ENDIAN__
	return ((i & 0xff) << 24) | ((i & 0xff00) << 8) | ((i & 0xff0000) >> 8) | ((i & 0xff000000) >> 24);
#else
	return i;
#endif
}

inline uint16_t MCSwapInt16HostToNetwork(uint16_t i)
{
#ifdef __LITTLE_ENDIAN__
	return ((i & 0xff) << 8) | ((i & 0xff00) >> 8);
#else
	return i;
#endif
}

inline uint16_t MCSwapInt16NetworkToHost(uint16_t i)
{
#ifdef __LITTLE_ENDIAN__
	return ((i & 0xff) << 8) | ((i & 0xff00) >> 8);
#else
	return i;
#endif
}

////////////////////////////////////////////////////////////////////////////////

void MCListPushBack(void *& x_list, void *element);
void *MCListPopBack(void *&x_list);
void MCListPushFront(void *& x_list, void *element);
void *MCListPopFront(void *&x_list);

void MCListRemove(void *& x_list, void *element);

//////////

template<typename T> inline void MCListPushBack(T*& x_list, T *p_element)
{
	void *t_list;
	t_list = x_list;
	MCListPushBack(t_list, p_element);
	x_list = static_cast<T *>(t_list);
}

template<typename T> inline T *MCListPopBack(T*& x_list)
{
	void *t_list, *t_element;
	t_list = x_list;
	t_element = MCListPopBack(t_list);
	x_list = static_cast<T *>(t_list);
	return static_cast<T *>(t_element);
}

template<typename T> inline void MCListPushFront(T*& x_list, T *p_element)
{
	void *t_list;
	t_list = x_list;
	MCListPushFront(t_list, p_element);
	x_list = static_cast<T *>(t_list);
}

template<typename T> inline T *MCListPopFront(T*& x_list)
{
	void *t_list, *t_element;
	t_list = x_list;
	t_element = MCListPopFront(t_list);
	x_list = static_cast<T *>(t_list);
	return static_cast<T *>(t_element);
}

template<typename T> inline void MCListRemove(T*& x_list, T *p_element)
{
	void *t_list;
	t_list = x_list;
	MCListRemove(t_list, p_element);
	x_list = static_cast<T *>(t_list);
}

////////////////////////////////////////////////////////////////////////////////

#endif<|MERGE_RESOLUTION|>--- conflicted
+++ resolved
@@ -30,7 +30,7 @@
 typedef signed short int16_t;
 typedef unsigned int uint32_t;
 typedef signed int int32_t;
-<<<<<<< HEAD
+
 // MDW 2013-04.15: only typedef if necessary
 #if !defined(uint64_t)
 	#ifdef __LP64__
@@ -39,21 +39,13 @@
 		typedef unsigned long long int uint64_t;
 	#endif
 #endif
+
 #if !defined(int64_t)
 	#ifdef __LP64__
 		typedef long int int64_t;
 	#else
 		typedef long long int int64_t;
 	#endif
-=======
-
-#ifdef __LP64__
-typedef unsigned long int uint64_t;
-typedef signed long int int64_t;
-#else
-typedef unsigned long long uint64_t;
-typedef signed long long int64_t;
->>>>>>> 8864ff8d
 #endif
 
 typedef uint32_t uindex_t;
@@ -66,25 +58,17 @@
 #endif
 
 #if defined(_LINUX) && !defined(_SIZE_T)
-<<<<<<< HEAD
-	// MDW 2013-04.15: make 64-bit safe
+	// MDW-2013-04-15: [[ x64 ]] make 64-bit safe
 	#ifdef __LP64__
 		typedef long unsigned int size_t;
 	#else
 		typedef unsigned int size_t;
 	#endif
-=======
-#ifdef __LP64__
-typedef long unsigned int size_t;
-#else
-typedef unsigned int size_t;
->>>>>>> 8864ff8d
-#endif
 #endif
 
 #ifndef _UINTPTR_T
 	#define _UINTPTR_T
-	// MDW 2013-04.15: make 64-bit safe
+	// MDW-2013-04-15: [[ x64 ]] make 64-bit safe
 	#ifdef __LP64__
 		typedef uint64_t uintptr_t;
 	#else
@@ -94,7 +78,7 @@
 
 #ifndef _INTPTR_T
 	#define _INTPTR_T
-	// MDW 2013-04.15: make 64-bit safe
+	// MDW-2013-04-15: [[ x64 ]] make 64-bit safe
 	#ifdef __LP64__
 		typedef int64_t intptr_t;
 	#else
