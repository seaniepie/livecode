--- conflicted
+++ resolved
@@ -439,41 +439,6 @@
 
 void DBConnection_POSTGRESQL::getTables(char *buffer, int *bufsize)
 {
-<<<<<<< HEAD
-	int rowseplen = 1;
-	char rowsep[] = "\n";
-	if (!buffer) {
-		*bufsize = 2500;
-		return;
-	}
-	char tsql[] = "SELECT tablename FROM pg_tables WHERE tablename NOT LIKE 'pg%'";
-	DBCursor *newcursor = sqlQuery(tsql , NULL, 0, 0);
-	if (newcursor)
-	{
-		char *result = buffer;
-		char *resultptr = result;
-		if (!newcursor->getEOF())
-		{
-			while (True){
-				unsigned int colsize;
-				char *coldata = newcursor->getFieldDataBinary(1,colsize);
-				colsize = strlen(coldata);
-				if (((resultptr-result) + (int)colsize + rowseplen + 16 ) > *bufsize)
-					break;
-				memcpy(resultptr,coldata,colsize);
-				resultptr+=colsize;
-				newcursor->next();
-				if (newcursor->getEOF()) break;
-				memcpy(resultptr,rowsep,rowseplen);
-				resultptr+=rowseplen;
-			}
-		}
-		deleteCursor(newcursor->GetID());
-		*resultptr++ = '\0';
-		*bufsize = resultptr-result;
-	}
-	newcursor = NULL;
-=======
 	if (!buffer)
     {
         if (!m_internal_buffer)
@@ -484,9 +449,12 @@
         long buffersize = 0;
         char tsql[] = "SELECT tablename FROM pg_tables WHERE tablename NOT LIKE 'pg%'";
         DBCursor *newcursor = sqlQuery(tsql, NULL, 0, 0);
-        if (newcursor) {
-            if (!newcursor->getEOF()){
-                while (True){
+        if (newcursor) 
+        {
+            if (!newcursor->getEOF())
+            {
+                while (True)
+                {
                     unsigned int colsize;
                     char *coldata = newcursor->getFieldDataBinary(1,colsize);
                     colsize = strlen(coldata);
@@ -494,7 +462,8 @@
                     m_internal_buffer->append('\n');
                     buffersize += colsize + 1;
                     newcursor->next();
-                    if (newcursor->getEOF()) break;
+                    if (newcursor->getEOF()) 
+                        break;
                 }
             }
             deleteCursor(newcursor->GetID());
@@ -506,7 +475,6 @@
     memcpy((void *) buffer, m_internal_buffer->ptr(), m_internal_buffer->length());
     delete m_internal_buffer;
     m_internal_buffer = nullptr;
->>>>>>> 9e5d6adf
 }
 
 void DBConnection_POSTGRESQL::transBegin()
