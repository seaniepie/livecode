/* Copyright (C) 2003-2013 Runtime Revolution Ltd.

This file is part of LiveCode.

LiveCode is free software; you can redistribute it and/or modify it under
the terms of the GNU General Public License v3 as published by the Free
Software Foundation.

LiveCode is distributed in the hope that it will be useful, but WITHOUT ANY
WARRANTY; without even the implied warranty of MERCHANTABILITY or
FITNESS FOR A PARTICULAR PURPOSE.  See the GNU General Public License
for more details.

You should have received a copy of the GNU General Public License
along with LiveCode.  If not see <http://www.gnu.org/licenses/>.  */

#include <stdlib.h>
#include <stdio.h>
#include <string.h>
#include <math.h>

#include "large_buffer.h"

#if defined(_WINDOWS) || defined(_WINDOWS_SERVER)
#include "w32support.h"
#elif defined(_LINUX) || defined(TARGET_SUBPLATFORM_ANDROID)
#include "unxsupport.h"
#elif defined(_MACOSX)
#include "osxsupport.h"
#elif defined(TARGET_SUBPLATFORM_IPHONE)
#include "iossupport.h"
#endif

#include <revolution/external.h>
#include <revolution/support.h>

#include "dbdriver.h"
#include "dbdrivercommon.h"

#define INTSTRSIZE 16
#define STDRESULTSIZE 32
#define DEMOSIZE 64000
#define REVDB_VERSIONSTRING "3.0.0"

#define istrdup strdup

static unsigned int idcounter = 0;
char *MCS_resolvepath(const char *path);
static char *revdbdriverpaths = NULL;
static Bool REVDBinited = True;
unsigned int *DBObject::idcounter = NULL;

enum RevDBErrs
{
	REVDBERR_LICENSE = 0,
	REVDBERR_SYNTAX,
	REVDBERR_DBTYPE,
	REVDBERR_BADCONNECTION,
	REVDBERR_BADCURSOR,
	REVDBERR_BADCOLUMNNUM,
	REVDBERR_BADCOLUMNNAME,
	REVDBERR_BADTABLE,
	REVDBERR_NOT_SUPPORTED,
	REVDBERR_NOFILEPERMS,
	REVDBERR_NONETPERMS,
};

const char *errors[] = {
	"revdberr, restricted under current license",
	"revdberr,syntax error",
	"revdberr,invalid database type",
	"revdberr,invalid connection id",
	"revdberr,invalid cursor id",
	"revdberr,invalid column number",
	"revdberr,invalid column name",
	"revdberr,invalid table name",
	"revdberr,not supported by driver",
	"revdberr,file access not permitted",
	"revdberr,network access not permitted",
};

#define REVDB_PERMISSION_NONE		(0)
#define REVDB_PERMISSION_FILE		(1<<0)
#define REVDB_PERMISSION_NETWORK	(1<<1)

enum REVDBDatabaseType
{
	kREVDBDatabaseTypeOracle,
	kREVDBDatabaseTypeMySQL,
	kREVDBDatabaseTypePostgreSQL,
	kREVDBDatabaseTypeSQLite,
	kREVDBDatabaseTypeODBC,
	kREVDBDatabaseTypeValentina,
};

static const char *REVDBdatabasetypestrings[] = {
	"oracle",
	"mysql",
	"postgresql",
	"sqlite",
	"odbc",
	"valentina",
};

#define REVDB_DATABASETYPECOUNT (sizeof(REVDBdatabasetypestrings) / sizeof(char *))

// don't handle permissions for oracle, valentina as these drivers won't be included in plugin
static int REVDBdatabasepermissions[] = {
	REVDB_PERMISSION_NONE,
	REVDB_PERMISSION_NETWORK,
	REVDB_PERMISSION_NETWORK,
	REVDB_PERMISSION_FILE,
	REVDB_PERMISSION_FILE | REVDB_PERMISSION_NETWORK,
	REVDB_PERMISSION_NONE,
};

const char *dbtypestrings[] = {
	"NULL",
	"BIT", 
	"CHAR",
	"STRING",
	"WSTRING",
	"BLOB",
	"TIMESTAMP",
	"DATE",
	"TIME",
	"DATETIME",
	"FLOAT",
	"DOUBLE",
	"INTEGER",
	"SMALLINT",
	"WORD",
	"BOOLEAN",
	"LONG"

};

static void *DBcallback_loadmodule(const char *p_path)
{
    int t_success;
    void *t_handle;
<<<<<<< HEAD
    LoadModule(p_path, &t_handle, &t_success);
=======
    LoadModuleByName(p_path, &t_handle, &t_success);
>>>>>>> af4e162e
    if (t_success == EXTERNAL_FAILURE)
        return NULL;
    return t_handle;
}

static void DBcallback_unloadmodule(void *p_handle)
{
    int t_success;
    UnloadModule(p_handle, &t_success);
}

static void *DBcallback_resolvesymbol(void *p_handle, const char *p_symbol)
{
    int t_success;
    void *t_address;
    ResolveSymbolInModule(p_handle, p_symbol, &t_address, &t_success);
    if (t_success == EXTERNAL_FAILURE)
        return NULL;
    return t_address;
}

static DBcallbacks dbcallbacks = {
    DBcallbacks_version,
    DBcallback_loadmodule,
    DBcallback_unloadmodule,
    DBcallback_resolvesymbol,
};

DATABASERECList databaselist;
DBList connectionlist;

static int computehash(char *keystr)
{
	unsigned int value = 0;
	int length = strlen(keystr);
	const char *sptr = keystr;
	while (length--){
		value += tolower(*sptr++);
		value = value * 3;
	}
	return value & 96000 -1;
}

#define simpleparse(a,b,c) (((b > a) | (c < a))?True:False)

static char * _strrev(char * str)
{
	int SmallIndex = 0;
	int BigIndex = strlen(str) - 1;
	
	while (SmallIndex < BigIndex) {
		char Temp = str[SmallIndex];
		
		str[SmallIndex] = str[BigIndex];
		str[BigIndex] = Temp;
		
		SmallIndex++;
		BigIndex--;
	}
	
	return str;
	}

static char *strlwr(char *str)
{
    while (*str)
    {
        *str = tolower(*str);
        str++;
    }
    return str;
}

void REVDB_Init(char *args[], int nargs, char **retstring,
		   Bool *pass, Bool *error)
{
	static Bool littlecheat = False;
	int passkey = 0;

	*error = False;
	*pass = False;

	*retstring = (char *)calloc(1, 1);
}

/// Returns the version of revdb.
void REVDB_Version(char *args[], int nargs, char **retstring,
		   Bool *pass, Bool *error)
{
	char *result = NULL;
	*error = False;
	*pass = False;
	 result = istrdup(REVDB_VERSIONSTRING);
	*retstring = (result != NULL ? result : (char *)calloc(1,1));
}


int util_stringcompare(const char *s1, const char *s2, int n)
{
    int i;
    char c1, c2;
    for (i=0; i<n; i++)
    {
        c1 = tolower(*s1++);
        c2 = tolower(*s2++);
        if (c1 < c2) return -1;
        if (c1 > c2) return 1;
        if (!c1) return 0;
    }
    return 0;
}

//utility function for iterating over connectionlist to find cursor
DBCursor *findcursor(int cursid)
{
	DBObjectList *connlist = connectionlist.getList();
	DBObjectList::iterator theIterator;
	for (theIterator = connlist->begin(); theIterator != connlist->end(); theIterator++){
		DBConnection *curconnection = (DBConnection *)(*theIterator);
		DBCursor *tcursor = curconnection->findCursor(cursid);
		if (tcursor) return tcursor;
	}
	return NULL;
}

// AL-2015-02-10: [[ SB Inclusions ]] Add function to load database driver using new module loading callbacks
DATABASEREC *LoadDatabaseDriverFromName(const char *p_type)
{
    int t_retvalue;
    void *t_handle;
    t_handle = NULL;
<<<<<<< HEAD
    LoadModule(p_type, &t_handle, &t_retvalue);
=======
    LoadModuleByName(p_type, &t_handle, &t_retvalue);
>>>>>>> af4e162e
    
    if (t_handle == NULL)
        return NULL;
    
    DATABASEREC *t_result;
    t_result = new DATABASEREC;
#if (defined _MACOSX && !defined _MAC_SERVER)
    t_result -> driverref = (CFBundleRef)t_handle;
<<<<<<< HEAD
#else
    t_result -> driverref = t_handle;
=======
#elif (defined _WINDOWS)
    t_result -> driverref = (HINSTANCE)t_handle;
#else
	t_result -> driverref = t_handle;
>>>>>>> af4e162e
#endif
    
    void *id_counterref_ptr, *new_connectionref_ptr, *release_connectionref_ptr;
    void *set_callbacksref_ptr;
    id_counterref_ptr = NULL;
    new_connectionref_ptr = NULL;
    release_connectionref_ptr = NULL;
    set_callbacksref_ptr = NULL;
    
    ResolveSymbolInModule(t_handle, "setidcounterref", &id_counterref_ptr, &t_retvalue);
    ResolveSymbolInModule(t_handle, "newdbconnectionref", &new_connectionref_ptr, &t_retvalue);
    ResolveSymbolInModule(t_handle, "releasedbconnectionref", &release_connectionref_ptr, &t_retvalue);
    ResolveSymbolInModule(t_handle, "setcallbacksref", &set_callbacksref_ptr, &t_retvalue);
    
    t_result -> idcounterptr = (idcounterrefptr)id_counterref_ptr;
    t_result -> newconnectionptr = (new_connectionrefptr)new_connectionref_ptr;
    t_result -> releaseconnectionptr = (release_connectionrefptr)release_connectionref_ptr;
    t_result -> setcallbacksptr = (set_callbacksrefptr)set_callbacksref_ptr;
    return t_result;
}


DATABASEREC *LoadDatabaseDriver(const char *p_type)
{
  DATABASEREC *t_database_rec;
	t_database_rec = NULL;
	
#ifndef TARGET_SUBPLATFORM_ANDROID
    // AL-2015-02-10: [[ SB Inclusions ]] Try to load database driver using new module loading callbacks
    t_database_rec = LoadDatabaseDriverFromName(p_type);
#endif
    
    char t_driver_name[32];
    if (t_database_rec == NULL)
    {
#ifdef TARGET_SUBPLATFORM_ANDROID
        sprintf(t_driver_name, "libdb%s", p_type);
        // MW-2011-10-06: [[ Bug 9789 ]] Make sure the driver library name is all lowercase.
        strlwr(t_driver_name);
#else
        if (util_stringcompare(p_type, "VALENTINA", strlen(p_type)) == 0)
            sprintf(t_driver_name, VXCMD_STRING);
        else
        {
            sprintf(t_driver_name, "db%s", p_type);
            strlwr(t_driver_name);
        }
#endif
    }
    char t_driver_path[PATH_MAX];
    
    if (t_database_rec == NULL)
    {
        if (revdbdriverpaths != NULL)
        {
            char *t_path;
            t_path = revdbdriverpaths;
            
            while(t_path != NULL && *t_path != '\0')
            {
                char *t_next_path = strchr(t_path, '\n');
                unsigned int t_length;
                if (t_next_path == NULL)
                    t_length = strlen(t_path);
                else
                    t_length = t_next_path - t_path, t_next_path += 1;
                
                if (t_length > 0)
                {
                    sprintf(t_driver_path, "%.*s/%s", t_length, t_path, t_driver_name);
                    t_database_rec = DoLoadDatabaseDriver(t_driver_path);
                    if (t_database_rec != NULL)
                        break;
                }
                
                t_path = t_next_path;
            }
        }
    }
#ifndef _SERVER
	if (t_database_rec == NULL && GetExternalFolder() != NULL)
	{
		sprintf(t_driver_path, "%s/Database Drivers/%s", GetExternalFolder(), t_driver_name);
		t_database_rec = DoLoadDatabaseDriver(t_driver_path);
		if (t_database_rec == NULL)
		{
			sprintf(t_driver_path, "%s/%s", GetExternalFolder(), t_driver_name);
			t_database_rec = DoLoadDatabaseDriver(t_driver_path);
		}
	}
	
	if (t_database_rec == NULL && GetApplicationFolder() != NULL)
	{
		sprintf(t_driver_path, "%s/%s", GetApplicationFolder(), t_driver_name);
		t_database_rec = DoLoadDatabaseDriver(t_driver_path);
	}
#else
	if (t_database_rec == NULL && GetExternalFolder() != NULL)
	{
		const char *t_last_component;
		t_last_component = strrchr(GetExternalFolder(), '/');
		if (t_last_component != NULL)
		{
			sprintf(t_driver_path, "%.*s/drivers/%s", t_last_component - GetExternalFolder(), GetExternalFolder(), t_driver_name);
			t_database_rec = DoLoadDatabaseDriver(t_driver_path);
		}
		if (t_database_rec == NULL)
		{
			sprintf(t_driver_path, "%s/%s", GetExternalFolder(), t_driver_name);
			t_database_rec = DoLoadDatabaseDriver(t_driver_path);
		}
	}
#endif
	
	if (t_database_rec == NULL)
		t_database_rec = DoLoadDatabaseDriver(t_driver_name);
		
	if (t_database_rec != NULL)
	{
		databaselist . push_back(t_database_rec);
		strcpy(t_database_rec -> dbname, p_type);
		if (t_database_rec -> idcounterptr)
			(*t_database_rec -> idcounterptr)(&idcounter);
        if (t_database_rec -> setcallbacksptr)
            (*t_database_rec -> setcallbacksptr)(&dbcallbacks);
	}
	
	return t_database_rec;
}

void REVDB_INIT()
{
}


void REVDB_QUIT()
{
	DBObjectList::iterator theIterator;
	DBObjectList *connlist = connectionlist.getList();
	for (theIterator = connlist->begin(); theIterator != connlist->end(); theIterator++){
		DBObject *curobject = (DBObject *)(*theIterator);
		DATABASEREC *databaserec = NULL;
		DATABASERECList::iterator theIterator2;

		DBConnection *tconnection = (DBConnection *)curobject;
		for (theIterator2 = databaselist.begin(); theIterator2 != databaselist.end(); theIterator2++){
			DATABASEREC *tdatabaserec = (DATABASEREC *)(*theIterator2);
			if (util_stringcompare(tdatabaserec->dbname,tconnection->getconnectionstring(),
				strlen(tconnection->getconnectionstring())) == 0){
				databaserec = tdatabaserec;
				break;
			}
		}
		if (databaserec && databaserec ->releaseconnectionptr)
			(*databaserec->releaseconnectionptr)(tconnection);
		break;
	}
	connlist->clear();
	DATABASEREC *databaserec = NULL;
	DATABASERECList::iterator theIterator2;
	for (theIterator2 = databaselist.begin(); theIterator2 != databaselist.end(); theIterator2++){
		DATABASEREC *tdatabaserec = (DATABASEREC *)(*theIterator2);
		FreeDatabaseDriver(tdatabaserec);
		
		delete tdatabaserec;
	}
	databaselist.clear();
}

//get column number by name
int findcolumn(DBCursor *thecursor, char *colname)
{
	int i;
	for (i = 1; i <= thecursor->getFieldCount();i++)
		if (util_stringcompare(colname,thecursor->getFieldName(i),strlen(colname)+1) == 0)
			return i;
	return 0;
}

/// @brief Utility function to parse a variable name that might be an array reference
/// @param p_full_name null terminated string containing the full variable name to parse
/// @param p_variable_name (output) a pointer that will be set to the address of a buffer containing the variable name
/// @param p_key_name (output) a pointer that will be set to the address of a buffer containing the key name.
/// The variable name can be something like "tVariable" in which case p_key_name will be set to null
/// and p_variable_name to "tVariable. Alternatively the variable name can be something like "tArray[key]", in which
/// case p_variable_name will be set to "tArray" and p_key_name will be set to "key". Both p_variable_name and p_key_name
/// should be free by the caller.
void parseVariableName(char *p_full_name, char *&p_variable_name, char *&p_key_name)
{
	char *t_key_start;
	t_key_start = strstr(p_full_name, "[");

	if (t_key_start != NULL)
	{
		char *t_end;
		t_end = &p_full_name[strlen(p_full_name) - 1];

		p_variable_name = (char *)malloc(sizeof(char) * (t_key_start - p_full_name) + 1);
		memcpy(p_variable_name, p_full_name, ((t_key_start - p_full_name)));
		p_variable_name[t_key_start - p_full_name] = '\0';

		p_key_name = (char *)malloc(sizeof(char) * (t_end - t_key_start));
		memcpy(p_key_name, t_key_start + 1, t_end - t_key_start - 1);
		p_key_name[t_end - t_key_start - 1] = '\0';
	}
	else
	{
		p_key_name = NULL;
		p_variable_name = (char *)malloc(sizeof(char) * strlen(p_full_name) + 1);
		strcpy(p_variable_name, p_full_name);
	}
}


/// @brief Utility function to get the value of a variable that may be an array element. Also returns whether the value is binary.
/// @param p_variable_name null terminated string containing the name of the variable or array.
/// @param p_key_name null terminated string containing the name of the array key or NULL if not an array element.
/// @param r_value The value and length of the variable is placed into this return parameter
/// @param r_is_binary This is set to true if the variable is binary, false otherwise.
void processInputArray(char *p_variable_name, char *p_key_name, ExternalString &r_value, Bool &r_is_binary)
{
	// OK-2007-10-05 : Changed behavior to use the variable name / key name to determine if the value is binary.
	// Previous behavior checked the first two chars of the actual value. The variable and key name are adjusted if appropriate
	// to remove the *b from them in order to allow their values to be retrieved.
	r_is_binary = False;

	char *t_adjusted_variable_name;
	t_adjusted_variable_name = p_variable_name;

	char *t_adjusted_key_name;
	t_adjusted_key_name = p_key_name;

	// If the variable / array name is prefixed by *b then the value is binary. (If the variable is an array prefixed by *b then
	// all elements are treated as binary).
	if (p_variable_name != NULL && strlen(p_variable_name) >= 2 && p_variable_name[0] == '*' && p_variable_name[1] == 'b')
	{
		r_is_binary = True;

		// Remove the first two chars
		t_adjusted_variable_name = t_adjusted_variable_name + 2;
	}

	// If the variable is an array element and the key name is prefixed by *b then it is binary.
	if (p_key_name != NULL && strlen(p_key_name) >= 2 && p_key_name[0] == '*' && p_key_name[1] == 'b')
	{
		r_is_binary = True;

		// Remove the first two chars
		t_adjusted_key_name = t_adjusted_key_name + 2;
	}

	ExternalString t_value;
	t_value . buffer = NULL;
	t_value . length = 0;

	int t_return_value;

	GetVariableEx(t_adjusted_variable_name, t_adjusted_key_name == NULL ? "" : t_adjusted_key_name, &t_value, &t_return_value);

	char *t_value_data;
	t_value_data = (char *)t_value . buffer;

	int t_value_length;
	t_value_length = t_value . length;

	r_value = t_value;
}


char **s_sort_keys;
static int SortKeysCallback(const void *a, const void *b)
{
	unsigned int t_index_a, t_index_b;
	t_index_a = *(unsigned int *)a;
	t_index_b = *(unsigned int *)b;

	char *t_key_a, *t_key_b;
	t_key_a = s_sort_keys[t_index_a];
	t_key_b = s_sort_keys[t_index_b];

	if (t_key_a[0] == '*' && t_key_a[1] == 'b')
		t_key_a += 2;

	if (t_key_b[0] == '*' && t_key_b[1] == 'b')
		t_key_b += 2;

	int t_key_index_a, t_key_index_b;
	t_key_index_a = atoi(t_key_a);
	t_key_index_b = atoi(t_key_b);

	return t_key_index_a - t_key_index_b;
}

//extract arguments from variable list or array
DBString *BindVariables(char *p_arguments[],int p_argument_count, int &r_value_count)
{
	DBString *t_values;
	t_values = NULL;
	r_value_count = 0;

	// p_argument_count includes the connection id and the query. Therefore if it's 2 or less this means
	// there are no parameters to bind.
	if (p_argument_count <= 2)
		return t_values;

	int t_return_value;

	// If there is only a single argument to bind, it may be an array. If there are more than 3 arguments, none of them
	// can be arrays.
	if (p_argument_count == 3)
	{
		int t_element_count;
		t_element_count = 0;

		// Work out if the third argument is an array or not
		GetArray(p_arguments[2], &t_element_count, NULL, NULL, &t_return_value);

		char **t_array_keys;
		ExternalString *t_array_values;
		
		if (t_element_count != 0)
		{
			t_array_keys = (char **)malloc(sizeof(char *) * t_element_count);
			t_array_values = (ExternalString *)malloc(sizeof(ExternalString) * t_element_count);
			GetArray(p_arguments[2], &t_element_count, t_array_values, t_array_keys, &t_return_value);
			
			// MW-2008-02-29: [[ Bug 5893 ]] We need to sort the list of keys and values before binding
			//   as keys are unordered. To do this we create a temporary sequence of integers, and use
			//   qsort. This 'map' is then used to fetch keys and values from the array.
			unsigned int *t_map;
			t_map = (unsigned int *)malloc(sizeof(unsigned int) * t_element_count);
			for(int i = 0; i < t_element_count; ++i)
				t_map[i] = i;

			s_sort_keys = t_array_keys;
			qsort(t_map, t_element_count, sizeof(unsigned int), SortKeysCallback);

			// If there are multiple elements...
			t_values = new DBString[t_element_count];
			for (int i = 0; i < t_element_count; i++)
			{
				char *t_key_buffer;
				t_key_buffer = t_array_keys[t_map[i]];

				// Ensure that the key is an integer (and at the same time determine if the element is binary)
				char *t_end_pointer;
				Bool t_is_binary;
				t_is_binary = False;
				strtol(t_key_buffer, &t_end_pointer, 10);
				if (*t_end_pointer != 0)
				{
					if (strlen(t_key_buffer) >= 2 && t_key_buffer[0] == '*' && t_key_buffer[1] == 'b')
					{
						strtol((t_key_buffer + 2), &t_end_pointer, 10);
						if (*t_end_pointer != 0)
						{
							// This array element is neither an integer or an integer prefixed by "*b"
							// therefore we ignore it and skip onto the next element.
							continue;
						}
						else
							t_is_binary = True;
					}
					else
						t_is_binary = False;
				}

				// OK-2008-12-09: Because the engine retains ownership of t_value . buffer, using it can lead
				// to problems where the engine overwrites the buffer, leading to the wrong values being
				// inserted into databases. The problem is fixed by creating duplicates of any buffers returned.
				char *t_new_buffer;
				t_new_buffer = (char *)malloc(t_array_values[t_map[i]] . length);
				memcpy((void *)t_new_buffer, t_array_values[t_map[i]] . buffer, t_array_values[t_map[i]] . length);

				t_values[r_value_count] . Set(t_new_buffer, t_array_values[t_map[i]] . length, t_is_binary);
				r_value_count += 1;

			}

			free(t_map);

			free(t_array_keys);
			free(t_array_values);

			return t_values;
		}
	}

	t_values = new DBString[p_argument_count - 2];
	for (int i = 2; i < p_argument_count; i++)
	{
		Bool t_is_binary;
		t_is_binary = False;

		char *t_name;
		t_name = p_arguments[i];
		if (strlen(t_name) >= 2 && (t_name[0] == '*' && t_name[1] == 'b'))
		{
			t_is_binary = True;
			t_name += 2;
		}	

		int t_return_value;
		ExternalString t_value;
		t_value . buffer = NULL;
		t_value . length = 0;
		
		// OK-2007-07-16: Enhancement 3603, allow for variable names in the form "pArray[key]"
		char *t_variable_name;
		char *t_key_name;

		parseVariableName(t_name, t_variable_name, t_key_name);

		GetVariableEx(t_variable_name, t_key_name != NULL ? t_key_name : "", &t_value, &t_return_value);

		free(t_variable_name);
		free(t_key_name);

		// OK-2008-12-09: Because the engine retains ownership of t_value . buffer, using it can lead
		// to problems where the engine overwrites the buffer, leading to the wrong values being
		// inserted into databases. The problem is fixed by creating duplicates of any buffers returned.
		char *t_new_buffer;
		t_new_buffer = (char *)malloc(t_value . length);
		memcpy(t_new_buffer, t_value . buffer, t_value . length);

		if (t_value . buffer != NULL) 
		{
			t_values[r_value_count] . Set(t_new_buffer, t_value . length, t_is_binary);
			r_value_count += 1;
		}
	}

	return t_values;
}


//utility function to get column data by number
void GetColumnByNumber(DBCursor *thecursor, char *&result, int columnid, char *varname)
{
	unsigned int colsize;
	colsize = 0;

	// OK-2007-06-18 : Part of fix for bug 4211
	char *coldata;
	coldata = NULL;

	if (thecursor -> getRecordCount() != 0)
		coldata = thecursor -> getFieldDataBinary(columnid, colsize);
	else
	{
		coldata = (char *)malloc(sizeof(char) * 1);
		*coldata = '\0';
	}
	
	if (colsize == 0xFFFFFFFF)
		colsize = strlen(coldata);

	if (coldata)
	{
		if (varname)
		{
			// OK-2007-07-04: Bug 3602. Enhancement request to allow variable name to be an array key.
			char *t_variable;
			char *t_key;

			parseVariableName(varname, t_variable, t_key);

			int retvalue;
			ExternalString val;
			val.buffer = coldata;
			val.length = colsize;

			if (!REVDBinited && thecursor -> getConnection() -> getConnectionType() == CT_ORACLE && val.length > 64000)
				result = istrdup(errors[REVDBERR_LICENSE]);
			else
				SetVariableEx(t_variable, t_key == NULL ? "" : t_key, &val, &retvalue);
			
			free(t_variable);
			free(t_key);
		}
		else
		{
			result = (char *)malloc(colsize + 1);
			memcpy(result, coldata, colsize);
			result[colsize] = '\0'; 
		}
	}
	else 
		result = istrdup(errors[REVDBERR_BADCOLUMNNUM]);

	if (thecursor -> getRecordCount() == 0)
		free(coldata);

}


inline const char *BooltoStr(Bool b) {return b == True?"True":"False";}

/// @brief Sets the location that revdb should look for drivers next time a connection is attempted.
/// @param driverPath The folder path to look for drivers in. This should be a path in Revolution format.
/// No input checking is carried out, if the path is invalid, then the intended drivers will just not be found.
void REVDB_SetDriverPath(char *args[], int nargs, char **retstring,
	       Bool *pass, Bool *error)
{
	char *result = NULL;
	*error = False;
	*pass = False;
	if (nargs == 1)
	{
		if (revdbdriverpaths != NULL)
			free(revdbdriverpaths);
		revdbdriverpaths = istrdup(args[0]);
	}
	*retstring = (result != NULL ? result : (char *)calloc(1,1));
}

void REVDB_GetDriverPath(char *p_arguments[], int p_argument_count, char **r_return_string, Bool *r_pass, Bool *r_error)
{
	*r_error = False;
	*r_pass = False;
	*r_return_string = istrdup(revdbdriverpaths);
}

/// @brief Opens a connection to a database.
/// @param databaseType String used to determine which database driver is loaded.
/// @param host The host to connect to in the format address:port.
/// @param databaseName The name of the database to use.
/// @param username The username to log into the database with.
/// @param password The password to log into the database with.
/// @param useSSL Whether to use SSL or not. This parameter is ignored by all drivers except MySQL. The default for MySQL, if this parameter is empty is to use SSL.
/// @param valentinaCacheSize Ignored by all other drivers.
/// @param valentinaMacSerial Ignored by all other drivers.
/// @param valentinaWindowsSerial Ignored by all other drivers.
///
/// @return An integer connection id if successful. Otherwise the return value is an error string from the driver that describes the problem. The SQLite driver returns
/// empty if there was an error connecting. Throws an error if less than 5 arguments are given.
///
/// Finds and loads the appropriate database driver, then obtains access to a connection object from the driver.
/// Calls the connect() method of the connection object, passing all the parameters except the database type.
/// The only difference in semantics between drivers is that MySQL takes the useSSL parameter and Valentina takes the valentinaCacheSize, 
/// valentinaMacSerial and valentinaWindowsSerial parameters.
void REVDB_Connect(char *args[], int nargs, char **retstring, Bool *pass, Bool *error)
{
	char *result = NULL;
	*error = True;
	*pass = False;
	
	// MW-2014-01-30: [[ Sqlite382 ]] Make this a little more flexible - only require at least
	//   one argument.
	if (nargs >= 1) 
	{
		*error = False;
		char *dbtype = args[0];
		DBConnection *newconnection = NULL;
		DATABASEREC *databaserec = NULL;
		DATABASERECList::iterator theIterator;
		for (theIterator = databaselist.begin(); theIterator != databaselist.end(); theIterator++)
		{
			DATABASEREC *tdatabaserec = (DATABASEREC *)(*theIterator);
			if (util_stringcompare(tdatabaserec->dbname,dbtype,strlen(dbtype)) == 0)
			{
				databaserec = tdatabaserec;
				break;
			}
		}

		// check access permissions of known database types
		int t_dbtype_index;
		for (t_dbtype_index = 0; t_dbtype_index < REVDB_DATABASETYPECOUNT; t_dbtype_index++)
		{
			if (util_stringcompare(REVDBdatabasetypestrings[t_dbtype_index], dbtype, strlen(dbtype)) == 0)
				break;
		}
		if (t_dbtype_index < REVDB_DATABASETYPECOUNT)
		{
			if ((REVDBdatabasepermissions[t_dbtype_index] & REVDB_PERMISSION_FILE) && !SecurityCanAccessFile(args[1]))
			{
				*error = True;
				result = istrdup(errors[REVDBERR_NOFILEPERMS]);
			}
			else if ((REVDBdatabasepermissions[t_dbtype_index] & REVDB_PERMISSION_NETWORK) && !SecurityCanAccessHost(args[1]))
			{
				*error = True;
				result = istrdup(errors[REVDBERR_NONETPERMS]);
			}
		}

		if (!*error)
		{
			if (!databaserec)
				databaserec = LoadDatabaseDriver(dbtype);

			if (databaserec && databaserec ->newconnectionptr) 
				newconnection = (*databaserec->newconnectionptr)();

			if (newconnection != NULL)
			{
				if (newconnection->connect(&args[1],nargs-1))
				{
					connectionlist.add(newconnection);
					unsigned int connid = newconnection->GetID();
					result = (char *)malloc(INTSTRSIZE);
					sprintf(result,"%d",connid);
				}
				else 
				{
					result = istrdup(newconnection->getErrorMessage());
					if (databaserec && databaserec ->releaseconnectionptr)
					   (*databaserec->releaseconnectionptr)(newconnection);
				}
			}
			else result = istrdup(errors[REVDBERR_DBTYPE]);
		}
	}
	else
	{
		result = istrdup(errors[REVDBERR_SYNTAX]);
		*error = True;
	}
	*retstring = (result != NULL ? result : (char *)calloc(1,1));
}

/// @brief Closes a connection to a database
/// @param connectionId The integer id of the connection to close.
/// @return Empty if successful, an error string otherwise.
///
/// Locates the appropriate connection object by its id, then uses the DATABASEREC::releaseconnectionptr method
/// to release the connection. Throws an error if the wrong number of parameters is given. If pConnectionId is invalid
/// then REVDB_Disconnect returns an error string.
void REVDB_Disconnect(char *args[], int nargs, char **retstring, Bool *pass, Bool *error)
{
	char *result = NULL;
	*error = True;
	*pass = False;

	if (nargs != 1)
	{
		*retstring = istrdup(errors[REVDBERR_SYNTAX]);
		*error = True;
		return;
	}

	*error = False;
	int connectionid = atoi(*args);

	if (!connectionlist . find(connectionid))
	{	
		*retstring = istrdup(errors[REVDBERR_BADCONNECTION]);
		*error = True;
		return;
	}

	DBObjectList::iterator t_iterator;
	DBObjectList *connlist = connectionlist.getList();
	for (t_iterator = connlist -> begin(); t_iterator != connlist -> end(); t_iterator++)
	{
		DBObject *curobject = (DBObject *)(*t_iterator);
		if (curobject -> GetID() == connectionid)
		{
			DATABASEREC *databaserec = NULL;
			DATABASERECList::iterator theIterator2;
			DBConnection *tconnection = (DBConnection *)curobject;
			for (theIterator2 = databaselist.begin(); theIterator2 != databaselist.end(); theIterator2++)
			{
				DATABASEREC *tdatabaserec = (DATABASEREC *)(*theIterator2);
				if ((util_stringcompare(tdatabaserec->dbname,tconnection->getconnectionstring(), strlen(tconnection->getconnectionstring())) == 0) || (util_stringcompare(tdatabaserec->dbname,"odbc", strlen("odbc")) == 0))
				{
					databaserec = tdatabaserec;
					break;
				}
			}
			if (databaserec && databaserec->releaseconnectionptr)
			{
				(*databaserec -> releaseconnectionptr)(tconnection);
            }
		
			connlist->erase(t_iterator);
			break;
		}
	}

	*retstring = (result != NULL ? result : (char *)calloc(1,1));
}

/// @brief Commit the last transaction.
/// @param connectionId The integer id of the connection to use.
/// @return Empty if successful, an error string otherwise.
///
/// Throws an error if the wrong number of parameters is given. Returns an error string
/// If pConnectionId is invalid then an error string is returned, otherwise will always return empty.
/// The behavior of this command depends on the driver being used in the following manner.
/// @par MySQL
/// Has no affect.
/// @par ODBC
/// Has no affect.
/// @par Oracle
/// Commits the last transaction using ocom()
/// @par Postgresql
/// Commits the last transaction using PQExec(..., "COMMIT").
/// @par SQLite
/// Commits the last transaction using basicExec("commit").
void REVDB_Commit(char *args[], int nargs, char **retstring, Bool *pass, Bool *error)
{
	char *result = NULL;
	*error = True;
	*pass = False;
	if (nargs == 1)
	{
		*error = False;
		int connectionid = atoi(*args);
		DBConnection *theconnection = (DBConnection *)connectionlist.find(connectionid);

		if (theconnection) 
			theconnection->transCommit();
		else 
		{
			result = istrdup(errors[REVDBERR_BADCONNECTION]);
			*error = True;
		}
	}
	else 
	{
		result = istrdup(errors[REVDBERR_SYNTAX]);
		*error = True;
	}

	*retstring = (result != NULL ? result : (char *)calloc(1,1));
}


/// @brief Rollback the last transaction
/// @param connectionId The integer id of the connection to use.
///
/// Throws an error if the wrong number of parameters are given. Returns an error string if an invalid
/// connection id is given, otherwise returns empty.
/// The behavior of this command depends on the driving being used in the following manner.
/// @par MySQL
/// Has no affect.
/// @par ODBC
/// Has no affect.
/// @par Oracle
/// Rolls back the last transaction using orol().
/// @par Postgresql
/// Rolls back the last trasaction using PQExec(..., "ROLLBACK").
/// @par SQLite
/// Rolls back the last transaction using basicExec("rollback").
/// \return Empty if successful, an error string otherwise.
void REVDB_Rollback(char *args[], int nargs, char **retstring, Bool *pass, Bool *error)
{
	char *result = NULL;
	*error = True;
	*pass = False;
	if (nargs == 1)
	{
		*error = False;
		int connectionid = atoi(*args);
		DBConnection *theconnection = (DBConnection *)connectionlist.find(connectionid);

		if (theconnection)
			theconnection->transCommit();
		else 
		{
			result = istrdup(errors[REVDBERR_BADCONNECTION]);
			*error = True;
		}
	}
	else
		result = istrdup(errors[REVDBERR_SYNTAX]);

	*retstring = (result != NULL ? result : (char *)calloc(1,1));
}

/// @brief Returns the most recent connection error for a database.
/// @param connectionId The integer id of the connection to use.
///
/// Throws an error if the wrong number of parameters is given. Returns an error string if
/// an invalid connection id is given. Otherwise, the return value of this function depends on the current driver in the following manner.
/// @par MySQL
/// Returns error message for the most recent invoked API call that failed.
/// @par ODBC
/// Returns the first 512 characters of the error message for the most recent API call that failed.
/// @par Oracle
/// Returns the first 512 characters of the error message for the most recent API call that failed.
/// @par Postgresql
/// Returns the error message most recently generated by an operation on the connection.
/// @par SQLite
/// Returns error message for the last API call that failed.
void REVDB_ConnectionErr(char *args[], int nargs, char **retstring, Bool *pass, Bool *error)
{
	char *result = NULL;
	*error = True;
	*pass = False;
	if (nargs == 1) 
	{
		*error = False;
		int connectionid = atoi(*args);
		DBConnection *theconnection = (DBConnection *)connectionlist.find(connectionid);

		if (theconnection)
            // AL-2013-11-08 [[ Bug 11149 ]] Make sure most recent error string is available to revDatabaseConnectResult
			result = istrdup(theconnection->getErrorMessage(True));
		else
		{
			result = istrdup(errors[REVDBERR_BADCONNECTION]);
			*error = True;
		}
	}
	else 
		result = istrdup(errors[REVDBERR_SYNTAX]);

	*retstring = (result != NULL ? result : (char *)calloc(1,1));
}

/// @brief Executes an SQL query
/// @param connectionId The integer connection id to use.
/// @param query The SQL query to execute
/// @return Either an error string or an integer representing the number of rows affected.
///
/// Throws an error if less than two parameters are given. Returns an error string if an invalid connection id is given.
/// If an error occurs in executing the query, the driver specific error messsage is returned (See REVDB_ConnectionErr).
/// Otherwise the number of affected rows is returned. This will be 0 for any query that is not SELECT, INSERT, UPDATE or DELETE.
void REVDB_Execute(char *p_arguments[], int p_argument_count, char **p_return_string, Bool *p_pass, Bool *p_error)
{
	char *result = NULL;

	*p_error = True;
	*p_pass = False;

	if (p_argument_count < 2) 
	{
		*p_return_string = istrdup(errors[REVDBERR_SYNTAX]);
		return;
	}

	*p_error = False;
	int t_connection_id;
	t_connection_id = atoi(p_arguments[0]);

	DBConnection *t_connection;
	t_connection = (DBConnection *)connectionlist.find(t_connection_id);

	char *t_query;
	t_query = p_arguments[1];

	if (t_connection == NULL)
	{
		*p_return_string = istrdup(errors[REVDBERR_BADCONNECTION]);
		*p_error = True;
		return;
	}

	int t_values_count;
	t_values_count = 0;

	DBString *t_values;
	t_values = BindVariables(p_arguments, p_argument_count, t_values_count);

	unsigned int t_affected_rows;
	Bool t_result;
	t_result = t_connection -> sqlExecute(t_query, t_values, t_values_count, t_affected_rows);
	if (t_result)
	{
		char *t_return_string;
		t_return_string = (char *)malloc(INTSTRSIZE);
		sprintf(t_return_string, "%d", t_affected_rows);
		*p_return_string = t_return_string;
	}
	else 
		*p_return_string = istrdup(t_connection -> getErrorMessage());

	if (t_values) 
	{
		// OK-2008-12-09: BindVariables modified to duplicate value buffers, so they
		// must be freed here.
		for (int i = 0; i < t_values_count; i++)
			free((void *)t_values[i] . sptr);

		delete[] t_values;
	}
}


/// @brief Executes an sql query and returns a result set id
/// @param connectionId The integer connection id to use
/// @param query The SQL query to execute.
/// @param variablesList Either a list of variable names or an array name
///
/// @return An integer result set id.
void REVDB_Query(char *p_arguments[], int p_argument_count, char **p_return_string, Bool *p_pass, Bool *p_error)
{
	*p_error = True;
	*p_pass = False;

	if (p_argument_count < 2)
	{
		*p_return_string = istrdup(errors[REVDBERR_SYNTAX]);
		return;
	}

	*p_error = False;
	int t_connection_id;
	t_connection_id = atoi(p_arguments[0]);

	DBConnection *t_connection;
	t_connection = (DBConnection *)connectionlist . find(t_connection_id);

	if (t_connection == NULL)
	{
		*p_return_string = istrdup(errors[REVDBERR_BADCONNECTION]);
		*p_error = True;
		return;
	}

	int t_values_count;
	t_values_count = 0;

	DBString *t_values;
	t_values = BindVariables(p_arguments, p_argument_count, t_values_count);

	char *t_query;
	t_query = p_arguments[1];

	DBCursor *t_cursor;
	t_cursor = t_connection -> sqlQuery(t_query, t_values, t_values_count, 0);

	char *t_result;
	if (t_cursor != NULL)
	{
		t_result = (char *)malloc(INTSTRSIZE);
		sprintf(t_result, "%d", t_cursor -> GetID());
	}
	else 
		t_result = istrdup(t_connection -> getErrorMessage());

	if (t_values)
	{
		// OK-2008-12-09: BindVariables modified to duplicate value buffers, so they
		// must be freed here.
		for (int i = 0; i < t_values_count; i++)
			free((void *)t_values[i] . sptr);

		delete[] t_values;
	}

	*p_return_string = (t_result != NULL ? t_result : (char *)calloc(1,1));
}

void REVDB_QueryList(char *p_arguments[], int p_argument_count, char **p_return_string, Bool *p_pass, Bool *p_error)
{
	*p_error = True;
	*p_pass = False;

	if (p_argument_count < 4)
	{
		*p_return_string = istrdup(errors[REVDBERR_SYNTAX]);
		return;
	}

	*p_error = False;

	// Setup the column and row delimiters and work out their lengths
	const char *t_default_column_delimiter = "\t";
	const char *t_default_row_delimiter = "\n";

	const char *t_column_delimiter;
	t_column_delimiter = p_arguments[0];

	const char *t_row_delimiter;
	t_row_delimiter = p_arguments[1];

	if (t_column_delimiter[0] == '\0') 
		t_column_delimiter = t_default_column_delimiter;

	if (t_row_delimiter[0] == '\0')
		t_row_delimiter = t_default_row_delimiter;

	unsigned int t_column_delimiter_length;
	t_column_delimiter_length = strlen(t_column_delimiter);

	unsigned int t_row_delimiter_length;
	t_row_delimiter_length = strlen(t_row_delimiter);

	// Find the connection object
	int t_connection_id;
	t_connection_id = atoi(p_arguments[2]);

	DBConnection *t_connection;
	t_connection = (DBConnection *)connectionlist . find(t_connection_id);
	if (!t_connection)
	{
		*p_return_string = istrdup(errors[REVDBERR_BADCONNECTION]);
		*p_error = True;
		return;
	}

	// Bind the variables and execute the query
	int t_values_count;
	t_values_count = 0;

	DBString *t_values;
	t_values = BindVariables(&p_arguments[2], p_argument_count - 2, t_values_count);

	char *t_query;
	t_query = p_arguments[3];
	DBCursor *t_cursor;
	t_cursor = t_connection -> sqlQuery(t_query, t_values, t_values_count, 0);

	if (t_cursor == NULL)
	{
		char *t_result;
		t_result = (char *)malloc(266);
		t_result[0] = '\0';
		strcat(t_result, "revdberr,");
		strncat(t_result, t_connection -> getErrorMessage(), 255);
		*p_return_string = t_result;
		return;
	}

	// Build up the return data
	int t_field_count;
	t_field_count = t_cursor -> getFieldCount();

	large_buffer_t t_result;

	if (!t_cursor -> getEOF())
	{
		while (True)
		{
			for (int i = 1; i <= t_field_count; i++)
			{
				unsigned int t_column_size;
				char *t_column_data;
				t_column_data = t_cursor -> getFieldDataBinary(i, t_column_size);

				if (t_cursor -> getFieldType(i) != FT_WSTRING)
					t_result . append(t_column_data, t_column_size);
				else
				{
					char *t_converted_string;
					t_converted_string = string_from_utf16((unsigned short *)t_column_data, t_column_size / 2);
					t_result . append(t_converted_string, t_column_size / 2);
					free(t_converted_string);
				}

				if (i != t_field_count)
					t_result . append(t_column_delimiter, t_column_delimiter_length);

			}
			t_cursor -> next();
			if (t_cursor -> getEOF())
				break;

			t_result . append(t_row_delimiter, t_row_delimiter_length);
		}
	}

	t_cursor -> getConnection() -> deleteCursor(t_cursor -> GetID());
	
	if (t_values)
	{
		// OK-2008-12-09: BindVariables modified to duplicate value buffers, so they
		// must be freed here.
		for(int i = 0; i < t_values_count; i++)
			free((void *)t_values[i] . sptr);

		delete[] t_values;
	}

	t_result . append('\0');

	void *t_data;
	unsigned int t_data_length;
	t_result . grab(t_data, t_data_length);

	// Make sure we null terminate the buffer at the last byte - we need to do this
	// in case the memory allocation in t_result fails (and so subsequent appends
	// fail).
	((char *)t_data)[t_data_length - 1] = '\0';

	*p_return_string = (char *)t_data;
}

//revdb_closecursor(cursorid) - close database cursor
void REVDB_CloseCursor(char *args[], int nargs, char **retstring,
	       Bool *pass, Bool *error)
{
	char *result = NULL;
	*error = True;
	*pass = False;
	if (nargs == 1)
	{
		*error = False;
		int cursorid = atoi(*args);
		DBCursor *thecursor = findcursor(cursorid);
		if (thecursor)
			thecursor->getConnection()->deleteCursor(cursorid);
		else
		{
			*error = True;
			result = istrdup(errors[REVDBERR_BADCURSOR]);
		}
	}
	else result = istrdup(errors[REVDBERR_SYNTAX]);
	*retstring = (result != NULL ? result : (char *)calloc(1,1));
}

//revdb_movenext(cursorid) - move to next row in resultset, return true if eof
void REVDB_MoveNext(char *args[], int nargs, char **retstring,
	       Bool *pass, Bool *error)
{
	char *result = NULL;
	*error = True;
	*pass = False;
	if (nargs == 1) {
		*error = False;
		int cursorid = atoi(*args);
		DBCursor *thecursor = findcursor(cursorid);
		if (thecursor)
		{
			Bool eof = thecursor->next();
			result = istrdup(BooltoStr(eof));
		}
		else
		{
			result = istrdup(errors[REVDBERR_BADCURSOR]);
			*error = True;
		}
	}
	else result = istrdup(errors[REVDBERR_SYNTAX]);
	*retstring = (result != NULL ? result : (char *)calloc(1,1));
}

//revdb_moveprev(cursorid) - move to previous row in resultset, return true if bof
void REVDB_MovePrev(char *args[], int nargs, char **retstring,
	       Bool *pass, Bool *error)
{

	char *result = NULL;
	*error = True;
	*pass = False;
	if (nargs == 1)
	{
		*error = False;
		int cursorid = atoi(*args);
		DBCursor *thecursor = findcursor(cursorid);
		if (thecursor)
		{
			Bool eof = thecursor->prev();
			result = istrdup(BooltoStr(eof));
		}
		else
		{
			result = istrdup(errors[REVDBERR_BADCURSOR]);
			*error = True;
		}
	}
	else result = istrdup(errors[REVDBERR_SYNTAX]);
	*retstring = (result != NULL ? result : (char *)calloc(1,1));
}


//revdb_movefirst(cursorid) - move to first row in resultset, return false if no records
void REVDB_MoveFirst(char *args[], int nargs, char **retstring,
	       Bool *pass, Bool *error)
{
	char *result = NULL;
	*error = True;
	*pass = False;
	if (nargs == 1)
	{
		*error = False;
		int cursorid = atoi(*args);
		DBCursor *thecursor = findcursor(cursorid);
		if (thecursor)
		{
			Bool eof = thecursor->first();
			result = istrdup(BooltoStr(eof));
		}
		else
		{
			result = istrdup(errors[REVDBERR_BADCURSOR]);
			*error = True;
		}
	}
	else result = istrdup(errors[REVDBERR_SYNTAX]);
	*retstring = (result != NULL ? result : (char *)calloc(1,1));
}


//revdb_movelast(cursorid) - move to last row in resultset, return false if no records
void REVDB_MoveLast(char *args[], int nargs, char **retstring,
	       Bool *pass, Bool *error)
{
	char *result = NULL;
	*error = True;
	*pass = False;
	if (nargs == 1)
	{
		*error = False;
		int cursorid = atoi(*args);
		DBCursor *thecursor = findcursor(cursorid);
		if (thecursor)
		{
			Bool eof = thecursor->last();
			result = istrdup(BooltoStr(eof));
		}
		else
		{
			result = istrdup(errors[REVDBERR_BADCURSOR]);
			*error = True;
		}
	}
	else result = istrdup(errors[REVDBERR_SYNTAX]);
	*retstring = (result != NULL ? result : (char *)calloc(1,1));
}

bool emulate_move_to(DBCursor *p_cursor, int p_record_index)
{
    // This is the default implementation of move, which will be called if the driver doesn't support it.
	// Here we attempt to emulate random cursor access, although in some cases this won't be possible.
	if (p_record_index < 0)
		return False;
	else if (p_record_index > p_cursor -> getRecordCount() - 1)
		return False;

	// Calculate the difference between the current record number and where we want to move to
	// This will be positive if we are moving forward and negative if moving backwards.
	int t_gap;
	t_gap = p_record_index - p_cursor -> getRecordNumber();

	if (t_gap == 0)
		return True;

	// The absolute value of the difference gives us the number of moves needed to reach the required record.
	for (int i = 0; i < abs(t_gap); i++)
	{
		Bool t_result;
		if (t_gap > 0)
			t_result = p_cursor -> next();
		else
			t_result = p_cursor -> prev();

		if (!t_result)
			return False;
	}

	return True;
}


void REVDB_MoveTo(char *argv[], int argc, char **r_result, Bool* r_pass, Bool* r_error)
{
	*r_error = True;
	*r_result = NULL;
	*r_pass = False;

	if (argc != 2)
	{
		*r_result = istrdup(errors[REVDBERR_SYNTAX]);
		return;
	}
	
	int t_cursor_id;
	t_cursor_id = atoi(argv[0]);
	
	int t_record_index;
	t_record_index = atoi(argv[1]);
	
	DBCursor *t_cursor;
	t_cursor = findcursor(t_cursor_id);
	if (t_cursor == NULL)
	{
		*r_result = istrdup(errors[REVDBERR_BADCURSOR]);
		return;
	}
	
	DBCursor2 *t_cursor_2;
	CDBConnection *t_connection;
	t_connection = (CDBConnection * )t_cursor -> getConnection();

	if (!t_connection -> isLegacy())
		t_cursor_2 = static_cast<DBCursor2 *>(t_cursor);
	else
		t_cursor_2 = NULL;
	
	if (t_cursor_2 == NULL || t_cursor_2 -> getVersion() < 3)
	{
		// Throw a not supported error (or emulate if possible)
		//...

		bool t_emulation_success;
		t_emulation_success = emulate_move_to(t_cursor, t_record_index);

		if (t_emulation_success)
		{
			*r_result = istrdup("True");
			*r_error = False;
			return;
		}
		else
		{
			*r_result = istrdup(errors[REVDBERR_NOT_SUPPORTED]);
			return;
		}
	}
	
	DBCursor3 *t_cursor_3;
	t_cursor_3 = static_cast<DBCursor3 *>(t_cursor_2);
	
	bool t_success;
	t_success = t_cursor_3 -> move(t_record_index) != 0;
	
	if (!t_success)
	{
		*r_result = istrdup(BooltoStr(t_success));

		// Failing to navigate is not a user error, to be consistent with other
		// cursor navigation commands, we report the failure using the result instead.
		*r_error = False;
		return;
	}
	
	// Everything went as expected :o)
	*r_result = strdup("True");
	*r_error = False;
}


/// @brief Whether the cursor is at end of file.
/// @param pRecordSetId An integer record set id.
/// @return True if at EOF, false otherwise.
///
/// Returns true if the cursor is *after* the last record.
void REVDB_IsEOF(char *p_arguments[], int p_argument_count, char **retstring, Bool *pass, Bool *error)
{
	*error = True;
	*pass = False;

	if (p_argument_count != 1)
	{
		*retstring = istrdup(errors[REVDBERR_SYNTAX]);
		return;
	}

	*error = False;

	int cursorid;
	cursorid = atoi(*p_arguments);

	DBCursor *t_cursor = findcursor(cursorid);
	if (t_cursor == NULL)
	{
		*retstring = istrdup(errors[REVDBERR_BADCURSOR]);
		*error = True;
		return;
	}
		
	char *t_result;
	t_result = NULL;

	Bool t_eof;
	t_eof = t_cursor -> getEOF();

	if (!REVDBinited && t_cursor -> getConnection() -> getConnectionType() == CT_ORACLE && t_cursor -> getRecordNumber() > 20)
		t_result = istrdup(BooltoStr(True));
	else
		t_result = istrdup(BooltoStr(t_eof));
	
	
	*retstring = (t_result != NULL ? t_result : (char *)calloc(1,1));
}

/// @brief Whether the cursor is pointing to the first record
/// @param pRecordSetId An integer record set id
/// @return true if the cursor is on the first record
void REVDB_IsBOF(char *p_arguments[], int p_argument_count, char **retstring, Bool *pass, Bool *error)
{
	*error = True;
	*pass = False;

	if (p_argument_count != 1)
	{
		*retstring = istrdup(errors[REVDBERR_SYNTAX]);
		return;
	}

	*error = False;

	int cursorid;
	cursorid = atoi(*p_arguments);

	DBCursor *t_cursor;
	t_cursor = findcursor(cursorid);

	char *t_result;
	t_result = NULL;
	if (t_cursor)
		t_result = istrdup(BooltoStr(t_cursor -> getBOF()));
	else
	{
		t_result = istrdup(errors[REVDBERR_BADCURSOR]);
		*error = True;
	}
	
	*retstring = (t_result != NULL ? t_result : (char *)calloc(1,1));
}

/// @brief Whether the cursor is at the start of the record set.
/// @param pRecordSetId An integer record set id
/// @return true if the cursor is at the start of the record set, false otherwise
/// The cursor is at the start of the record set if prev() was called when the cursor
/// was pointing to the first record. 
void REVDB_CurrentRecordIsFirst(char *p_arguments[], int p_argument_count, char **p_result, Bool *p_pass, Bool *p_error)
{
	*p_error = True;
	*p_pass = False;

	if (p_argument_count != 1)
	{
		*p_result = istrdup(errors[REVDBERR_SYNTAX]);
		return;
	}

	*p_error = False;

	int t_cursor_id;
	t_cursor_id = atoi(*p_arguments);

	DBCursor *t_cursor;
	t_cursor = findcursor(t_cursor_id);

	if (t_cursor == NULL)
	{
		*p_result = istrdup(errors[REVDBERR_BADCURSOR]);
		*p_error = True;
	}
	else
	{
		Bool t_result;
		t_result = (t_cursor -> getRecordNumber() == 0);
		*p_result = istrdup(BooltoStr(t_result));
	}
}

/// @brief Whether the cursor is pointing at the last record.
/// @param pRecordSetId An integer record set id.
/// @return true if the cursor is pointing at the last record, false otherwise.
void REVDB_CurrentRecordIsLast(char *p_arguments[], int p_argument_count, char **p_result, Bool *p_pass, Bool *p_error)
{
	*p_error = True;
	*p_pass = False;

	if (p_argument_count != 1)
	{
		*p_result = istrdup(errors[REVDBERR_SYNTAX]);
		return;
	}

	*p_error = False;

	int t_cursor_id;
	t_cursor_id = atoi(*p_arguments);

	DBCursor *t_cursor;
	t_cursor = findcursor(t_cursor_id);

	if (t_cursor == NULL)
	{
		*p_result = istrdup(errors[REVDBERR_BADCURSOR]);
		*p_error = True;
	}
	else
	{
		Bool t_result;
		t_result = (t_cursor -> getRecordNumber() == t_cursor -> getRecordCount() - 1);
		*p_result = istrdup(BooltoStr(t_result));
	}
}

//revdb_recordcount(cursorid) - return number of rows in resultset
void REVDB_RecordCount(char *args[], int nargs, char **retstring, Bool *pass, Bool *error)
{
	char *result = NULL;
	*error = True;
	*pass = False;
	if (nargs == 1)
	{
		*error = False;
		int cursorid = atoi(*args);
		DBCursor *thecursor = findcursor(cursorid);
		if (thecursor)
		{
			unsigned int recordcount = thecursor->getRecordCount();
			result = (char *)malloc(INTSTRSIZE);
			sprintf(result,"%d",recordcount);
		}
		else
		{
			result = istrdup(errors[REVDBERR_BADCURSOR]);
			*error = True;
		}
	}
	else result = istrdup(errors[REVDBERR_SYNTAX]);
	*retstring = (result != NULL ? result : (char *)calloc(1,1));
}

//revdb_currentrecord(cursorid) - return current record
void REVDB_CurrentRecord(char *args[], int nargs, char **retstring, Bool *pass, Bool *error)
{
	char *result = NULL;
	*error = True;
	*pass = False;
	if (nargs == 1)
	{
		*error = False;
		int cursorid = atoi(*args);
		DBCursor *thecursor = findcursor(cursorid);
		if (thecursor)
		{
			unsigned int currecord = thecursor->getRecordNumber();
			result = (char *)malloc(INTSTRSIZE);
			sprintf(result,"%d",currecord);
		}
		else
		{
			result = istrdup(errors[REVDBERR_BADCURSOR]);
			*error = True;
		}
	}
	else result = istrdup(errors[REVDBERR_SYNTAX]);
	*retstring = (result != NULL ? result : (char *)calloc(1,1));
}

//revdb_columncount(cursorid) - return number of records
void REVDB_ColumnCount(char *args[], int nargs, char **retstring,
	       Bool *pass, Bool *error)
{
	char *result = NULL;
	*error = True;
	*pass = False;
	if (nargs == 1)
	{
		*error = False;
		int cursorid = atoi(*args);
		DBCursor *thecursor = findcursor(cursorid);
		if (thecursor)
		{
			unsigned int columncount = thecursor->getFieldCount();
			result = (char *)malloc(INTSTRSIZE);
			sprintf(result,"%d",columncount);
		}
		else
		{
			result = istrdup(errors[REVDBERR_BADCURSOR]);
			*error = True;
		}
	}
	else result = istrdup(errors[REVDBERR_SYNTAX]);
	*retstring = (result != NULL ? result : (char *)calloc(1,1));
}


//revdb_cursorerr(cursorid) - returns cursor error message
void REVDB_CursorErr(char *args[], int nargs, char **retstring,
	       Bool *pass, Bool *error)
{
	char *result = NULL;
	*error = True;
	*pass = False;
	if (nargs == 1)
	{
		*error = False;
		int cursorid = atoi(*args);
		DBCursor *thecursor = findcursor(cursorid);
		if (thecursor)
			result = istrdup(thecursor->getErrorMessage());
		else
		{
			result = istrdup(errors[REVDBERR_BADCURSOR]);
			*error = True;
		}
	}
	else result = istrdup(errors[REVDBERR_SYNTAX]);
	*retstring = (result != NULL ? result : (char *)calloc(1,1));
}

/// @brief Lists the number of columns in a table or recordset
/// @param pCursorOrConnectionId This is either interpreted as a cursor id or a connection id, depending on whether a second parameter was given
/// @param pTableName If this parameter is given, then the first parameter is interpreted as a connection id and the columns in the table are returned
void REVDB_ColumnNames(char *p_arguments[], int p_argument_count, char **p_return_string, Bool *p_pass, Bool *p_error)
{
	*p_error = True;
	*p_pass = False;

	if (p_argument_count < 1 || p_argument_count > 2)
	{
		*p_return_string = istrdup(errors[REVDBERR_SYNTAX]);
		return;
	}

	*p_error = False;

	int t_id;
	t_id = atoi(p_arguments[0]);

	// MW-2008-08-18: [[ Bug 6928 ]] Make sure we record whether we need to free the cursor
	//   when we've finished with it. This is necessary if the 'table' parameter is passed.
	bool t_free_cursor;
	t_free_cursor = false;

	DBCursor *t_cursor;
	t_cursor = NULL;

	if (p_argument_count == 2)
	{
		DBConnection *t_connection;
		t_connection = (DBConnection *)connectionlist . find(t_id);
		if (t_connection == NULL)
		{
			*p_return_string = istrdup(errors[REVDBERR_BADCONNECTION]);
			*p_error = True;
			return;
		}
		
		char *t_table_name;
		t_table_name = p_arguments[1];

		char *t_query;
		t_query = (char *)malloc(sizeof(char) * (15 + strlen(t_table_name)));
		sprintf(t_query, "SELECT * FROM %s", t_table_name);

		t_cursor = t_connection -> sqlQuery(t_query, NULL, 0, 0);
		free(t_query);

		if (t_cursor == NULL)
		{
			*p_return_string = istrdup(errors[REVDBERR_BADTABLE]);
			return;
		}
		
		t_free_cursor = true;
	}
	else
	{
		t_cursor = findcursor(t_id);
		if (t_cursor == NULL)
		{
			*p_error = True;
			*p_return_string = istrdup(errors[REVDBERR_BADCURSOR]);
			return;
		}
	}

	char *t_result;
	t_result = NULL;

	int t_field_count;
	t_field_count = t_cursor -> getFieldCount(); 
	if (t_field_count != 0)
	{
		t_result = (char *)malloc(t_field_count * F_NAMESIZE);
		t_result[0] = '\0';
		for (int i = 1; i <= t_field_count; i++)
		{
			strcat(t_result, t_cursor -> getFieldName(i));
			if (i != t_field_count) strcat(t_result,",");
		}
	}
	
	// MW-2008-08-28: [[ Bug 7044 ]] Make sure we use the correct destruction method.
	//   When a cursor is created it automagically gets added to the connection's
	//   cursor list, and thus we must delete it using a connection method rather than
	//   just 'delete'.
	if (t_free_cursor)
		t_cursor -> getConnection() -> deleteCursor(t_cursor -> GetID());
	
	*p_return_string = (t_result != NULL ? t_result : (char *)calloc(1,1));
}


//revdb_columntypes(cursorid) - returns comma delimited list of data type for each column
void REVDB_ColumnTypes(char *args[], int nargs, char **retstring,
	       Bool *pass, Bool *error)
{
	char *result = NULL;
	*error = True;
	*pass = False;
	if (nargs == 1)
	{
		*error = False;
		int cursorid = atoi(*args);
		DBCursor *thecursor = findcursor(cursorid);
		if (thecursor)
		{
			int fcount = thecursor->getFieldCount(); 
			if (fcount)
			{
				result = (char *)malloc(fcount * 16);
				result[0] = '\0';
				for (int i = 1; i <= fcount; i++){
					strcat(result,dbtypestrings[thecursor->getFieldType(i)]);
					if (i != fcount) strcat(result,",");
				}
			}
		}
		else
		{
			result = istrdup(errors[REVDBERR_BADCURSOR]);
			*error = True;
		}
	}
	else result = istrdup(errors[REVDBERR_SYNTAX]);
	*retstring = (result != NULL ? result : (char *)calloc(1,1));
}

//revdb_columnlengths(cursorid) - returns comma delimited list of column sizes
void REVDB_ColumnLengths(char *args[], int nargs, char **retstring,
	       Bool *pass, Bool *error)
{
	char *result = NULL;
	*error = True;
	*pass = False;
	if (nargs == 1)
	{
		*error = False;
		int cursorid = atoi(*args);
		DBCursor *thecursor = findcursor(cursorid);
		if (thecursor)
		{
			int fcount = thecursor->getFieldCount(); 
			if (fcount)
			{
				result = (char *)malloc(fcount * INTSTRSIZE);
				result[0] = '\0';
				for (int i = 1; i <= fcount; i++){
					char idbuffer[INTSTRSIZE];
					sprintf(idbuffer,"%d",thecursor->getFieldLength(i));
					strcat(result,idbuffer);
					if (i != fcount) strcat(result,",");
				}
			}
		}
		else
		{
			result = istrdup(errors[REVDBERR_BADCURSOR]);
			*error = True;
		}
	}
	else result = istrdup(errors[REVDBERR_SYNTAX]);
	*retstring = (result != NULL ? result : (char *)calloc(1,1));
}

//revdb_cursorconnection(cursorid) - return associated connection with cursor
void REVDB_CursorConnection(char *args[], int nargs, char **retstring,
	       Bool *pass, Bool *error)
{
	char *result = NULL;
	*error = True;
	*pass = False;
	if (nargs == 1)
	{
		*error = False;
		int cursorid = atoi(*args);
		DBCursor *thecursor = findcursor(cursorid);
		if (thecursor)
		{
			unsigned int connid = thecursor->getConnection()->GetID();
			result = (char *)malloc(INTSTRSIZE);
			sprintf(result,"%d",connid);
		}
		else
		{
			*error = True;
			result = istrdup(errors[REVDBERR_BADCURSOR]);
		}
	}
	else result = istrdup(errors[REVDBERR_SYNTAX]);
	*retstring = (result != NULL ? result : (char *)calloc(1,1));
}


//revdb_columnbynum(cursorid,columnnumber,[variable]) 
//- returns data in column, set variable to binary data if passed
void REVDB_ColumnByNumber(char *args[], int nargs, char **retstring, Bool *pass, Bool *error)
{
	*error = True;
	*pass = False;

	if (nargs < 2)
	{
		*retstring = istrdup(errors[REVDBERR_SYNTAX]);
		return;
	}

	*error = False;

	int t_cursor_id;
	t_cursor_id = atoi(args[0]);

	DBCursor *t_cursor;
	t_cursor = findcursor(t_cursor_id);

	if (t_cursor == NULL)
	{
		*error = True;
		*retstring = istrdup(errors[REVDBERR_BADCURSOR]);
		return;
	}
		
	int t_column_id;
	t_column_id = atoi(args[1]);

	if (t_column_id < 1 || t_column_id > (t_cursor -> getFieldCount()))
	{
		*retstring = istrdup(errors[REVDBERR_BADCOLUMNNUM]);
		return;
	}

	char *t_result;
	t_result = NULL;
	GetColumnByNumber(t_cursor, t_result, t_column_id, nargs == 3? args[2]: NULL);
	*retstring = (t_result != NULL ? t_result : (char *)calloc(1,1));
}


/// @brief Returns data from a column.
/// @param pCursorId The integer id of the cursor to retrieve the data from
/// @param pColumnName The name of the column to retrieve the data from
/// @param pVariableName (optional) The data will be placed into this variable if given
/// 
void REVDB_ColumnByName(char *p_arguments[], int p_argument_count, char **p_return_string, Bool *p_pass, Bool *p_error)
{
	*p_error = True;
	*p_pass = False;

	if (p_argument_count < 2) 
	{
		*p_return_string = istrdup(errors[REVDBERR_SYNTAX]);
		return;
	}

	*p_error = False;

	int t_cursor_id;
	t_cursor_id = atoi(p_arguments[0]);

	DBCursor *t_cursor;
	t_cursor = findcursor(t_cursor_id);

	if (t_cursor == NULL)
	{
		*p_error = True;
		*p_return_string = istrdup(errors[REVDBERR_BADCURSOR]);
		return;
	}

	int t_column_id;
	t_column_id = findcolumn(t_cursor, p_arguments[1]);
	if (t_column_id == 0)
	{
		*p_return_string = istrdup(errors[REVDBERR_BADCOLUMNNAME]);
		return;
	}

	char *t_result;
	t_result = NULL;
	GetColumnByNumber(t_cursor, t_result, t_column_id, p_argument_count == 3 ? p_arguments[2]: NULL);

	*p_return_string = (t_result != NULL ? t_result : (char *)calloc(1,1));
}

//revdb_connections - returns item delimited list of connections
void REVDB_Connections(char *args[], int nargs, char **retstring,
					   Bool *pass, Bool *error)
{
	char *result = NULL;
	*error = False;
	*pass = False;
	DBObjectList *connlist = connectionlist.getList();
	DBObjectList::iterator theIterator;
	if (!connlist->empty())
	{
		result = (char *)malloc(connlist->size() * INTSTRSIZE);
		result[0] = '\0';
		int numconnections = 0;
		for (theIterator = connlist->begin(); theIterator != connlist->end(); theIterator++)
		{
			DBConnection *curconnection = (DBConnection *)(*theIterator);
			char idbuffer[INTSTRSIZE];
			sprintf(idbuffer,"%d",curconnection->GetID());
			strcat(result,idbuffer);
			if (++numconnections != connlist->size())
				strcat(result,",");
		}
	}
	*retstring = (result != NULL ? result : (char *)calloc(1,1));
}

//revdb_connections(cursorid) - returns item delimited list of cursors per connection
void REVDB_Cursors(char *args[], int nargs, char **retstring,
				   Bool *pass, Bool *error)
{
	char *result = NULL;
	*error = True;
	*pass = False;
	if (nargs == 1)
	{
		*error = False;
		int connectionid = atoi(*args);
		DBConnection *theconnection = (DBConnection *)connectionlist.find(connectionid);
		if (theconnection)
		{
			int numcursors = theconnection->countCursors();
			if (numcursors)
			{
				result = (char *)malloc(numcursors * INTSTRSIZE);
				result[0] = '\0';
				int i;
				for (i = 0; i < numcursors; i++)
				{
					DBCursor *curcursor = theconnection->findCursorIndex(i);
					char idbuffer[INTSTRSIZE];
					sprintf(idbuffer,"%d",curcursor->GetID());
					strcat(result,idbuffer);

					// OK-2010-02-22: [[Bug 7666]] - Don't add trailing comma
					if (i != numcursors - 1)
						strcat(result,",");
				}
			}
		}
		else
		{
			result = istrdup(errors[REVDBERR_BADCONNECTION]);
			*error = True;
		}
	}
	else result = istrdup(errors[REVDBERR_SYNTAX]);
	*retstring = (result != NULL ? result : (char *)calloc(1,1));
}


//revdb_connections(cursorid) - returns item delimited list of cursors per connection
void REVDB_DBType(char *args[], int nargs, char **retstring,
				   Bool *pass, Bool *error)
{
	char *result = NULL;
	*error = True;
	*pass = False;
	if (nargs == 1)
	{
		*error = False;
		int connectionid = atoi(*args);
		DBConnection *theconnection = (DBConnection *)connectionlist.find(connectionid);
		if (theconnection) 
			result = istrdup(theconnection->getconnectionstring());
		else
		{
			result = istrdup(errors[REVDBERR_BADCONNECTION]);
			*error = True;
		}
	}
	else result = istrdup(errors[REVDBERR_SYNTAX]);
	*retstring = (result != NULL ? result : (char *)calloc(1,1));
}

void REVDB_TableNames(char *args[], int nargs, char **retstring, Bool *pass, Bool *error)
{
	char *result = NULL;
	*error = True;
	*pass = False;
	if (nargs == 1) 
	{
		*error = False;
		int connectionid = atoi(*args);
		DBConnection *theconnection = (DBConnection *)connectionlist.find(connectionid);
		if (theconnection)
		{
			int bufsize;
			theconnection->getTables( NULL, &bufsize);
			result = (char *)malloc(bufsize);
			result[0] = 0;
			theconnection->getTables(result, &bufsize);
		}
		else
		{
			result = istrdup(errors[REVDBERR_BADCONNECTION]);
			*error = True;
		}
	}
	else result = istrdup(errors[REVDBERR_SYNTAX]);
	*retstring = (result != NULL ? result : (char *)calloc(1,1));
}


void REVDB_ValentinaCursorRef(char *args[], int nargs, char **retstring, Bool *pass, Bool *error)
{

}


void REVDB_ValentinaConnectionRef(char *args[], int nargs, char **retstring, Bool *pass, Bool *error)
{

}

//- returns data in column, set variable to binary data if passed
void REVDB_ColumnIsNull(char *args[], int nargs, char **retstring, Bool *pass, Bool *error)
{
	char *result = NULL;
	*error = True;
	*pass = False;
	if (nargs >= 2)
	{
		*error = False;
		int cursorid = atoi(args[0]);
		int columnid = atoi(args[1]);
		DBCursor *thecursor = findcursor(cursorid);
		if (thecursor)
		{
			Bool isnull = thecursor->getFieldIsNull(columnid);
			result = istrdup(BooltoStr(isnull));
		}
		else
		{
			*error = True;
			result = istrdup(errors[REVDBERR_BADCURSOR]);
		}
	}
	else result = istrdup(errors[REVDBERR_SYNTAX]);
	*retstring = (result != NULL ? result : (char *)calloc(1,1));
}


void REVDB_ValentinaDBRefToConnection(char *args[], int nargs, char **retstring, Bool *pass, Bool *error)
{
	
}


void REVDB_GetValentinaDBRef(char *args[], int nargs, char **retstring, Bool *pass, Bool *error)
{

}

void REVDB_Valentina(char *args[], int nargs, char **retstring, Bool *pass, Bool *error) 
{

}

EXTERNAL_BEGIN_DECLARATIONS("revDB")
	EXTERNAL_DECLARE_FUNCTION("revdb_init", REVDB_Init)
	EXTERNAL_DECLARE_FUNCTION("revdb_connect", REVDB_Connect)
	EXTERNAL_DECLARE_FUNCTION("revdb_disconnect", REVDB_Disconnect)
	EXTERNAL_DECLARE_FUNCTION("revdb_connectionerr", REVDB_ConnectionErr)
	EXTERNAL_DECLARE_FUNCTION("revdb_commit", REVDB_Commit)
	EXTERNAL_DECLARE_FUNCTION("revdb_rollback", REVDB_Rollback)
	EXTERNAL_DECLARE_FUNCTION("revdb_execute", REVDB_Execute)
	EXTERNAL_DECLARE_FUNCTION("revdb_query", REVDB_Query)
	EXTERNAL_DECLARE_FUNCTION("revdb_queryblob", REVDB_Query)
	EXTERNAL_DECLARE_FUNCTION("revdb_closecursor", REVDB_CloseCursor)
	EXTERNAL_DECLARE_FUNCTION("revdb_movenext", REVDB_MoveNext)
	EXTERNAL_DECLARE_FUNCTION("revdb_moveprev", REVDB_MovePrev)
	EXTERNAL_DECLARE_FUNCTION("revdb_movefirst", REVDB_MoveFirst)
	EXTERNAL_DECLARE_FUNCTION("revdb_movelast", REVDB_MoveLast)
	EXTERNAL_DECLARE_FUNCTION("revdb_iseof", REVDB_IsEOF)
	EXTERNAL_DECLARE_FUNCTION("revdb_isbof", REVDB_IsBOF)
	EXTERNAL_DECLARE_FUNCTION("revdb_recordcount", REVDB_RecordCount)
	EXTERNAL_DECLARE_FUNCTION("revdb_currentrecord", REVDB_CurrentRecord)
	EXTERNAL_DECLARE_FUNCTION("revdb_columncount", REVDB_ColumnCount)
	EXTERNAL_DECLARE_FUNCTION("revdb_cursorerr", REVDB_CursorErr)
	EXTERNAL_DECLARE_FUNCTION("revdb_columnnames", REVDB_ColumnNames)
	EXTERNAL_DECLARE_FUNCTION("revdb_columnbynumber", REVDB_ColumnByNumber)
	EXTERNAL_DECLARE_FUNCTION("revdb_columnlengths", REVDB_ColumnLengths)
	EXTERNAL_DECLARE_FUNCTION("revdb_cursorconnection", REVDB_CursorConnection)
	EXTERNAL_DECLARE_FUNCTION("revdb_columnbyname", REVDB_ColumnByName)
	EXTERNAL_DECLARE_FUNCTION("revdb_connections", REVDB_Connections)
	EXTERNAL_DECLARE_FUNCTION("revdb_cursors", REVDB_Cursors)
	EXTERNAL_DECLARE_FUNCTION("revdb_dbtype", REVDB_DBType)
	EXTERNAL_DECLARE_FUNCTION("revdb_columntypes", REVDB_ColumnTypes)
	EXTERNAL_DECLARE_FUNCTION("revdb_columnisnull", REVDB_ColumnIsNull)
	EXTERNAL_DECLARE_FUNCTION("revdb_valentinadbref", REVDB_ValentinaConnectionRef)
	EXTERNAL_DECLARE_FUNCTION("revdb_valentinacursorref", REVDB_ValentinaCursorRef)
	EXTERNAL_DECLARE_FUNCTION("revdb_querylist", REVDB_QueryList)
	EXTERNAL_DECLARE_FUNCTION("revdb_valentinadbreftoconnection", REVDB_ValentinaDBRefToConnection)
	EXTERNAL_DECLARE_FUNCTION("revdb_getvalentinadbref", REVDB_GetValentinaDBRef)
	EXTERNAL_DECLARE_FUNCTION("revdb_valentina", REVDB_Valentina)
	EXTERNAL_DECLARE_COMMAND("revdb_setdriverpath", REVDB_SetDriverPath)
	EXTERNAL_DECLARE_FUNCTION("revdb_tablenames", REVDB_TableNames)
	EXTERNAL_DECLARE_FUNCTION("revdb_version", REVDB_Version)

	EXTERNAL_DECLARE_FUNCTION("revOpenDatabase", REVDB_Connect)
	EXTERNAL_DECLARE_COMMAND("revCloseDatabase", REVDB_Disconnect)
	EXTERNAL_DECLARE_FUNCTION("revDatabaseConnectResult", REVDB_ConnectionErr)
	EXTERNAL_DECLARE_COMMAND("revCommitDatabase", REVDB_Commit)
	EXTERNAL_DECLARE_COMMAND("revRollBackDatabase", REVDB_Rollback)
	EXTERNAL_DECLARE_COMMAND("revExecuteSQL", REVDB_Execute)
	EXTERNAL_DECLARE_FUNCTION("revQueryDatabase", REVDB_Query)
	EXTERNAL_DECLARE_FUNCTION("revQueryDatabaseBLOB", REVDB_Query)
	EXTERNAL_DECLARE_COMMAND("revCloseCursor", REVDB_CloseCursor)
	EXTERNAL_DECLARE_COMMAND("revMoveToNextRecord", REVDB_MoveNext)
	EXTERNAL_DECLARE_COMMAND("revMoveToPreviousRecord", REVDB_MovePrev)
	EXTERNAL_DECLARE_COMMAND("revMoveToFirstRecord", REVDB_MoveFirst)
	EXTERNAL_DECLARE_COMMAND("revMoveToLastRecord", REVDB_MoveLast)
	EXTERNAL_DECLARE_COMMAND("revMoveToRecord", REVDB_MoveTo)
	EXTERNAL_DECLARE_FUNCTION("revCurrentRecordIsFirst", REVDB_CurrentRecordIsFirst)
	EXTERNAL_DECLARE_FUNCTION("revCurrentRecordIsLast", REVDB_CurrentRecordIsLast)
	EXTERNAL_DECLARE_FUNCTION("revQueryIsAtEnd", REVDB_IsEOF)
	EXTERNAL_DECLARE_FUNCTION("revQueryIsAtStart", REVDB_IsBOF)
	EXTERNAL_DECLARE_FUNCTION("revNumberOfRecords", REVDB_RecordCount)
	EXTERNAL_DECLARE_FUNCTION("revCurrentRecord", REVDB_CurrentRecord)
	EXTERNAL_DECLARE_FUNCTION("revDatabaseColumnCount", REVDB_ColumnCount)
	EXTERNAL_DECLARE_FUNCTION("revQueryResult", REVDB_CursorErr)
	EXTERNAL_DECLARE_FUNCTION("revDatabaseColumnNames", REVDB_ColumnNames)
	EXTERNAL_DECLARE_FUNCTION("revDatabaseTableNames", REVDB_TableNames)
	EXTERNAL_DECLARE_FUNCTION("revDatabaseColumnNumbered", REVDB_ColumnByNumber)
	EXTERNAL_DECLARE_FUNCTION("revDatabaseColumnLengths", REVDB_ColumnLengths)
	EXTERNAL_DECLARE_FUNCTION("revDatabaseID", REVDB_CursorConnection)
	EXTERNAL_DECLARE_FUNCTION("revDatabaseColumnNamed", REVDB_ColumnByName)
	EXTERNAL_DECLARE_FUNCTION("revOpenDatabases", REVDB_Connections)
	EXTERNAL_DECLARE_FUNCTION("revDatabaseCursors", REVDB_Cursors)
	EXTERNAL_DECLARE_FUNCTION("revDatabaseType", REVDB_DBType)
	EXTERNAL_DECLARE_FUNCTION("revDatabaseColumnTypes", REVDB_ColumnTypes)
	EXTERNAL_DECLARE_FUNCTION("revDatabaseColumnIsNull", REVDB_ColumnIsNull)
	EXTERNAL_DECLARE_COMMAND("revSetDatabaseDriverPath", REVDB_SetDriverPath)
	EXTERNAL_DECLARE_FUNCTION("revGetDatabaseDriverPath", REVDB_GetDriverPath)

	EXTERNAL_DECLARE_FUNCTION("revdb_valentinadbref", REVDB_ValentinaConnectionRef)
	EXTERNAL_DECLARE_FUNCTION("revdb_valentinacursorref", REVDB_ValentinaCursorRef)
	EXTERNAL_DECLARE_FUNCTION("revDataFromQuery", REVDB_QueryList)
	EXTERNAL_DECLARE_FUNCTION("revdb_valentinadbreftoconnection", REVDB_ValentinaDBRefToConnection)
	EXTERNAL_DECLARE_FUNCTION("revdb_getvalentinadbref", REVDB_GetValentinaDBRef)
	EXTERNAL_DECLARE_FUNCTION("revdb_valentina", REVDB_Valentina)
EXTERNAL_END_DECLARATIONS

#ifdef TARGET_SUBPLATFORM_IPHONE
extern "C"
{
	extern struct LibInfo __libinfo;
	__attribute((section("__DATA,__libs"))) volatile struct LibInfo *__libinfoptr_revdb = &__libinfo;
}
#endif<|MERGE_RESOLUTION|>--- conflicted
+++ resolved
@@ -139,11 +139,7 @@
 {
     int t_success;
     void *t_handle;
-<<<<<<< HEAD
-    LoadModule(p_path, &t_handle, &t_success);
-=======
     LoadModuleByName(p_path, &t_handle, &t_success);
->>>>>>> af4e162e
     if (t_success == EXTERNAL_FAILURE)
         return NULL;
     return t_handle;
@@ -275,11 +271,7 @@
     int t_retvalue;
     void *t_handle;
     t_handle = NULL;
-<<<<<<< HEAD
-    LoadModule(p_type, &t_handle, &t_retvalue);
-=======
     LoadModuleByName(p_type, &t_handle, &t_retvalue);
->>>>>>> af4e162e
     
     if (t_handle == NULL)
         return NULL;
@@ -288,15 +280,10 @@
     t_result = new DATABASEREC;
 #if (defined _MACOSX && !defined _MAC_SERVER)
     t_result -> driverref = (CFBundleRef)t_handle;
-<<<<<<< HEAD
-#else
-    t_result -> driverref = t_handle;
-=======
 #elif (defined _WINDOWS)
     t_result -> driverref = (HINSTANCE)t_handle;
 #else
 	t_result -> driverref = t_handle;
->>>>>>> af4e162e
 #endif
     
     void *id_counterref_ptr, *new_connectionref_ptr, *release_connectionref_ptr;
