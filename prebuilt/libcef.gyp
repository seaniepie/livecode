{
	'includes':
	[
		'../common.gypi',
	],
	
	'targets':
	[
		{
			'target_name': 'libcef',
			'type': 'none',
			
			'dependencies':
			[
				'fetch.gyp:fetch',
			],
			
			'direct_dependent_settings':
			{
				'defines':
				[
					'USING_CEF_SHARED=1',
				],
			},
<<<<<<< HEAD
			
			'conditions':
			[
				[
					'OS == "mac"',
					{
						'link_settings':
						{
							'libraries':
							[
								'lib/libcef/mac/Chromium Embedded Framework.framework',
							],
							
							'xcode_settings':
							{
								'FRAMEWORK_SEARCH_PATHS': '$(SOLUTION_DIR)/prebuilt/lib/mac',
							},
						},
					},
				],
				[
					'OS == "win"',
					{
						'all_dependent_settings':
						{
							'variables':
							{
								# Gyp will only use a recursive xcopy if the path ends with '/'
								'dist_aux_files': [ 'lib/win32/x86/CEF/', ],
							},
						},
					},
				],
				[
					'OS == "linux"',
					{
						'all_dependent_settings':
						{
							'variables':
							{
								'dist_aux_files': [ 'lib/linux/<(target_arch)/CEF/', ],
							},
						},
					},
				],
			],
=======
>>>>>>> 2fd16c58
		},
	],
}<|MERGE_RESOLUTION|>--- conflicted
+++ resolved
@@ -22,27 +22,9 @@
 					'USING_CEF_SHARED=1',
 				],
 			},
-<<<<<<< HEAD
-			
+						
 			'conditions':
 			[
-				[
-					'OS == "mac"',
-					{
-						'link_settings':
-						{
-							'libraries':
-							[
-								'lib/libcef/mac/Chromium Embedded Framework.framework',
-							],
-							
-							'xcode_settings':
-							{
-								'FRAMEWORK_SEARCH_PATHS': '$(SOLUTION_DIR)/prebuilt/lib/mac',
-							},
-						},
-					},
-				],
 				[
 					'OS == "win"',
 					{
@@ -69,8 +51,6 @@
 					},
 				],
 			],
-=======
->>>>>>> 2fd16c58
 		},
 	],
 }