--- conflicted
+++ resolved
@@ -1,10 +1,6 @@
 REM # This file sets the libraries versions defined in versions/
 
-<<<<<<< HEAD
-FOR %%L in (Thirdparty OpenSSL ICU CEF Curl) DO (
-=======
-FOR %%L in (OpenSSL ICU CEF Curl CEFChromium) DO (
->>>>>>> ba425f0e
+FOR %%L in (Thirdparty OpenSSL ICU CEF Curl CEFChromium) DO (
 	SET PREBUILT_LIB=%%L
 	SET /P !PREBUILT_LIB!_VERSION=<versions\!PREBUILT_LIB!
 	IF EXIST "versions\!PREBUILT_LIB!_buildrevision" (
