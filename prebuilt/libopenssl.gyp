{
	'includes':
	[
		'../common.gypi',
	],
	
	'targets':
	[
		{
			'target_name': 'libopenssl_headers',
			'type': 'none',

			'toolsets': ['host', 'target'],

			'dependencies':
			[
				'fetch.gyp:fetch',
			],

			'direct_dependent_settings':
			{
				'target_conditions':
				[
					[
						'toolset_os == "win"',
						{
							'include_dirs':
							[
								'unpacked/openssl/<(uniform_arch)-win32-$(PlatformToolset)_static_$(ConfigurationName)/include',
							],
						},
					],
					[
						'toolset_os != "win"',
						{
							'include_dirs':
							[
								'include',
							],
						},
					],
				],
			},
		},
		{
			'target_name': 'libopenssl',
			'type': 'none',

			'toolsets': ['host', 'target'],

			'dependencies':
			[
				'fetch.gyp:fetch',
			],

			'direct_dependent_settings':
			{
				'target_conditions':
				[
					[
						'toolset_os == "win"',
						{
							'include_dirs':
							[
								'unpacked/openssl/<(uniform_arch)-win32-$(PlatformToolset)_static_$(ConfigurationName)/include',
							],
						},
					],
					[
						'toolset_os != "win"',
						{
							'include_dirs':
							[
								'include',
							],
						},
					],
				],
			},

			'link_settings':
			{
				'target_conditions':
				[
					[
						'toolset_os == "mac"',
						{
							'libraries':
							[
								'lib/mac/libcustomcrypto.a',
								'lib/mac/libcustomssl.a',
							],
						},
					],
					[
						'toolset_os == "ios"',
						{
							'libraries':
							[
								'lib/ios/$(SDK_NAME)/libcustomcrypto.a',
								'lib/ios/$(SDK_NAME)/libcustomssl.a',
							],
						},
					],
					[
						'toolset_os == "linux"',
						{
							# Gyp doesn't seem to handle non-absolute paths here properly...
							'library_dirs':
							[
								'lib/linux/>(toolset_arch)',
							],
							
							'libraries':
							[
								'-Wl,-whole-archive',
								'-lcustomcrypto',
								'-lcustomssl',
								'-Wl,-no-whole-archive',
							],
						},
					],
					[
						'toolset_os == "android"',
						{
							'library_dirs':
							[
<<<<<<< HEAD
								'lib/android/>(toolset_arch)',
=======
								'lib/android/<(target_arch)/api<(android_api_version)',
>>>>>>> 355f197e
							],
							
							'libraries':
							[
								'-Wl,-whole-archive',
								'-lcustomcrypto',
								'-lcustomssl',
								'-Wl,-no-whole-archive',
							],
						},
					],
					[
						'toolset_os == "win"',
						{
							'library_dirs':
							[
								'unpacked/openssl/<(uniform_arch)-win32-$(PlatformToolset)_static_$(ConfigurationName)/lib',
							],
							
							'libraries':
							[
								'-llibeay32',
								'-lssleay32',
							],
						},
					],
				],
			},
		},
	],
}<|MERGE_RESOLUTION|>--- conflicted
+++ resolved
@@ -125,11 +125,7 @@
 						{
 							'library_dirs':
 							[
-<<<<<<< HEAD
-								'lib/android/>(toolset_arch)',
-=======
 								'lib/android/<(target_arch)/api<(android_api_version)',
->>>>>>> 355f197e
 							],
 							
 							'libraries':
