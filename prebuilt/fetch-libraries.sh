#!/bin/bash

<<<<<<< HEAD
# Library versions
VERSION_OpenSSL="1.0.1o"
VERSION_Curl="7.43.0"
VERSION_ICU="55.1"
VERSION_CEF="39.0.2171.95"

=======
>>>>>>> 56403b86
# Libraries to fetch
PLATFORMS=( mac linux win32 android ios )
ARCHS_android=( armv6 )
ARCHS_mac=( Universal )
ARCHS_ios=( Universal )
ARCHS_win32=( i386 )
ARCHS_linux=( i386 x86_64 )
LIBS_android=( OpenSSL ICU )
LIBS_mac=( OpenSSL ICU CEF )
LIBS_ios=( OpenSSL ICU )
LIBS_win32=( OpenSSL Curl ICU CEF )
LIBS_linux=( OpenSSL Curl ICU CEF )
SUBPLATFORMS_ios=( iPhoneSimulator5.1 iPhoneSimulator6.1 iPhoneSimulator7.1 iPhoneSimulator8.2 iPhoneSimulator8.3 iPhoneSimulator8.4 iPhoneOS8.2 iPhoneOS8.3 iPhoneOS8.4 )

# Fetch settings
SCRIPT_DIR=$(cd "$(dirname "${BASH_SOURCE[0]}")" && pwd)
FETCH_DIR="${SCRIPT_DIR}/fetched"
EXTRACT_DIR="${SCRIPT_DIR}"
URL="http://downloads.livecode.com/prebuilts"

# Versions
source "${SCRIPT_DIR}/scripts/lib_versions.inc"

mkdir -p "${FETCH_DIR}"
mkdir -p "${EXTRACT_DIR}"

# Override the fetch location via an environment variable
if [ ! -z "${PREBUILT_CACHE_DIR}" ] ; then
    FETCH_DIR="${PREBUILT_CACHE_DIR}"
fi

function fetchLibrary {
	local LIB=$1
	local PLATFORM=$2
	local ARCH=$3
	local SUBPLATFORM=$4

	eval "local VERSION=\${${LIB}_VERSION}"

	local NAME="${LIB}-${VERSION}-${PLATFORM}-${ARCH}"

	if [ ! -z "${SUBPLATFORM}" ] ; then
		NAME+="-${SUBPLATFORM}"
	fi

	if [ ! -f "${FETCH_DIR}/${NAME}.tar.bz2" ] ; then
		echo "Fetching library: ${NAME}"
		
		# Download using an HTTP client of some variety
		if $(which curl 1>/dev/null 2>/dev/null) ; then
			curl --silent "${URL}/${NAME}.tar.bz2" -o "${FETCH_DIR}/${NAME}.tar.bz2"
		elif $(which wget 1>/dev/null 2>/dev/null) ; then
			wget "${URL}/${NAME}.tar.bz2" -O "${FETCH_DIR}/${NAME}.tar.bz2"
		else
			# Perl as a last resort (useful for Cygwin)
			perl -MLWP::Simple -e "getstore('${URL}/${NAME}.tar.bz2', '${FETCH_DIR}/${NAME}.tar.bz2') == 200 or exit 1"
		fi

		if [ $? -ne 0 ] ; then
			echo "    failed"
			exit 1
		fi

		echo "Extracting library: ${NAME}"
		DIR="`pwd`"
		cd "${EXTRACT_DIR}"
		tar -jxf "${FETCH_DIR}/${NAME}.tar.bz2"
		RESULT=$?
		cd "${DIR}"
		if [ "${RESULT}" -ne 0 ] ; then
			echo "    failed"
			exit 1
		fi
	else
		echo "Already fetched: ${NAME}"
	fi
}

if [ 0 -eq "$#" ]; then
    SELECTED_PLATFORMS="${PLATFORMS[@]}"
else
    SELECTED_PLATFORMS="$@"
fi

for PLATFORM in ${SELECTED_PLATFORMS} ; do
	# Work around an issue where Gyp is too enthusiastic in path-ifying arguments
	PLATFORM=$(basename "$PLATFORM")

	eval "ARCHS=( \${ARCHS_${PLATFORM}[@]} )"
	eval "LIBS=( \${LIBS_${PLATFORM}[@]} )"
	eval "SUBPLATFORMS=( \${SUBPLATFORMS_${PLATFORM}[@]} )"

	for ARCH in "${ARCHS[@]}" ; do
		for LIB in "${LIBS[@]}" ; do
			if [ ! -z "${SUBPLATFORMS}" ] ; then
				for SUBPLATFORM in "${SUBPLATFORMS[@]}" ; do
					fetchLibrary "${LIB}" "${PLATFORM}" "${ARCH}" "${SUBPLATFORM}"
				done
			else
				fetchLibrary "${LIB}" "${PLATFORM}" "${ARCH}"
			fi
		done
	done
	
	# Re-name the "i386" output folder to "x86"
	if [ -d "${EXTRACT_DIR}/lib/${PLATFORM}/i386" ] ; then
		if [ ! -d "${EXTRACT_DIR}/lib/${PLATFORM}/x86" ] ; then
			mkdir "${EXTRACT_DIR}/lib/${PLATFORM}/x86"
		fi
		cp -R "${EXTRACT_DIR}/lib/${PLATFORM}/i386/"* "${EXTRACT_DIR}/lib/${PLATFORM}/x86/"
		rm -r "${EXTRACT_DIR}/lib/${PLATFORM}/i386"
	fi
done

# Don't forget the headers
fetchLibrary OpenSSL All Universal Headers
fetchLibrary ICU All Universal Headers
<|MERGE_RESOLUTION|>--- conflicted
+++ resolved
@@ -1,14 +1,5 @@
 #!/bin/bash
 
-<<<<<<< HEAD
-# Library versions
-VERSION_OpenSSL="1.0.1o"
-VERSION_Curl="7.43.0"
-VERSION_ICU="55.1"
-VERSION_CEF="39.0.2171.95"
-
-=======
->>>>>>> 56403b86
 # Libraries to fetch
 PLATFORMS=( mac linux win32 android ios )
 ARCHS_android=( armv6 )
