#!/bin/bash

# Library versions
VERSION_OpenSSL="1.0.1m"
VERSION_Curl="7.21.1"
VERSION_ICU="52.1"
VERSION_CEF="3.2062.1796"

# Libraries to fetch
PLATFORMS=( mac linux win32 android ios )
ARCHS_android=( armv6 )
ARCHS_mac=( Universal )
ARCHS_ios=( Universal )
ARCHS_win32=( i386 )
ARCHS_linux=( i386 x86_64 )
LIBS_android=( OpenSSL ICU )
LIBS_mac=( OpenSSL ICU CEF )
LIBS_ios=( OpenSSL ICU )
LIBS_win32=( OpenSSL Curl ICU CEF )
LIBS_linux=( OpenSSL Curl ICU )
SUBPLATFORMS_ios=( iPhoneSimulator5.1 iPhoneSimulator6.1 iPhoneSimulator7.1 iPhoneSimulator8.2 iPhoneSimulator8.3 iPhoneOS8.2 iPhoneOS8.3 )

# Fetch settings
SCRIPT_DIR=$(cd "$(dirname "${BASH_SOURCE[0]}")" && pwd)
FETCH_DIR="${SCRIPT_DIR}/fetched"
EXTRACT_DIR="${SCRIPT_DIR}"
URL="http://downloads.livecode.com/prebuilts"

mkdir -p "${FETCH_DIR}"
mkdir -p "${EXTRACT_DIR}"

# Override the fetch location via an environment variable
if [ ! -z "${PREBUILT_CACHE_DIR}" ] ; then
    FETCH_DIR="${PREBUILT_CACHE_DIR}"
fi

function fetchLibrary {
	local LIB=$1
	local PLATFORM=$2
	local ARCH=$3
	local SUBPLATFORM=$4

	eval "local VERSION=\${VERSION_${LIB}}"

	local NAME="${LIB}-${VERSION}-${PLATFORM}-${ARCH}"

	if [ ! -z "${SUBPLATFORM}" ] ; then
		NAME+="-${SUBPLATFORM}"
	fi

	if [ ! -f "${FETCH_DIR}/${NAME}.tar.bz2" ] ; then
		echo "Fetching library: ${NAME}"
		
		# Download using an HTTP client of some variety
		if $(which curl 1>/dev/null 2>/dev/null) ; then
			curl --silent "${URL}/${NAME}.tar.bz2" -o "${FETCH_DIR}/${NAME}.tar.bz2"
		elif $(which wget 1>/dev/null 2>/dev/null) ; then
			wget "${URL}/${NAME}.tar.bz2" -O "${FETCH_DIR}/${NAME}.tar.bz2"
		else
			# Perl as a last resort (useful for Cygwin)
			perl -MLWP::Simple -e "getstore('${URL}/${NAME}.tar.bz2', '${FETCH_DIR}/${NAME}.tar.bz2') == 200 or exit 1"
		fi

		if [ $? -ne 0 ] ; then
			echo "    failed"
			exit 1
		fi

		echo "Extracting library: ${NAME}"
		DIR="`pwd`"
		cd "${EXTRACT_DIR}"
		tar -jxf "${FETCH_DIR}/${NAME}.tar.bz2"
		RESULT=$?
		cd "${DIR}"
		if [ "${RESULT}" -ne 0 ] ; then
			echo "    failed"
			exit 1
		fi
	else
		echo "Already fetched: ${NAME}"
	fi
}

if [ 0 -eq "$#" ]; then
    SELECTED_PLATFORMS="${PLATFORMS[@]}"
else
    SELECTED_PLATFORMS="$@"
fi

for PLATFORM in ${SELECTED_PLATFORMS} ; do
<<<<<<< HEAD
=======
	# Work around an issue where Gyp is too enthusiastic in path-ifying arguments
	PLATFORM=$(basename "$PLATFORM")

>>>>>>> ead90655
	eval "ARCHS=( \${ARCHS_${PLATFORM}[@]} )"
	eval "LIBS=( \${LIBS_${PLATFORM}[@]} )"
	eval "SUBPLATFORMS=( \${SUBPLATFORMS_${PLATFORM}[@]} )"

	for ARCH in "${ARCHS[@]}" ; do
		for LIB in "${LIBS[@]}" ; do
			if [ ! -z "${SUBPLATFORMS}" ] ; then
				for SUBPLATFORM in "${SUBPLATFORMS[@]}" ; do
					fetchLibrary "${LIB}" "${PLATFORM}" "${ARCH}" "${SUBPLATFORM}"
				done
			else
				fetchLibrary "${LIB}" "${PLATFORM}" "${ARCH}"
			fi
		done
	done
	
	# Re-name the "i386" output folder to "x86"
	if [ -d "${EXTRACT_DIR}/lib/${PLATFORM}/i386" ] ; then
		if [ ! -d "${EXTRACT_DIR}/lib/${PLATFORM}/x86" ] ; then
			mkdir "${EXTRACT_DIR}/lib/${PLATFORM}/x86"
		fi
		cp -R "${EXTRACT_DIR}/lib/${PLATFORM}/i386/"* "${EXTRACT_DIR}/lib/${PLATFORM}/x86/"
		rm -r "${EXTRACT_DIR}/lib/${PLATFORM}/i386"
	fi
done

# Don't forget the headers
fetchLibrary OpenSSL All Universal Headers
fetchLibrary ICU All Universal Headers
<|MERGE_RESOLUTION|>--- conflicted
+++ resolved
@@ -88,12 +88,9 @@
 fi
 
 for PLATFORM in ${SELECTED_PLATFORMS} ; do
-<<<<<<< HEAD
-=======
 	# Work around an issue where Gyp is too enthusiastic in path-ifying arguments
 	PLATFORM=$(basename "$PLATFORM")
 
->>>>>>> ead90655
 	eval "ARCHS=( \${ARCHS_${PLATFORM}[@]} )"
 	eval "LIBS=( \${LIBS_${PLATFORM}[@]} )"
 	eval "SUBPLATFORMS=( \${SUBPLATFORMS_${PLATFORM}[@]} )"
