#!/bin/bash

# Library versions
VERSION_OpenSSL="1.0.1g"
VERSION_Curl="7.21.1"
VERSION_ICU="52.1"

# Libraries to fetch
PLATFORMS=( mac linux win32 android ios )
ARCHS_android=( armv6 )
ARCHS_mac=( Universal )
ARCHS_ios=( Universal )
ARCHS_win32=( i386 )
ARCHS_linux=( i386 x86_64 )
LIBS_android=( OpenSSL ICU )
LIBS_mac=( OpenSSL ICU )
LIBS_ios=( OpenSSL ICU )
LIBS_win32=( OpenSSL Curl ICU )
LIBS_linux=( OpenSSL Curl ICU )
SUBPLATFORMS_ios=( iPhoneSimulator5.0 iPhoneSimulator6.1 iPhoneSimulator7.1 iPhoneSimulator8.1 iPhoneOS5.0 iPhoneOS6.1 iPhoneOS7.1 iPhoneOS8.1 )

# Fetch settings
FETCH_DIR=`pwd`/fetched
EXTRACT_DIR=`pwd`
URL="http://downloads.livecode.com/prebuilts"

mkdir -p "${FETCH_DIR}"
mkdir -p "${EXTRACT_DIR}"

function fetchLibrary {
	local LIB=$1
	local PLATFORM=$2
	local ARCH=$3
	local SUBPLATFORM=$4

	eval "local VERSION=\${VERSION_${LIB}}"

	local NAME="${LIB}-${VERSION}-${PLATFORM}-${ARCH}"

	if [ ! -z "${SUBPLATFORM}" ] ; then
		NAME+="-${SUBPLATFORM}"
	fi

	echo "Fetching library: ${NAME}"
	curl --silent "${URL}/${NAME}.tar.bz2" -o "${FETCH_DIR}/${NAME}.tar.bz2"
	#cp "`pwd`/packaged/${NAME}.tar.bz2" "${FETCH_DIR}/${NAME}.tar.bz2"
	if [ $? -ne 0 ] ; then
		echo "    failed"
		exit
	fi

	echo "Extracting library: ${NAME}"
	DIR="`pwd`"
	cd "${EXTRACT_DIR}"
	tar -jxf "${FETCH_DIR}/${NAME}.tar.bz2"
	RESULT=$?
	cd "${DIR}"
	if [ "${RESULT}" -ne 0 ] ; then
		echo "    failed"
		exit
	fi
}

if [ 0 -eq "$#" ]; then
    SELECTED_PLATFORMS="${PLATFORMS[@]}"
else
    SELECTED_PLATFORMS="$@"
fi

<<<<<<< HEAD
for PLATFORM in ${SELECTED_PLATFORMS}; do
=======
echo "$SELECTED_PLATFORMS"

for PLATFORM in "${SELECTED_PLATFORMS}" ; do
>>>>>>> cc1f0539
	eval "ARCHS=( \${ARCHS_${PLATFORM}[@]} )"
	eval "LIBS=( \${LIBS_${PLATFORM}[@]} )"
	eval "SUBPLATFORMS=( \${SUBPLATFORMS_${PLATFORM}[@]} )"

	for ARCH in "${ARCHS[@]}" ; do
		for LIB in "${LIBS[@]}" ; do
			if [ ! -z "${SUBPLATFORMS}" ] ; then
				for SUBPLATFORM in "${SUBPLATFORMS[@]}" ; do
					fetchLibrary "${LIB}" "${PLATFORM}" "${ARCH}" "${SUBPLATFORM}"
				done
			else
				fetchLibrary "${LIB}" "${PLATFORM}" "${ARCH}"
			fi
		done
	done
done

# Don't forget the headers
fetchLibrary OpenSSL All Universal Headers
fetchLibrary ICU All Universal Headers
<|MERGE_RESOLUTION|>--- conflicted
+++ resolved
@@ -67,13 +67,9 @@
     SELECTED_PLATFORMS="$@"
 fi
 
-<<<<<<< HEAD
-for PLATFORM in ${SELECTED_PLATFORMS}; do
-=======
 echo "$SELECTED_PLATFORMS"
 
 for PLATFORM in "${SELECTED_PLATFORMS}" ; do
->>>>>>> cc1f0539
 	eval "ARCHS=( \${ARCHS_${PLATFORM}[@]} )"
 	eval "LIBS=( \${LIBS_${PLATFORM}[@]} )"
 	eval "SUBPLATFORMS=( \${SUBPLATFORMS_${PLATFORM}[@]} )"
