--- conflicted
+++ resolved
@@ -1,122 +1,3 @@
 #!/bin/bash
 
-<<<<<<< HEAD
-# Update these lists if you need different SDK versions!
-
-iphoneos_versions="10.0 9.2 8.2"
-iphonesimulator_versions="10.0 9.2 8.2 7.1 6.1"
-macosx_versions="10.8 10.6"
-
-# This tool creates the symlinks required for Xcode builds of LiveCode.
-#
-# There are a few steps you need to take before you can run this tool:
-#
-# 1) Create a suitable directory ${dir} to hold your Xcode apps
-#
-# 2) Download and extract the various versions of Xcode that you need.  You
-#    should install them to ${dir}/Xcode_${ver}.app.  For example, Xcode 6.2
-#    should be installed as ${dir}/Xcode_6_2.app
-#
-# 3) Download and install any extra SDKs that you need, by loading each version
-#    of Xcode and using the Xcode -> Preferences -> Downloads window
-#
-# 3) Make ${dir}/Xcode.app a symlink to the newest version of Xcode available.
-#    For example, you could run:
-#
-#        cd ${dir}
-#        ln -s Xcode_6_3.app Xcode.app
-#
-# 4) Update the lists of SDK versions (above)
-#
-# 5) Run this script:
-#
-#        cd ${dir}
-#        sh /path/to/setup_xcode_sdks.sh
-#
-# 6) Open Xcode!
-#
-#        open ${dir}/Xcode.app
-
-success="yes"
-
-# sdk_path XCODE PLATFORM VERSION
-sdk_path() {
-  echo "$PWD/$1/Contents/Developer/Platforms/$2.platform/Developer/SDKs/$2$3.sdk"
-}
-
-# plist_path XCODE PLATFORM
-plist_path() {
-  echo "$PWD/$1/Contents/Developer/Platforms/$2.platform/Info.plist"
-}
-
-# have_sdk XCODE PLATFORM VERSION
-have_sdk () {
-  local p=$(sdk_path $1 $2 $3)
-  test -a "$p" -a -d "$p/"
-}
-
-# min_sdk VERSION_LIST
-min_sdk () {
-  echo "$1" | xargs -n1 | sort -un | head -n1
-}
-
-# find_sdk PLATFORM VERSION
-find_sdk () {
-  for xcode in Xcode_*.app; do
-    if have_sdk $xcode $1 $2; then
-      sdk_path $xcode $1 $2
-      return
-    fi
-  done
-}
-
-# set_sdk_minversion PLATFORM VERSION_LIST
-set_sdk_minversion () {
-  echo "# Setting $1 SDK minimum version"
-  local v=$(min_sdk "$2")
-  local plist="$(plist_path Xcode.app $1)"
-  if defaults write "${plist}" MinimumSDKVersion "'${v}'"; then
-    echo "ok - $1 $v"
-  else
-    echo "not ok - $1 $v"
-    success="no"
-  fi
-}
-
-# install_sdks PLATFORM VERSION_LIST
-install_sdks () {
-  echo "# Installing $1 SDK symlinks"
-  for v in $2; do
-    if have_sdk Xcode.app $1 $v; then
-      # SDK is already set up
-      echo "ok - $1 $v"
-
-    else
-      # Try to link the required SDK into place
-      local target_sdk=$(find_sdk $1 $v)
-
-      if [ -n "$target_sdk" ] &&
-        ln -s "$target_sdk" $(sdk_path Xcode.app $1 $v); then
-        echo "ok - $1 $v"
-      else
-        echo "not ok - $1 $v"
-        success="no"
-      fi
-    fi
-  done
-
-  set_sdk_minversion "$1" "$2"
-}
-
-install_sdks "iPhoneOS" "$iphoneos_versions"
-install_sdks "iPhoneSimulator" "$iphonesimulator_versions" &&
-install_sdks "MacOSX" "$macosx_versions"
-
-if [ $success != "yes" ]; then
-  echo >&2
-  echo "ERROR: Some SDKs couldn't be installed" >&2
-  exit 1
-fi
-=======
-exec python ${0%.sh}.py $@
->>>>>>> 1db909c1
+exec python ${0%.sh}.py $@