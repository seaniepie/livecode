# The folder containing this script
export TOOLS=`dirname $0`
export TRUNK=`cd $TOOLS/..; pwd`

# Global variables needed later
if [ "$MODE" == "" ]; then
	export MODE=debug
fi
export DEBUGGABLE_FLAG=false
export DEBUG_FLAG=0
export ANDROID_NDK=$TRUNK/sdks/android-ndk
export ANDROID_SDK=$TRUNK/sdks/android-sdk

# Local variables
export SRCROOT=$TRUNK
export JAVA_SDK=`/usr/libexec/java_home`
export JCOUNT=20
export PREBUILT_LIB_DIR=$SRCROOT/prebuilt/lib/android/armv6

# Find the appropriate folder for the platform-tools, now located in the build-tools
BUILD_TOOLS=${ANDROID_SDK}/build-tools/$(ls $ANDROID_SDK/build-tools | tail -n 1)

# Path variables
export CLASSPATH="$ANDROID_SDK/platforms/android-8/android.jar"
export NDKBUILD=$ANDROID_NDK/ndk-build
export DSTROOT=$SRCROOT/_build/android/$MODE
export RAWROOT=$SRCROOT/_build/android/$MODE/assets

export JAVAC=$JAVA_SDK/bin/javac
export JAR=$JAVA_SDK/bin/jar
<<<<<<< HEAD
export DX=$BUILD_TOOLS/dx
export AAPT=$BUILD_TOOLS/aapt
export APKBUILDER="$ANDROID_SDK/tools/lib/sdklib.jar"
export ZIPALIGN=$BUILD_TOOLS/zipalign
export ADB=$ANDROID_SDK/platform-tools/adb
export AIDL=$BUILD_TOOLS/aidl
=======
export ADB=$ANDROID_SDK/platform-tools/adb

# Android SDK changed a bit from the version 20 and part of the tools can't be found in
# the platform-tools anymore
if [ -f "$ANDROID_SDK/platform-tools/aidl" ]; then
	export DX=$ANDROID_SDK/platforms/android-8/tools/dx
	export AAPT=$ANDROID_SDK/platforms/android-8/tools/aapt
	export APKBUILDER=$ANDROID_SDK/tools/apkbuilder
	export ZIPALIGN=$ANDROID_SDK/tools/zipalign
	export AIDL=$ANDROID_SDK/platform-tools/aidl
else
	# Android SDK 20+ has been installed
	# Find the appropriate folder for the platform-tools, now located in the build-tools
	BUILD_TOOLS=${ANDROID_SDK}/build-tools/$(ls $ANDROID_SDK/build-tools | tail -n 1)

	export DX=$BUILD_TOOLS/dx
	export AAPT=$BUILD_TOOLS/aapt
	export APKBUILDER="$ANDROID_SDK/tools/lib/sdklib.jar"
	export ZIPALIGN=$BUILD_TOOLS/zipalign
	export AIDL=$BUILD_TOOLS/aidl
fi


>>>>>>> ca14f9af

##########

# Update version info
#$TRUNK/prebuilt/bin/Revolution.osx -ui $TRUNK/engine/encode_version.rev $TRUNK/engine
cd $TRUNK/engine
$TRUNK/util/encode_version.pl $TRUNK/engine
cd $TRUNK

# Build the native code components
export NDK_PROJECT_PATH=$DSTROOT
echo "Building native code components..."
$NDKBUILD NDK_DEBUG=$DEBUG_FLAG NDK_APP_DEBUGGABLE=$DEBUGGABLE_FLAG NDK_APPLICATION_MK=$SRCROOT/Application.mk -j $JCOUNT -s
if [ $? != 0 ]; then
	exit $?
fi


export JAVASRC=$SRCROOT/engine/src/java

# generate the  interface classes from the aidl files

"$AIDL" -I"$JAVASRC" -p"$ANDROID_SDK/platforms/android-8/framework.aidl" "$JAVASRC/com/sec/android/iap/IAPServiceCallback.aidl"
if [ $? != 0 ]; then
	exit $?
fi

"$AIDL" -I"$JAVASRC" -p"$ANDROID_SDK/platforms/android-8/framework.aidl" "$JAVASRC/com/sec/android/iap/IAPConnector.aidl"
if [ $? != 0 ]; then
	exit $?
fi


# generate the IInAppBillingService interface class from the aidl file
"$AIDL" -I"JAVASRC" -p"$ANDROID_SDK/platforms/android-8/framework.aidl" "$JAVASRC/com/android/vending/billing/IInAppBillingService.aidl"
if [ $? != 0 ]; then
	exit $?
fi

# Compile the java classes
echo "Building java classes..."
mkdir -p "$DSTROOT/classes_livecode_community"
mkdir -p "$DSTROOT/classes_app"
"$JAVAC" -d "$DSTROOT/classes_livecode_community" -source 1.5 -target 1.5 -cp "$CLASSPATH" -sourcepath "$JAVASRC" "$JAVASRC/com/runrev/android/LiveCodeActivity.java"
if [ $? != 0 ]; then
	exit $?
fi

"$JAVAC" -d "$DSTROOT/classes_livecode_community" -source 1.5 -target 1.5 -cp "$CLASSPATH" -sourcepath "$JAVASRC" "$JAVASRC/com/runrev/android/EngineReceiver.java"
if [ $? != 0 ]; then
	exit $?
fi

"$JAVAC" -d "$DSTROOT/classes_livecode_community" -source 1.5 -target 1.5 -cp "$CLASSPATH" -sourcepath "$JAVASRC" "$JAVASRC/com/runrev/android/PushReceiver.java"
if [ $? != 0 ]; then
	exit $?
fi

"$JAVAC" -d "$DSTROOT/classes_livecode_community" -source 1.5 -target 1.5 -cp "$CLASSPATH" -sourcepath "$JAVASRC" "$JAVASRC/com/runrev/android/billing/google/GoogleBillingProvider.java"
if [ $? != 0 ]; then
	exit $?
fi

"$JAVAC" -d "$DSTROOT/classes_livecode_community" -source 1.5 -target 1.5 -cp "$CLASSPATH" -sourcepath "$JAVASRC" "$JAVASRC/com/runrev/android/billing/samsung/SamsungBillingProvider.java"
if [ $? != 0 ]; then
	exit $?
fi

# add LiveCode classes to jar
echo "Create Classes jar"
"$JAR" cf "$DSTROOT/LiveCode-Community.jar" -C "$DSTROOT/classes_livecode_community" .

##########
# 
# CUSTOM_DIR="$HOME/Documents/My LiveCode/Runtime/Android"
# CUSTOM_EXT_DIR="$HOME/Documents/My LiveCode/Externals"
# 
# mkdir -p "$CUSTOM_DIR"
# 
# cp $DSTROOT/libs/armeabi/librevandroid.so "$CUSTOM_DIR/Standalone"
# cp $DSTROOT/libs/armeabi/librevxml.so "$CUSTOM_DIR/RevXml"
# cp $DSTROOT/libs/armeabi/librevzip.so "$CUSTOM_DIR/RevZip"
# cp $DSTROOT/libs/armeabi/librevdb.so "$CUSTOM_DIR/RevDb"
# cp $DSTROOT/libs/armeabi/libdbsqlite.so "$CUSTOM_DIR/DbSqlite"
# cp $DSTROOT/libs/armeabi/libdbmysql.so "$CUSTOM_DIR/DbMysql"
# cp $DSTROOT/LiveCode.jar "$CUSTOM_DIR/Classes"
# cp $TRUNK/engine/rsrc/android-manifest.xml "$CUSTOM_DIR/Manifest.xml"
# cp $TRUNK/engine/rsrc/android-notify-icon.png "$CUSTOM_DIR/notify_icon.png"
# cp $TRUNK/engine/rsrc/android-inputcontrol.xml "$CUSTOM_DIR/livecode_inputcontrol.xml"
# 
# ##########

PKGDIR=$DSTROOT

cp $DSTROOT/libs/armeabi/librevandroid-community.so $PKGDIR/Standalone-Community
cp $DSTROOT/libs/armeabi/librevxml.so $PKGDIR/RevXml
cp $DSTROOT/libs/armeabi/librevzip.so $PKGDIR/RevZip
cp $DSTROOT/libs/armeabi/librevdb.so $PKGDIR/RevDb
cp $DSTROOT/libs/armeabi/libdbsqlite.so $PKGDIR/DbSqlite
cp $DSTROOT/libs/armeabi/libdbmysql.so $PKGDIR/DbMysql
cp $DSTROOT/libs/armeabi/librevsecurity.so $PKGDIR/RevSecurity
cp $DSTROOT/LiveCode-Community.jar $PKGDIR/Classes-Community
cp $TRUNK/engine/rsrc/android-manifest.xml $PKGDIR/Manifest.xml
cp $TRUNK/engine/rsrc/android-notify-icon.png "$PKGDIR/notify_icon.png"
cp $TRUNK/engine/rsrc/android-inputcontrol.xml "$PKGDIR/livecode_inputcontrol.xml"

##########<|MERGE_RESOLUTION|>--- conflicted
+++ resolved
@@ -28,14 +28,6 @@
 
 export JAVAC=$JAVA_SDK/bin/javac
 export JAR=$JAVA_SDK/bin/jar
-<<<<<<< HEAD
-export DX=$BUILD_TOOLS/dx
-export AAPT=$BUILD_TOOLS/aapt
-export APKBUILDER="$ANDROID_SDK/tools/lib/sdklib.jar"
-export ZIPALIGN=$BUILD_TOOLS/zipalign
-export ADB=$ANDROID_SDK/platform-tools/adb
-export AIDL=$BUILD_TOOLS/aidl
-=======
 export ADB=$ANDROID_SDK/platform-tools/adb
 
 # Android SDK changed a bit from the version 20 and part of the tools can't be found in
@@ -57,9 +49,6 @@
 	export ZIPALIGN=$BUILD_TOOLS/zipalign
 	export AIDL=$BUILD_TOOLS/aidl
 fi
-
-
->>>>>>> ca14f9af
 
 ##########
 
