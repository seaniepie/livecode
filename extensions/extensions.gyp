{
	'includes':
	[
		'../common.gypi',
	],

	'targets':
	[
		{
			'target_name': 'extensions',
			'type': 'none',

			'dependencies':
			[
				'../toolchain/lc-compile/lc-compile.gyp:lc-compile',
				'../engine/lcb-modules.gyp:engine_lcb_modules',
			],

			'sources':
			[
				'libraries/canvas/canvas.lcb',
				'libraries/iconsvg/iconsvg.lcb',
				'libraries/json/json.lcb',

<<<<<<< HEAD
				'widgets/browser/browser.lcb',
				'widgets/button/button.lcb',
=======
>>>>>>> f244683e
				#'widgets/button-popup/button-popup.lcb',
				#’widgets/chart/chart.lcb',
				'widgets/checkbox/checkbox.lcb',
				'widgets/clock/clock.lcb',
				'widgets/graph/graph.lcb',
				'widgets/header/header.lcb',
				'widgets/iconpicker/iconpicker.lcb',
				#’widgets/list/list.lcb',
				#’widgets/multilist/multilist.lcb',
				'widgets/navbar/navbar.lcb',
				'widgets/paletteactions/paletteactions.lcb',
				#’widgets/pinkcircle/pinkcircle.lcb',
				'widgets/progressbar/progressbar.lcb',
				'widgets/pushbutton/pushbutton.lcb',
				'widgets/radiobutton/radiobutton.lcb',
				'widgets/segmented/segmented.lcb',
				#'widgets/segmented-popup/segmented-popup.lcb',
				'widgets/selector/selector.lcb',
				'widgets/svgpath/svgpath.lcb',
				'widgets/switchbutton/switchbutton.lcb',
				'widgets/treeview/treeview.lcb',
				'widgets/colorswatch/colorswatch.lcb',
				'widgets/gradientrampeditor/gradientrampeditor.lcb',
			],

			'all_dependent_settings':
			{
				'variables':
				{
					'dist_aux_files':
					[
						# Gyp will only use a recursive xcopy on Windows if the path ends with '/'
						'<(PRODUCT_DIR)/packaged_extensions/',
					],
				},
			},

			'actions':
			[
				{
					'action_name': 'build_extensions',

					'inputs':
					[
						'../util/build-extensions.sh',
						'<@(_sources)',
					],

					'outputs':
					[
						'<(PRODUCT_DIR)/packaged_extensions',
					],

					'message': 'Building extensions',

					'conditions':
					[
						[
							'OS == "win"',
							{
								'variables':
								{
									'build_command': [ '$(ProjectDir)../../../util/invoke-unix.bat', '$(ProjectDir)../../../util/build-extensions.sh' ],
								},
							},
							{
								'variables':
								{
									'build_command': [ '../util/build-extensions.sh' ],
								},
							},
						],
					],

					'action':
					[
						'<@(build_command)',
						'<(PRODUCT_DIR)/packaged_extensions',
						'<(PRODUCT_DIR)/modules/lci',
						'>(lc-compile_host)',
						'<@(_sources)',
					],
				},
			],
		},
	],
}<|MERGE_RESOLUTION|>--- conflicted
+++ resolved
@@ -22,11 +22,7 @@
 				'libraries/iconsvg/iconsvg.lcb',
 				'libraries/json/json.lcb',
 
-<<<<<<< HEAD
 				'widgets/browser/browser.lcb',
-				'widgets/button/button.lcb',
-=======
->>>>>>> f244683e
 				#'widgets/button-popup/button-popup.lcb',
 				#’widgets/chart/chart.lcb',
 				'widgets/checkbox/checkbox.lcb',
