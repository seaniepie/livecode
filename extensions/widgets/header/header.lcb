/*
Copyright (C) 2015 LiveCode Ltd.

This file is part of LiveCode.

LiveCode is free software; you can redistribute it and/or modify it under
the terms of the GNU General Public License v3 as published by the Free
Software Foundation.

LiveCode is distributed in the hope that it will be useful, but WITHOUT ANY
WARRANTY; without even the implied warranty of MERCHANTABILITY or
FITNESS FOR A PARTICULAR PURPOSE.  See the GNU General Public License
for more details.

You should have received a copy of the GNU General Public License
along with LiveCode.  If not see <http://www.gnu.org/licenses/>.  */

/*
This widget is a header bar.

Name: headerAction
Type: message
Syntax: on headerAction <pName>

Summary: Sent when one of the <headerActions> icons is clicked.

Parameters:
pName: The name of the header action that was clicked.

Description:
Use the <headerAction> message to perform an action when one of the action icons is
clicked by the user.

References: headerActions (property)

Name: leftAction
Type: message
Syntax: on leftAction

Summary: Sent when the <leftLabel> of the header bar is clicked.

Description:
Use the leftAction message to perform an action when the label at the left hand side
of the header bar is clicked.

References: leftLabel (property)

Name: searchAction
Type: message
Syntax: on searchAction

Summary: Sent when the search icon of the header bar is clicked.

Description:
Use the searchAction message to perform an action when the search icon is clicked. Whether
the search icon is visible or not is controlled by the <showSearchIcon> property.

References: showSearchIcon (property)
*/

-- declaring the extension as a widget, followed by identifier
widget com.livecode.widget.headerBar

-- dependency declarations
use com.livecode.canvas
use com.livecode.widget
use com.livecode.engine
use com.livecode.library.iconSVG
use com.livecode.widgetutils

-- metadata
metadata title is "Header"
metadata author is "LiveCode"
metadata version is "1.0.1"
metadata preferredSize is "320,64"
metadata svgicon is "M0,0v29.5h80.2V0H0z M13.2,20.6l-1.8,1.8l-7.5-7.5l0.1-0.1l-0.1-0.1l7.5-7.5l1.8,1.8l-5.8,5.8L13.2,20.6z M31.2,10.9h-3.8v10.3h-2.6V10.9H21V8.7h10.2V10.9z M34.7,21.2h-2.5v-9.3h2.5V21.2z M34.7,10.8h-2.5V8.6h2.5V10.8z M41.3,13.7h-1.5v4.9c0,0.4,0,0.6,0.1,0.7c0.1,0.1,0.4,0.1,0.9,0.1c0.1,0,0.2,0,0.2,0s0.2,0,0.2,0v1.8l-1.1,0c-1.1,0-1.9-0.2-2.3-0.6c-0.3-0.3-0.4-0.7-0.4-1.3v-5.7h-1.3V12h1.3V9.4h2.4V12h1.5V13.7z M45.4,21.2h-2.4V8.7h2.4V21.2z M56.2,17.3h-6.8c0,0.9,0.4,1.6,1,2c0.4,0.2,0.8,0.3,1.3,0.3c0.6,0,1-0.1,1.3-0.4c0.2-0.2,0.4-0.4,0.5-0.6h2.5c-0.1,0.6-0.4,1.1-0.9,1.7c-0.8,0.9-2,1.4-3.5,1.4c-1.2,0-2.3-0.4-3.3-1.1c-0.9-0.8-1.4-2-1.4-3.7c0-1.6,0.4-2.8,1.3-3.7c0.9-0.9,2-1.3,3.3-1.3c0.8,0,1.5,0.1,2.2,0.4c0.6,0.3,1.2,0.7,1.6,1.4c0.4,0.6,0.6,1.2,0.7,1.9c0,0,0,0.1,0,0.1h-2.5c-0.1-0.6-0.3-1-0.6-1.4c-0.4-0.3-0.9-0.5-1.4-0.5c-0.6,0-1.1,0.2-1.4,0.5c-0.3,0.4-0.6,0.8-0.6,1.4h3.1h1.1h2.5C56.2,16.1,56.2,16.6,56.2,17.3z M76.1,16.2h-4.6v4.6h-3v-4.6h-4.6v-3h4.6V8.7h3v4.6h4.6V16.2z"

/*
Syntax: set the widgetTheme of <widget> to <pWidgetTheme>
Syntax: get the widgetTheme of <widget>

Summary: The theme of the widget

Parameters:
pWidgetTheme(enum): The theme of the widget
-"iOS"
-"Android"

Description:
Use the <widgetTheme> property to set the theme of the widget.
*/
property widgetTheme get mWidgetTheme set setWidgetTheme
metadata widgetTheme.editor is "com.livecode.pi.enum"
metadata widgetTheme.options is "iOS,Android"
metadata widgetTheme.default is "iOS"
metadata widgetTheme.label is "Widget Theme"

/*
Summary: Sets the title of the header bar

Syntax: set the headerTitle of <widget> to <pTitle>
Syntax: get the headerTitle of <widget>

Parameters:
pTitle (string): The text of the title of the header bar.

Description:
Sets the title of the header bar to any string.
*/
property headerTitle get mHeaderTitle set setHeaderTitle
metadata headerTitle.default is "Title"
metadata headerTitle.label is "Title"

/*
Summary: Sets the actions of the header bar

Syntax: set the headerActions of <widget> to <pActions>
Syntax: get the headerActions of <widget>

Parameters:
pActions (list): The list of actions.

Description:
Sets the actions of the header bar from pActions, where pActions is a line delimited list of the actions, where each line is a comma delimited list
of the different components of the action: name, label, icon
*/
property headerActions get getHeaderActions set setHeaderActions
metadata headerActions.editor is "com.livecode.pi.navbar"
metadata headerActions.label is "Header Actions"

/*
Summary: Sets the action names of the header bar

Syntax: set the actionNames of <widget> to <pNames>
Syntax: get the actionNames of <widget>

Parameters:
pNames (list): The list of names.

Description:
Sets the names of the header bar actions, where <pNames> is a comma delimited list of the names.
*/
property actionNames get getActionNames set setActionNames
metadata actionNames.user_visible is "false"

/*
Summary: Sets the action labels of the header bar

Syntax: set the actionLabels of <widget> to <pLabels>
Syntax: get the actionLabels of <widget>

Parameters:
pLabels (list): The list of labels.

Description:
Sets the labels of the header bar actions, where <pLabels> is a comma delimited list of the labels.
*/
property actionLabels get getActionLabels set setActionLabels
metadata actionLabels.user_visible is "false"

/*
Summary: Sets the action icons of the header bar

Syntax: set the actionIcons of <widget> to <pIcons>
Syntax: get the actionIcons of <widget>

Parameters:
pIcons (list): The list of icons.

Description:
Sets the icons of the header bar actions, where <pIcons> is a comma delimited list of the icon names.
*/
property actionIcons get getActionIcons set setActionIcons
metadata actionIcons.user_visible is "false"

/*
Syntax: set the <backgroundOpacity> of <widget> to {true | false}
Syntax: get the <backgroundOpacity> of <widget>

Summary: Whether the background of the header bar is drawn opaque or not

Description:
Use the <backgroundOpacity> property to determine whether objects underneath the header bar are visible or not.
*/
property backgroundOpacity get mIsOpaque set setBackgroundOpacity
metadata backgroundOpacity.default is "true"
metadata backgroundOpacity.label is "Opaque Background"

/*
Summary: Sets the subtitle of the header bar

Syntax: set the headerSubtitle of <widget> to <pSubtitle>
Syntax: get the headerSubtitle of <widget>

Parameters:
pSubtitle (string): The text of the subtitle of the header bar.

Description:
Sets the subtitle of the header bar to any string, iOS only.
*/
property headerSubtitle get mHeaderSubtitle set setHeaderSubtitle
metadata headerSubtitle.default is "Subtitle"
metadata headerSubtitle.label is "Subtitle"

/*
Summary: Sets the label at the left hand side of the header

Syntax: set the leftLabel of <widget> to <pLabel>
Syntax: get the leftLabel of <widget>

Parameters:
pLabel (string): the label at the left hand side of the header

Description:
Sets the label at the left hand side of the header, iOS only.
*/
property leftLabel get mLeftLabel set setLeftLabel
metadata leftLabel.default is "Back"
metadata leftLabel.label is "Left Label"

/*
Summary: Sets the header actions display style.

Syntax: set the actionStyle of <widget> to <pActionStyle>
Syntax: get the actionStyle of <widget>

Parameters:
pActionStyle (enum): The style of the header actions display.
-"icons": Show the icons
-"names": Show the names

Description:
Sets the header actions display style of the control, iOS only.
*/
property actionStyle get mActionStyle set setActionStyle
metadata actionStyle.editor is "com.livecode.pi.enum"
metadata actionStyle.options is "icons,names"
metadata actionStyle.default is "icons"
metadata actionStyle.label is "Action Display Style"

/*
Summary: Controls whether the back icon is displayed.

Syntax: set the showBackIcon of <widget> to <pShow>
Syntax: get the showBackIcon of <widget>

Parameters:
pShow (boolean): True or false

Description:
Sets whether the back icon is showing or not, iOS only.
*/
property showBackIcon get mShowBackIcon set setShowBackIcon
metadata showBackIcon.editor is "com.livecode.pi.boolean"
metadata showBackIcon.default is "true"
metadata showBackIcon.label is "Show Back Icon"

/*
Summary: Sets whether there is a search icon in the header bar.

Syntax: set the showSearchIcon of <widget> to <pShow>
Syntax: get the showSearchIcon of <widget>

Parameters:
pShow (boolean): True or false

Description:
Controls whether the search icon is displayed in the header bar, iOS only.
*/
property showSearchIcon get mShowSearchIcon set setShowSearchIcon
metadata showSearchIcon.editor is "com.livecode.pi.boolean"
metadata showSearchIcon.default is "false"
metadata showSearchIcon.label is "Show Search Icon"

/*
Summary: Sets the color of the actions and the back button.

Syntax: set the actionColor of <widget> to <pColor>
Syntax: get the actionColor of <widget>

Parameters:
pColor (color): The color of the actions and back button

Description:
Sets the color of the actions and the back button, iOS only.
*/
property actionColor get getIosActionColor set setIosActionColor
metadata actionColor.editor is "com.livecode.pi.color"
metadata actionColor.default is "0,121,255"
metadata actionColor.label is "iOS Action Color"

/*
Syntax: set the <showDivide> of <widget> to {true | false}
Syntax: get the <showDivide> of <widget>

Summary: Whether the dividing line at the top of the header bar is drawn or not

Description:
Use the <showDivide> property to determine whether the dividing line at the top of the header bar is drawn or not, iOS only.
*/
property showDivide get mShowDivide set setShowDivide
metadata showDivide.default is "true"
metadata showDivide.label is "Show Divide"

/*
Syntax: set the colorScheme of <widget> to <pColorScheme>
Syntax: get the colorScheme of <widget>

Summary: The color scheme of the widget (Android only)

Parameters:
pColorScheme(enum): The color scheme of the widget
-"Light"
-"Dark"
-"Red"
-"Pink"
-"Purple"
-"Deep Purple"
-"Indigo"
-"Blue"
-"Light Blue"
-"Cyan"
-"Teal"
-"Green"
-"Light Green"
-"Lime"
-"Yellow"
-"Amber"
-"Orange"
-"Deep Orange"
-"Brown"
-"Grey"
-"Blue Grey"

Description:
Use the <colorScheme> property to set the color scheme of the widget, Android only.
*/
property colorScheme get mColorScheme set setColorScheme
metadata colorScheme.editor is "com.livecode.pi.enum"
metadata colorScheme.options is "Light,Dark,Red,Pink,Purple,Deep Purple,Indigo,Blue,Light Blue,Cyan,Teal,Green,Light Green,Lime,Yellow,Amber,Orange,Deep Orange,Brown,Grey,Blue Grey"
metadata colorScheme.default is "Teal"
metadata colorScheme.label is "Color Scheme"

/*
Syntax: set the leftAction of <widget> to <pIconName>
Syntax: get the leftAction of <widget>

Summary: The action on the left of the header

Parameters:
pIconName(enum): The name of the icon of the left action of the header
- a list of predefined values

Description:
Use the <leftAction> property to set the icon of the widget's left action to one of the predefined values.
The complete list of preset values is available by executing

``` put iconNames()```

Android only.
*/
property leftAction get mLeftAction set setLeftAction
metadata leftAction.editor is "com.livecode.pi.enum"
metadata leftAction.options is "execute: get iconNames()"
metadata leftAction.default is "reorder"
metadata leftAction.label is "Left Action"

/*
Syntax: set the titleVisibility of <widget> to {true | false}
Syntax: get the titleVisibility of <widget>

Summary: Whether the title is visible or not

Description:
Use this property to determine whether the title is visible (true) or not (false), Android only.
*/
property titleVisibility get mTitleIsVisible set setTitleVisibility
metadata titleVisibility.default is "true"
metadata titleVisibility.label is "Title Visibile"

/*
Syntax: set the distinctTitle of <widget> to {true | false}
Syntax: get the distinctTitle of <widget>

Summary: Whether the title is distinct or not

Description:
Use this property to determine whether the title distinct (true) or not (false), Android only.

The title can only be set to distinct if the header is opaque and the color scheme is not "Dark" or "Light".
The title can have a distinct color from the icons if increased visual hierarchy is needed. Distinct title colors work best on backgrounds with enough contrast for both white and balck glyphs.
*/
property distinctTitle get mTitleIsDistinct set setDistinctTitle
metadata distinctTitle.default is "false"
metadata distinctTitle.label is "Distinct Title"

-- private instance variables
-- iOS and Android properties
private variable mWidgetTheme as String
private variable mHeaderTitle as String
private variable mHeaderActions as List
private variable mIsOpaque as Boolean

-- iOS only properties
private variable mHeaderSubtitle as String
private variable mActionStyle as String
private variable mShowBackIcon as Boolean
private variable mLeftLabel as String
private variable mIosActionColor as Color
private variable mShowSearchIcon as Boolean
private variable mShowDivide as Boolean
private variable mShowLeftLabel as Boolean
private variable mShowSubtitle as Boolean

-- Android only properties
private variable mColorScheme as String
private variable mLeftAction as String
private variable mTitleIsVisible as Boolean
private variable mTitleIsDistinct as Boolean

private variable mTitleRatio as Real
private variable mTitleVAdjust as Real
private variable mIconTop as Real
private variable mIconBottom as Real
private variable mIconWidth as Real
private variable mLabelTop as Real
private variable mLabelBottom as Real
private variable mSubtitleCenter as Real
private variable mSelectedAction as Integer
private variable mRight as Real
private variable mLetterCount as Integer
private variable mActionRects as List
private variable mIosSelectedActionColor as Color

private variable mAndroidTitleColor as Color
private variable mAndroidIconColor as Color
private variable mAndroidColors as Array
private variable mAndroidFontSize as Real
private variable mAndroidBuffer as Real
private variable mAndroidIconDimension as Real
private variable mAndroidTitleHMargin as Real
private variable mAndroidTitleVMargin as Real

-- constants (some defined as varibales)
private variable kIosBackgroundColor as List
private variable kBlackColor as List

constant kIosMargin is 8
constant kIosActionRatio is 0.265625
constant kIosSubtitleRatio is 0.171875

constant kWidgetThemeIos is "iOS"
constant kWidgetThemeAndroid is "Android"

constant kLightColor is "Light"
constant kDarkColor is "Dark"
constant kRedColor is "Red"
constant kPinkColor is "Pink"
constant kPurpleColor is "Purple"
constant kDeepPurpleColor is "Deep Purple"
constant kIndigoColor is "Indigo"
constant kBlueColor is "Blue"
constant kLightBlueColor is "Light Blue"
constant kCyanColor is "Cyan"
constant kTealColor is "Teal"
constant kGreenColor is "Green"
constant kLightGreenColor is "Light Green"
constant kLimeColor is "Lime"
constant kYellowColor is "Yellow"
constant kAmberColor is "Amber"
constant kOrangeColor is "Orange"
constant kDeepOrangeColor is "Deep Orange"
constant kBrownColor is "Brown"
constant kGreyColor is "Grey"
constant kBlueGreyColor is "Blue Grey"

constant kAndroidDefaultHeight is 56
constant kAndroidDefaultWidth is 320
constant kAndroidDefaultFontSize is 20
constant kAndroidIconDimension is 24
constant kAndroidHMargin is 72
constant kAndroidBuffer is 16

public handler OnSave(out rProperties as Array)
   put the empty array into rProperties

   put mWidgetTheme into rProperties["widgetTheme"]
   put mHeaderTitle into rProperties["headerTitle"]
   put getHeaderActions() into rProperties["headerActions"]
   put mIsOpaque into rProperties["backgroundOpacity"]

   put mHeaderSubtitle into rProperties["headerSubtitle"]
   put mActionStyle into rProperties["actionStyle"]
   put mShowBackIcon into rProperties["showBackIcon"]
   put mLeftLabel into rProperties["leftLabel"]
   put getIosActionColor() into rProperties["actionColor"]
   put mShowSearchIcon into rProperties["showSearchIcon"]
   put mShowDivide into rProperties["showDivide"]

   put mColorScheme into rProperties["colorScheme"]
   put mLeftAction into rProperties["leftAction"]
   put mTitleIsVisible into rProperties["titleVisibility"]
   put mTitleIsDistinct into rProperties["distinctTitle"]

end handler

public handler OnLoad(in pProperties as Array)
   put pProperties["widgetTheme"] into mWidgetTheme
   put pProperties["headerTitle"] into mHeaderTitle
   setHeaderActions(pProperties["headerActions"])
   put pProperties["backgroundOpacity"] into mIsOpaque

   put pProperties["headerSubtitle"] into mHeaderSubtitle
   put pProperties["actionStyle"] into mActionStyle
   put pProperties["showBackIcon"] into mShowBackIcon
   put pProperties["leftLabel"] into mLeftLabel
   setIosActionColor(pProperties["actionColor"])
   put pProperties["showSearchIcon"] into mShowSearchIcon
   put pProperties["showDivide"] into mShowDivide

   put pProperties["colorScheme"] into mColorScheme
   put pProperties["leftAction"] into mLeftAction
   put pProperties["titleVisibility"] into mTitleIsVisible
   put pProperties["distinctTitle"] into mTitleIsDistinct
end handler

public handler OnCreate()

   put kWidgetThemeIos into mWidgetTheme

   -- creating a list of actions
   variable tHeaderActions as List
   put the empty list into tHeaderActions

   variable tArray as Array
   put the empty array into tArray

   put "add" into tArray["name"]
   put "Add" into tArray["label"]
   put "plus" into tArray["icon_name"]
   put "" into tArray["selected_icon_name"]
   put "" into tArray["icon"]
   push tArray onto tHeaderActions

   put tHeaderActions into mHeaderActions

   -- properties
   put "Yesterday" into mHeaderTitle
   put true into mIsOpaque

   put "" into mHeaderSubtitle
   put "icons" into mActionStyle
   put true into mShowBackIcon
   put "Back" into mLeftLabel
   put color [0, 121/255, 1] into mIosActionColor
   put true into mShowSearchIcon
   put true into mShowDivide

   put "Purple" into mColorScheme
   put "reorder" into mLeftAction
   put true into mTitleIsVisible
   put false into mTitleIsDistinct

   -- variables
   updateVariables()
   fetchAndroidColors()
   put 0 into mSelectedAction
   put color [1,1,1] into mAndroidTitleColor
   put color [1,1,1] into mAndroidIconColor

   -- constants (defined as variables)
   put [247/255,247/255,247/255] into kIosBackgroundColor
   put [0,0,0] into kBlackColor
end handler

public handler OnPaint()

   updateVariables()

   if mWidgetTheme is kWidgetThemeIos then
      drawIosHeader()
   else if mWidgetTheme is kWidgetThemeAndroid then
      drawAndroidHeader()
   end if

end handler

private handler drawIosHeader() returns nothing

   -- draw the background rectangle
   if mIsOpaque then
      set the paint of this canvas to fetchPaint("background")
      fill fetchPath("background") on this canvas
   end if

   -- draw the bottom line
   if mShowDivide then
      set the paint of this canvas to fetchPaint("line")
      fill fetchPath("line") on this canvas
   end if

   -- filling in the text of the title
   set the font of this canvas to fetchFont("title")
   set the paint of this canvas to fetchPaint("title")
   fill text mHeaderTitle at center of fetchRect("title") on this canvas

   -- fill in the text of the subtitle
   if mShowSubtitle is true then
      set the font of this canvas to fetchFont("subtitle")
      set the paint of this canvas to fetchPaint("title")
      fill text mHeaderSubtitle at center of fetchRect("subtitle") on this canvas
   end if

   -- drawing the back button
   set the paint of this canvas to fetchPaint("backButton")
   if mShowBackIcon is true then
      fill fetchPath("backIcon") on this canvas
   end if
   if mShowLeftLabel is true then
      set the font of this canvas to fetchFont("label")
      fill text mLeftLabel at left of fetchRect("leftLabel") on this canvas
   end if

   -- draw the actions
   drawActions()

   -- draw the search icon
   if mShowSearchIcon is true then
      set the paint of this canvas to fetchPaint("searchIcon")
      fill fetchPath("searchIcon") on this canvas
   end if
end handler

private handler drawAndroidHeader() returns nothing

   -- draw the background with drop shadow
   if mIsOpaque then
      variable tShadow as Effect
      put drawDropShadow() into tShadow

      begin layer with tShadow on this canvas
      set the paint of this canvas to fetchPaint("background")
      fill fetchPath("background") on this canvas
      end layer on this canvas
   end if

   -- draw the left action
   set the paint of this canvas to fetchPaint("actionIcon")
   fill fetchIconPath(mLeftAction, fetchRect("actionIcon")) on this canvas

   -- draw the title
   if mTitleIsVisible then
      set the font of this canvas to fetchFont("title")
      set the paint of this canvas to fetchPaint("title")
      fill text mHeaderTitle at left of fetchRect("title") on this canvas
   end if

   -- draw the right actions
   set the paint of this canvas to fetchPaint("actionIcon")
   variable tX as Integer
   variable tActionsCount as Integer
   put the number of elements in mHeaderActions into tActionsCount
   repeat with tX from 1 up to tActionsCount
      drawActions()
   end repeat
end handler

private handler drawActions() returns nothing
   if mHeaderActions is the empty list then
      return
   end if

   variable tX as Integer
   variable tActionsCount as Integer
   variable tIconPath as Path
   variable tActionRect as Rectangle

   put the number of elements in mHeaderActions into tActionsCount
   repeat with tX from 1 up to tActionsCount

      if mWidgetTheme is kWidgetThemeIos then
         if tX+2 is mSelectedAction then
            set the paint of this canvas to fetchPaint("actionIcon")
         else
            set the paint of this canvas to fetchPaint("selectedIcon")
         end if

         if mActionStyle is "icons" then
            put fetchRect("actionIcon") into tActionRect
            put fetchIconPath(mHeaderActions[tX]["icon_name"], tActionRect) into tIconPath
            fill tIconPath on this canvas

         else if mActionStyle is "names" then
            put the number of chars in mHeaderActions[tX]["label"] into mLetterCount
            put fetchRect("actionLabel") into tActionRect
            set the font of this canvas to fetchFont("label")
            fill text mHeaderActions[tX]["label"] at right of tActionRect on this canvas
         end if

      else if mWidgetTheme is kWidgetThemeAndroid then
         set the paint of this canvas to fetchPaint("actionIcon")
         put fetchRect("actionIcon") into tActionRect
         put fetchIconPath(mHeaderActions[tX]["icon_name"], tActionRect) into tIconPath
         translate tIconPath by [my width - (mAndroidBuffer*2 + mAndroidIconDimension)*tX, 0]
         fill tIconPath on this canvas

      end if

      push tActionRect onto back of mActionRects
   end repeat
end handler

private handler drawDropShadow() returns Effect
   variable tProps as Array
   put the empty array into tProps

   put color [153/255, 153/255, 153/255, 1] into tProps["color"]
   put "source over" into tProps["blend mode"]
   put 255 into tProps["opacity"]
   put 0.75 into tProps["spread"]
   put 5 into tProps["size"]
   put 1 into tProps["distance"]
   put 90 into tProps["angle"]

   variable tEffect as Effect
   put outer shadow effect with properties tProps into tEffect
   return tEffect
end handler

private handler fetchIconPath(in pIconName as String, in pIconRect as Rectangle) returns Path
   variable tIconPath as Path
   put path iconSVGPathFromName(pIconName) into tIconPath
<<<<<<< HEAD
   put fetchRect("actionIcon") into tIconRect

   constrainPathToRect(tIconRect, tIconPath)
   fill tIconPath on this canvas

   push tIconRect onto back of mActionRects

=======
   setIconPath(pIconRect, tIconPath)
   return tIconPath
>>>>>>> bc4dc97d
end handler

private handler fetchPath(in pObject as String) returns Path
   variable tIconPath as Path
   variable tIconRect as Rectangle

   variable tH as Real
   variable tW as Real
   put my width into tW
   put my height into tH

   if pObject is "background" then
      if mWidgetTheme is kWidgetThemeIos then
         return rectangle path of rectangle [0, 0, tW, tH-1]
      else if mWidgetTheme is kWidgetThemeAndroid then
         return rectangle path of rectangle [0, 0, tW, tH-5]
      end if

   else if pObject is "line" then
      return rectangle path of rectangle [0, tH-1, tW, tH]

   else if pObject is "backIcon" then
      return fetchIconPath("angle left", fetchRect("backIcon"))

<<<<<<< HEAD
private handler constrainPathToRect(in pTargetRect as Rectangle, inout xPath as Path)

	-- Scale the icon
	variable tBounds
	put the bounding box of xPath into tBounds

	-- Scale appropriately
	variable tXScale as Real
	variable tYScale as Real

	put the width of pTargetRect / the width of tBounds into tXScale
	put the height of pTargetRect / the height of tBounds into tYScale

	if tXScale > tYScale then
		put tYScale into tXScale
	else
		put tXScale into tYScale
	end if

   scale xPath by [tXScale, tYScale]

	variable tXTranslate as Real
	variable tYTranslate as Real

   put the bounding box of xPath into tBounds

	put the left of pTargetRect - the left of tBounds into tXTranslate
	put the top of pTargetRect - the top of tBounds into tYTranslate

    variable tXDiff as Real
    variable tYDiff as Real

    put the width of pTargetRect - the width of tBounds into tXDiff
    put the height of pTargetRect - the height of tBounds into tYDiff

	-- align center
	divide tXDiff by 2
	divide tYDiff by 2

	translate xPath by [tXTranslate + tXDiff, tYTranslate + tYDiff]
end handler

private handler fetchPath(in pObject as String) returns Path
   variable tIconPath as Path
   variable tIconRect as Rectangle

   variable tH as Real
   variable tW as Real
   put my width into tW
   put my height into tH

   if pObject is "background" then
      return rectangle path of rectangle [0, 0, tW, tH-1]

   else if pObject is "line" then
      return rectangle path of rectangle [0, tH-1, tW, tH]

   else if pObject is "backIcon" then
      put path iconSVGPathFromName("angle left") into tIconPath
      put rectangle [kMargin, mLabelTop, kMargin + mIconWidth, mLabelBottom] into tIconRect

      constrainPathToRect(tIconRect, tIconPath)
      return tIconPath

   else if pObject is "searchIcon" then
      variable tLeft as Real
      variable tRight as Real

      if mHeaderActions is empty then
         put tW - kMargin into tRight
      else
         if mActionStyle is "icons" then
            put mRight into tRight
         else
            put mRight - kMargin into tRight
         end if
      end if
      put tRight - mIconWidth into tLeft

      put path iconSVGPathFromName("search") into tIconPath
      put rectangle [tLeft-mIconWidth/4, mLabelTop-mIconWidth/4, tRight+mIconWidth/4, mLabelBottom+mIconWidth/4] into tIconRect

      constrainPathToRect(tIconRect, tIconPath)
      return tIconPath

=======
   else if pObject is "searchIcon" then
      return fetchIconPath("search", fetchRect("searchIcon"))

>>>>>>> bc4dc97d
   end if
end handler

private handler fetchRect(in pObject as String) returns Rectangle
   variable tRect as Rectangle
   variable tLeft as Real
   variable tTop as Real
   variable tRight as Real
   variable tBottom as Real
   variable tH as Real
   variable tW as Real
   variable tSize as Real

   put my width into tW
   put my height into tH
   put tH*kIosActionRatio/2 into tSize

   if pObject is "title" then
      if mWidgetTheme is kWidgetThemeIos then
         if mShowSubtitle is false then
            return rectangle [0, mLabelTop-mTitleVAdjust, my width, mLabelBottom-mTitleVAdjust]
         else
            put mSubtitleCenter-tH*mTitleRatio-kIosMargin/2 into tTop
            put mSubtitleCenter-kIosMargin/2 into tBottom
            return rectangle [0, tTop, my width, tBottom]
         end if
      else if mWidgetTheme is kWidgetThemeAndroid then
         put (my height)- 5 - mAndroidFontSize - mAndroidTitleVMargin into tTop
         put (my height)- 5 - mAndroidTitleVMargin into tBottom
         return rectangle [mAndroidTitleHMargin, tTop, my width, tBottom]
      end if

   else if pObject is "subtitle" then
      put kIosMargin/2 + mSubtitleCenter into tTop
      put kIosMargin/2 + mSubtitleCenter + tH*kIosSubtitleRatio into tBottom
      return rectangle [0, tTop, my width, tBottom]

   else if pObject is "backIcon" then
      return rectangle [kIosMargin, mLabelTop, kIosMargin + mIconWidth, mLabelBottom]

   else if pObject is "leftLabel" then
      if mShowBackIcon is true then
         put 3*kIosMargin/2 + mIconWidth into tLeft
      else
         put kIosMargin into tLeft
      end if
      return rectangle [tLeft, mLabelTop, my width, mLabelBottom]

   else if pObject is "actionIcon" then
      if mWidgetTheme is kWidgetThemeIos then
         put rectangle [mRight-5*mIconWidth/4, mLabelTop-mIconWidth/4, mRight+mIconWidth/4, mLabelBottom+mIconWidth/4] into tRect
         put (mRight - 5*mIconWidth/4 - 2*kIosMargin) into mRight
         return tRect
      else if mWidgetTheme is kWidgetThemeAndroid then
         put (my height - 5)/2 - mAndroidIconDimension/2 into tTop
         put (my height - 5)/2 + mAndroidIconDimension/2 into tBottom
         return rectangle [mAndroidBuffer, tTop, mAndroidBuffer + mAndroidIconDimension, tBottom]
      end if

   else if pObject is "actionLabel" then
      put rectangle [mRight - mLetterCount*tSize, mLabelTop, mRight, mLabelBottom] into tRect
      put (mRight - mLetterCount*tSize - kIosMargin) into mRight
      return tRect

   else if pObject is "searchIcon" then
      if mHeaderActions is empty then
         put tW - kIosMargin into tRight
      else
         if mActionStyle is "icons" then
            put mRight into tRight
         else
            put mRight - kIosMargin into tRight
         end if
      end if
      put tRight - mIconWidth into tLeft
      return rectangle [tLeft-mIconWidth/4, mLabelTop-mIconWidth/4, tRight+mIconWidth/4, mLabelBottom+mIconWidth/4]

   end if
end handler

private handler fetchPaint(in pObject as String) returns Paint
   variable tPaint as Paint

   if pObject is "background" then
      if mWidgetTheme is kWidgetThemeIos then
         put solid paint with color kIosBackgroundColor into tPaint
      else if mWidgetTheme is kWidgetThemeAndroid then
         put solid paint with stringToColor(mAndroidColors[mColorScheme]) into tPaint
      end if

   else if pObject is "line" then
      put solid paint with color [0, 0, 0, 0.2] into tPaint

   else if pObject is "title" then
      if mWidgetTheme is kWidgetThemeIos then
         put solid paint with color kBlackColor into tPaint
      else if mWidgetTheme is kWidgetThemeAndroid then
         put solid paint with mAndroidTitleColor into tPaint
      end if

   else if pObject is "backButton" then
      if mSelectedAction is 1 then
         put solid paint with mIosSelectedActionColor into tPaint
      else
         put solid paint with mIosActionColor into tPaint
      end if

   else if pObject is "searchIcon" then
      if mSelectedAction is 2 then
         put solid paint with mIosSelectedActionColor into tPaint
      else
         put solid paint with mIosActionColor into tPaint
      end if

   else if pObject is "actionIcon" then
      if mWidgetTheme is kWidgetThemeIos then
         put solid paint with mIosSelectedActionColor into tPaint
      else if mWidgetTheme is kWidgetThemeAndroid then
         put solid paint with mAndroidIconColor into tPaint
      end if

   else if pObject is "selectedIcon" then
      put solid paint with mIosActionColor into tPaint

   end if
   return tPaint
end handler

private handler fetchFont(in pType as String) returns Font
   variable tSize as Number
   variable tFont as String

   if pType is "title" then
      if mWidgetTheme is kWidgetThemeIos then
         put (my height)*mTitleRatio into tSize
         put "Helvetica Neue Medium" into tFont
      else if mWidgetTheme is kWidgetThemeAndroid then
         put mAndroidFontSize into tSize
         put "Roboto Medium" into tFont
      end if

   else if pType is "subtitle" then
      put (my height)*kIosSubtitleRatio into tSize
      put "Helvetica Neue Regular" into tFont

   else if pType is "label" then
      put (my height)*kIosActionRatio into tSize
      put "Helvetica Neue Regular" into tFont

   end if
   return font tFont at size tSize
end handler

private handler fetchSelectedItem() returns Integer
   variable tSelected as Integer
   variable tBackRect as Rectangle
   variable tSearchRect as Rectangle

   put fetchBackRect() into tBackRect
   put fetchSearchRect() into tSearchRect

   variable tClick as Point
   put the click position into tClick

   if tClick is within tBackRect then
      put 1 into tSelected
   else if tClick is within tSearchRect then
      put 2 into tSelected
   else
      put locToAction(tClick) into tSelected
   end if

   return tSelected
end handler

private handler fetchBackRect() returns Rectangle
   variable tBackRect as Rectangle

   if mShowLeftLabel is true then
      variable tLetterCount as Integer
      variable tSize as Real
      variable tWidth as Real
      put the number of chars in mLeftLabel into tLetterCount
      put (my height)*kIosActionRatio/2 into tSize
      put tLetterCount*tSize into tWidth
   end if

   if mShowBackIcon is true and mShowLeftLabel is false then
      put fetchRect("backRect") into tBackRect
   else if mShowBackIcon is false and mShowLeftLabel is true then
      put fetchRect("leftLabel") into tBackRect
   else if mShowBackIcon is true and mShowLeftLabel is true then
      put rectangle [kIosMargin, mLabelTop, kIosMargin + mIconWidth + tWidth, mLabelBottom] into tBackRect
   else
      put rectangle [0,0,0,0] into tBackRect
   end if

   return tBackRect
end handler

private handler fetchSearchRect() returns Rectangle
   variable tSearchRect as Rectangle
   if mShowSearchIcon is true then
      put fetchRect("searchIcon") into tSearchRect
   else
      put rectangle [0,0,0,0] into tSearchRect
   end if
   return tSearchRect
end handler

private handler locToAction(in pLoc as Point) returns Integer
   variable tX as Integer
   repeat with tX from 1 up to the number of elements in mActionRects
      if pLoc is within (element tX of mActionRects) then
         return (tX + 2)
      end if
   end repeat
   return 0
end handler

-- this handler returns an array of the default action
private handler defaultActionsArray() returns Array
   variable tArray as Array
   put the empty array into tArray
   put "action" into tArray["name"]
   put "Action" into tArray["label"]
   put "circle"into tArray["icon_name"]
   return tArray
end handler
--
<<<<<<< HEAD
=======

-- this handler checks whether the android theme is dark or light based on the color scheme
private handler checkIfThemeIsDark() returns nothing
   variable tDarkColorSchemes as List
   put [kDarkColor,kRedColor,kPinkColor,kPurpleColor,kDeepPurpleColor,kIndigoColor,kBlueColor,kTealColor,kDeepOrangeColor,kBrownColor,kBlueGreyColor] into tDarkColorSchemes

   if mIsOpaque then
      if mColorScheme is in tDarkColorSchemes then
         put color [1,1,1] into mAndroidTitleColor
         if mTitleIsDistinct then
            put color [0,0,0,0.3] into mAndroidIconColor
         else
            put color [1,1,1] into mAndroidIconColor
         end if
      else
         put color [0,0,0] into mAndroidTitleColor
         if mTitleIsDistinct then
            put color [1,1,1,0.38] into mAndroidIconColor
         else
            put color [0,0,0,0.87] into mAndroidIconColor
         end if
      end if
   else
      put color [0,0,0] into mAndroidTitleColor
      put color [0,0,0,0.87] into mAndroidIconColor
   end if

end handler
--

private handler fetchAndroidColors() returns nothing
	put the empty array into mAndroidColors
   put "250,250,250" into mAndroidColors[kLightColor]
   put "39,39,39" into mAndroidColors[kDarkColor]
	put "238,43,41" into mAndroidColors[kRedColor]
	put "224,0,81" into mAndroidColors[kPinkColor]
	put "137,0,161" into mAndroidColors[kPurpleColor]
	put "83,33,168" into mAndroidColors[kDeepPurpleColor]
	put "48,58,165" into mAndroidColors[kIndigoColor]
	put "30,128,240" into mAndroidColors[kBlueColor]
	put "20,150,241" into mAndroidColors[kLightBlueColor]
	put "22,175,202" into mAndroidColors[kCyanColor]
	put "17,133,117" into mAndroidColors[kTealColor]
	put "63,164,63" into mAndroidColors[kGreenColor]
	put "122,186,58" into mAndroidColors[kLightGreenColor]
	put "194,215,45" into mAndroidColors[kLimeColor]
	put "254,233,46" into mAndroidColors[kYellowColor]
	put "253,182,13" into mAndroidColors[kAmberColor]
	put "253,133,9" into mAndroidColors[kOrangeColor]
	put "251,63,28" into mAndroidColors[kDeepOrangeColor]
	put "101,67,56" into mAndroidColors[kBrownColor]
	put "140,140,140" into mAndroidColors[kGreyColor]
	put "78,106,120" into mAndroidColors[kBlueGreyColor]
end handler

private handler updateVariables() returns nothing
   if mHeaderSubtitle is empty then
      put false into mShowSubtitle
   else
      put true into mShowSubtitle
   end if

   if mShowSubtitle is false then
      put 17/64 into mTitleRatio
   else
      put 15/64 into mTitleRatio
   end if

   if mLeftLabel is empty then
      put false into mShowLeftLabel
   else
      put true into mShowLeftLabel
   end if

   put color [the red of mIosActionColor, the green of mIosActionColor, the blue of mIosActionColor, 0.5] into mIosSelectedActionColor

   variable tH
   put my height into tH

   put 2*tH/64 into mTitleVAdjust
   put tH*(30.5/64) into mIconTop
   put tH*(51.5/64) into mIconBottom
   put tH*(13/64) into mIconWidth
   put tH*(9/64) into mLabelTop
   put tH*(73/64) into mLabelBottom
   put tH*(43/64) into mSubtitleCenter

   put (my width - kIosMargin*2) into mRight
   put 0 into mLetterCount

   put the empty list into mActionRects
   put (tH-5)*(kAndroidDefaultFontSize/kAndroidDefaultHeight) into mAndroidFontSize

   put (tH-5)*(kAndroidBuffer/kAndroidDefaultHeight) into mAndroidBuffer
   put (tH-5)*(kAndroidIconDimension/kAndroidDefaultHeight) into mAndroidIconDimension
   put (tH-5)*(kAndroidHMargin/kAndroidDefaultHeight) into mAndroidTitleHMargin
   put (tH-5)*(20/kAndroidDefaultHeight) into mAndroidTitleVMargin

end handler

public handler OnMouseDown()
   -- the icons change color when they are pressed down
   variable tSelectedDown as Integer
   put fetchSelectedItem() into tSelectedDown
   if tSelectedDown > 0 then
      put tSelectedDown into mSelectedAction
      redraw all
   end if
end handler

public handler OnMouseUp()
   -- the icons change back to their original colors on mouse up
   put 0 into mSelectedAction
   redraw all

   -- the relevant commands are dispatched to the script object
   variable tSelectedUp as Integer
   put fetchSelectedItem() into tSelectedUp

   if tSelectedUp > 2 then
      variable tActionCount as Integer
      variable tNumActions as Integer
      put the number of elements in element 1 of mHeaderActions into tNumActions
      repeat with tActionCount from 1 up to tNumActions
         if tActionCount is tSelectedUp-2 then
            post "headerAction" with [mHeaderActions[tActionCount]["name"]]
         end if
      end repeat

   else if tSelectedUp = 1 then
      post "leftAction"
   else if tSelectedUp = 2 then
      post "searchAction"
   end if
end handler

--------------------------------------------------------------------------------
--
--		Icon Paths
--
--------------------------------------------------------------------------------

private handler setIconPath(in pTargetRect as Rectangle, inout xPath as Path)
	-- Scale the icon
	variable tBounds
	put the bounding box of xPath into tBounds

	-- Scale appropriately
	variable tXScale as Real
	variable tYScale as Real
	put the width of pTargetRect / the width of tBounds into tXScale
	put the height of pTargetRect / the height of tBounds into tYScale

	if tXScale > tYScale then
		put tYScale into tXScale
	else
		put tXScale into tYScale
	end if
   scale xPath by [tXScale, tYScale]

	variable tXTranslate as Real
	variable tYTranslate as Real
   put the bounding box of xPath into tBounds
	put the left of pTargetRect - the left of tBounds into tXTranslate
	put the top of pTargetRect - the top of tBounds into tYTranslate

    variable tXDiff as Real
    variable tYDiff as Real
    put the width of pTargetRect - the width of tBounds into tXDiff
    put the height of pTargetRect - the height of tBounds into tYDiff

	-- align center
	divide tXDiff by 2
	divide tYDiff by 2
	translate xPath by [tXTranslate + tXDiff, tYTranslate + tYDiff]
end handler

--------------------------------------------------------------------------------
--
--		Converting Data Types
--
--------------------------------------------------------------------------------

-- this handler converts an RGBA color to a string
private handler colorToString(in pColor as Color) returns String

   variable tRed as Integer
   variable tGreen as Integer
   variable tBlue as Integer
   variable tAlpha as Integer

   put the rounded of ((the red of pColor)*255) into tRed
   put the rounded of ((the green of pColor)*255) into tGreen
   put the rounded of ((the blue of pColor)*255) into tBlue
   put the rounded of ((the alpha of pColor)*255) into tAlpha

   return stripZeros(tRed formatted as string) & "," & stripZeros(tGreen formatted as string) & \
      "," & stripZeros(tBlue formatted as string) & "," & stripZeros(tAlpha formatted as string)

end handler

-- this handler converts a string to an RGBA color
private handler stringToColor(in pString as String) returns Color

   variable tStringList as List
   variable tColorList as List
   variable tComponent

   split pString by "," into tStringList
   put the empty list into tColorList

   variable tComponentCount
	put the number of elements in tStringList into tComponentCount
	if tComponentCount is not 3 and tComponentCount is not 4 then
		-- Invalid number of components detected
		throw "Invalid color"
	end if

   repeat for each element tComponent in tStringList
      push (tComponent parsed as number)/255 onto back of tColorList
   end repeat

   return color tColorList
end handler

-- this handler strips the zeros when an integer is formatted as a string
private handler stripZeros(in pString as String) returns String
   if pString contains "." then
      repeat while ((the last char of pString) is in ".0")
         if the last char of pString is "." then
            delete the last char of pString
            exit repeat
         else
            delete the last char of pString
         end if
      end repeat
   end if
   return pString
end handler
>>>>>>> bc4dc97d

--------------------------------------------------------------------------------
--
-- Get Handlers
--
--------------------------------------------------------------------------------

-- this handler converts mHeaderActions into a form for output in the PI
private handler getHeaderActions() returns Array
   return listToArray(mHeaderActions)
end handler

private handler getActionNames() returns String
   return getDataElement("name", mHeaderActions)
end handler

private handler getActionLabels() returns String
   return getDataElement("label", mHeaderActions)
end handler

private handler getActionIcons() returns String
   return getDataElement("icon_name", mHeaderActions)
end handler

-- these handlers convert the color properties for output in the PI
<<<<<<< HEAD
private handler getActionColor() returns String
   return colorToString(mActionColor, false)
=======
private handler getIosActionColor() returns String
   return colorToString(mIosActionColor)
>>>>>>> bc4dc97d
end handler

--------------------------------------------------------------------------------
--
-- Set Handlers
--
--------------------------------------------------------------------------------

-- iOS and Android properties
private handler setWidgetTheme(in pTheme as String) returns nothing
   if pTheme is mWidgetTheme then
      return
   end if

   variable tThemeList as List
   put [kWidgetThemeIos, kWidgetThemeAndroid] into tThemeList

   if not(pTheme is in tThemeList) then
      throw "invalid widget theme"
   end if

   put pTheme into mWidgetTheme
   redraw all
end handler

private handler setHeaderTitle(in pTitle as String) returns nothing
   put pTitle into mHeaderTitle
   redraw all
end handler

-- this handler sets the actions, converting from a string to the correct format
private handler setHeaderActions(in pActions as Array) returns nothing
   setData(pActions, the keys of defaultActionsArray(), mHeaderActions)
   redraw all
end handler

private handler setActionNames(in pNames as String) returns nothing
   setPrimaryDataElement("name", pNames, defaultActionsArray(), mHeaderActions)
   redraw all
end handler

private handler setActionLabels(in pLabels as String) returns nothing
   setDataElement("label", pLabels, defaultActionsArray(), mHeaderActions)
   redraw all
end handler

private handler setActionIcons(in pIcons as String) returns nothing
   setDataElement("icon_name", pIcons, defaultActionsArray(), mHeaderActions)
   redraw all
end handler

private handler setActionSelectedIcons(in pSelectedIcons as String) returns nothing
   setDataElement("selected_icon_name", pSelectedIcons, defaultActionsArray(), mHeaderActions)
   redraw all
end handler

private handler setBackgroundOpacity(in pOpaque as Boolean) returns nothing
	if pOpaque is mIsOpaque then
		return
	end if

	put pOpaque into mIsOpaque

   if mWidgetTheme is kWidgetThemeAndroid then
      put false into mTitleIsDistinct
      checkIfThemeIsDark()
   end if

	redraw all
end handler

-- iOS properties
private handler setHeaderSubtitle(in pSubtitle as String) returns nothing
   put pSubtitle into mHeaderSubtitle
   redraw all
end handler

private handler setActionStyle(in pActionStyle as String) returns nothing
   put pActionStyle into mActionStyle
   redraw all
end handler

private handler setShowBackIcon(in pShow as Boolean) returns nothing
   put pShow into mShowBackIcon
   redraw all
end handler

private handler setLeftLabel(in pLabel as String) returns nothing
   put pLabel into mLeftLabel
   redraw all
end handler

private handler setIosActionColor(in pColor as String) returns nothing
   put stringToColor(pColor) into mIosActionColor
   redraw all
end handler

private handler setShowSearchIcon(in pShow as Boolean) returns nothing
   put pShow into mShowSearchIcon
   redraw all
end handler

private handler setShowDivide(in pShowDivide as Boolean) returns nothing
	if pShowDivide is mShowDivide then
		return
	end if

	put pShowDivide into mShowDivide
	redraw all
end handler

-- Android properties
private handler setColorScheme(in pColorScheme as String) returns nothing

	if pColorScheme is mColorScheme then
		return
	end if

	if pColorScheme is not among the keys of mAndroidColors then
		throw "invalid color scheme"
	end if

   if pColorScheme is "Dark" or pColorScheme is "Light" then
      put false into mTitleIsDistinct
   end if

	put pColorScheme into mColorScheme
   checkIfThemeIsDark()
	redraw all
end handler

private handler setLeftAction(in pIconName as String) returns nothing
   if pIconName is mLeftAction then
      return
   end if

   variable tIconNames as String
   variable tIconList as List

   put iconNames() into tIconNames
   split tIconNames by newline into tIconList

   if not(pIconName is in tIconList) then
      throw "invalid icon name"
   end if

   put pIconName into mLeftAction
   redraw all
end handler

private handler setTitleVisibility(in pIsVisible as Boolean) returns nothing
   if pIsVisible is mTitleIsVisible then
      return
   end if

   put pIsVisible into mTitleIsVisible
   redraw all
end handler

private handler setDistinctTitle(in pIsDistinct as Boolean) returns nothing
   if pIsDistinct is mTitleIsDistinct then
      return
   end if

   variable tThemeList
   put [kDarkColor, kLightColor] into tThemeList
   if not(mIsOpaque) or (mColorScheme is in tThemeList) then
      put false into pIsDistinct
   end if

   put pIsDistinct into mTitleIsDistinct
   checkIfThemeIsDark()
   redraw all
end handler

--------------------------------------------------------------------------------
--
-- Data utilities
--
--------------------------------------------------------------------------------

private handler listToArray(in pList as List) returns Array
	variable tCount
	variable tArray
	put the empty array into tArray

	variable tKey as String
	repeat with tCount from 1 up to the number of elements in pList
		put tCount formatted as string into tKey
		put defaultActionsArray() into tArray[tKey]

		variable tAttribute as String
		repeat for each key tAttribute in tArray[tKey]
			put pList[tCount][tAttribute] into tArray[tKey][tAttribute]
		end repeat
	end repeat
	return tArray
end handler

private handler setData(in pArray as Array, in pKeys as List, out rList as List)
	-- Excessive hoop-jumping to work around the fact that keys of numerically keyed LCS array
	-- comes into LCB as strings, and therefore must be parsed as number to sort, then formatted back
	-- to be used as keys again. Because parse/format of integer doesn't currently roundtrip, we need to
	-- create a lookup from the original strings.
	variable tKey
	variable tOrder as List
	put the empty list into tOrder
	variable tLookup as Array
	put the empty array into tLookup
	variable tNumericKey as Number
	repeat for each key tKey in pArray
		put tKey parsed as number into tNumericKey
		push tNumericKey onto tOrder
		put tKey into tLookup[tNumericKey formatted as string]
	end repeat
	sort tOrder in ascending numeric order

	variable tOrderKey
	variable tElement as Array
	variable tList as List
	put the empty list into tList

	variable tOriginalKey as String
	repeat for each element tOrderKey in tOrder
		put the empty array into tElement
		repeat for each element tKey in pKeys
			put tLookup[tOrderKey formatted as string] into tOriginalKey
			put pArray[tOriginalKey][tKey] into tElement[tKey]
		end repeat
		if tElement["label"] is "" then
			put "New Item" into tElement["label"]
		end if

		push tElement onto tList
	end repeat

	put tList into rList

	redraw all
end handler

private handler getDataElement(in pElementName as String, in pList as List) returns String
	variable tList
	put the empty list into tList

	variable tElement
	repeat for each element tElement in pList
		push tElement[pElementName] onto tList
	end repeat

	variable tElements
	combine tList with "," into tElements
	return tElements
end handler

private handler setDataElement(in pElementName as String, in pElements as String, in pDefaultArray as Array, inout xList as List)
	variable tElements
	split pElements by "," into tElements

	variable tCount
	put 0 into tCount

	variable tElement
	repeat for each element tElement in xList
		add 1 to tCount
		if tCount > the number of elements in tElements then
			put pDefaultArray[pElementName] into xList[tCount][pElementName]
		else
			put tElements[tCount] into xList[tCount][pElementName]
		end if
	end repeat

	-- If we there are more of the given element than there are items, generate more
	add 1 to tCount
	repeat with tCount from tCount up to the number of elements in tElements
		push pDefaultArray onto xList
		put tElements[tCount] into xList[tCount][pElementName]
	end repeat

	redraw all
end handler

-- Only the primary data element ("name") can *reduce* the number of elements in the data list.
private handler setPrimaryDataElement(in pElementName as String, in pElements as String, in pDefaultArray as Array, inout xList as List)
	variable tElements
	split pElements by "," into tElements

	variable tCount
	put 0 into tCount

	variable tElement
	repeat for each element tElement in tElements
		add 1 to tCount
		if tCount > the number of elements in xList then
			push pDefaultArray onto xList
		end if

		put tElement into xList[tCount][pElementName]
	end repeat

	-- If we there are more items than there are primary elements, pop them off.
	add 1 to tCount
	repeat with tCount from tCount up to the number of elements in xList
		pop xList
	end repeat

	redraw all
end handler

end widget<|MERGE_RESOLUTION|>--- conflicted
+++ resolved
@@ -730,18 +730,8 @@
 private handler fetchIconPath(in pIconName as String, in pIconRect as Rectangle) returns Path
    variable tIconPath as Path
    put path iconSVGPathFromName(pIconName) into tIconPath
-<<<<<<< HEAD
-   put fetchRect("actionIcon") into tIconRect
-
-   constrainPathToRect(tIconRect, tIconPath)
-   fill tIconPath on this canvas
-
-   push tIconRect onto back of mActionRects
-
-=======
-   setIconPath(pIconRect, tIconPath)
+   constrainPathToRect(pIconRect, tIconPath)
    return tIconPath
->>>>>>> bc4dc97d
 end handler
 
 private handler fetchPath(in pObject as String) returns Path
@@ -766,97 +756,9 @@
    else if pObject is "backIcon" then
       return fetchIconPath("angle left", fetchRect("backIcon"))
 
-<<<<<<< HEAD
-private handler constrainPathToRect(in pTargetRect as Rectangle, inout xPath as Path)
-
-	-- Scale the icon
-	variable tBounds
-	put the bounding box of xPath into tBounds
-
-	-- Scale appropriately
-	variable tXScale as Real
-	variable tYScale as Real
-
-	put the width of pTargetRect / the width of tBounds into tXScale
-	put the height of pTargetRect / the height of tBounds into tYScale
-
-	if tXScale > tYScale then
-		put tYScale into tXScale
-	else
-		put tXScale into tYScale
-	end if
-
-   scale xPath by [tXScale, tYScale]
-
-	variable tXTranslate as Real
-	variable tYTranslate as Real
-
-   put the bounding box of xPath into tBounds
-
-	put the left of pTargetRect - the left of tBounds into tXTranslate
-	put the top of pTargetRect - the top of tBounds into tYTranslate
-
-    variable tXDiff as Real
-    variable tYDiff as Real
-
-    put the width of pTargetRect - the width of tBounds into tXDiff
-    put the height of pTargetRect - the height of tBounds into tYDiff
-
-	-- align center
-	divide tXDiff by 2
-	divide tYDiff by 2
-
-	translate xPath by [tXTranslate + tXDiff, tYTranslate + tYDiff]
-end handler
-
-private handler fetchPath(in pObject as String) returns Path
-   variable tIconPath as Path
-   variable tIconRect as Rectangle
-
-   variable tH as Real
-   variable tW as Real
-   put my width into tW
-   put my height into tH
-
-   if pObject is "background" then
-      return rectangle path of rectangle [0, 0, tW, tH-1]
-
-   else if pObject is "line" then
-      return rectangle path of rectangle [0, tH-1, tW, tH]
-
-   else if pObject is "backIcon" then
-      put path iconSVGPathFromName("angle left") into tIconPath
-      put rectangle [kMargin, mLabelTop, kMargin + mIconWidth, mLabelBottom] into tIconRect
-
-      constrainPathToRect(tIconRect, tIconPath)
-      return tIconPath
-
-   else if pObject is "searchIcon" then
-      variable tLeft as Real
-      variable tRight as Real
-
-      if mHeaderActions is empty then
-         put tW - kMargin into tRight
-      else
-         if mActionStyle is "icons" then
-            put mRight into tRight
-         else
-            put mRight - kMargin into tRight
-         end if
-      end if
-      put tRight - mIconWidth into tLeft
-
-      put path iconSVGPathFromName("search") into tIconPath
-      put rectangle [tLeft-mIconWidth/4, mLabelTop-mIconWidth/4, tRight+mIconWidth/4, mLabelBottom+mIconWidth/4] into tIconRect
-
-      constrainPathToRect(tIconRect, tIconPath)
-      return tIconPath
-
-=======
    else if pObject is "searchIcon" then
       return fetchIconPath("search", fetchRect("searchIcon"))
 
->>>>>>> bc4dc97d
    end if
 end handler
 
@@ -1087,8 +989,6 @@
    return tArray
 end handler
 --
-<<<<<<< HEAD
-=======
 
 -- this handler checks whether the android theme is dark or light based on the color scheme
 private handler checkIfThemeIsDark() returns nothing
@@ -1227,111 +1127,6 @@
 
 --------------------------------------------------------------------------------
 --
---		Icon Paths
---
---------------------------------------------------------------------------------
-
-private handler setIconPath(in pTargetRect as Rectangle, inout xPath as Path)
-	-- Scale the icon
-	variable tBounds
-	put the bounding box of xPath into tBounds
-
-	-- Scale appropriately
-	variable tXScale as Real
-	variable tYScale as Real
-	put the width of pTargetRect / the width of tBounds into tXScale
-	put the height of pTargetRect / the height of tBounds into tYScale
-
-	if tXScale > tYScale then
-		put tYScale into tXScale
-	else
-		put tXScale into tYScale
-	end if
-   scale xPath by [tXScale, tYScale]
-
-	variable tXTranslate as Real
-	variable tYTranslate as Real
-   put the bounding box of xPath into tBounds
-	put the left of pTargetRect - the left of tBounds into tXTranslate
-	put the top of pTargetRect - the top of tBounds into tYTranslate
-
-    variable tXDiff as Real
-    variable tYDiff as Real
-    put the width of pTargetRect - the width of tBounds into tXDiff
-    put the height of pTargetRect - the height of tBounds into tYDiff
-
-	-- align center
-	divide tXDiff by 2
-	divide tYDiff by 2
-	translate xPath by [tXTranslate + tXDiff, tYTranslate + tYDiff]
-end handler
-
---------------------------------------------------------------------------------
---
---		Converting Data Types
---
---------------------------------------------------------------------------------
-
--- this handler converts an RGBA color to a string
-private handler colorToString(in pColor as Color) returns String
-
-   variable tRed as Integer
-   variable tGreen as Integer
-   variable tBlue as Integer
-   variable tAlpha as Integer
-
-   put the rounded of ((the red of pColor)*255) into tRed
-   put the rounded of ((the green of pColor)*255) into tGreen
-   put the rounded of ((the blue of pColor)*255) into tBlue
-   put the rounded of ((the alpha of pColor)*255) into tAlpha
-
-   return stripZeros(tRed formatted as string) & "," & stripZeros(tGreen formatted as string) & \
-      "," & stripZeros(tBlue formatted as string) & "," & stripZeros(tAlpha formatted as string)
-
-end handler
-
--- this handler converts a string to an RGBA color
-private handler stringToColor(in pString as String) returns Color
-
-   variable tStringList as List
-   variable tColorList as List
-   variable tComponent
-
-   split pString by "," into tStringList
-   put the empty list into tColorList
-
-   variable tComponentCount
-	put the number of elements in tStringList into tComponentCount
-	if tComponentCount is not 3 and tComponentCount is not 4 then
-		-- Invalid number of components detected
-		throw "Invalid color"
-	end if
-
-   repeat for each element tComponent in tStringList
-      push (tComponent parsed as number)/255 onto back of tColorList
-   end repeat
-
-   return color tColorList
-end handler
-
--- this handler strips the zeros when an integer is formatted as a string
-private handler stripZeros(in pString as String) returns String
-   if pString contains "." then
-      repeat while ((the last char of pString) is in ".0")
-         if the last char of pString is "." then
-            delete the last char of pString
-            exit repeat
-         else
-            delete the last char of pString
-         end if
-      end repeat
-   end if
-   return pString
-end handler
->>>>>>> bc4dc97d
-
---------------------------------------------------------------------------------
---
 -- Get Handlers
 --
 --------------------------------------------------------------------------------
@@ -1354,13 +1149,9 @@
 end handler
 
 -- these handlers convert the color properties for output in the PI
-<<<<<<< HEAD
-private handler getActionColor() returns String
-   return colorToString(mActionColor, false)
-=======
+
 private handler getIosActionColor() returns String
-   return colorToString(mIosActionColor)
->>>>>>> bc4dc97d
+   return colorToString(mIosActionColor, false)
 end handler
 
 --------------------------------------------------------------------------------
