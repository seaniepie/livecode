/*
Copyright (C) 2015 LiveCode Ltd.

This file is part of LiveCode.

LiveCode is free software; you can redistribute it and/or modify it under
the terms of the GNU General Public License v3 as published by the Free
Software Foundation.

LiveCode is distributed in the hope that it will be useful, but WITHOUT ANY
WARRANTY; without even the implied warranty of MERCHANTABILITY or
FITNESS FOR A PARTICULAR PURPOSE.  See the GNU General Public License
for more details.

You should have received a copy of the GNU General Public License
along with LiveCode.  If not see <http://www.gnu.org/licenses/>.  */

/* 
A segmented control. A segmented control is a horizontal control that is made up of 
multiple segments, where each segment functions as a discrete button.

Name: segmentSelected
Type: message
Syntax: on segmentSelected <pSegment>

Summary: Sent when a segment is selected

Parameters:
pSegment: The name of the newly selected segment

Description:
Handle the <segmentSelected> message in order to respond to a user clicking on a segment
to select it.

>*Note:* if the <selectedSegment> property is set by manually (by script or through the 
property inspector), the <segmentSelected> message will not be set, because some segments
will be selected and others deselected simultaneously. It is usually better to handle the 
<selectionChanged> message.

References: selectedSegment (property), selectionChanged (message), segmentUnselected (message)

Name: segmentUnselected
Type: message
Syntax: on segmentUnselected <pSegment>

Summary: Sent when a segment is unselected

Parameters:
pSegment: The name of the newly unselected segment

Description:
Handle the <segmentUnselected> message in order to respond to a user clicking on a segment
to unselect it.

>*Note:* if the <selectedSegment> property is set by manually (by script or through the 
property inspector), the <segmentUnselected> message will not be set, because some segments
will be selected and others deselected simultaneously. It is usually better to handle the 
<selectionChanged> message.

References: selectedSegment (property), selectionChanged (message), segmentSelected (message)

Name: selectionChanged
Type: message
Syntax: on selectionChanged <pList>

Summary: Sent when the selection of the segmented control widget changes

Parameters:
pList: A comma delimited list of the selected segment names

Description:
Handle the <selectionChanged> message in order to respond to a change in the selection
of the segmented control.
*/


-- declaring extension as widget, followed by identifier
widget com.livecode.widget.segmented
--

-- dependency declarations
use com.livecode.canvas
use com.livecode.widget
use com.livecode.engine
use com.livecode.library.iconSVG

-- metadata
metadata title is "Segmented"
metadata author is "LiveCode"
metadata version is "1.0.0"
metadata svgicon is "M72.6,0H7.7C3.4,0,0,3.4,0,7.7v14c0,4.2,3.4,7.7,7.7,7.7h64.9c4.2,0,7.7-3.4,7.7-7.7v-14C80.2,3.4,76.8,0,72.6,0z M7.8,13.5h8v2.3h-8V13.5z M19.7,20.6h-12v-2.3h12V20.6z M19.7,11h-12V8.8h12V11z M27.8,25.5h-1V3.8h1V25.5z M46.1,20.6h-12v-2.3h12V20.6zM36.1,15.7v-2.3h8v2.3H36.1z M46.1,11h-12V8.8h12V11z M54.4,25.5h-1V3.8h1V25.5z M72.7,20.6h-12v-2.3h12V20.6z M72.7,15.7h-8v-2.3h8V15.7z M72.7,11h-12V8.8h12V11z"

-- property declarations

/*
Syntax: set the segmentStyle of <widget> to <pStyle>
Syntax: get the segmentStyle of <widget>

Summary: The style of the control.

Parameters:
pStyle(enum): The style of the control.
-"segment": The widget displays as a segmented control
-"bar": The widget displays as a button bar

Description:
The style property of the control (segmented control or bar button).
*/
property segmentStyle 		get mStyle				set setStyle
metadata segmentStyle.editor 		is "com.livecode.pi.enum"
metadata segmentStyle.options 		is "segment,bar"
metadata segmentStyle.default		is "segment"

/*
Syntax: set the multiSelect of <widget> to <pCanMultiSelect>
Syntax: get the multiSelect of <widget>

Summary: Whether the control can have multiple segments selected

Parameters:
pCanMultiSelect(boolean):

Description:
The multiSelect property of the control.
*/
property multiSelect		get mMultiSelect		set setMultiSelect		
metadata multiSelect.editor			is "com.livecode.pi.boolean"
metadata multiSelect.default		is "false"

/*
Syntax: set the segmentNames of <widget> to <pNames>
Syntax: get the segmentNames of <widget>
Summary: Sets the names of the segments.

Parameters:
pNames(string): A comma-delimited list of names for the segments.

Description:
Sets the names of each segment in the control.
*/
property segmentNames		get getSegmentNames		set setSegmentNames
metadata segmentNames.editor		is "com.livecode.pi.string"
metadata segmentNames.default		is "segment1,segment2,segment3"

/*
Syntax: set the segmentLabels of <widget> to <pLabels>
Syntax: get the segmentLabels of <widget>

Summary: Sets the labels of the segments.

Parameters:
pLabels: A comma-delimited list of labels for the segments.

Description:
Sets the labels of each segment in the control.
*/
property segmentLabels		get getSegmentLabels	set setSegmentLabels
metadata segmentLabels.editor 		is "com.livecode.pi.string"
metadata segmentLabels.default		is "Title,Title,Title"

/*
Syntax: set the segmentIcons of <widget> to <pIcons>
Syntax: get the segmentIcons of <widget>

Summary: Sets the icons of the segments.

Parameters:
pIcons: A comma-delimited list of icon names which display as the icons for the segments.

Description:
Use the <segmentIcons> property to get or set the icons of the segmented control.
The name of an icon must be one of the names returned by the iconNames() function 
of the com.livecode.library.iconSVG library.

References: selectedIcons (property)
*/
property segmentIcons		get getSegmentIcons		set setSegmentIcons	
metadata segmentIcons.editor		is "com.livecode.pi.editorlist"
metadata segmentIcons.subeditor		is "com.livecode.pi.svgicon"
metadata segmentIcons.delimiter		is ","
metadata segmentIcons.default		is "align left,align center,align right"

/*
Syntax: set the selectedIcons of <widget> to <pSelectedIcons>
Syntax: get the selectedIcons of <widget>

Summary: Sets the selected icons of the segments.

Parameters:
pSelectedIcons: A comma-delimited list of icon names which display as the icons for 
each segment when it is selected.

Description:
Use the <selectedIcons> property to get or set the icons of the segments when they are
selected.
The name of an icon must be one of the names returned by the iconNames() function 
of the com.livecode.library.iconSVG library.

References: segmentIcons (property)
*/

property selectedIcons		get getSelectedIcons		set setSelectedIcons
metadata selectedIcons.editor		is "com.livecode.pi.editorlist"
metadata selectedIcons.subeditor		is "com.livecode.pi.svgicon"
metadata selectedIcons.delimiter		is ","
metadata selectedIcons.default		is "align left,align center,align right"

/*
Syntax: set the segmentDisplay of <widget> to <pSegmentDisplay>
Syntax: get the segmentDisplay of <widget>

Summary: Sets the segment display style.

Parameters:
pSegmentDisplay(enum): The style of the segment display.
-"icon": Show the chosen fontawesome icons
-"label": Show the chosen labels

Description:
Sets the segment display style of the control to either icon or label.
*/
property segmentDisplay		get mSegmentDisplay		set setSegmentDisplay
metadata segmentDisplay.editor		is "com.livecode.pi.enum"
metadata segmentDisplay.options		is "text,icon"
metadata segmentDisplay.default		is "text"

/*
Syntax: set the segmentMinWidth of <widget> to <pMinWidths>
Syntax: get the segmentMinWidth of <widget>

Summary: Sets the minimum widths of the segments.

Parameters:
pMinWidths: A comma-delimited list of numbers.

Description:
Sets the minimum width of each segment in the control.
*/

property segmentMinWidth	get getSegmentMinWidth	set setSegmentMinWidth
metadata segmentMinWidth.editor		is "com.livecode.pi.string"
metadata segmentMinWidth.default 	is "30,30,30"

/*
Syntax: set the selectedSegment of <widget> to <pSelectedSegments>
Syntax: get the selectedSegment of <widget>

Summary: Sets the selected segment.

Parameters:
pSelectedSegments: A comma-delimited list of the numbers of the selected segment.

Description:
Sets the selected segments of the control.
*/
property selectedSegment	get getSelectedSegment	set setSelectedSegment	
metadata selectedSegment.editor		is "com.livecode.pi.string"
metadata selectedSegment.default	is ""

/*
Syntax: set the showFrameBorder of <widget> to {true|false}
Syntax: get the showFrameBorder of <widget>

<<<<<<< HEAD
-- declaring extension as widget, followed by identifier
widget com.livecode.widget.segmented
--

-- dependency declarations
use com.livecode.canvas
use com.livecode.widget
use com.livecode.engine
use com.livecode.library.iconSVG
use com.livecode.widgetutils

-- metadata
metadata title is "Segmented"
metadata author is "LiveCode"
metadata version is "1.0.0"
metadata svgicon is "M72.6,0H7.7C3.4,0,0,3.4,0,7.7v14c0,4.2,3.4,7.7,7.7,7.7h64.9c4.2,0,7.7-3.4,7.7-7.7v-14C80.2,3.4,76.8,0,72.6,0z M7.8,13.5h8v2.3h-8V13.5z M19.7,20.6h-12v-2.3h12V20.6z M19.7,11h-12V8.8h12V11z M27.8,25.5h-1V3.8h1V25.5z M46.1,20.6h-12v-2.3h12V20.6zM36.1,15.7v-2.3h8v2.3H36.1z M46.1,11h-12V8.8h12V11z M54.4,25.5h-1V3.8h1V25.5z M72.7,20.6h-12v-2.3h12V20.6z M72.7,15.7h-8v-2.3h8V15.7z M72.7,11h-12V8.8h12V11z"

-- property declarations
property segmentStyle 		get mStyle				set setStyle
property multiSelect		get mMultiSelect		set setMultiSelect		

property segmentNames		get getSegmentNames		set setSegmentNames
property segmentLabels		get getSegmentLabels	set setSegmentLabels
property segmentIcons		get getSegmentIcons		set setSegmentIcons	
property selectedIcons		get getSelectedIcons	set setSelectedIcons

property segmentDisplay		get mSegmentDisplay		set setSegmentDisplay
property segmentMinWidth	get getSegmentMinWidth	set setSegmentMinWidth
property selectedSegment	get getSelectedSegment	set setSelectedSegment	
=======
Summary: Whether the widget has a border or not.
>>>>>>> 7c8bd2e0

Description:
Use the <showFrameBorder> property to control whether the segmented control has
a border round it or not.
*/
property showFrameBorder	get mShowFrameBorder	set setShowFrameBorder

/*
Syntax: set the segmentCount of <widget> to <pCount>
Syntax: get the segmentCount of <widget>

Summary: Manipulates the numbe of segments of the segmented control

Description:
Use the <segmentCount> property to control the number of segments.
*/
property segmentCount 	get mNumSegments		set setSegmentCount
metadata segmentCount.editor		is "com.livecode.pi.number"
metadata segmentCount.step is "1"
metadata segmentCount.min is "0"

-- private instance variables
--properties
private variable mStyle				as String
private variable mMultiSelect		as Boolean

private variable mSegmentNames		as List
private variable mSegmentLabels		as List
private variable mSegmentIcons		as List
private variable mSelectedIcons		as List

private variable mSegmentDisplay	as String
private variable mSegmentMinWidth	as List
private variable mSelectedSegments	as List

private variable mShowFrameBorder	as Boolean

--variables
private variable mGeometryIsChanged	as Boolean
private variable mNumSegments		as Integer
private variable mLeft				as Real

private variable mPerimeter			as Path
private variable mLines				as List			-- list of line paths
private variable mRadius			as Real

-- constants
constant kIconSize is 16
constant kTextSize is 13
constant kIconPaddingRatio is 0.2
--

public handler OnSave(out rProperties as Array)
	put the empty array into rProperties
	
	put mStyle				into rProperties["style"]
	put mMultiSelect		into rProperties["multiSelect"]
	put mSegmentNames		into rProperties["segmentNames"]
	put mSegmentLabels		into rProperties["segmentLabels"]
	put mSegmentIcons		into rProperties["segmentIcons"]
	put mSelectedIcons		into rProperties["selectedIcons"]
	put mSegmentDisplay		into rProperties["segmentDisplay"]
	put mSegmentMinWidth	into rProperties["segmentMinWidth"]	
	put mSelectedSegments	into rProperties["selectedSegment"]
	put mShowFrameBorder	into rProperties["showFrameBorder"]
end handler

public handler OnLoad(in pProperties as Array)
	
	put pProperties["style"]			into mStyle
	put pProperties["multiSelect"]		into mMultiSelect
	put pProperties["segmentNames"]		into mSegmentNames
	put pProperties["segmentLabels"]	into mSegmentLabels
	put pProperties["segmentIcons"]		into mSegmentIcons
	put pProperties["selectedIcons"]	into mSelectedIcons
	put pProperties["segmentDisplay"]	into mSegmentDisplay
	put pProperties["segmentMinWidth"]	into mSegmentMinWidth
	put pProperties["selectedSegment"]	into mSelectedSegments
	put pProperties["showFrameBorder"]	into mShowFrameBorder
	
end handler

public handler OnCreate()
	// Set the default values of all the properties
	put "segment" into mStyle
	put false into mMultiSelect
	
	put ["segment1","segment2","segment3"] into mSegmentNames
	put ["Title","Title","Title"] into mSegmentLabels
	put ["align left","align center","align right"] into mSegmentIcons
	put ["align left","align center","align right"] into mSelectedIcons
	
	put "icon" into mSegmentDisplay
	put [30,30,30] into mSegmentMinWidth
	put [] into mSelectedSegments
	
	put false into mShowFrameBorder
		
	// Initialise other variables
	put true into mGeometryIsChanged
	put (the number of elements in mSegmentNames) into mNumSegments
	put 0 into mLeft
	put the empty path into mPerimeter
	put the empty list into mLines
	put 0 into mRadius

end handler

public handler OnPaint()	
	if mGeometryIsChanged then
		updateProperties()	
		-- update mPerimeter and mLines variables if the geometry has changed
		put (the trunc of my height)/5 into mRadius
		updatePerimeter()
		updateLines()
	end if
	
	drawSegments()
	
	-- draw the lines to separate the segments
	set the antialias of this canvas to false
	set the stroke width of this canvas to 1
	set the paint of this canvas to fetchPaint("lines", "yosemite")
	
	variable tLine
	repeat for each element tLine in mLines
		stroke tLine on this canvas
	end repeat
	
	set the antialias of this canvas to true
	--
	
	-- draw the perimeter of the control
	if mShowFrameBorder then
		set the paint of this canvas to fetchPaint("border", "yosemite")
		set the stroke width of this canvas to 1
		stroke mPerimeter on this canvas
	end if
	--
	
	put false into mGeometryIsChanged
end handler

public handler OnGeometryChanged()
	put true into mGeometryIsChanged
end handler

-- Replace the selection
private handler setSelection(in pSelection as List)
	sort pSelection in ascending numeric order
	if pSelection is not mSelectedSegments then
		put pSelection into mSelectedSegments
		selectionChanged(false)
	end if
end handler

private handler addToSelection(in pWhich as Number)
	push pWhich onto mSelectedSegments
	post "segmentSelected" with [mSegmentNames[pWhich]]
	selectionChanged(true)
end handler

private handler removeFromSelection(in pWhich as Number)
	variable tIndex as Number
	put the index of pWhich in mSelectedSegments into tIndex
	if tIndex is not 0 then
		delete element tIndex of mSelectedSegments
		post "segmentUnselected" with [mSegmentNames[pWhich]]
	end if
	selectionChanged(true)
end handler

private handler selectionChanged(in pSort as Boolean)
	if pSort then
		sort mSelectedSegments in ascending numeric order
	end if
	variable tSelectedNames as List
	put [] into tSelectedNames
	variable tNum as Number
	repeat for each element tNum in mSelectedSegments
		push mSegmentNames[tNum] onto tSelectedNames
	end repeat
	
	variable tNames as String
	combine tSelectedNames with "," into tNames
	
	post "selectionChanged" with [tNames]
	redraw all
end handler

private handler clickPosToComponent(in pLoc as Point) returns Integer
	variable tX as Integer
	repeat with tX from 1 up to mNumSegments
		if pLoc is within fetchBounds(tX) then
			return tX
		end if
	end repeat
	return 0
end handler

public handler OnClick() returns nothing

	variable tLabel as String
	variable tSegment
	variable tCount as Integer

	variable tX as Integer
	put clickPosToComponent(the click position) into tX
	 
	 if tX is 0 then
		 return
	 end if
	 
	if mMultiSelect is false then
		-- if cannot multiselect, then need to select the clicked-on segment and deselect the currently selected segment
		-- if the clicked-on segment is already selected, then do nothing		
		if not (tX is in mSelectedSegments) then
			setSelection([tX])
		end if
	else
		-- if can multiselect, then select the clicked-on segment if it is unselected or unselect if its selected
 		if tX is in mSelectedSegments then
			removeFromSelection(tX)
		else
			addToSelection(tX)
		end if
	end if
end handler

private handler drawSegments() returns nothing

	variable tX as Integer
	variable tLabel as String
	variable tWidth as Real
	variable tIsIn as Boolean
	
	put 0 into mLeft
	set the font of this canvas to fetchFont()
	
	repeat with tX from 1 up to mNumSegments
		put fetchWidth(tX) into tWidth
		put tX is in mSelectedSegments into tIsIn
		
		if tIsIn then
			-- set the paint of the background of the selected segment(s)
			set the paint of this canvas to fetchPaint("selected background", "yosemite")
		else
			set the paint of this canvas to fetchPaint("background", "yosemite")
		end if	
		
		variable tSegmentRect as Rectangle
		put rectangle [mLeft, 0, mLeft+tWidth, my height] into tSegmentRect
		if tX = 1 then
			-- rounded rectangle segment
			fill rounded rectangle path of tSegmentRect with radius mRadius on this canvas
			fill rectangle path of rectangle [mLeft+tWidth, 0, mLeft+tWidth*0.5, my height] on this canvas
				
		else if tX = mNumSegments then
			-- rounded rectangle segment
			fill rounded rectangle path of tSegmentRect with radius mRadius on this canvas
			fill rectangle path of rectangle [mLeft, 0, mLeft+tWidth*0.5, my height] on this canvas
				
		else
			fill rectangle path of tSegmentRect on this canvas
		end if

		if tIsIn then
			-- set the paint of the label(s) in the selected segment(s)
			set the paint of this canvas to fetchPaint("selected label", "yosemite")
		else
			set the paint of this canvas to fetchPaint("label", "yosemite")
		end if	
			

		variable tIconPath as Path
		variable tIconRect as Rectangle
		put rectangle [mLeft + tWidth * kIconPaddingRatio, tWidth * kIconPaddingRatio, mLeft + tWidth * (1 - kIconPaddingRatio), my height - (tWidth * kIconPaddingRatio)] into tIconRect
		if mSegmentDisplay is "icon" then
			if tIsIn then
				put path iconSVGPathFromName(element tX of mSelectedIcons) into tIconPath
			else
				put path iconSVGPathFromName(element tX of mSegmentIcons) into tIconPath
			end if
			constrainPathToRect(tIconRect, tIconPath)
			fill tIconPath on this canvas
		else
			put (element tX of mSegmentLabels) into tLabel
			fill text tLabel at center of fetchLabelRect(tWidth) on this canvas
		end if

		add tWidth to mLeft
	end repeat
	
end handler

private handler updateLines() returns nothing
	
	variable tX as Integer
	variable tWidth as Real
	variable tLeft as Real
	
	put the empty list into mLines
	
	put 0 into tLeft
	
	repeat with tX from 1 up to mNumSegments
	
		put fetchWidth(tX) into tWidth
		add tWidth to tLeft
		if tX < mNumSegments then
			push line path from point [tLeft, 0] to point [tLeft, my height] onto back of mLines
		end if
		
	end repeat
end handler

private handler updatePerimeter() returns nothing
	variable tRight as Real
	variable tX as Integer
	
	put 0 into tRight
	repeat with tX from 1 up to mNumSegments
	 	add fetchWidth(tX) to tRight
	end repeat
	
	put rounded rectangle path of rectangle [0.5, 0.5, (the trunc of tRight) + 0.5, (the trunc of my height) - 0.5] with radius mRadius into mPerimeter
end handler

constant kDefaultSegmentIcon is "circle"
constant kDefaultSegmentLabel is "Title"

private handler updateProperties() returns nothing
	variable tX as Integer
	
	if (the number of elements in mSegmentLabels) < mNumSegments then
		repeat with tX from 1 up to (mNumSegments-(the number of elements in mSegmentLabels))
			push kDefaultSegmentLabel onto back of mSegmentLabels
		end repeat
	else if (the number of elements in mSegmentLabels) > mNumSegments then
		repeat with tX from 1 up to (the number of elements in mSegmentLabels)-mNumSegments
			delete element (tX + mNumSegments) of mSegmentLabels
		end repeat
	end if
	
	if (the number of elements in mSegmentNames) < mNumSegments then
		repeat with tX from 1 up to (mNumSegments-(the number of elements in mSegmentNames))
			variable tName as String
			put (the number of elements in mSegmentNames + 1) formatted as string into tName
			variable tDotIndex as Number
			put the index of "." in tName into tDotIndex
			if tDotIndex is not 0 then
				put "segment" & (char 1 to tDotIndex - 1 of tName) into tName
			else
				put "segment" before tName
			end if
			
			push tName onto back of mSegmentNames
		end repeat
	else if (the number of elements in mSegmentNames) > mNumSegments then
		repeat with tX from 1 up to (the number of elements in mSegmentNames)-mNumSegments
			delete element (tX + mNumSegments) of mSegmentNames
		end repeat
	end if
		
	if (the number of elements in mSegmentIcons) < mNumSegments then
		repeat with tX from 1 up to (mNumSegments-(the number of elements in mSegmentIcons))
			push kDefaultSegmentIcon onto back of mSegmentIcons
		end repeat
	else if (the number of elements in mSegmentIcons) > mNumSegments then
		repeat with tX from 1 up to (the number of elements in mSegmentIcons)-mNumSegments
			delete element (tX + mNumSegments) of mSegmentIcons
		end repeat
	end if
	
	if (the number of elements in mSelectedIcons) < mNumSegments then
		repeat with tX from 1 up to (mNumSegments-(the number of elements in mSelectedIcons))
			push kDefaultSegmentIcon onto back of mSelectedIcons
		end repeat
	else if (the number of elements in mSelectedIcons) > mNumSegments then
		repeat with tX from 1 up to (the number of elements in mSelectedIcons)-mNumSegments
			delete element (tX + mNumSegments) of mSelectedIcons
		end repeat
	end if
	
	if (the number of elements in mSegmentMinWidth) < mNumSegments then
		repeat with tX from 1 up to (mNumSegments-(the number of elements in mSegmentMinWidth))
			push 30 onto back of mSegmentMinWidth
		end repeat
	else if (the number of elements in mSegmentMinWidth) > mNumSegments then
		repeat with tX from 1 up to (the number of elements in mSegmentMinWidth)-mNumSegments
			delete element (tX + mNumSegments) of mSegmentMinWidth
		end repeat
	end if
	
end handler

private handler fetchPath(in pObject as String, in pInt as Integer) returns Path
	
	if pObject is "border" then
		return rounded rectangle path of rectangle [0.5, 0.5, (the trunc of my width)-0.5, (the trunc of my height)-0.5] with radius 2
	end if
	
end handler

private handler fetchPaint(in pObject as String, in pPlatform as String) returns Paint
	
	if pObject is "lines" then
		if pPlatform is "yosemite" then
			return solid paint with color [240/255, 240/255, 240/255]	
		else
			return solid paint with color [51/255, 153/255, 1]
		end if
		
	else if pObject is "border" then
		if pPlatform is "yosemite" then
			return solid paint with color [240/255, 240/255, 240/255]	
		else
			return solid paint with color [51/255, 153/255, 1]
		end if
		
	else if pObject is "selected background" then
		if pPlatform is "yosemite" then
			return solid paint with color [110/255, 110/255, 110/255]
		else
			return solid paint with color [51/255, 153/255, 1]
		end if
		
	else if pObject is "background" then
		if pPlatform is "yosemite" then
			return solid paint with color [1, 1, 1]
		else
			return solid paint with color [0, 0, 0, 0]
		end if
		
	else if pObject is "label" then
		if pPlatform is "yosemite" then
			return solid paint with color [110/255, 110/255, 110/255]
		else
			return solid paint with color [51/255, 153/255, 1]
		end if
		
	else if pObject is "selected label" then
		if pPlatform is "yosemite" then
			return solid paint with color [1, 1, 1]
		else
			return solid paint with color [1, 1 ,1]
		end if
	
	end if
	return solid paint with color [1,0,0]
end handler

private handler fetchFont() returns Font
	variable tFont as Font
	put the font of this canvas into tFont
	set the size of tFont to kTextSize
	return tFont
end handler

private handler fetchLabelRect(in pWidth as Real) returns Rectangle
	return rectangle [mLeft, 0, mLeft + pWidth, my height]
	
end handler

private handler fetchWidth(in pSegment as Integer) returns Real
	if pSegment is 0 then
		return 0
	end if
	
	variable tWidth as Real
	put my width / mNumSegments into tWidth
	if tWidth < (element pSegment of mSegmentMinWidth) then
		put (element pSegment of mSegmentMinWidth) into tWidth
	end if
	
	return tWidth
end handler

private handler fetchBounds(in pSegment as Integer) returns Rectangle
	
	variable tLeft as Real
	put 0 into tLeft
	
	variable tX as Integer
	repeat with tX from 1 up to pSegment-1
	 	add fetchWidth(tX) to tLeft
	end repeat
		
	variable tWidth
	put fetchWidth(pSegment) into tWidth
	
	return rectangle [tLeft, 0, tLeft + tWidth, my height]
end handler

private handler getSegmentNames() returns String

	variable tSegmentNames as String
	combine mSegmentNames with "," into tSegmentNames
	return tSegmentNames
	
end handler

private handler getSegmentLabels() returns String
	
	variable tSegmentLabels as String
	combine mSegmentLabels with "," into tSegmentLabels
	return tSegmentLabels

end handler

private handler getSegmentIcons() returns String
	
	variable tSegmentIcons as String
	combine mSegmentIcons with "," into tSegmentIcons
	return tSegmentIcons
	
end handler

private handler getSelectedIcons() returns String

	variable tSelectedIcons as String
	combine mSelectedIcons with "," into tSelectedIcons
	return tSelectedIcons
	
end handler

private handler getSelectedSegment() returns String
	
	variable tSelected
	variable tSelectedString as String
	variable tStringList as List
	
	put the empty list into tStringList
	
	repeat for each element tSelected in mSelectedSegments
		put tSelected formatted as string into tSelectedString
		push tSelectedString onto back of tStringList
	end repeat
	
	variable tFinalString as String
	combine tStringList with "," into tFinalString
	return tFinalString
	
end handler

private handler getSegmentMinWidth() returns String
		
	variable tMinWidth
	variable tMinWidthString as String
	variable tStringList as List
	
	put the empty list into tStringList
	
	repeat for each element tMinWidth in mSegmentMinWidth
		put tMinWidth formatted as string into tMinWidthString
		push tMinWidthString onto back of tStringList
	end repeat
	
	variable tFinalString as String
	combine tStringList with "," into tFinalString
	return tFinalString
	
end handler

private handler setStyle(in pStyle as String)
	put pStyle into mStyle
	put true into mGeometryIsChanged
	redraw all
end handler

private handler setMultiSelect(in pCanMultiSelect as Boolean)
	if pCanMultiSelect is not mMultiSelect then
		put pCanMultiSelect into mMultiSelect
		// If we have multiple selections and go to single select, empty the selection
		if not pCanMultiSelect and the number of elements in mSelectedSegments > 1 then
			setSelection(the empty list)
		end if
	end if
end handler

private handler setSegmentNames(in pNames as String)
	split pNames by "," into mSegmentNames
	put true into mGeometryIsChanged
	redraw all
end handler

private handler setSegmentLabels(in pLabels as String)
	split pLabels by "," into mSegmentLabels
	put true into mGeometryIsChanged
	redraw all
end handler

private handler setSegmentIcons(in pIcons as String)
	split pIcons by "," into mSegmentIcons
	put true into mGeometryIsChanged
	redraw all
end handler

private handler setSelectedIcons(in pSelectedIcons as String)
	split pSelectedIcons by "," into mSelectedIcons
	put true into mGeometryIsChanged
	redraw all
end handler


private handler setSegmentDisplay(in pSegmentDisplay as String)
	put pSegmentDisplay into mSegmentDisplay
	put true into mGeometryIsChanged
	redraw all
end handler

private handler setSegmentMinWidth(in pMinWidths as String)
	put the empty list into mSegmentMinWidth
	
	variable tStringList as List
	split pMinWidths by "," into tStringList
	
	variable tStringMinWidth as String
	variable tMinWidth as Real
	repeat for each element tStringMinWidth in tStringList
		put tStringMinWidth parsed as number into tMinWidth
		push tMinWidth onto back of mSegmentMinWidth
	end repeat
		
	put true into mGeometryIsChanged
	redraw all
end handler

private handler setSelectedSegment(in pSelectedSegment as String) 
	put the empty list into mSelectedSegments
	
	variable tStringList as List
	split pSelectedSegment by "," into tStringList
	
	variable tSelectedString as String
	variable tSelected as Real
	variable tNewSelection as List
	repeat for each element tSelectedString in tStringList
		put tSelectedString parsed as number into tSelected
		push tSelected onto back of tNewSelection
	end repeat
	setSelection(tNewSelection)
end handler

private handler setShowFrameBorder(in pShow as Boolean)
	put pShow into mShowFrameBorder
	redraw all
end handler

private handler setSegmentCount(in pNum as Integer)
	if pNum is not mNumSegments then
		put pNum into mNumSegments
		put true into mGeometryIsChanged
		redraw all
	end if
end handler

end widget<|MERGE_RESOLUTION|>--- conflicted
+++ resolved
@@ -73,195 +73,6 @@
 of the segmented control.
 */
 
-
--- declaring extension as widget, followed by identifier
-widget com.livecode.widget.segmented
---
-
--- dependency declarations
-use com.livecode.canvas
-use com.livecode.widget
-use com.livecode.engine
-use com.livecode.library.iconSVG
-
--- metadata
-metadata title is "Segmented"
-metadata author is "LiveCode"
-metadata version is "1.0.0"
-metadata svgicon is "M72.6,0H7.7C3.4,0,0,3.4,0,7.7v14c0,4.2,3.4,7.7,7.7,7.7h64.9c4.2,0,7.7-3.4,7.7-7.7v-14C80.2,3.4,76.8,0,72.6,0z M7.8,13.5h8v2.3h-8V13.5z M19.7,20.6h-12v-2.3h12V20.6z M19.7,11h-12V8.8h12V11z M27.8,25.5h-1V3.8h1V25.5z M46.1,20.6h-12v-2.3h12V20.6zM36.1,15.7v-2.3h8v2.3H36.1z M46.1,11h-12V8.8h12V11z M54.4,25.5h-1V3.8h1V25.5z M72.7,20.6h-12v-2.3h12V20.6z M72.7,15.7h-8v-2.3h8V15.7z M72.7,11h-12V8.8h12V11z"
-
--- property declarations
-
-/*
-Syntax: set the segmentStyle of <widget> to <pStyle>
-Syntax: get the segmentStyle of <widget>
-
-Summary: The style of the control.
-
-Parameters:
-pStyle(enum): The style of the control.
--"segment": The widget displays as a segmented control
--"bar": The widget displays as a button bar
-
-Description:
-The style property of the control (segmented control or bar button).
-*/
-property segmentStyle 		get mStyle				set setStyle
-metadata segmentStyle.editor 		is "com.livecode.pi.enum"
-metadata segmentStyle.options 		is "segment,bar"
-metadata segmentStyle.default		is "segment"
-
-/*
-Syntax: set the multiSelect of <widget> to <pCanMultiSelect>
-Syntax: get the multiSelect of <widget>
-
-Summary: Whether the control can have multiple segments selected
-
-Parameters:
-pCanMultiSelect(boolean):
-
-Description:
-The multiSelect property of the control.
-*/
-property multiSelect		get mMultiSelect		set setMultiSelect		
-metadata multiSelect.editor			is "com.livecode.pi.boolean"
-metadata multiSelect.default		is "false"
-
-/*
-Syntax: set the segmentNames of <widget> to <pNames>
-Syntax: get the segmentNames of <widget>
-Summary: Sets the names of the segments.
-
-Parameters:
-pNames(string): A comma-delimited list of names for the segments.
-
-Description:
-Sets the names of each segment in the control.
-*/
-property segmentNames		get getSegmentNames		set setSegmentNames
-metadata segmentNames.editor		is "com.livecode.pi.string"
-metadata segmentNames.default		is "segment1,segment2,segment3"
-
-/*
-Syntax: set the segmentLabels of <widget> to <pLabels>
-Syntax: get the segmentLabels of <widget>
-
-Summary: Sets the labels of the segments.
-
-Parameters:
-pLabels: A comma-delimited list of labels for the segments.
-
-Description:
-Sets the labels of each segment in the control.
-*/
-property segmentLabels		get getSegmentLabels	set setSegmentLabels
-metadata segmentLabels.editor 		is "com.livecode.pi.string"
-metadata segmentLabels.default		is "Title,Title,Title"
-
-/*
-Syntax: set the segmentIcons of <widget> to <pIcons>
-Syntax: get the segmentIcons of <widget>
-
-Summary: Sets the icons of the segments.
-
-Parameters:
-pIcons: A comma-delimited list of icon names which display as the icons for the segments.
-
-Description:
-Use the <segmentIcons> property to get or set the icons of the segmented control.
-The name of an icon must be one of the names returned by the iconNames() function 
-of the com.livecode.library.iconSVG library.
-
-References: selectedIcons (property)
-*/
-property segmentIcons		get getSegmentIcons		set setSegmentIcons	
-metadata segmentIcons.editor		is "com.livecode.pi.editorlist"
-metadata segmentIcons.subeditor		is "com.livecode.pi.svgicon"
-metadata segmentIcons.delimiter		is ","
-metadata segmentIcons.default		is "align left,align center,align right"
-
-/*
-Syntax: set the selectedIcons of <widget> to <pSelectedIcons>
-Syntax: get the selectedIcons of <widget>
-
-Summary: Sets the selected icons of the segments.
-
-Parameters:
-pSelectedIcons: A comma-delimited list of icon names which display as the icons for 
-each segment when it is selected.
-
-Description:
-Use the <selectedIcons> property to get or set the icons of the segments when they are
-selected.
-The name of an icon must be one of the names returned by the iconNames() function 
-of the com.livecode.library.iconSVG library.
-
-References: segmentIcons (property)
-*/
-
-property selectedIcons		get getSelectedIcons		set setSelectedIcons
-metadata selectedIcons.editor		is "com.livecode.pi.editorlist"
-metadata selectedIcons.subeditor		is "com.livecode.pi.svgicon"
-metadata selectedIcons.delimiter		is ","
-metadata selectedIcons.default		is "align left,align center,align right"
-
-/*
-Syntax: set the segmentDisplay of <widget> to <pSegmentDisplay>
-Syntax: get the segmentDisplay of <widget>
-
-Summary: Sets the segment display style.
-
-Parameters:
-pSegmentDisplay(enum): The style of the segment display.
--"icon": Show the chosen fontawesome icons
--"label": Show the chosen labels
-
-Description:
-Sets the segment display style of the control to either icon or label.
-*/
-property segmentDisplay		get mSegmentDisplay		set setSegmentDisplay
-metadata segmentDisplay.editor		is "com.livecode.pi.enum"
-metadata segmentDisplay.options		is "text,icon"
-metadata segmentDisplay.default		is "text"
-
-/*
-Syntax: set the segmentMinWidth of <widget> to <pMinWidths>
-Syntax: get the segmentMinWidth of <widget>
-
-Summary: Sets the minimum widths of the segments.
-
-Parameters:
-pMinWidths: A comma-delimited list of numbers.
-
-Description:
-Sets the minimum width of each segment in the control.
-*/
-
-property segmentMinWidth	get getSegmentMinWidth	set setSegmentMinWidth
-metadata segmentMinWidth.editor		is "com.livecode.pi.string"
-metadata segmentMinWidth.default 	is "30,30,30"
-
-/*
-Syntax: set the selectedSegment of <widget> to <pSelectedSegments>
-Syntax: get the selectedSegment of <widget>
-
-Summary: Sets the selected segment.
-
-Parameters:
-pSelectedSegments: A comma-delimited list of the numbers of the selected segment.
-
-Description:
-Sets the selected segments of the control.
-*/
-property selectedSegment	get getSelectedSegment	set setSelectedSegment	
-metadata selectedSegment.editor		is "com.livecode.pi.string"
-metadata selectedSegment.default	is ""
-
-/*
-Syntax: set the showFrameBorder of <widget> to {true|false}
-Syntax: get the showFrameBorder of <widget>
-
-<<<<<<< HEAD
 -- declaring extension as widget, followed by identifier
 widget com.livecode.widget.segmented
 --
@@ -280,20 +91,177 @@
 metadata svgicon is "M72.6,0H7.7C3.4,0,0,3.4,0,7.7v14c0,4.2,3.4,7.7,7.7,7.7h64.9c4.2,0,7.7-3.4,7.7-7.7v-14C80.2,3.4,76.8,0,72.6,0z M7.8,13.5h8v2.3h-8V13.5z M19.7,20.6h-12v-2.3h12V20.6z M19.7,11h-12V8.8h12V11z M27.8,25.5h-1V3.8h1V25.5z M46.1,20.6h-12v-2.3h12V20.6zM36.1,15.7v-2.3h8v2.3H36.1z M46.1,11h-12V8.8h12V11z M54.4,25.5h-1V3.8h1V25.5z M72.7,20.6h-12v-2.3h12V20.6z M72.7,15.7h-8v-2.3h8V15.7z M72.7,11h-12V8.8h12V11z"
 
 -- property declarations
+
+/*
+Syntax: set the segmentStyle of <widget> to <pStyle>
+Syntax: get the segmentStyle of <widget>
+
+Summary: The style of the control.
+
+Parameters:
+pStyle(enum): The style of the control.
+-"segment": The widget displays as a segmented control
+-"bar": The widget displays as a button bar
+
+Description:
+The style property of the control (segmented control or bar button).
+*/
 property segmentStyle 		get mStyle				set setStyle
+metadata segmentStyle.editor 		is "com.livecode.pi.enum"
+metadata segmentStyle.options 		is "segment,bar"
+metadata segmentStyle.default		is "segment"
+
+/*
+Syntax: set the multiSelect of <widget> to <pCanMultiSelect>
+Syntax: get the multiSelect of <widget>
+
+Summary: Whether the control can have multiple segments selected
+
+Parameters:
+pCanMultiSelect(boolean):
+
+Description:
+The multiSelect property of the control.
+*/
 property multiSelect		get mMultiSelect		set setMultiSelect		
-
+metadata multiSelect.editor			is "com.livecode.pi.boolean"
+metadata multiSelect.default		is "false"
+
+/*
+Syntax: set the segmentNames of <widget> to <pNames>
+Syntax: get the segmentNames of <widget>
+Summary: Sets the names of the segments.
+
+Parameters:
+pNames(string): A comma-delimited list of names for the segments.
+
+Description:
+Sets the names of each segment in the control.
+*/
 property segmentNames		get getSegmentNames		set setSegmentNames
+metadata segmentNames.editor		is "com.livecode.pi.string"
+metadata segmentNames.default		is "segment1,segment2,segment3"
+
+/*
+Syntax: set the segmentLabels of <widget> to <pLabels>
+Syntax: get the segmentLabels of <widget>
+
+Summary: Sets the labels of the segments.
+
+Parameters:
+pLabels: A comma-delimited list of labels for the segments.
+
+Description:
+Sets the labels of each segment in the control.
+*/
 property segmentLabels		get getSegmentLabels	set setSegmentLabels
+metadata segmentLabels.editor 		is "com.livecode.pi.string"
+metadata segmentLabels.default		is "Title,Title,Title"
+
+/*
+Syntax: set the segmentIcons of <widget> to <pIcons>
+Syntax: get the segmentIcons of <widget>
+
+Summary: Sets the icons of the segments.
+
+Parameters:
+pIcons: A comma-delimited list of icon names which display as the icons for the segments.
+
+Description:
+Use the <segmentIcons> property to get or set the icons of the segmented control.
+The name of an icon must be one of the names returned by the iconNames() function 
+of the com.livecode.library.iconSVG library.
+
+References: selectedIcons (property)
+*/
 property segmentIcons		get getSegmentIcons		set setSegmentIcons	
-property selectedIcons		get getSelectedIcons	set setSelectedIcons
-
+metadata segmentIcons.editor		is "com.livecode.pi.editorlist"
+metadata segmentIcons.subeditor		is "com.livecode.pi.svgicon"
+metadata segmentIcons.delimiter		is ","
+metadata segmentIcons.default		is "align left,align center,align right"
+
+/*
+Syntax: set the selectedIcons of <widget> to <pSelectedIcons>
+Syntax: get the selectedIcons of <widget>
+
+Summary: Sets the selected icons of the segments.
+
+Parameters:
+pSelectedIcons: A comma-delimited list of icon names which display as the icons for 
+each segment when it is selected.
+
+Description:
+Use the <selectedIcons> property to get or set the icons of the segments when they are
+selected.
+The name of an icon must be one of the names returned by the iconNames() function 
+of the com.livecode.library.iconSVG library.
+
+References: segmentIcons (property)
+*/
+
+property selectedIcons		get getSelectedIcons		set setSelectedIcons
+metadata selectedIcons.editor		is "com.livecode.pi.editorlist"
+metadata selectedIcons.subeditor		is "com.livecode.pi.svgicon"
+metadata selectedIcons.delimiter		is ","
+metadata selectedIcons.default		is "align left,align center,align right"
+
+/*
+Syntax: set the segmentDisplay of <widget> to <pSegmentDisplay>
+Syntax: get the segmentDisplay of <widget>
+
+Summary: Sets the segment display style.
+
+Parameters:
+pSegmentDisplay(enum): The style of the segment display.
+-"icon": Show the chosen fontawesome icons
+-"label": Show the chosen labels
+
+Description:
+Sets the segment display style of the control to either icon or label.
+*/
 property segmentDisplay		get mSegmentDisplay		set setSegmentDisplay
+metadata segmentDisplay.editor		is "com.livecode.pi.enum"
+metadata segmentDisplay.options		is "text,icon"
+metadata segmentDisplay.default		is "text"
+
+/*
+Syntax: set the segmentMinWidth of <widget> to <pMinWidths>
+Syntax: get the segmentMinWidth of <widget>
+
+Summary: Sets the minimum widths of the segments.
+
+Parameters:
+pMinWidths: A comma-delimited list of numbers.
+
+Description:
+Sets the minimum width of each segment in the control.
+*/
+
 property segmentMinWidth	get getSegmentMinWidth	set setSegmentMinWidth
+metadata segmentMinWidth.editor		is "com.livecode.pi.string"
+metadata segmentMinWidth.default 	is "30,30,30"
+
+/*
+Syntax: set the selectedSegment of <widget> to <pSelectedSegments>
+Syntax: get the selectedSegment of <widget>
+
+Summary: Sets the selected segment.
+
+Parameters:
+pSelectedSegments: A comma-delimited list of the numbers of the selected segment.
+
+Description:
+Sets the selected segments of the control.
+*/
 property selectedSegment	get getSelectedSegment	set setSelectedSegment	
-=======
+metadata selectedSegment.editor		is "com.livecode.pi.string"
+metadata selectedSegment.default	is ""
+
+/*
+Syntax: set the showFrameBorder of <widget> to {true|false}
+Syntax: get the showFrameBorder of <widget>
+
 Summary: Whether the widget has a border or not.
->>>>>>> 7c8bd2e0
 
 Description:
 Use the <showFrameBorder> property to control whether the segmented control has
