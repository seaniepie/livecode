--- conflicted
+++ resolved
@@ -382,11 +382,7 @@
 -- vertical pixel span to a whole number of pixels, in such a way that
 -- the input span is always fully contained within the output span.
 handler hintLower(in pBound as Number) returns Number
-<<<<<<< HEAD
-	return the floor of (pBound)
-=======
 	return the ceiling of (pBound - 0.5)
->>>>>>> 1e532bfc
 end handler
 handler hintUpper(in pBound as Number) returns Number
 	return the floor of (pBound + 0.5)
