/*
Copyright (C) 2015 LiveCode Ltd.

This file is part of LiveCode.

LiveCode is free software; you can redistribute it and/or modify it under
the terms of the GNU General Public License v3 as published by the Free
Software Foundation.

LiveCode is distributed in the hope that it will be useful, but WITHOUT ANY
WARRANTY; without even the implied warranty of MERCHANTABILITY or
FITNESS FOR A PARTICULAR PURPOSE.  See the GNU General Public License
for more details.

You should have received a copy of the GNU General Public License
along with LiveCode.  If not see <http://www.gnu.org/licenses/>.  */

/*
Browser svg icon from https://www.iconfinder.com/icons/309064/browser_globe_international_internet_web_world_icon#size=128
Copyright Ivan Boyko,
Licensed under the terms of the Creative Commons Attribution 3.0 Unported License http://creativecommons.org/licenses/by/3.0/
*/

/*
This widget displays web content within a native web browser view.

Name: URL
Type: property

Syntax:
set the URL of <widget> to <pUrl>
get the URL of <widget>

Summary: The URL displayed by the browser.

Parameters:
pUrl(string): A string specifying a URL.

Example:
	// Navigate to livecode.com by setting the url property, keeping a copy of the
	//    previous URL
	local tOldUrl
	put the URL of widget "myBrowser" into tOldUrl
	set the URL of widget "myBrowser" to "http://livecode.com"

Description:
The <URL> is the URL of the content be displayed in the browser.

*Note:* The url property reflects the currently displaying page in the browser, and will change when navigating to another page. Setting the htmlText will result in the url property being empty.
*Note:* Setting the url property to empty will clear the currently loaded page, resulting in a blank page being displayed and the url and htmlText properties being empty.

Name: htmlText
Type: property

Syntax:
set the htmlText of <widget> to <pHtmlText>
get the htmlText of <widget>

Summary: The HTML text of the content displayed by the browser.

Parameters:
pHtmlText(string): A string containing HTML data to be displayed by the browser.

Example:
	// Render a web page in the browser by specifying custom HTML content
	local tHTML
	put "<html><head><title>My Page Title</title></head><body>My Page Contents</body></html>" into tHTML
	set the htmlText of widget "myBrowser" to tHTML

Description:
The <htmlText> is the HTML representation of the content displayed in the browser.

*Note:* When the htmltext has been set, the url property will be empty. When the url property is not empty, the htmlText will fetch the source of the current url displayed in the browser.

Name: vScrollbar
Type: property

Syntax:
set the vScrollbar of <widget> to <pEnabled>
get the vScrollbar of <widget>

Summary: Controls whether the vertical scrollbar is visible and enabled within the browser.

Parameters:
pEnabled(boolean): True or false.

Description:
Controls whether the vertical scrollbar is visible and enabled within the browser.


Name: hScrollbar
Type: property

Syntax:
set the hScrollbar of <widget> to <pEnabled>
get the hScrollbar of <widget>

Summary: Controls whether the horizontal scrollbar is visible and enabled within the browser.

Parameters:
pEnabled(boolean): True or false.

Description:
Controls whether the horizontal scrollbar is visible and enabled within the browser.


Name: userAgent
Type: property

Syntax:
set the userAgent of <widget> to <pUserAgent>
get the userAgent of <widget>

Summary: The identifier sent by the browser when fetching content from remote URLs.

Parameters:
pUserAgent(string): A string conforming to the http specifications at http://www.w3.org/Protocols/rfc2616/rfc2616-sec14.html#sec14.43

Example:
	// Set custom User-Agent header. The remote web server may be configured to deliver custom content for browsers using this User-Agent.
	set the userAgent of widget "myBrowser" to "myAppEmbeddedBrowser"
	launch url "http://myexampleserver.com/content.html" in widget "myBrowser"

Description:
The <userAgent> is the identifier sent by the browser when fetching content from remote URLs.


Name: javascriptHandlers
Type: property

Syntax:
set the javascriptHandlers of <widget> to <pHanderList>
get the javascriptHandlers of <widget>

Summary: A list of LiveCode handlers that are made available to JavaScript calls within the browser.

Parameters:
pHandlerList(string): A return-separated list of handler names.

Example:
	// Define a handler to respond to javascript calls.
	on myJSHandler pMessage, pValue
		// Do appropriate actions here.
		...
	end myJSHandler
	
	...
	
	// Set up the browser javascript handler list
	set the javascriptHandlers to "myJSHandler" & return & "myOtherJSHandler"

	...
	
	// Calling the handler from JavaScript within the browser:
	liveCode.myJSHandler("myMessage", 12345);
	
Description:
The <javascriptHandlers> is a list of LiveCode handlers that are made available to JavaScript calls within the browser. The handlers will appear as methods attached to a global "liveCode" object. You can call these methods as you would any other JavaScript function and pass whatever parameters you require.

>*Warning:* Setting the <javascriptHandlers> property gives JavaScript running within the Web browser permission to execute parts of your application through the handlers you choose to expose. If using this feature, make sure that you have complete control over the webpages which you load into the browser widget, and consider using https to ensure that third-parties cannot inject malicious code into them.


Name: browserDocumentLoadBegin
Type: message
Syntax: browserDocumentLoadBegin pUrl

Summary: Sent when a document begins loading in the browser.

Parameters:
pUrl(string): The URL of the loading document.

Description:
The browserDocumentLoadBegin message is sent to the widget's script object when a new document begins to load in the browser. This will happen whenever the browser navigates to a new page. The <pUrl> parameter contains the URL of the loading document.


Name: browserDocumentLoadComplete
Type: message
Syntax: browserDocumentLoadComplete pUrl

Summary: Sent when a document has completed loading in the browser.

Parameters:
pUrl(string): The URL of the loaded document.

Description:
The browserDocumentLoadComplete message is sent to the widget's script object when a new document has completed loading in the browser. The <pUrl> parameter contains the URL of the loaded document.


Name: browserDocumentLoadFailed
Type: message
Syntax: browserDocumentLoadFailed pUrl, pError

Summary: Sent when a document has failed to load in the browser.

Parameters:
pUrl(string): The URL of the document.
pError(string): An error message describing the reason for the failure.

Description:
The browserDocumentLoadFailed message is sent to the widget's script object when a new document has failed to load in the browser. The <pUrl> parameter contains the URL of the document, and the <pError> parameter gives the reason for the failure.


Name: browserFrameDocumentLoadBegin
Type: message
Syntax: browserFrameDocumentLoadBegin pUrl

Summary: Sent when a document begins loading in a frame of the browser.

Parameters:
pUrl(string): The URL of the loading document.

Description:
The browserFrameDocumentLoadBegin message is sent to the widget's script object when a new document begins to load in a frame of the browser. This will happen whenever the browser navigates to a new page with multiple frames. The <pUrl> parameter contains the URL of the loading document.


Name: browserFrameDocumentLoadComplete
Type: message
Syntax: browserFrameDocumentLoadComplete pUrl

Summary: Sent when a document has completed loading in a frame of the browser.

Parameters:
pUrl(string): The URL of the loaded document.

Description:
The browserFrameDocumentLoadComplete message is sent to the widget's script object when a new document has completed loading in a frame of the browser. The <pUrl> parameter contains the URL of the loaded document.


Name: browserFrameDocumentLoadFailed
Type: message
Syntax: browserFrameDocumentLoadFailed pUrl, pError

Summary: Sent when a document has failed to load in a frame of the browser.

Parameters:
pUrl(string): The URL of the document.
pError(string): An error message describing the reason for the failure.

Description:
The browserFrameDocumentLoadFailed message is sent to the widget's script object when a new document has failed to load in a frame of the browser. The <pUrl> parameter contains the URL of the document, and the <pError> parameter gives the reason for the failure.


Name: browserNavigateBegin
Type: message
Syntax: browserNavigateBegin pUrl

Summary: Sent when the browser begins navigation to a new page.

Parameters:
pUrl(string): The URL of the new page.

Description:
The browserNavigateBegin message is sent to the widget's script object when the browser begins navigation to a new page. This can be triggered by launching a url in the browser, or clicking a link within the browser. The <pUrl> parameter contains the URL of the new page.


Name: browserNavigateComplete
Type: message
Syntax: browserNavigateComplete pUrl

Summary: Sent when the browser successfully navigates to a new page.

Parameters:
pUrl(string): The URL of the new page.

Description:
The browserNavigateComplete message is sent to the widget's script object when the browser successfully navigates to a new page. The <pUrl> parameter contains the URL of the new page.


Name: browserNavigateFailed
Type: message
Syntax: browserNavigateFailed pUrl, pError

Summary: Sent when the browser has failed to navigate to a new page.

Parameters:
pUrl(string): The URL of the document.
pError(string): An error message describing the reason for the failure.

Description:
The browserNavigateFailed message is sent to the widget's script object when the browser has failed to navigate to a new page. The <pUrl> parameter contains the URL of the new page, and the <pError> parameter gives the reason for the failure.
*/

-- declaring extension as widget, followed by identifier
widget com.livecode.widget.browser
--

-- dependancy declarations
use com.livecode.foreign
use com.livecode.widget
use com.livecode.canvas
use com.livecode.engine
use com.livecode.extensions.libbrowser
use com.livecode.widgetutils
--

-- metadata
metadata title is "Browser"
metadata author is "LiveCode"
metadata version is "1.0.0"
metadata svgicon is "M21.7,12c0,5.4-4.4,9.7-9.7,9.7S2.3,17.4,2.3,12S6.6,2.3,12,2.3S21.7,6.6,21.7,12z M11.9,16.6c0-0.2-0.1-0.3-0.3-0.4  C11,16,10.4,16,9.9,15.5c-0.1-0.2-0.1-0.4-0.2-0.6c-0.2-0.2-0.7-0.3-1-0.4c-0.4,0-0.8,0-1.3,0c-0.2,0-0.5,0-0.7,0  c-0.3-0.1-0.5-0.5-0.7-0.8C6,13.6,6,13.4,5.8,13.4c-0.2-0.1-0.4,0.1-0.6,0c-0.1-0.1-0.1-0.2-0.1-0.3c0-0.3,0.2-0.6,0.4-0.8  c0.3-0.2,0.6,0.1,0.9,0.1c0.1,0,0.1,0,0.2,0.1C6.9,12.6,7,13,7,13.3c0,0.1,0,0.2,0,0.2c0,0.1,0.1,0.1,0.2,0.1c0.1-0.5,0.1-1,0.2-1.5  c0-0.6,0.6-1.2,1.1-1.4c0.2-0.1,0.3,0.1,0.5,0c0.6-0.2,2.1-0.8,1.8-1.6C10.6,8.4,10,7.7,9.2,7.8C9,7.9,8.9,8,8.7,8.1  C8.4,8.3,7.8,8.9,7.5,8.9C7,8.8,7,8.1,7.1,7.8c0.1-0.4,1-1.7,1.6-1.5C8.8,6.4,9,6.6,9.1,6.7c0.2,0.1,0.5,0.1,0.8,0.1  c0.1,0,0.2,0,0.3-0.1c0.1-0.1,0.1-0.1,0.1-0.2c0-0.3-0.3-0.6-0.5-0.8C9.6,5.5,9.3,5.3,9,5.2C8,4.9,6.4,5.3,5.6,6  C4.8,6.7,4.2,7.9,3.8,8.9C3.6,9.5,3.4,10.3,3.3,11c-0.1,0.5-0.2,0.9,0.1,1.4C3.7,13,4.3,13.6,4.9,14c0.4,0.3,1.2,0.3,1.6,0.8  c0.3,0.4,0.2,0.9,0.2,1.4c0,0.6,0.4,1.1,0.6,1.6c0.1,0.3,0.2,0.7,0.3,1c0,0.1,0.1,0.7,0.1,0.8c0.6,0.3,1.1,0.6,1.8,0.8  c0.1,0,0.5-0.6,0.5-0.7c0.3-0.3,0.5-0.7,0.8-0.9c0.2-0.1,0.4-0.2,0.6-0.4c0.2-0.2,0.3-0.6,0.4-0.9C11.9,17.3,12,16.9,11.9,16.6z   M12.1,7.4c0.1,0,0.2-0.1,0.4-0.2c0.3-0.2,0.6-0.5,0.9-0.7c0.3-0.2,0.6-0.5,0.8-0.7c0.3-0.2,0.5-0.6,0.6-0.9  c0.1-0.2,0.4-0.6,0.3-0.9c-0.1-0.2-0.6-0.3-0.8-0.4c-0.8-0.2-1.5-0.3-2.3-0.3c-0.3,0-0.7,0.1-0.8,0.4c-0.1,0.5,0.3,0.4,0.7,0.5  c0,0,0.1,0.8,0.1,0.9c0.1,0.5-0.2,0.8-0.2,1.3c0,0.3,0,0.8,0.2,1C12,7.4,12.1,7.4,12.1,7.4z M20.5,14.4c0.1-0.2,0.1-0.5,0.2-0.7  c0.1-0.5,0.1-1,0.1-1.5c0-1-0.1-2-0.4-2.9C20.2,9,20.1,8.7,20,8.4c-0.2-0.5-0.5-1-0.9-1.4c-0.4-0.5-0.9-1.9-1.8-1.5  c-0.3,0.1-0.5,0.5-0.7,0.7c-0.2,0.3-0.4,0.6-0.6,0.9c-0.1,0.1-0.2,0.3-0.1,0.4c0,0.1,0.1,0.1,0.2,0.1c0.2,0.1,0.3,0.1,0.5,0.2  c0.1,0,0.2,0.1,0.1,0.2c0,0,0,0.1-0.1,0.1c-0.5,0.5-1,0.9-1.5,1.4c-0.1,0.1-0.2,0.3-0.2,0.4c0,0.1,0.1,0.1,0.1,0.2  c0,0.1-0.1,0.1-0.2,0.2c-0.2,0.1-0.4,0.2-0.5,0.3c-0.1,0.2,0,0.5-0.1,0.7c-0.1,0.5-0.4,0.9-0.6,1.4c-0.2,0.3-0.3,0.6-0.5,0.9  c0,0.4-0.1,0.7,0.1,1c0.5,0.7,1.4,0.3,2.1,0.6c0.2,0.1,0.4,0.1,0.5,0.3c0.3,0.3,0.3,0.8,0.4,1.1c0.1,0.4,0.2,0.8,0.4,1.2  c0.1,0.5,0.3,1,0.4,1.4c0.9-0.7,1.7-1.5,2.3-2.5C19.9,16,20.2,15.2,20.5,14.4z"
--

-- property declarations
property URL get getUrl set setUrl
metadata URL.editor is "com.livecode.pi.text"

property htmlText get getHtmlText set setHtmlText

property vScrollbar get getVScrollbar set setVScrollbar
metadata vScrollbar.editor is "com.livecode.pi.boolean"

property hScrollbar get getHScrollbar set setHScrollbar
metadata hScrollbar.editor is "com.livecode.pi.boolean"

property userAgent get getUserAgent set setUserAgent
metadata userAgent.editor is "com.livecode.pi.text"

property javascriptHandlers get getJavaScriptHandlers set setJavaScriptHandlers
metadata javascriptHandlers.editor is "com.livecode.pi.text"

--------------------------------------------------------------------------------

foreign handler MCHandlerGetFunctionPtr(in pHandler as any, out rFuncPtr as Pointer) returns CBool binds to "<builtin>"

--------------------------------------------------------------------------------

variable mBrowser as optional MCBrowserRef
variable mBrowserType as String
variable mProperties as Array

--

variable mScriptObject as ScriptObject

--------------------------------------------------------------------------------

constant kPersistentProps is ["verticalScrollbarEnabled", "horizontalScrollbarEnabled", "allowNewWindows", "enableContextMenu", "userAgent", "javaScriptHandlers"]

--------------------------------------------------------------------------------

public handler OnLoad(in pProperties as Array)
<<<<<<< HEAD
	/* TODO - reinstate property load / save once cacheing is implemented */
	// loadProperties(pProperties)
end handler

public handler OnSave(out rProperties as Array)
	/* TODO - reinstate property load / save once cacheing is implemented */
	// if mBrowser is not nothing then
	// 	put saveProperties() into mProperties
	// end if
	// put mProperties into rProperties
	put the empty array into rProperties
=======
	put pProperties into mProperties
end handler

public handler OnSave(out rProperties as Array)
	put mProperties into rProperties
>>>>>>> 04f55764
end handler

----------

-- called when the widget is created
public handler OnCreate()
	libbrowserInit()

	put the empty string into mBrowserType
	put the empty array into mProperties
end handler

--

public handler OnOpen()
	variable tParent as Pointer
	
	// put my native window into tParent
	MCWidgetGetMyStackNativeView(tParent)
		
	variable tFactory as MCBrowserFactoryRef
	if not MCBrowserFactoryGet(mBrowserType, tFactory) then
		throw "error getting browser factory for type: " & mBrowserType
	end if
	
	variable tDisplay as Pointer
	MCWidgetGetMyStackNativeDisplay(tDisplay)
	
	if not MCBrowserFactoryCreateBrowser(tFactory, tDisplay, tParent, mBrowser) then
		throw "error creating browser"
	end if
	
	variable tBrowserView as Pointer
	put MCBrowserGetNativeLayer(mBrowser) into tBrowserView
	
	// set my native layer to tBrowserView
	MCWidgetSetMyNativeLayer(tBrowserView)
	// tell native layer that we can't render a snapshot of the browser view.
	MCWidgetSetMyNativeLayerCanRenderToContext(false)
	
	MCBrowserSetRequestHandler(mBrowser, OnBrowserRequestCallback, nothing)
	MCBrowserSetJavaScriptHandler(mBrowser, OnJavaScriptCallback, nothing)

	// Keep a reference to this widget's script object so we can post to it from
	//   the callbacks (which don't have a target widget when called).
	put my script object into mScriptObject
	
	applyProperties(mProperties)
end handler

--

public handler OnClose()
	//set my native layer to nothing
	MCWidgetSetMyNativeLayer(nothing)
	
	MCBrowserRelease(mBrowser)
	put nothing into mBrowser
end handler

----------

private handler Capitalize(in pString as String) returns String
	if pString is empty then
		return the empty string
	end if
	
	put (the upper of char 1 of pString) into char 1 of pString
	return pString
end handler

/* WORKAROUND - Need to retain foreign types in handler as conversion to those in the foreign handler type signature not yet implemented */
//private handler OnBrowserRequestCallback(in pContext as optional Pointer, in pBrowser as MCBrowserRef, in pType as MCBrowserRequestType, in pState as MCBrowserRequestState, in pFrame as Boolean, in pUrl as String, in pError as optional String) returns nothing
private handler OnBrowserRequestCallback(in pContext as optional Pointer, in pBrowser as MCBrowserRef, in pType as MCBrowserRequestType, in pState as MCBrowserRequestState, in pFrame as CBool, in pUrl as ZStringUTF8, in pError as optional ZStringUTF8) returns nothing
	variable tType as String
	put element (pType + 1) of kMCBrowserRequestTypeMap into tType
	
	variable tState as String
	put element (pState + 1) of kMCBrowserRequestStateMap into tState
	
	if pState is kMCBrowserRequestStateFailed then
		log "Failed: %@" with [pError]
	end if
	
	/* Dispatch browser message */
	variable tMessage as String
	if pFrame then
		put "browserFrame" & Capitalize(tType) & Capitalize(tState) into tMessage
	else
		put "browser" & Capitalize(tType) & Capitalize(tState) into tMessage
	end if
	
	variable tArgs as List
	if pState is kMCBrowserRequestStateFailed then
		put [pUrl, pError] into tArgs
	else
		put [pUrl] into tArgs
	end if
	
	if pType is kMCBrowserRequestTypeNavigate and pState is kMCBrowserRequestStateBegin and not pFrame then
		updateUrlProperty(pUrl)
	end if
	
	post tMessage to mScriptObject with tArgs
end handler

/* WORKAROUND - Need to retain foreign types in handler as conversion to those in the foreign handler type signature is not yet implemented */
//private handler OnJavaScriptCallback(in pContext as optional Pointer, in pBrowser as MCBrowserRef, in pHandler as String, in pParams as MCBrowserListRef) returns nothing
private handler OnJavaScriptCallback(in pContext as optional Pointer, in pBrowser as MCBrowserRef, in pHandler as ZStringUTF8, in pParams as MCBrowserListRef) returns nothing
	variable tList
	if not browserListToLCBList(pParams, tList) then
		throw "error converting javascript callback parameters"
	end if
	post pHandler to mScriptObject with tList
end handler

----------

private handler getProperty(in pProperty as String) returns any
	if mBrowser is nothing then
		if pProperty is among the keys of mProperties then
			return mProperties[pProperty]
		else
			throw "can't access property: " & pProperty
		end if
	else
		return browserGetProperty(mBrowser, pProperty)
	end if
end handler

private handler setProperty(in pProperty as String, in pValue as any)
	put pValue into mProperties[pProperty]
	if mBrowser is not nothing then
		/* UNCHECKED */ browserSetProperty(mBrowser, pProperty, pValue)
	end if
end handler

--

private handler clearBrowser()
	setHtmlText(the empty string)
end handler

private handler getUrl() returns String
	if "url" is among the keys of mProperties then
		return mProperties["url"]
	else
		return the empty string
	end if
end handler

private handler setUrl(in pUrl as String)
	if pUrl is empty then
		clearBrowser()
	else
		updateUrlProperty(pUrl)

		if mBrowser is not nothing then
			if not MCBrowserGoToURL(mBrowser, pUrl) then
				throw "error launching url " & pUrl
			end if
		end if
	end if
end handler

private handler updateUrlProperty(pUrl as String)
	put pUrl into mProperties["url"]
	if "htmlText" is among the keys of mProperties then
		delete mProperties["htmlText"]
	end if
end handler

--

private handler getHtmlText() returns String
	if "htmlText" is among the keys of mProperties then
		return mProperties["htmlText"]
	else
		return getProperty("htmlText")
	end if
end handler

private handler setHtmlText(in pHtmlText as String)
	updateHtmlTextProperty(pHtmlText)
	setProperty("htmlText", pHtmlText)
end handler

private handler updateHtmlTextProperty(in pHtmlText as String)
	put pHtmlText into mProperties["htmlText"]
	if "url" is among the keys of mProperties then
		delete mProperties["url"]
	end if
end handler

--

private handler getUserAgent() returns String
	return getProperty("userAgent")
end handler

private handler setUserAgent(in pUserAgent as String)
	setProperty("userAgent", pUserAgent)
end handler

--

private handler getJavaScriptHandlers() returns String
	return getProperty("javaScriptHandlers")
end handler

private handler setJavaScriptHandlers(in pJavaScriptHandlers as String)
	setProperty("javaScriptHandlers", pJavaScriptHandlers)
end handler

--

private handler getVScrollbar() returns Boolean
	return getProperty("verticalScrollbarEnabled")
end handler

private handler setVScrollbar(in pVScrollbar as Boolean)
	setProperty("verticalScrollbarEnabled", pVScrollbar)
end handler

--

private handler getHScrollbar() returns Boolean
	return getProperty("horizontalScrollbarEnabled")
end handler

private handler setHScrollbar(in pHScrollbar as Boolean)
	setProperty("horizontalScrollbarEnabled", pHScrollbar)
end handler

----------

private handler applyProperties(in pProperties as Array)
	variable tKey
	repeat for each element tKey in kPersistentProps
		if tKey is among the keys of pProperties then
			setProperty(tKey, pProperties[tKey])
		end if
	end repeat
	if "url" is among the keys of pProperties then
		setUrl(pProperties["url"])
	else if "htmlText" is among the keys of pProperties then
		setHtmlText(pProperties["htmltext"])
	end if
end handler

----------

public handler OnLaunchUrl(in pUrl as String)
	setUrl(pUrl)
end handler

public handler OnGoBack()
	if mBrowser is not nothing then
		if not MCBrowserGoBack(mBrowser) then
			throw "error going back"
		end if
	end if
end handler

public handler OnGoForward()
	if mBrowser is not nothing then
		if not MCBrowserGoForward(mBrowser) then
			throw "error going forward"
		end if
	end if
end handler

public handler OnDo(in pScript as String)
	browserEvaluateJavaScript(pScript)
end handler

private handler browserEvaluateJavaScript(in pScript as String) returns String
	if mBrowser is not nothing then
		variable tResult as String
		if not MCBrowserEvaluateJavaScript(mBrowser, pScript, tResult) then
			throw "error evaluating javascript"
		end if
		
		return tResult
	end if
	
	return the empty string
end handler

----------

constant kSvgIcon is "M21.7,12c0,5.4-4.4,9.7-9.7,9.7S2.3,17.4,2.3,12S6.6,2.3,12,2.3S21.7,6.6,21.7,12z M11.9,16.6c0-0.2-0.1-0.3-0.3-0.4  C11,16,10.4,16,9.9,15.5c-0.1-0.2-0.1-0.4-0.2-0.6c-0.2-0.2-0.7-0.3-1-0.4c-0.4,0-0.8,0-1.3,0c-0.2,0-0.5,0-0.7,0  c-0.3-0.1-0.5-0.5-0.7-0.8C6,13.6,6,13.4,5.8,13.4c-0.2-0.1-0.4,0.1-0.6,0c-0.1-0.1-0.1-0.2-0.1-0.3c0-0.3,0.2-0.6,0.4-0.8  c0.3-0.2,0.6,0.1,0.9,0.1c0.1,0,0.1,0,0.2,0.1C6.9,12.6,7,13,7,13.3c0,0.1,0,0.2,0,0.2c0,0.1,0.1,0.1,0.2,0.1c0.1-0.5,0.1-1,0.2-1.5  c0-0.6,0.6-1.2,1.1-1.4c0.2-0.1,0.3,0.1,0.5,0c0.6-0.2,2.1-0.8,1.8-1.6C10.6,8.4,10,7.7,9.2,7.8C9,7.9,8.9,8,8.7,8.1  C8.4,8.3,7.8,8.9,7.5,8.9C7,8.8,7,8.1,7.1,7.8c0.1-0.4,1-1.7,1.6-1.5C8.8,6.4,9,6.6,9.1,6.7c0.2,0.1,0.5,0.1,0.8,0.1  c0.1,0,0.2,0,0.3-0.1c0.1-0.1,0.1-0.1,0.1-0.2c0-0.3-0.3-0.6-0.5-0.8C9.6,5.5,9.3,5.3,9,5.2C8,4.9,6.4,5.3,5.6,6  C4.8,6.7,4.2,7.9,3.8,8.9C3.6,9.5,3.4,10.3,3.3,11c-0.1,0.5-0.2,0.9,0.1,1.4C3.7,13,4.3,13.6,4.9,14c0.4,0.3,1.2,0.3,1.6,0.8  c0.3,0.4,0.2,0.9,0.2,1.4c0,0.6,0.4,1.1,0.6,1.6c0.1,0.3,0.2,0.7,0.3,1c0,0.1,0.1,0.7,0.1,0.8c0.6,0.3,1.1,0.6,1.8,0.8  c0.1,0,0.5-0.6,0.5-0.7c0.3-0.3,0.5-0.7,0.8-0.9c0.2-0.1,0.4-0.2,0.6-0.4c0.2-0.2,0.3-0.6,0.4-0.9C11.9,17.3,12,16.9,11.9,16.6z   M12.1,7.4c0.1,0,0.2-0.1,0.4-0.2c0.3-0.2,0.6-0.5,0.9-0.7c0.3-0.2,0.6-0.5,0.8-0.7c0.3-0.2,0.5-0.6,0.6-0.9  c0.1-0.2,0.4-0.6,0.3-0.9c-0.1-0.2-0.6-0.3-0.8-0.4c-0.8-0.2-1.5-0.3-2.3-0.3c-0.3,0-0.7,0.1-0.8,0.4c-0.1,0.5,0.3,0.4,0.7,0.5  c0,0,0.1,0.8,0.1,0.9c0.1,0.5-0.2,0.8-0.2,1.3c0,0.3,0,0.8,0.2,1C12,7.4,12.1,7.4,12.1,7.4z M20.5,14.4c0.1-0.2,0.1-0.5,0.2-0.7  c0.1-0.5,0.1-1,0.1-1.5c0-1-0.1-2-0.4-2.9C20.2,9,20.1,8.7,20,8.4c-0.2-0.5-0.5-1-0.9-1.4c-0.4-0.5-0.9-1.9-1.8-1.5  c-0.3,0.1-0.5,0.5-0.7,0.7c-0.2,0.3-0.4,0.6-0.6,0.9c-0.1,0.1-0.2,0.3-0.1,0.4c0,0.1,0.1,0.1,0.2,0.1c0.2,0.1,0.3,0.1,0.5,0.2  c0.1,0,0.2,0.1,0.1,0.2c0,0,0,0.1-0.1,0.1c-0.5,0.5-1,0.9-1.5,1.4c-0.1,0.1-0.2,0.3-0.2,0.4c0,0.1,0.1,0.1,0.1,0.2  c0,0.1-0.1,0.1-0.2,0.2c-0.2,0.1-0.4,0.2-0.5,0.3c-0.1,0.2,0,0.5-0.1,0.7c-0.1,0.5-0.4,0.9-0.6,1.4c-0.2,0.3-0.3,0.6-0.5,0.9  c0,0.4-0.1,0.7,0.1,1c0.5,0.7,1.4,0.3,2.1,0.6c0.2,0.1,0.4,0.1,0.5,0.3c0.3,0.3,0.3,0.8,0.4,1.1c0.1,0.4,0.2,0.8,0.4,1.2  c0.1,0.5,0.3,1,0.4,1.4c0.9-0.7,1.7-1.5,2.3-2.5C19.9,16,20.2,15.2,20.5,14.4z"
constant kBorderWidth is 5

private handler expandRectangle(in pRect as Rectangle, in pExp as Number) returns Rectangle
	return rectangle [ the left of pRect - pExp, the top of pRect - pExp, the right of pRect + pExp, the bottom of pRect + pExp]
end handler

public handler OnPaint() returns nothing
	// Draw placeholder image - the browser icon
	variable tFillPaint as Paint
	variable tStrokePaint as Paint
	put solid paint with color [0.875, 0.875, 0.875] into tFillPaint
	put solid paint with color [0.75, 0.75, 0.75] into tStrokePaint
	
	variable tBounds as Rectangle
	put my bounds into tBounds
	
	set the paint of this canvas to tFillPaint
	fill rectangle path of tBounds on this canvas
	set the paint of this canvas to tStrokePaint
	set the stroke width of this canvas to kBorderWidth
	set the join style of this canvas to "bevel"
	stroke rectangle path of expandRectangle(tBounds, -kBorderWidth / 2) on this canvas
	
	variable tPath as Path
	put path kSvgIcon into tPath
	constrainPathToRect(expandRectangle(tBounds, -2 * kBorderWidth), tPath)
	fill tPath on this canvas
	
	// Draw the control name
	put solid paint with color [1, 1, 1] into tFillPaint
	put solid paint with color [0.25, 0.25, 0.25] into tStrokePaint

	variable tNameString as String
	put property "name" of my script object into tNameString
	
	set the font of this canvas to font "Arial" at size 14

	variable tTextBounds as Rectangle
	put the image bounds of text tNameString on this canvas into tTextBounds
	
	translate this canvas by [ the width of tBounds / 2, the height of tBounds / 2]
	translate this canvas by [ -(the width of tTextBounds / 2), the height of tTextBounds / 2]
	set the paint of this canvas to tFillPaint
	fill rounded rectangle path of expandRectangle(tTextBounds, kBorderWidth) with radius 5 on this canvas
	set the paint of this canvas to tStrokePaint
	fill text tNameString at point [0, 0] on this canvas
end handler

----------

end widget<|MERGE_RESOLUTION|>--- conflicted
+++ resolved
@@ -339,25 +339,11 @@
 --------------------------------------------------------------------------------
 
 public handler OnLoad(in pProperties as Array)
-<<<<<<< HEAD
-	/* TODO - reinstate property load / save once cacheing is implemented */
-	// loadProperties(pProperties)
-end handler
-
-public handler OnSave(out rProperties as Array)
-	/* TODO - reinstate property load / save once cacheing is implemented */
-	// if mBrowser is not nothing then
-	// 	put saveProperties() into mProperties
-	// end if
-	// put mProperties into rProperties
-	put the empty array into rProperties
-=======
 	put pProperties into mProperties
 end handler
 
 public handler OnSave(out rProperties as Array)
 	put mProperties into rProperties
->>>>>>> 04f55764
 end handler
 
 ----------
