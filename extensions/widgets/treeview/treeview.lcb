--- conflicted
+++ resolved
@@ -337,18 +337,11 @@
 	// Make sure all the icons paths are 10 x 10, with centered at the origin
 	put rectangle [-5,-5,5,5] into mIconRect
 	
-<<<<<<< HEAD
 	constrainPathToRect(mIconRect, mFoldedArrowPath)
 	constrainPathToRect(mIconRect, mUnfoldedArrowPath)
 	constrainPathToRect(mIconRect, mDeleteItemPath)
 	constrainPathToRect(mIconRect, mAddItemPath)
-=======
-	setIconPath(mIconRect, mFoldedArrowPath)
-	setIconPath(mIconRect, mUnfoldedArrowPath)
-	setIconPath(mIconRect, mDeleteItemPath)
-	setIconPath(mIconRect, mAddItemPath)
-	setIconPath(mIconRect, mInspectItemPath)
->>>>>>> 7c8bd2e0
+	constrainPathToRect(mIconRect, mInspectItemPath)
 
 	variable tWidth as Real
 	put the width of mIconRect into mIconWidth
