/*
Copyright (C) 2015 Runtime Revolution Ltd.

This file is part of LiveCode.

LiveCode is free software; you can redistribute it and/or modify it under
the terms of the GNU General Public License v3 as published by the Free
Software Foundation.

LiveCode is distributed in the hope that it will be useful, but WITHOUT ANY
WARRANTY; without even the implied warranty of MERCHANTABILITY or
FITNESS FOR A PARTICULAR PURPOSE.  See the GNU General Public License
for more details.

You should have received a copy of the GNU General Public License
along with LiveCode.  If not see <http://www.gnu.org/licenses/>.  */

/*
A switch button, consisting of two mutually exclusive choices or states.
*/

-- declaring extension as widget, followed by identifier
widget com.livecode.widget.switchbutton
--

-- dependancy declarations
use com.livecode.canvas
use com.livecode.widget
use com.livecode.engine
use com.livecode.library.iconSVG
--

-- adding metadata to ensure the extension displays correctly in livecode
metadata title is "Switch Button"
metadata author is "LiveCode"
metadata version is "1.0.3"
metadata preferredSize is "60,48"
metadata svgicon is "M47.3,0H18.5C8.3,0,0,8.3,0,18.5v0C0,28.7,8.3,37,18.5,37h28.8c10.2,0,18.5-8.3,18.5-18.5v0C65.8,8.3,57.5,0,47.3,0zM19.8,33.5c-8.3,0-15-6.7-15-15c0-8.3,6.7-15,15-15s15,6.7,15,15C34.8,26.8,28,33.5,19.8,33.5z"
--

/*
Syntax: set the widgetTheme of <widget> to <pWidgetTheme>
Syntax: get the widgetTheme of <widget>

Summary: The theme of the widget

Parameters:
pWidgetTheme(enum): The theme of the widget
-"iOS"
-"Android(Dark)"
-"Android(Light)"

Description:
Use the <widgetTheme> property to set the theme of the widget.
*/
property widgetTheme get mWidgetTheme set setWidgetTheme
metadata widgetTheme.editor is "com.livecode.pi.enum"
metadata widgetTheme.options is "iOS,Android(Dark),Android(Light)"
metadata widgetTheme.default is "iOS"
metadata widgetTheme.label is "Widget Theme"

/*
Syntax: set the colorScheme of <widget> to <pColorScheme>
Syntax: get the colorScheme of <widget>

Summary: The color scheme of the widget (Android only)

Parameters:
pColorScheme(enum): The color scheme of the widget
-"Red"
-"Pink"
-"Purple"
-"Deep Purple"
-"Indigo"
-"Blue"
-"Light Blue"
-"Cyan"
-"Teal"
-"Green"
-"Light Green"
-"Lime"
-"Yellow"
-"Amber"
-"Orange"
-"Deep Orange"
-"Brown"
-"Grey"
-"Blue Grey"

Description:
Use the <colorScheme> property to set the color scheme of the widget.
This property can be set for Android only, the color scheme for the iOS switch button is fixed.
*/
property colorScheme get mColorScheme set setColorScheme
metadata colorScheme.editor is "com.livecode.pi.enum"
metadata colorScheme.options is "Red,Pink,Purple,Deep Purple,Indigo,Blue,Light Blue,Cyan,Teal,Green,Light Green,Lime,Yellow,Amber,Orange,Deep Orange,Brown,Grey,Blue Grey"
metadata colorScheme.default is "Teal"
metadata colorScheme.label is "Color Scheme"

/*
Syntax: set the switchIsOn of <widget> to {true | false}
Syntax: get the switchIsOn of <widget>

Summary: Whether the switch is on or off

Description:
Use this property to determine whether the switch button displays as on (true) or off (false).
*/
property switchIsOn get mSwitchIsOn set setSwitch
metadata switchIsOn.default is "false"
metadata switchIsOn.label is "Switch On"

/*
Syntax: set the buttonIsEnabled of <widget> to {true | false}
Syntax: get the buttonIsEnabled of <widget>

Summary: Whether the swicth button is enabled or disabled

Description:
Use this property to determins whether the switch button is enabled (true) or disabled (false).
*/
property buttonIsEnabled get mIsEnabled set setEnabled
metadata buttonIsEnabled.default is "true"
metadata buttonIsEnabled.default is "Enabled"

-- private instance variables
private variable mWidgetTheme as String
private variable mColorScheme as String
private variable mSwitchIsOn as Boolean
private variable mIsEnabled as Boolean

private variable mAnimating as Boolean

-- pressed state for android

private variable mAndroidLightThumbOnColors as Array
private variable mAndroidLightTrackOnColors as Array
private variable mAndroidDarkThumbOnColors as Array
private variable mAndroidDarkTrackOnColors as Array

private variable mAndroidLightThumbOff as Color
private variable mAndroidLightThumbDisabled as Color
private variable mAndroidLightTrackOff as Color
private variable mAndroidLightTrackDisabled as Color

private variable mAndroidDarkThumbOff as Color
private variable mAndroidDarkThumbDisabled as Color
private variable mAndroidDarkTrackOff as Color
private variable mAndroidDarkTrackDisabled as Color

private variable mWidth as Real
private variable mHeight as Real
--

public handler OnSave(out rProperties as Array)
	put the empty array into rProperties

<<<<<<< HEAD
	put mWidgetTheme into rProperties["widgetTheme"]
	put mColorScheme into rProperties["colorScheme"]
	put mSwitchIsOn into rProperties["checked"]
	put mIsEnabled into rProperties["enabled"]

=======
	put mIsChecked into rProperties["checked"]
>>>>>>> d6c95848
end handler

public handler OnLoad(in pProperties as Array)
	put pProperties["widgetTheme"] into mWidgetTheme
	put pProperties["colorScheme"] into mColorScheme
	put pProperties["checked"] into mSwitchIsOn
	put pProperties["enabled"] into mIsEnabled
end handler

public handler OnCreate() returns nothing
	put "iOS" into mWidgetTheme
	put the empty string into mColorScheme
	put false into mSwitchIsOn
	put true into mIsEnabled

	put false into mAnimating

	fetchAndroidColors()
	updateVariables()
end handler

public handler OnPaint() returns nothing

	updateVariables()

	if mWidgetTheme is "iOS" then
		drawIos()
	else if mWidgetTheme contains "Android" then
		drawAndroid()
	end if

end handler

private handler drawIos() returns nothing

	-- draw the check box when animating and not animating
	set the stroke width of this canvas to 2
	set the paint of this canvas to getPaint("border")
	stroke getPath("box") on this canvas
	set the paint of this canvas to getPaint("background")
	fill getPath("box") on this canvas
	--

	-- draw based on whether animating or not
	if mAnimating then
		set the stroke width of this canvas to (my width/2)*0.01

		if mSwitchIsOn is false then

			set the paint of this canvas to solid paint with color [96/255, 96/255, 96/255]
			stroke getPath("left rect") on this canvas
			stroke getPath("ellipse") on this canvas
			stroke getPath("left circle") on this canvas

			set the paint of this canvas to solid paint with color [1,1,1]
			fill getPath("left rect") on this canvas
			fill getPath("ellipse") on this canvas
			fill getPath("left circle") on this canvas

		else if mSwitchIsOn then

			set the paint of this canvas to solid paint with color [96/255, 96/255, 96/255]
			stroke getPath("right rect") on this canvas
			stroke getPath("ellipse") on this canvas
			stroke getPath("right circle") on this canvas

			set the paint of this canvas to solid paint with color [1,1,1]
			fill getPath("right rect") on this canvas
			fill getPath("ellipse") on this canvas
			fill getPath("right circle") on this canvas

		end if

	else
		-- draw the circle
		set the paint of this canvas to getPaint("circle")

		if mSwitchIsOn then
			fill getPath("right circle") on this canvas
		else
			fill getPath("left circle") on this canvas
		end if

		set the paint of this canvas to solid paint with color [96/255, 96/255, 96/255]
		set the stroke width of this canvas to 0.5

		if mSwitchIsOn then
			stroke getPath("right circle") on this canvas
		else
			stroke getPath("left circle") on this canvas
		end if
		--
	end if
	--
end handler

private handler drawAndroid() returns nothing

	-- draw the track
	set the paint of this canvas to fetchPaint("track")
	fill fetchPath("track") on this canvas

	-- draw the thumb
	set the paint of this canvas to fetchPaint("thumb")
	fill fetchPath("thumb") on this canvas

	-- draw the thumb border
	if mWidgetTheme is "Android(Light)" then
		if mIsEnabled is false or mSwitchIsOn is false then
			set the paint of this canvas to fetchPaint("thumbBorder")
			set the stroke width of this canvas to 0.5
			stroke fetchPath("thumb") on this canvas
		end if
	end if

end handler

private handler fetchPaint(in pObject as String) returns Paint
	variable tColorString as String
	variable tColor as Color
	variable tTheme as String

	if mWidgetTheme is "Android(Light)" then
		if mIsEnabled then
			if mSwitchIsOn then
				if pObject is "thumb" then
					put mAndroidLightThumbOnColors[mColorScheme] into tColorString
				else if pObject is "track" then
					put mAndroidLightTrackOnColors[mColorScheme] into tColorString
				end if
				put stringToColor(tColorString) into tColor
			else
				if pObject is "thumb" then
					put mAndroidLightThumbOff into tColor
				else if pObject is "track" then
					put mAndroidLightTrackOff into tColor
				else if pObject is "thumbBorder" then
					put color [167/255, 167/255, 167/255] into tColor
				end if
			end if
		else
			if pObject is "thumb" then
				put mAndroidLightThumbDisabled into tColor
			else if pObject is "track" then
				put mAndroidLightTrackDisabled into tColor
			else if pObject is "thumbBorder" then
				log "thumbBorder colour is:"
				put color [168/255, 168/255, 168/255] into tColor
				log colorToString(tColor)
			end if
		end if

	else if mWidgetTheme is "Android(Dark)" then
		if mIsEnabled then
			if mSwitchIsOn then
				if pObject is "thumb" then
					put mAndroidDarkThumbOnColors[mColorScheme] into tColorString
				else if pObject is "track" then
					put mAndroidDarkTrackOnColors[mColorScheme] into tColorString
				end if
				put stringToColor(tColorString) into tColor
			else
				if pObject is "thumb" then
					put mAndroidDarkThumbOff into tColor
				else if pObject is "track" then
					put mAndroidDarkTrackOff into tColor
				end if
			end if
		else
			if pObject is "thumb" then
				put mAndroidDarkThumbDisabled into tColor
			else if pObject is "track" then
				put mAndroidDarkTrackDisabled into tColor
			end if
		end if

	end if

	return solid paint with tColor
end handler

private handler fetchPath(in pObject as String) returns Path
	if pObject is "thumb" then
		if mSwitchIsOn then
			return circle path centered at point [mWidth/2, mHeight/2] with radius mHeight/6
		else
			return circle path centered at point [mWidth/2, mHeight/2] with radius mHeight/6
		end if

	else if pObject is "track" then
		return rounded rectangle path of rectangle [(my width)/2 - (my height)/2, (my height)/3, (my width)/2 + (my height)/2, 2*(my height)/3] with radius (my height)/6
	end if
end handler

private handler getPath(in pShape as String) returns Path
	if pShape is "box" then
		return rounded rectangle path of rectangle [(my width)/2 - (my height)/2, (my height)/4, (my width)/2 + (my height)/2, 3*(my height)/4] with radius (my height)/4
	else if pShape is "left circle" then
		return circle path centered at point [(my width)/2 - (my height)/4, (my height)/2] with radius (my height)/4
	else if pShape is "right circle" then
		return circle path centered at point [(my width)/2 + (my height)/4, (my height)/2] with radius (my height)/4
	else if pShape is "ellipse" then
		return ellipse path centered at point [(my width)/2, (my height)/2] with radii [(my height)/8, (my height)/4]
	else if pShape is "left rect" then
		return rectangle path of rectangle [(my width)/2 - (my height)/4, (my height)/4, (my width)/2, 3*(my height)/4]
	else if pShape is "right rect" then
		return rectangle path of rectangle [(my width)/2, (my height)/4, (my width)/2 + (my height)/4, 3*(my height)/4]
	end if
end handler

private handler getRect(in pObject as String) returns Rectangle
	if pObject is "bounding box" then
		return rectangle [(my width)/2 - 3*(my height)/4, (my height)/4, (my width)/2 + 3*(my height)/4, 3*(my height)/4]
	end if
end handler

private handler getPaint(in pObject as String) returns Paint

	if pObject is "border" then
		if mSwitchIsOn is false then
			return solid paint with color [224/255, 224/255, 224/255]
		else
			return solid paint with color [0, 204/255, 0]
		end if

	else if pObject is "background" then
		if mSwitchIsOn is true then
			return solid paint with color [0, 204/255, 0]

		else if mSwitchIsOn is false then
			if mAnimating is false then
				return solid paint with color [1,1,1]
			else
				return solid paint with color [224/255, 224/255, 224/255]
			end if

		end if

	else if pObject is "circle" then
		return solid paint with color [1,1,1]

	end if
end handler

private handler fetchAndroidColors() returns nothing

	put the empty array into mAndroidLightThumbOnColors
	put "238,43,41" into mAndroidLightThumbOnColors["Red"]
	put "224,0,81" into mAndroidLightThumbOnColors["Pink"]
	put "137,0,161" into mAndroidLightThumbOnColors["Purple"]
	put "83,33,168" into mAndroidLightThumbOnColors["Deep Purple"]
	put "48,58,165" into mAndroidLightThumbOnColors["Indigo"]
	put "30,128,240" into mAndroidLightThumbOnColors["Blue"]
	put "20,150,241" into mAndroidLightThumbOnColors["Light Blue"]
	put "22,175,202" into mAndroidLightThumbOnColors["Cyan"]
	put "17,133,117" into mAndroidLightThumbOnColors["Teal"]
	put "63,164,63" into mAndroidLightThumbOnColors["Green"]
	put "122,186,58" into mAndroidLightThumbOnColors["Light Green"]
	put "194,215,45" into mAndroidLightThumbOnColors["Lime"]
	put "254,233,46" into mAndroidLightThumbOnColors["Yellow"]
	put "253,182,13" into mAndroidLightThumbOnColors["Amber"]
	put "253,133,9" into mAndroidLightThumbOnColors["Orange"]
	put "251,63,28" into mAndroidLightThumbOnColors["Deep Orange"]
	put "101,67,56" into mAndroidLightThumbOnColors["Brown"]
	put "140,140,140" into mAndroidLightThumbOnColors["Grey"]
	put "78,106,120" into mAndroidLightThumbOnColors["Blue Grey"]

	put the empty array into mAndroidLightTrackOnColors
	put "238,43,41,128" into mAndroidLightTrackOnColors["Red"]
	put "224,0,81,128" into mAndroidLightTrackOnColors["Pink"]
	put "137,0,161,128" into mAndroidLightTrackOnColors["Purple"]
	put "83,33,168,128" into mAndroidLightTrackOnColors["Deep Purple"]
	put "48,58,165,128" into mAndroidLightTrackOnColors["Indigo"]
	put "30,128,240,128" into mAndroidLightTrackOnColors["Blue"]
	put "20,150,241,128" into mAndroidLightTrackOnColors["Light Blue"]
	put "22,175,202,128" into mAndroidLightTrackOnColors["Cyan"]
	put "17,133,117,128" into mAndroidLightTrackOnColors["Teal"]
	put "63,164,63,128" into mAndroidLightTrackOnColors["Green"]
	put "122,186,58,128" into mAndroidLightTrackOnColors["Light Green"]
	put "194,215,45,128" into mAndroidLightTrackOnColors["Lime"]
	put "254,233,46,128" into mAndroidLightTrackOnColors["Yellow"]
	put "253,182,13,128" into mAndroidLightTrackOnColors["Amber"]
	put "253,133,9,128" into mAndroidLightTrackOnColors["Orange"]
	put "251,63,28,128" into mAndroidLightTrackOnColors["Deep Orange"]
	put "101,67,56,128" into mAndroidLightTrackOnColors["Brown"]
	put "140,140,140,128" into mAndroidLightTrackOnColors["Grey"]
	put "78,106,120,128" into mAndroidLightTrackOnColors["Blue Grey"]

	put the empty array into mAndroidDarkThumbOnColors
	put "233,133,136" into mAndroidDarkThumbOnColors["Red"]
	put "239,119,162" into mAndroidDarkThumbOnColors["Pink"]
	put "193,124,206" into mAndroidDarkThumbOnColors["Purple"]
	put "163,135,210" into mAndroidDarkThumbOnColors["Deep Purple"]
	put "141,149,209" into mAndroidDarkThumbOnColors["Indigo"]
	put "127,190,247" into mAndroidDarkThumbOnColors["Blue"]
	put "112,201,248" into mAndroidDarkThumbOnColors["Light Blue"]
	put "113,215,229" into mAndroidDarkThumbOnColors["Cyan"]
	put "112,194,184" into mAndroidDarkThumbOnColors["Teal"]
	put "150,207,151" into mAndroidDarkThumbOnColors["Green"]
	put "186,220,148" into mAndroidDarkThumbOnColors["Light Green"]
	put "224,237,138" into mAndroidDarkThumbOnColors["Lime"]
	put "255,245,140" into mAndroidDarkThumbOnColors["Yellow"]
	put "254,219,111" into mAndroidDarkThumbOnColors["Amber"]
	put "254,193,109" into mAndroidDarkThumbOnColors["Orange"]
	put "253,153,127" into mAndroidDarkThumbOnColors["Deep Orange"]
	put "174,154,147" into mAndroidDarkThumbOnColors["Brown"]
	put "234,234,234" into mAndroidDarkThumbOnColors["Grey"]
	put "160,176,185" into mAndroidDarkThumbOnColors["Blue Grey"]

	put the empty array into mAndroidDarkTrackOnColors
	put "233,133,136,128" into mAndroidDarkTrackOnColors["Red"]
	put "239,119,162,128" into mAndroidDarkTrackOnColors["Pink"]
	put "193,124,206,128" into mAndroidDarkTrackOnColors["Purple"]
	put "163,135,210,128" into mAndroidDarkTrackOnColors["Deep Purple"]
	put "141,149,209,128" into mAndroidDarkTrackOnColors["Indigo"]
	put "127,190,247,128" into mAndroidDarkTrackOnColors["Blue"]
	put "112,201,248,128" into mAndroidDarkTrackOnColors["Light Blue"]
	put "113,215,229,128" into mAndroidDarkTrackOnColors["Cyan"]
	put "112,194,184,128" into mAndroidDarkTrackOnColors["Teal"]
	put "150,207,151,128" into mAndroidDarkTrackOnColors["Green"]
	put "186,220,148,128" into mAndroidDarkTrackOnColors["Light Green"]
	put "224,237,138,128" into mAndroidDarkTrackOnColors["Lime"]
	put "255,245,140,128" into mAndroidDarkTrackOnColors["Yellow"]
	put "254,219,111,128" into mAndroidDarkTrackOnColors["Amber"]
	put "254,193,109,128" into mAndroidDarkTrackOnColors["Orange"]
	put "253,153,127,128" into mAndroidDarkTrackOnColors["Deep Orange"]
	put "174,154,147,128" into mAndroidDarkTrackOnColors["Brown"]
	put "234,234,234,128" into mAndroidDarkTrackOnColors["Grey"]
	put "160,176,185,128" into mAndroidDarkTrackOnColors["Blue Grey"]

	put color [249/255,249/255,249/255] into mAndroidLightThumbOff
	put color [175/255,175/255,175/255] into mAndroidLightThumbDisabled
	put color [0,0,0,0.26] into mAndroidLightTrackOff
	put color [0,0,0,0.12] into mAndroidLightTrackDisabled

	put color [175/255,175/255,175/255] into mAndroidDarkThumbOff
	put color [51/255,51/255,51/255] into mAndroidDarkThumbDisabled
	put color [1,1,1,0.3] into mAndroidDarkTrackOff
	put color [1,1,1,0.1] into mAndroidDarkTrackDisabled

end handler

private handler updateVariables() returns nothing
	put my width into mWidth
	put my height into mHeight
end handler

public handler OnMouseDown() returns nothing
	if the click position is within getRect("bounding box") then
		put true into mAnimating
		redraw all
	end if
end handler

public handler OnMouseUp() returns nothing
	if the click position is within getRect("bounding box") then
		setSwitch(not(mSwitchIsOn))
		put false into mAnimating
		redraw all
	end if

	post "mouseUp" with [mSwitchIsOn]
end handler

--------------------------------------------------------------------------------
--
--		Setting Properties
--
--------------------------------------------------------------------------------

constant kWidgetThemeIos is "iOS"
constant kWidgetThemeAndroidDark is "Android(Dark)"
constant kWidgetThemeAndroidLight is "Android(Light)"

private handler setWidgetTheme(in pWidgetTheme as String) returns nothing

	variable tThemeList as List
	variable tInList as Boolean

	put [kWidgetThemeIos, kWidgetThemeAndroidDark, kWidgetThemeAndroidLight] into tThemeList
	put pWidgetTheme is in tThemeList into tInList

	if tInList is false then
		throw "invalid widget theme"
	end if

	if pWidgetTheme is mWidgetTheme then
		return
	end if

	put pWidgetTheme into mWidgetTheme
	if mWidgetTheme contains "Android" then
		put "Teal" into mColorScheme
	else
		put the empty string into mColorScheme
	end if
	redraw all
end handler

constant kAndroidColorSchemeRed is "Red"
constant kAndroidColorSchemePink is "Pink"
constant kAndroidColorSchemePurple is "Purple"
constant kAndroidColorSchemeDeepPurple is "Deep Purple"
constant kAndroidColorSchemeIndigo is "Indigo"
constant kAndroidColorSchemeBlue is "Blue"
constant kAndroidColorSchemeLightBlue is "Light Blue"
constant kAndroidColorSchemeCyan is "Cyan"
constant kAndroidColorSchemeTeal is "Teal"
constant kAndroidColorSchemeGreen is "Green"
constant kAndroidColorSchemeLightGreen is "Light Green"
constant kAndroidColorSchemeLime is "Lime"
constant kAndroidColorSchemeYellow is "Yellow"
constant kAndroidColorSchemeAmber is "Amber"
constant kAndroidColorSchemeOrange is "Orange"
constant kAndroidColorSchemeDeepOrange is "Deep Orange"
constant kAndroidColorSchemeBrown is "Brown"
constant kAndroidColorSchemeGrey is "Grey"
constant kAndroidColorSchemeBlueGrey is "Blue Grey"

private handler setColorScheme(in pColorScheme as String) returns nothing

	variable tColorSchemeList as List
	variable tInList as Boolean

	put [kAndroidColorSchemeRed, kAndroidColorSchemePink, kAndroidColorSchemePurple, kAndroidColorSchemeDeepPurple, kAndroidColorSchemeIndigo, kAndroidColorSchemeBlue, kAndroidColorSchemeLightBlue, kAndroidColorSchemeCyan, kAndroidColorSchemeTeal, kAndroidColorSchemeGreen, kAndroidColorSchemeLightGreen, kAndroidColorSchemeLime, kAndroidColorSchemeYellow, kAndroidColorSchemeAmber, kAndroidColorSchemeOrange, kAndroidColorSchemeDeepOrange, kAndroidColorSchemeBrown, kAndroidColorSchemeGrey, kAndroidColorSchemeBlueGrey] into tColorSchemeList
	put pColorScheme is in tColorSchemeList into tInList

	if pColorScheme is mColorScheme then
		return
	end if

	if mWidgetTheme contains "Android" then
		put pColorScheme into mColorScheme
	else
		put the empty string into mColorScheme
	end if
	redraw all

end handler

private handler setSwitch(in pIsOn as Boolean) returns nothing
	put pIsOn into mSwitchIsOn
	redraw all
end handler

private handler setEnabled(in pIsEnabled as Boolean) returns nothing
	put pIsEnabled into mIsEnabled
	redraw all
end handler

--------------------------------------------------------------------------------
--
--		Converting Data Types
--
--------------------------------------------------------------------------------

-- this handler converts a string of numbers to an RGBA color
private handler stringToColor(in pString as String) returns Color
   variable tRed as Real
	variable tGreen as Real
	variable tBlue as Real
	variable tAlpha as Real

	variable tComponentList as List
	split pString by "," into tComponentList

	variable tComponentCount
	put the number of elements in tComponentList into tComponentCount
	if tComponentCount is not 3 and tComponentCount is not 4 then
		-- Invalid number of components detected
		throw "Invalid color"
	end if

	put (element 1 of tComponentList) parsed as number into tRed
	put (element 2 of tComponentList) parsed as number into tGreen
	put (element 3 of tComponentList) parsed as number into tBlue

	if tComponentCount is 4 then
		put (element 4 of tComponentList) parsed as number into tAlpha
	else
		put 255 into tAlpha
	end if

	return color [ tRed/255, tGreen/255, tBlue/255, tAlpha/255 ]
end handler

-- this handler converts an RGBA color to a string of numbers
private handler colorToString(in pColor as Color) returns String

   variable tRed as String
   variable tGreen as String
   variable tBlue as String
   variable tAlpha as String

   put stripZeros((the rounded of ((the red of pColor) * 255)) formatted as string) into tRed
   put stripZeros((the rounded of ((the green of pColor) * 255)) formatted as string) into tGreen
   put stripZeros((the rounded of ((the blue of pColor) * 255)) formatted as string) into tBlue
	put stripZeros((the rounded of ((the alpha of pColor) * 255)) formatted as string) into tAlpha

   return tRed & "," & tGreen & "," & tBlue & "," & tAlpha
end handler

-- this handler strips the zeros when a integer is formatted as a string
private handler stripZeros(in tString as String) returns String
	if tString contains "." then
		variable tCount as Integer
		repeat while ((the last char of tString) is in ".0")
			if the last char of tString is "." then
				delete the last char of tString
				exit repeat
			else
				delete the last char of tString
			end if
		end repeat
	end if
	return tString
end handler

end widget<|MERGE_RESOLUTION|>--- conflicted
+++ resolved
@@ -154,16 +154,12 @@
 
 public handler OnSave(out rProperties as Array)
 	put the empty array into rProperties
-
-<<<<<<< HEAD
+	
 	put mWidgetTheme into rProperties["widgetTheme"]
 	put mColorScheme into rProperties["colorScheme"]
 	put mSwitchIsOn into rProperties["checked"]
 	put mIsEnabled into rProperties["enabled"]
 
-=======
-	put mIsChecked into rProperties["checked"]
->>>>>>> d6c95848
 end handler
 
 public handler OnLoad(in pProperties as Array)
