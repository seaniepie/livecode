[submodule "ide"]
	path = ide
	url = https://github.com/runrev/livecode-ide
	branch = develop
[submodule "thirdparty"]
	path = thirdparty
	url = https://github.com/runrev/livecode-thirdparty
<<<<<<< HEAD
[submodule "libcpptest/googletest"]
	path = libcpptest/googletest
	url = https://github.com/google/googletest.git
=======
	branch = develop
>>>>>>> 49ef5276
<|MERGE_RESOLUTION|>--- conflicted
+++ resolved
@@ -5,10 +5,8 @@
 [submodule "thirdparty"]
 	path = thirdparty
 	url = https://github.com/runrev/livecode-thirdparty
-<<<<<<< HEAD
+	branch = develop
 [submodule "libcpptest/googletest"]
 	path = libcpptest/googletest
 	url = https://github.com/google/googletest.git
-=======
-	branch = develop
->>>>>>> 49ef5276
+	branch = master
