--- conflicted
+++ resolved
@@ -80,12 +80,9 @@
 *.vcproj.*.user
 *.ncb
 *.suo
-<<<<<<< HEAD
 *.mode1v3
 *.xcworkspacedata
 *.creator.user
-
-=======
 *.Makefile
 *.mk
 *.xcodeproj/*
@@ -95,7 +92,6 @@
 make-*_*/
 vsprojects/
 xcprojects/
->>>>>>> 6287a8ca
 
 # Build folders #
 #################
