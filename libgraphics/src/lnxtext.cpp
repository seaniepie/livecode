--- conflicted
+++ resolved
@@ -34,14 +34,6 @@
 extern "C" int initialise_weak_link_glib();
 extern "C" int initialise_weak_link_gobject();
 
-<<<<<<< HEAD
-extern void MCCStringFree(char *p_string);
-extern bool MCCStringFromUnicodeSubstring(const unichar_t *p_chars, uint32_t p_char_count, char*& r_string);
-
-static PangoFontMap *s_font_map = NULL;
-static PangoContext *s_pango = NULL;
-static PangoLayout *s_layout = NULL;
-=======
 // MM-2014-07-31: [[ ThreadedRendering ]] Updated to make text rendering thread safe, by using pthread TLS to ensure we have seperate panog objects for each thread.
 //  This should probably be moved to a central thread library at some point, which will also help with clean up (we only clean up the main thread at the moment).
 static pthread_key_t /* PangoFontMap * */ s_font_map_key = NULL;
@@ -92,7 +84,6 @@
     
 	return t_success;
 }
->>>>>>> f7d1b04e
 
 static bool lnx_pango_initialize(void)
 {
@@ -120,15 +111,6 @@
 
 static void lnx_pango_finalize(void)
 {
-<<<<<<< HEAD
-    if (s_layout != NULL)
-        g_object_unref(s_layout);
-    if (s_pango != NULL)
-        g_object_unref(s_pango);
-    // Causes a SIGSERV on linux server
-//    if (s_font_map != NULL)
-//        g_object_unref(s_font_map);
-=======
     PangoLayout *t_layout;
     t_layout = (PangoLayout *)pthread_getspecific(s_layout_key);
     pthread_setspecific(s_layout_key, NULL);
@@ -146,7 +128,6 @@
     pthread_setspecific(s_font_map_key, NULL);
 	if (t_font_map != NULL)
 		g_object_unref(t_font_map);
->>>>>>> f7d1b04e
 }
 
 ////////////////////////////////////////////////////////////////////////////////
