/* Copyright (C) 2003-2013 Runtime Revolution Ltd.

This file is part of LiveCode.

LiveCode is free software; you can redistribute it and/or modify it under
the terms of the GNU General Public License v3 as published by the Free
Software Foundation.

LiveCode is distributed in the hope that it will be useful, but WITHOUT ANY
WARRANTY; without even the implied warranty of MERCHANTABILITY or
FITNESS FOR A PARTICULAR PURPOSE.  See the GNU General Public License
for more details.

You should have received a copy of the GNU General Public License
along with LiveCode.  If not see <http://www.gnu.org/licenses/>.  */

#include "graphics.h"
#include "graphics-internal.h"

#include "SkDevice.h"

////////////////////////////////////////////////////////////////////////////////

static HDC s_measure_dc = NULL;
static HDC s_draw_dc = NULL;

////////////////////////////////////////////////////////////////////////////////

static inline uint32_t packed_scale_bounded(uint32_t x, uint8_t a)
{
	uint32_t u, v;

	u = (x & 0xff00ff) * a + 0x800080;
	u = ((u + ((u >> 8) & 0xff00ff)) >> 8) & 0xff00ff;

	v = ((x >> 8) & 0xff00ff) * a + 0x800080;
	v = (v + ((v >> 8) & 0xff00ff)) & 0xff00ff00;

	return u | v;
}

static inline uint32_t packed_bilinear_bounded(uint32_t x, uint8_t a, uint32_t y, uint8_t b)
{
	uint32_t u, v;

	u = (x & 0xff00ff) * a + (y & 0xff00ff) * b + 0x800080;
	u = ((u + ((u >> 8) & 0xff00ff)) >> 8) & 0xff00ff;

	v = ((x >> 8) & 0xff00ff) * a + ((y >> 8) & 0xff00ff) * b + 0x800080;
	v = (v + ((v >> 8) & 0xff00ff)) & 0xff00ff00;

	return u | v;
}

////////////////////////////////////////////////////////////////////////////////

// MW-2014-01-14: [[ Bug 11664 ]] Make sure we render text with appropriate fill
//   colors for transparent and opaque pixels and blend the two resulting bitmaps
//   separately.

// Drawing text consistently with other apps is a little more involved than
// we'd like on Windows due to ClearType and the need to render into potentially
// partially transparent backgrounds.
//
// For each background pixel which is fully opaque, we need to render the text
// direct on top in the appropriate fill color as ClearType filtering uses both
// the fill color and the destination pixel to compute the output value.
//
// For each background pixel which is not opaque, we need to render the text
// against black or white (depending on the intensity of the fill color) in
// white or black (respectively) and take a weighted average of the RGB values
// (ClearType uses LCD style rendering, spreading the alpha across the three
// color channels); then use that as a mask to blend in the fill color.
//
// Unfortunately, this means we need to potentially render the text twice - once
// for the opaque pixels, and once for the non-opaque pixels - and then composite
// appropriately.
//

static void w32_draw_text_render_transparent_buffer(HDC p_gdi_context, const unichar_t *p_text, uindex_t p_text_length, bool p_nearest_white, int32_t p_height, uint32_t *p_rgb_pxls, int32_t p_rgb_width)
{
	// Clear the RGB buffer to black or white.
	memset(p_rgb_pxls, p_nearest_white ? 0x00 : 0xff, p_rgb_width * p_height * sizeof(uint32_t));

	// The text color is the inverse of what the RGB buffer has been set to.
	SetTextColor(p_gdi_context, p_nearest_white ? RGB(0xff, 0xff, 0xff) : RGB(0x00, 0x00, 0x00));

	// Render the text.
	TextOutW(p_gdi_context, 0, 0, (LPCWSTR)p_text, p_text_length);

	// Make sure GDI has finished.
	GdiFlush();
}

static bool w32_draw_text_process_transparent_buffer(uint32_t p_fill_color, bool p_nearest_white, int32_t p_height, uint32_t *p_rgb_pxls, int32_t p_rgb_width, uint32_t *p_context_pxls, int32_t p_context_width)
{
	// This is set to true if we encounter a fully opaque pixel.
	bool t_has_opaque;
	t_has_opaque = false;

	for (uint32_t y = 0; y < p_height; y++)
	{
		for (uint32_t x = 0; x < p_rgb_width; x++)
		{
			uint32_t *t_context_pxl;
			t_context_pxl = p_context_pxls + y * p_context_width + x;

			uint32_t *t_rgb_pxl;
			t_rgb_pxl = p_rgb_pxls + y * p_rgb_width + x;
			
			// If the destination pixel is opaque, then set it to transparent black
			// and flag for opacity. Otherwise; take an average of the three RGB
			// components and blend with the fill color.
			if (((*t_context_pxl >> 24) & 0xFF) == 0xFF)
			{
				*t_rgb_pxl = 0x00000000;
				t_has_opaque = true;
			}
			else
			{
				uint32_t t_lcd32_val;
				t_lcd32_val = *t_rgb_pxl;
				
				uint8_t t_a8_val;
				t_a8_val = ((t_lcd32_val & 0xFF) + ((t_lcd32_val & 0xFF00) >> 8) + ((t_lcd32_val & 0xFF0000) >> 16)) / 3;
				
				if (!p_nearest_white)
					t_a8_val = 255 - t_a8_val;

				*t_rgb_pxl = packed_scale_bounded(p_fill_color, t_a8_val);
			}
		}
	}

	return t_has_opaque;
}

static void w32_draw_text_render_opaque_buffer(HDC p_gdi_context, const unichar_t *p_text, uindex_t p_text_length, uint32_t p_fill_color, int32_t p_height, uint32_t *p_rgb_pxls, int32_t p_rgb_width, uint32_t *p_context_pxls, int32_t p_context_width)
{
	// Copy the current pixels in the context across to the RGB buffer.
	for(int32_t y = 0; y < p_height; y++)
		memcpy(p_rgb_pxls + y * p_rgb_width, p_context_pxls + y * p_context_width, p_rgb_width * sizeof(uint32_t));

	// The text color is the fill color.
	SetTextColor(p_gdi_context, RGB((p_fill_color >> 16) & 0xFF, (p_fill_color >> 8) & 0xFF, (p_fill_color >> 0) & 0xFF));

	// Render the text.
	TextOutW(p_gdi_context, 0, 0, (LPCWSTR)p_text, p_text_length);

	// Make sure GDI has finished.
	GdiFlush();
}

static bool w32_draw_text_process_opaque_buffer(uint32_t p_fill_color, int32_t p_height, uint32_t *p_rgb_pxls, int32_t p_rgb_width, uint32_t *p_context_pxls, int32_t p_context_width)
{
	// This is set to true if we encounter a transparent pixel.
	bool t_has_transparency;
	t_has_transparency = false;

	for (uint32_t y = 0; y < p_height; y++)
	{
		for (uint32_t x = 0; x < p_rgb_width; x++)
		{
			uint32_t *t_context_pxl;
			t_context_pxl = p_context_pxls + y * p_context_width + x;

			uint32_t *t_rgb_pxl;
			t_rgb_pxl = p_rgb_pxls + y * p_rgb_width + x;
			
			// If the destination pixel is opaque, then just make sure our
			// RGB pixel has 0xff for its alpha (GDI does not preserve this);
			// otherwise set the rgb pixel to transparent black and flag that
			// we have transparency.
			if (((*t_context_pxl >> 24) & 0xFF) == 0xFF)
				*t_rgb_pxl = *t_rgb_pxl | 0xFF000000;
			else
			{
				*t_rgb_pxl = 0x00000000;
				t_has_transparency = true;
			}
		}
	}

	return t_has_transparency;
}

static bool w32_draw_text_using_mask_to_context_at_device_location(MCGContextRef p_context, const unichar_t *p_text, uindex_t p_length, MCGPoint p_location, MCGIntRectangle p_bounds, HDC p_gdicontext)
{
	bool t_success;
	t_success = true;

	// Setup the output RGB buffer used by GDI to render into.
	void *t_rgb_data;
	t_rgb_data = NULL;
	HBITMAP t_rgb_bitmap;
	t_rgb_bitmap = NULL;
	if (t_success)
	{
		BITMAPINFO t_bitmapinfo;
		MCMemoryClear(&t_bitmapinfo, sizeof(BITMAPINFO));
		t_bitmapinfo . bmiHeader . biSize = sizeof(BITMAPINFOHEADER);
		t_bitmapinfo . bmiHeader . biCompression = BI_RGB;
		t_bitmapinfo . bmiHeader . biWidth = p_bounds . width;
		t_bitmapinfo . bmiHeader . biHeight = -p_bounds . height;
		t_bitmapinfo . bmiHeader . biPlanes = 1;
		t_bitmapinfo . bmiHeader . biBitCount = 32;
		t_rgb_bitmap = CreateDIBSection(p_gdicontext, &t_bitmapinfo, DIB_RGB_COLORS, &t_rgb_data, NULL, 0);
		t_success = t_rgb_bitmap != NULL && t_rgb_data != NULL;
	}

	HGDIOBJ t_old_object;
	if (t_success)
	{
		t_old_object = SelectObject(p_gdicontext, t_rgb_bitmap);
		t_success = t_old_object != NULL;
	}

	// If the color is 'nearest_white' then we composite white against black for transparent
	// pixels; otherwise we composite black against white.
	bool t_nearest_white;
	if (t_success)
		t_nearest_white = (0.3 * (p_context -> state -> fill_color & 0xff) + 0.59 * ((p_context -> state -> fill_color >> 8) & 0xff) + 0.11 * ((p_context -> state -> fill_color >> 16) & 0xff)) >= 127.0;

	// Setup various pointers and resources for the rendering that is required.
	uint32_t *t_rgb_pxls, *t_context_pxls;
	uint32_t t_context_width;
	SkPaint t_paint;
	SkBitmap t_bitmap;
	if (t_success)
	{
		t_rgb_pxls = (uint32_t *) t_rgb_data;

		int32_t t_x_offset, t_y_offset;
		t_x_offset = p_location . x + p_bounds . x;
		t_y_offset = p_location . y + p_bounds . y;

		// Compute the top-left of the pixels in the context (same as 0,0 in the rgb pixels).
		t_context_pxls = (uint32_t *) p_context -> layer -> canvas -> getTopDevice() -> accessBitmap(false) . getPixels();
		t_context_width = p_context -> layer -> canvas -> getTopDevice() -> accessBitmap(false) . rowBytes() / 4;
		t_context_pxls += t_y_offset * t_context_width + t_x_offset;

		t_paint . setStyle(SkPaint::kFill_Style);	
		t_paint . setAntiAlias(p_context -> state -> should_antialias);
		
		SkXfermode *t_blend_mode;
		t_blend_mode = MCGBlendModeToSkXfermode(p_context -> state -> blend_mode);
		t_paint . setXfermode(t_blend_mode);
		if (t_blend_mode != NULL)
			t_blend_mode -> unref();		
		
		t_bitmap . setConfig(SkBitmap::kARGB_8888_Config, p_bounds . width, p_bounds . height);
        t_bitmap . setAlphaType(kPremul_SkAlphaType);
		t_bitmap . setPixels(t_rgb_data);

		SetBkMode(p_gdicontext, TRANSPARENT);
	}

	// Now process depending on the first pixel - if transparent, then first process
	// transparency then process opacity; otherwise vice-versa.
	if (t_success)
	{
		if ((*t_context_pxls >> 24) != 0xff)
		{
			// Render the text for the transparent pixels (white/black text on black/white background).
			w32_draw_text_render_transparent_buffer(p_gdicontext, p_text, p_length >> 1, t_nearest_white, p_bounds . height, t_rgb_pxls, p_bounds . width);
			
			// Process the buffer - this sets all opaque pixels to fully transparent, and blends
			// the fill color with the semi-opaque pixels. It returns whether there are any opaque
			// pixels to process.
			bool t_has_opaque;
			t_has_opaque = w32_draw_text_process_transparent_buffer(p_context -> state -> fill_color, t_nearest_white, p_bounds . height, t_rgb_pxls, p_bounds . width, t_context_pxls, t_context_width);

			// Blend the bitmap into the background (we definitely have transparent pixels).
			t_bitmap . setAlphaType(kPremul_SkAlphaType);	
			p_context -> layer -> canvas -> drawSprite(t_bitmap, p_bounds . x + p_location . x, p_bounds . y + p_location . y, &t_paint);

			// If there are any opaque pixels, process those.
			if (t_has_opaque)
			{
				// Render the text for the opaque pixels (text with given fill color blended against
				// destination pixels).
				w32_draw_text_render_opaque_buffer(p_gdicontext, p_text, p_length >> 1, p_context -> state -> fill_color, p_bounds . height, t_rgb_pxls, p_bounds . width, t_context_pxls, t_context_width);

				// Process the buffer - this ensures the alpha byte of all opaque pixels
				// is 0xff (GDI doesn't preserve such things) and sets all non-opaque pixels
				// to full transparent.
				w32_draw_text_process_opaque_buffer(p_context -> state -> fill_color, p_bounds . height, t_rgb_pxls, p_bounds . width, t_context_pxls, t_context_width);

				// Blend the bitmap into the background (we definitely have transparent pixels since
				// we've set some so!).
				t_bitmap . setAlphaType(kPremul_SkAlphaType);	
				p_context -> layer -> canvas -> drawSprite(t_bitmap, p_bounds . x + p_location . x, p_bounds . y + p_location . y, &t_paint);
			}
		}
		else
		{
			// Render the text for the opaque pixels (text with given fill color blended against
			// destination pixels).
			w32_draw_text_render_opaque_buffer(p_gdicontext, p_text, p_length >> 1, p_context -> state -> fill_color, p_bounds . height, t_rgb_pxls, p_bounds . width, t_context_pxls, t_context_width);

			// Process the buffer - this ensures the alpha byte of all opaque pixels
			// is 0xff (GDI doesn't preserve such things) and sets all non-opaque pixels
			// to full transparent. It returns whether there are any transparent pixels.
			bool t_has_transparent;
			t_has_transparent = w32_draw_text_process_opaque_buffer(p_context -> state -> fill_color, p_bounds . height, t_rgb_pxls, p_bounds . width, t_context_pxls, t_context_width);

			// Blend the bitmap into the background (we may have transparent pixels).
			if (t_has_transparent)
				t_bitmap . setAlphaType(kPremul_SkAlphaType);
			else
				t_bitmap . setAlphaType(kOpaque_SkAlphaType);	
			p_context -> layer -> canvas -> drawSprite(t_bitmap, p_bounds . x + p_location . x, p_bounds . y + p_location . y, &t_paint);

			// If there are any transparent pixels, process those.
			if (t_has_transparent)
			{
				// Render the text for the transparent pixels (white/black text on black/white background).
				w32_draw_text_render_transparent_buffer(p_gdicontext, p_text, p_length >> 1, t_nearest_white, p_bounds . height, t_rgb_pxls, p_bounds . width);
				
				// Process the buffer - this sets all opaque pixels to fully transparent, and blends
				// the fill color with the semi-opaque pixels.
				w32_draw_text_process_transparent_buffer(p_context -> state -> fill_color, t_nearest_white, p_bounds . height, t_rgb_pxls, p_bounds . width, t_context_pxls, t_context_width);

				// Blend the bitmap into the background (we definitely have transparent pixels).
				t_bitmap . setAlphaType(kPremul_SkAlphaType);
				p_context -> layer -> canvas -> drawSprite(t_bitmap, p_bounds . x + p_location . x, p_bounds . y + p_location . y, &t_paint);
			}
		}
	}

	if (t_rgb_bitmap != NULL)
	{
		SelectObject(p_gdicontext, t_old_object);
		DeleteObject(t_rgb_bitmap);
	}

	return t_success;
}

////////////////////////////////////////////////////////////////////////////////

static void __MCGContextDrawPlatformTextScreen(MCGContextRef self, const unichar_t *p_text, uindex_t p_length, MCGPoint p_location, const MCGFont &p_font)
{
	if (!MCGContextIsValid(self))
		return;	
	
	bool t_success;
	t_success = true;
	
	if (t_success)
		t_success = SelectObject(s_draw_dc, p_font . fid) != NULL;
	
<<<<<<< HEAD
	SIZE t_size;
	if (t_success)
		t_success = GetTextExtentPoint32W(s_draw_dc, (LPCWSTR)p_text, p_length, &t_size);
	
=======
>>>>>>> 15645c04
	TEXTMETRICA t_metrics;
	if (t_success)
		t_success = GetTextMetricsA(s_draw_dc, &t_metrics);

	// MM-2013-12-16: [[ Bug 11564 ]] Take into account any overhang of italic text to prevent clipping.
	MCGFloat t_overhang;
	if (t_success)
	{
		ABCFLOAT t_abc_widths;
		if (GetCharABCWidthsFloatW(s_draw_dc, *(p_text + p_length - 1), *(p_text + p_length - 1), &t_abc_widths) != 0)
			t_overhang = t_abc_widths . abcfA + t_abc_widths . abcfC;
		else
			t_overhang = 0.0f;
	}
	
	MCGIntRectangle t_text_bounds, t_clipped_bounds;
	MCGAffineTransform t_transform;
	MCGPoint t_device_location;
	if (t_success)
	{	
		t_transform = MCGContextGetDeviceTransform(self);
		t_device_location = MCGPointApplyAffineTransform(p_location, t_transform);
		
		// MM-2014-04-16: [[ Bug 11964 ]] Use MCGContextMeasurePlatformText to fetch the width of the text.
		MCGRectangle t_float_text_bounds;
		t_float_text_bounds . origin . x = 0;
		t_float_text_bounds . origin . y = -t_metrics . tmAscent;
		t_float_text_bounds . size . width = MCGContextMeasurePlatformText(self, p_text, p_length, p_font, t_transform) + t_overhang;
		t_float_text_bounds . size . height = t_metrics . tmAscent + t_metrics . tmDescent;
		
		// IM-2013-09-02: [[ RefactorGraphics ]] modff will round to zero rather than
		// negative infinity (which we need) so calculate manually
		MCGFloat t_int_x, t_int_y;
		t_int_x = floor(t_device_location.x);
		t_int_y = floor(t_device_location.y);
		
		t_transform . tx = t_device_location . x - t_int_x;
		t_transform . ty = t_device_location . y - t_int_y;
		t_device_location . x = t_int_x;
		t_device_location . y = t_int_y;
		
		// IM-2013-09-02: [[ RefactorGraphics ]] constrain device clip rect to device bounds
		SkISize t_device_size;
		t_device_size = self->layer->canvas->getDeviceSize();
		
		MCGRectangle t_device_bounds;
		t_device_bounds = MCGRectangleMake(0, 0, t_device_size.width(), t_device_size.height());
		
		MCGRectangle t_device_clip;
		t_device_clip = MCGRectangleIntersection(MCGContextGetDeviceClipBounds(self), t_device_bounds);
		
		t_device_clip . origin . x -= t_device_location . x;
		t_device_clip . origin . y -= t_device_location . y;
		
		MCGRectangle t_float_clipped_bounds;
		t_float_text_bounds = MCGRectangleApplyAffineTransform(t_float_text_bounds, t_transform);		
		t_float_clipped_bounds = MCGRectangleIntersection(t_float_text_bounds, t_device_clip);
		
		t_text_bounds = MCGRectangleIntegerBounds(t_float_text_bounds);
		t_clipped_bounds = MCGRectangleIntegerBounds(t_float_clipped_bounds);
		
		if (t_clipped_bounds . width == 0 || t_clipped_bounds . height == 0)
			return;
	}
	
	if (t_success)
	{
		XFORM t_xform;
		t_xform . eM11 = t_transform . a;
		t_xform . eM12 = t_transform . b;
		t_xform . eM21 = t_transform . c;
		t_xform . eM22 = t_transform . d;
		t_xform . eDx = t_transform . tx - (t_clipped_bounds . x - t_text_bounds . x);
		t_xform . eDy = t_transform . ty - (t_clipped_bounds . y - t_text_bounds . y);
		t_success = SetWorldTransform(s_draw_dc, &t_xform);
	}

	if (t_success)
		t_success = w32_draw_text_using_mask_to_context_at_device_location(self, p_text, p_length, t_device_location, t_clipped_bounds, s_draw_dc);

	self -> is_valid = t_success;
}

static bool __MCGContextTracePlatformText(MCGContextRef self, const unichar_t *p_text, uindex_t p_length, const MCGFont& p_font, MCGPathRef& r_path)
{
	bool t_success;
	t_success = true;
	
	HDC t_gdicontext;
	t_gdicontext = NULL;
	if (t_success)
	{
		t_gdicontext = CreateCompatibleDC(NULL);
		t_success = t_gdicontext != NULL;
	}
	
	HFONT t_new_font;
	if (t_success)
	{
		LOGFONTA t_font;
		GetObjectA(p_font . fid, sizeof(LOGFONTA), &t_font);
		t_font . lfHeight = -256;

		t_new_font = CreateFontIndirectA(&t_font);
		t_success = SelectObject(t_gdicontext, t_new_font) != NULL;
	}

	TEXTMETRICA t_metrics;
	if (t_success)
		t_success = GetTextMetricsA(t_gdicontext, &t_metrics);

	if (t_success)
	{
		BeginPath(t_gdicontext);
		SetBkMode(t_gdicontext, TRANSPARENT);
		SetTextAlign(t_gdicontext, TA_BASELINE);
		if (p_font . fixed_advance == 0)
			TextOutW(t_gdicontext, 0, 0, p_text, p_length / 2);
		else
		{
			// MW-2013-12-05: [[ Bug 11535 ]] If fixed advance, then make the advance
			//   width of each char fixed_advance.
			INT *t_dxs;
			/* UNCHECKED */ MCMemoryNewArray(p_length / 2, t_dxs);
			for(uindex_t i = 0; i < p_length / 2; i++)
				t_dxs[i] = p_font . fixed_advance * 256 / p_font . size;
			ExtTextOutW(t_gdicontext, 0, 0, 0, NULL, p_text, p_length / 2, t_dxs);
			MCMemoryDeleteArray(t_dxs);
		}
		EndPath(t_gdicontext);

		int t_count;
		t_count = GetPath(t_gdicontext, NULL, NULL, 0);

		POINT *t_points;
		BYTE *t_types;
		t_points = new POINT[t_count];
		t_types = new BYTE[t_count];
		GetPath(t_gdicontext, t_points, t_types, t_count);

		MCGPathCreateMutable(r_path);
		for(int i = 0; i < t_count;)
		{
			switch(t_types[i] & ~PT_CLOSEFIGURE)
			{
			case PT_MOVETO:
				MCGPathMoveTo(r_path, MCGPointMake(t_points[i] . x * p_font . size / 256.0f, t_points[i] . y * p_font . size / 256.0f));
				i += 1;
				break;

			case PT_LINETO:
				MCGPathLineTo(r_path, MCGPointMake(t_points[i] . x * p_font . size / 256.0f, t_points[i] . y * p_font . size / 256.0f));
				if (t_types[i] & PT_CLOSEFIGURE)
					MCGPathCloseSubpath(r_path);
				i += 1;
				break;

			case PT_BEZIERTO:
				MCGPathCubicTo(r_path,
								MCGPointMake(t_points[i] . x * p_font . size / 256.0f, t_points[i] . y * p_font . size / 256.0f),
								MCGPointMake(t_points[i + 1] . x * p_font . size / 256.0f, t_points[i + 1] . y * p_font . size / 256.0f),
								MCGPointMake(t_points[i + 2] . x * p_font . size / 256.0f, t_points[i + 2] . y * p_font . size / 256.0f));
				if (t_types[i] & PT_CLOSEFIGURE)
					MCGPathCloseSubpath(r_path);
				i += 3;
				break;
			}
		}

		MCGPathCopyAndRelease(r_path, r_path);

		delete t_points;
		delete t_types;
	}

	DeleteDC(t_gdicontext);
	DeleteObject(t_new_font);

	return true;
}

// MW-2013-11-07: [[ Bug 11393 ]] Render the text using ideal metrics. At the moment
//   this works by tracing the path at 256px size, converting to a MCGPath (scaled)
//   then filling as a path. At some point it would be worth upgrading this code path
//   to use GDI+/DirectWrite (depending on Windows version) as these should give better
//   quality and performance (particularly for smaller < 15pt text sizes).
static void __MCGContextDrawPlatformTextIdeal(MCGContextRef self, const unichar_t *p_text, uindex_t p_length, MCGPoint p_location, const MCGFont &p_font)
{
	if (!MCGContextIsValid(self))
		return;	

	MCGPathRef t_path;
	__MCGContextTracePlatformText(self, p_text, p_length, p_font, t_path);

	MCGContextSave(self);
	MCGContextTranslateCTM(self, p_location . x, p_location . y);
	MCGContextBeginPath(self);
	MCGContextAddPath(self, t_path);
	MCGContextSetShouldAntialias(self, true);
	MCGContextFill(self);
	MCGContextRestore(self);

	MCGPathRelease(t_path);
}

// MW-2013-11-07: [[ Bug 11393 ]] What codepath we use depends on whether we are
//   using ideal metrics or not.
void MCGContextDrawPlatformText(MCGContextRef self, const unichar_t *p_text, uindex_t p_length, MCGPoint p_location, const MCGFont& p_font)
{
	if (p_font . ideal)
	{
		__MCGContextDrawPlatformTextIdeal(self, p_text, p_length, p_location, p_font);
		return;
	}

	__MCGContextDrawPlatformTextScreen(self, p_text, p_length, p_location, p_font);
}

//////////

// MM-2014-04-16: [[ Bug 11964 ]] Updated prototype to take transform parameter.
MCGFloat __MCGContextMeasurePlatformTextScreen(MCGContextRef self, const unichar_t *p_text, uindex_t p_length, const MCGFont &p_font, const MCGAffineTransform &p_transform)
{	
	bool t_success;
	t_success = true;

	if (t_success)
		t_success = SelectObject(s_measure_dc, p_font . fid) != NULL;

	// MM-2014-04-16: [[ Bug 11964 ]] Take into account any transform passed. Windows doesn't scale text
	//  linearly, so if the text we are measuring is to be drawn scaled, or measurement needs to be adjusted.
	//  GetTextExtentPoint32 returns logical units, so we don't need to revserse the transfom to convert back.
	if (t_success)
	{
		XFORM t_xform;
		t_xform . eM11 = p_transform . a;
		t_xform . eM12 = 0;
		t_xform . eM21 = 0;
		t_xform . eM22 = p_transform . d;
		t_xform . eDx = 0;
		t_xform . eDy = 0;
		t_success = SetWorldTransform(t_gdicontext, &t_xform);
	}

	SIZE t_size;
	if (t_success)
		t_success = GetTextExtentPoint32W(s_measure_dc, (LPCWSTR)p_text, p_length >> 1, &t_size);
	
	if (t_success)
		return t_size . cx;
	else
		return 0.0;
}

// MW-2013-11-07: [[ Bug 11393 ]] Measure the text using 'ideal' metrics these
//   are essentially the font metrics at 256 pixels high, scaled linearly to
//   the requested font size.
MCGFloat __MCGContextMeasurePlatformTextIdeal(MCGContextRef self, const unichar_t *p_text, uindex_t p_length, const MCGFont &p_font)
{	
	bool t_success;
	t_success = true;
	
	// MW-2013-12-05: [[ Bug 11535 ]] If fixed advance, then the width of the string
	//   is taken to be char_count * fixed_advance. (Note this isn't necessarily
	//   correct for combining chars, but the fixed width fonts on Windows don't seem
	//   to combine).
	if (p_font . fixed_advance != 0)
		return p_font . fixed_advance * (p_length >> 1);

	HDC t_gdicontext;
	t_gdicontext = NULL;
	if (t_success)
	{
		t_gdicontext = CreateCompatibleDC(NULL);
		t_success = t_gdicontext != NULL;
	}
	
	if (t_success)
		t_success = SetGraphicsMode(t_gdicontext, GM_ADVANCED) != 0;
	
	HFONT t_new_font;
	if (t_success)
	{
		LOGFONTA t_font;
		GetObjectA(p_font . fid, sizeof(LOGFONTA), &t_font);
		t_font . lfHeight = -256;

		t_new_font = CreateFontIndirectA(&t_font);
		t_success = SelectObject(t_gdicontext, t_new_font) != NULL;
	}
	
	SIZE t_size;
	if (t_success)
		t_success = GetTextExtentPoint32W(t_gdicontext, (LPCWSTR)p_text, p_length >> 1, &t_size);

	DeleteDC(t_gdicontext);
	DeleteObject(t_new_font);
	
	if (t_success)
		return t_size . cx * p_font . size / 256.0f;
	else
		return 0.0;
}

// MW-2013-11-07: [[ Bug 11393 ]] What codepath we use depends on whether we are
//   using ideal metrics or not.
// MM-2014-04-16: [[ Bug 11964 ]] Updated prototype to take transform parameter.
MCGFloat __MCGContextMeasurePlatformText(MCGContextRef self, const unichar_t *p_text, uindex_t p_length, const MCGFont &p_font, const MCGAffineTransform &p_transform)
{
	if (p_font . ideal)
		return __MCGContextMeasurePlatformTextIdeal(self, p_text, p_length, p_font);

	return __MCGContextMeasurePlatformTextScreen(self, p_text, p_length, p_font, p_transform);
}

////////////////////////////////////////////////////////////////////////////////

void MCGPlatformInitialize(void)
{
	s_measure_dc = CreateCompatibleDC(NULL);
	SetGraphicsMode(s_measure_dc, GM_ADVANCED);

	s_draw_dc = CreateCompatibleDC(NULL);
	SetGraphicsMode(s_draw_dc, GM_ADVANCED);
}

void MCGPlatformFinalize(void)
{
	DeleteDC(s_draw_dc);
	DeleteDC(s_measure_dc);
}

////////////////////////////////////////////////////////////////////////////////<|MERGE_RESOLUTION|>--- conflicted
+++ resolved
@@ -350,13 +350,6 @@
 	if (t_success)
 		t_success = SelectObject(s_draw_dc, p_font . fid) != NULL;
 	
-<<<<<<< HEAD
-	SIZE t_size;
-	if (t_success)
-		t_success = GetTextExtentPoint32W(s_draw_dc, (LPCWSTR)p_text, p_length, &t_size);
-	
-=======
->>>>>>> 15645c04
 	TEXTMETRICA t_metrics;
 	if (t_success)
 		t_success = GetTextMetricsA(s_draw_dc, &t_metrics);
@@ -598,7 +591,7 @@
 		t_xform . eM22 = p_transform . d;
 		t_xform . eDx = 0;
 		t_xform . eDy = 0;
-		t_success = SetWorldTransform(t_gdicontext, &t_xform);
+		t_success = SetWorldTransform(s_measure_dc, &t_xform);
 	}
 
 	SIZE t_size;
