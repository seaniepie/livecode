/* Copyright (C) 2003-2013 Runtime Revolution Ltd.

This file is part of LiveCode.

LiveCode is free software; you can redistribute it and/or modify it under
the terms of the GNU General Public License v3 as published by the Free
Software Foundation.

LiveCode is distributed in the hope that it will be useful, but WITHOUT ANY
WARRANTY; without even the implied warranty of MERCHANTABILITY or
FITNESS FOR A PARTICULAR PURPOSE.  See the GNU General Public License
for more details.

You should have received a copy of the GNU General Public License
along with LiveCode.  If not see <http://www.gnu.org/licenses/>.  */

#include "graphics.h"
#include "graphics-internal.h"

#include "SkDevice.h"

////////////////////////////////////////////////////////////////////////////////

// MM-2014-07-31: [[ ThreadedRendering ]] Updated to make text rendering thread safe, by using TLS to ensure we have seperate DC for each thread.
//  This should probably be moved to a central thread library at some point, which will also help with clean up (we only clean up the main thread at the moment).

static __declspec( thread ) bool s_initialized_on_thread = false;
static __declspec( thread ) HDC s_measure_dc = NULL;
static __declspec( thread ) HDC s_draw_dc = NULL;

////////////////////////////////////////////////////////////////////////////////

static inline uint32_t packed_scale_bounded(uint32_t x, uint8_t a)
{
	uint32_t u, v;

	u = (x & 0xff00ff) * a + 0x800080;
	u = ((u + ((u >> 8) & 0xff00ff)) >> 8) & 0xff00ff;

	v = ((x >> 8) & 0xff00ff) * a + 0x800080;
	v = (v + ((v >> 8) & 0xff00ff)) & 0xff00ff00;

	return u | v;
}

static inline uint32_t packed_bilinear_bounded(uint32_t x, uint8_t a, uint32_t y, uint8_t b)
{
	uint32_t u, v;

	u = (x & 0xff00ff) * a + (y & 0xff00ff) * b + 0x800080;
	u = ((u + ((u >> 8) & 0xff00ff)) >> 8) & 0xff00ff;

	v = ((x >> 8) & 0xff00ff) * a + ((y >> 8) & 0xff00ff) * b + 0x800080;
	v = (v + ((v >> 8) & 0xff00ff)) & 0xff00ff00;

	return u | v;
}

////////////////////////////////////////////////////////////////////////////////

// MW-2014-01-14: [[ Bug 11664 ]] Make sure we render text with appropriate fill
//   colors for transparent and opaque pixels and blend the two resulting bitmaps
//   separately.

// Drawing text consistently with other apps is a little more involved than
// we'd like on Windows due to ClearType and the need to render into potentially
// partially transparent backgrounds.
//
// For each background pixel which is fully opaque, we need to render the text
// direct on top in the appropriate fill color as ClearType filtering uses both
// the fill color and the destination pixel to compute the output value.
//
// For each background pixel which is not opaque, we need to render the text
// against black or white (depending on the intensity of the fill color) in
// white or black (respectively) and take a weighted average of the RGB values
// (ClearType uses LCD style rendering, spreading the alpha across the three
// color channels); then use that as a mask to blend in the fill color.
//
// Unfortunately, this means we need to potentially render the text twice - once
// for the opaque pixels, and once for the non-opaque pixels - and then composite
// appropriately.
//

static void w32_draw_text_render_transparent_buffer(HDC p_gdi_context, const unichar_t *p_text, uindex_t p_text_length, bool p_nearest_white, int32_t p_height, uint32_t *p_rgb_pxls, int32_t p_rgb_width, bool p_rtl)
{
	// Clear the RGB buffer to black or white.
	memset(p_rgb_pxls, p_nearest_white ? 0x00 : 0xff, p_rgb_width * p_height * sizeof(uint32_t));

	// The text color is the inverse of what the RGB buffer has been set to.
	SetTextColor(p_gdi_context, p_nearest_white ? RGB(0xff, 0xff, 0xff) : RGB(0x00, 0x00, 0x00));

	// Render the text.
    ExtTextOutW(p_gdi_context, 0, 0, p_rtl ? ETO_RTLREADING : 0, NULL, (LPCWSTR)p_text, p_text_length, NULL);

	// Make sure GDI has finished.
	GdiFlush();
}

static bool w32_draw_text_process_transparent_buffer(uint32_t p_fill_color, bool p_nearest_white, int32_t p_height, uint32_t *p_rgb_pxls, int32_t p_rgb_width, uint32_t *p_context_pxls, int32_t p_context_width)
{
	// This is set to true if we encounter a fully opaque pixel.
	bool t_has_opaque;
	t_has_opaque = false;

	for (uint32_t y = 0; y < p_height; y++)
	{
		for (uint32_t x = 0; x < p_rgb_width; x++)
		{
			uint32_t *t_context_pxl;
			t_context_pxl = p_context_pxls + y * p_context_width + x;

			uint32_t *t_rgb_pxl;
			t_rgb_pxl = p_rgb_pxls + y * p_rgb_width + x;
			
			// If the destination pixel is opaque, then set it to transparent black
			// and flag for opacity. Otherwise; take an average of the three RGB
			// components and blend with the fill color.
			if (((*t_context_pxl >> 24) & 0xFF) == 0xFF)
			{
				*t_rgb_pxl = 0x00000000;
				t_has_opaque = true;
			}
			else
			{
				uint32_t t_lcd32_val;
				t_lcd32_val = *t_rgb_pxl;
				
				uint8_t t_a8_val;
				t_a8_val = ((t_lcd32_val & 0xFF) + ((t_lcd32_val & 0xFF00) >> 8) + ((t_lcd32_val & 0xFF0000) >> 16)) / 3;
				
				if (!p_nearest_white)
					t_a8_val = 255 - t_a8_val;

				*t_rgb_pxl = packed_scale_bounded(p_fill_color, t_a8_val);
			}
		}
	}

	return t_has_opaque;
}

static void w32_draw_text_render_opaque_buffer(HDC p_gdi_context, const unichar_t *p_text, uindex_t p_text_length, uint32_t p_fill_color, int32_t p_height, uint32_t *p_rgb_pxls, int32_t p_rgb_width, uint32_t *p_context_pxls, int32_t p_context_width, bool p_rtl)
{
	// Copy the current pixels in the context across to the RGB buffer.
	for(int32_t y = 0; y < p_height; y++)
		memcpy(p_rgb_pxls + y * p_rgb_width, p_context_pxls + y * p_context_width, p_rgb_width * sizeof(uint32_t));

	// The text color is the fill color.
	SetTextColor(p_gdi_context, RGB((p_fill_color >> 16) & 0xFF, (p_fill_color >> 8) & 0xFF, (p_fill_color >> 0) & 0xFF));

	// Render the text.
	ExtTextOutW(p_gdi_context, 0, 0, p_rtl ? ETO_RTLREADING : 0, NULL, (LPCWSTR)p_text, p_text_length, NULL);

	// Make sure GDI has finished.
	GdiFlush();
}

static bool w32_draw_text_process_opaque_buffer(uint32_t p_fill_color, int32_t p_height, uint32_t *p_rgb_pxls, int32_t p_rgb_width, uint32_t *p_context_pxls, int32_t p_context_width)
{
	// This is set to true if we encounter a transparent pixel.
	bool t_has_transparency;
	t_has_transparency = false;

	for (uint32_t y = 0; y < p_height; y++)
	{
		for (uint32_t x = 0; x < p_rgb_width; x++)
		{
			uint32_t *t_context_pxl;
			t_context_pxl = p_context_pxls + y * p_context_width + x;

			uint32_t *t_rgb_pxl;
			t_rgb_pxl = p_rgb_pxls + y * p_rgb_width + x;
			
			// If the destination pixel is opaque, then just make sure our
			// RGB pixel has 0xff for its alpha (GDI does not preserve this);
			// otherwise set the rgb pixel to transparent black and flag that
			// we have transparency.
			if (((*t_context_pxl >> 24) & 0xFF) == 0xFF)
				*t_rgb_pxl = *t_rgb_pxl | 0xFF000000;
			else
			{
				*t_rgb_pxl = 0x00000000;
				t_has_transparency = true;
			}
		}
	}

	return t_has_transparency;
}

static bool w32_draw_text_using_mask_to_context_at_device_location(MCGContextRef p_context, const unichar_t *p_text, uindex_t p_length, MCGPoint p_location, MCGIntRectangle p_bounds, HDC p_gdicontext, bool p_rtl)
{
	bool t_success;
	t_success = true;

	// Setup the output RGB buffer used by GDI to render into.
	void *t_rgb_data;
	t_rgb_data = NULL;
	HBITMAP t_rgb_bitmap;
	t_rgb_bitmap = NULL;
	if (t_success)
	{
		BITMAPINFO t_bitmapinfo;
		MCMemoryClear(&t_bitmapinfo, sizeof(BITMAPINFO));
		t_bitmapinfo . bmiHeader . biSize = sizeof(BITMAPINFOHEADER);
		t_bitmapinfo . bmiHeader . biCompression = BI_RGB;
		t_bitmapinfo . bmiHeader . biWidth = p_bounds . width;
		t_bitmapinfo . bmiHeader . biHeight = -p_bounds . height;
		t_bitmapinfo . bmiHeader . biPlanes = 1;
		t_bitmapinfo . bmiHeader . biBitCount = 32;
		t_rgb_bitmap = CreateDIBSection(p_gdicontext, &t_bitmapinfo, DIB_RGB_COLORS, &t_rgb_data, NULL, 0);
		t_success = t_rgb_bitmap != NULL && t_rgb_data != NULL;
	}

	HGDIOBJ t_old_object;
	if (t_success)
	{
		t_old_object = SelectObject(p_gdicontext, t_rgb_bitmap);
		t_success = t_old_object != NULL;
	}

	// If the color is 'nearest_white' then we composite white against black for transparent
	// pixels; otherwise we composite black against white.
	bool t_nearest_white;
	if (t_success)
		t_nearest_white = (0.3 * (p_context -> state -> fill_color & 0xff) + 0.59 * ((p_context -> state -> fill_color >> 8) & 0xff) + 0.11 * ((p_context -> state -> fill_color >> 16) & 0xff)) >= 127.0;

	// Setup various pointers and resources for the rendering that is required.
	uint32_t *t_rgb_pxls, *t_context_pxls;
	uint32_t t_context_width;
	SkPaint t_paint;
	SkBitmap t_bitmap;
	if (t_success)
	{
		t_rgb_pxls = (uint32_t *) t_rgb_data;

		int32_t t_x_offset, t_y_offset;
		t_x_offset = p_location . x + p_bounds . x;
		t_y_offset = p_location . y + p_bounds . y;

		// Compute the top-left of the pixels in the context (same as 0,0 in the rgb pixels).
		t_context_pxls = (uint32_t *) p_context -> layer -> canvas -> getTopDevice() -> accessBitmap(false) . getPixels();
		t_context_width = p_context -> layer -> canvas -> getTopDevice() -> accessBitmap(false) . rowBytes() / 4;
		t_context_pxls += t_y_offset * t_context_width + t_x_offset;

		t_paint . setStyle(SkPaint::kFill_Style);	
		t_paint . setAntiAlias(p_context -> state -> should_antialias);
		
		SkXfermode *t_blend_mode;
		t_blend_mode = MCGBlendModeToSkXfermode(p_context -> state -> blend_mode);
		t_paint . setXfermode(t_blend_mode);
		if (t_blend_mode != NULL)
			t_blend_mode -> unref();		
		
		t_bitmap . setConfig(SkBitmap::kARGB_8888_Config, p_bounds . width, p_bounds . height);
        t_bitmap . setAlphaType(kPremul_SkAlphaType);
		t_bitmap . setPixels(t_rgb_data);

		SetBkMode(p_gdicontext, TRANSPARENT);
	}

	// Now process depending on the first pixel - if transparent, then first process
	// transparency then process opacity; otherwise vice-versa.
	if (t_success)
	{
		if ((*t_context_pxls >> 24) != 0xff)
		{
			// Render the text for the transparent pixels (white/black text on black/white background).
			w32_draw_text_render_transparent_buffer(p_gdicontext, p_text, p_length >> 1, t_nearest_white, p_bounds . height, t_rgb_pxls, p_bounds . width, p_rtl);
			
			// Process the buffer - this sets all opaque pixels to fully transparent, and blends
			// the fill color with the semi-opaque pixels. It returns whether there are any opaque
			// pixels to process.
			bool t_has_opaque;
			t_has_opaque = w32_draw_text_process_transparent_buffer(p_context -> state -> fill_color, t_nearest_white, p_bounds . height, t_rgb_pxls, p_bounds . width, t_context_pxls, t_context_width);

			// Blend the bitmap into the background (we definitely have transparent pixels).
			t_bitmap . setAlphaType(kPremul_SkAlphaType);	
			p_context -> layer -> canvas -> drawSprite(t_bitmap, p_bounds . x + p_location . x, p_bounds . y + p_location . y, &t_paint);

			// If there are any opaque pixels, process those.
			if (t_has_opaque)
			{
				// Render the text for the opaque pixels (text with given fill color blended against
				// destination pixels).
				w32_draw_text_render_opaque_buffer(p_gdicontext, p_text, p_length >> 1, p_context -> state -> fill_color, p_bounds . height, t_rgb_pxls, p_bounds . width, t_context_pxls, t_context_width, p_rtl);

				// Process the buffer - this ensures the alpha byte of all opaque pixels
				// is 0xff (GDI doesn't preserve such things) and sets all non-opaque pixels
				// to full transparent.
				w32_draw_text_process_opaque_buffer(p_context -> state -> fill_color, p_bounds . height, t_rgb_pxls, p_bounds . width, t_context_pxls, t_context_width);

				// Blend the bitmap into the background (we definitely have transparent pixels since
				// we've set some so!).
				t_bitmap . setAlphaType(kPremul_SkAlphaType);	
				p_context -> layer -> canvas -> drawSprite(t_bitmap, p_bounds . x + p_location . x, p_bounds . y + p_location . y, &t_paint);
			}
		}
		else
		{
			// Render the text for the opaque pixels (text with given fill color blended against
			// destination pixels).
			w32_draw_text_render_opaque_buffer(p_gdicontext, p_text, p_length >> 1, p_context -> state -> fill_color, p_bounds . height, t_rgb_pxls, p_bounds . width, t_context_pxls, t_context_width, p_rtl);

			// Process the buffer - this ensures the alpha byte of all opaque pixels
			// is 0xff (GDI doesn't preserve such things) and sets all non-opaque pixels
			// to full transparent. It returns whether there are any transparent pixels.
			bool t_has_transparent;
			t_has_transparent = w32_draw_text_process_opaque_buffer(p_context -> state -> fill_color, p_bounds . height, t_rgb_pxls, p_bounds . width, t_context_pxls, t_context_width);

			// Blend the bitmap into the background (we may have transparent pixels).
			if (t_has_transparent)
				t_bitmap . setAlphaType(kPremul_SkAlphaType);
			else
				t_bitmap . setAlphaType(kOpaque_SkAlphaType);	
			p_context -> layer -> canvas -> drawSprite(t_bitmap, p_bounds . x + p_location . x, p_bounds . y + p_location . y, &t_paint);

			// If there are any transparent pixels, process those.
			if (t_has_transparent)
			{
				// Render the text for the transparent pixels (white/black text on black/white background).
				w32_draw_text_render_transparent_buffer(p_gdicontext, p_text, p_length >> 1, t_nearest_white, p_bounds . height, t_rgb_pxls, p_bounds . width, p_rtl);
				
				// Process the buffer - this sets all opaque pixels to fully transparent, and blends
				// the fill color with the semi-opaque pixels.
				w32_draw_text_process_transparent_buffer(p_context -> state -> fill_color, t_nearest_white, p_bounds . height, t_rgb_pxls, p_bounds . width, t_context_pxls, t_context_width);

				// Blend the bitmap into the background (we definitely have transparent pixels).
				t_bitmap . setAlphaType(kPremul_SkAlphaType);
				p_context -> layer -> canvas -> drawSprite(t_bitmap, p_bounds . x + p_location . x, p_bounds . y + p_location . y, &t_paint);
			}
		}
	}

	if (t_rgb_bitmap != NULL)
	{
		SelectObject(p_gdicontext, t_old_object);
		DeleteObject(t_rgb_bitmap);
	}

	return t_success;
}

////////////////////////////////////////////////////////////////////////////////

static void __MCGContextDrawPlatformTextScreen(MCGContextRef self, const unichar_t *p_text, uindex_t p_length, MCGPoint p_location, const MCGFont &p_font, bool p_rtl)
{
    if (!MCGContextIsValid(self))
		return;	
	
	bool t_success;
	t_success = true;
	
	if (t_success)
		t_success = SelectObject(s_draw_dc, p_font . fid) != NULL;
	
	TEXTMETRICA t_metrics;
	if (t_success)
		t_success = GetTextMetricsA(s_draw_dc, &t_metrics);

	// MM-2013-12-16: [[ Bug 11564 ]] Take into account any overhang of italic text to prevent clipping.
	// MM-2014-04-22: [[ Bug 11904 ]] Also take into account any underhang of the first char. Use this to offset
	//  the x-location we draw at. Also, make sure we measure the correct char - added a fudge on the overhang as a result.
	MCGFloat t_overhang, t_x_offset;
	if (t_success)
	{
		ABCFLOAT t_abc_widths;
		if (GetCharABCWidthsFloatW(s_draw_dc, *(p_text + p_length / 2 - 1), *(p_text + p_length / 2 - 1), &t_abc_widths) != 0)
			t_overhang = fabs(t_abc_widths . abcfC) + 1;
		else
			t_overhang = 0.0f;

		if (GetCharABCWidthsFloatW(s_draw_dc, *(p_text), *(p_text), &t_abc_widths) != 0)
			t_x_offset = t_abc_widths . abcfA, t_overhang += fabs(t_abc_widths . abcfA);
		else
			t_x_offset = 0;
	}
	
	MCGIntRectangle t_text_bounds, t_clipped_bounds;
	MCGAffineTransform t_transform;
	MCGPoint t_device_location;
	if (t_success)
	{	
		t_transform = MCGContextGetDeviceTransform(self);
		t_device_location = MCGPointApplyAffineTransform(p_location, t_transform);
		
		// MM-2014-04-16: [[ Bug 11964 ]] Use MCGContextMeasurePlatformText to fetch the width of the text.
		// MM-2014-04-22: [[ Bug 11904 ]] Offset the x value to take into account any underhang of the first char of italic text.
		MCGRectangle t_float_text_bounds;
		// AL-2014-07-16: [[ Bug 12488 ]] Fudge the text bounds back by to prevent clipping text
		t_float_text_bounds . origin . x = t_x_offset - 1;
		t_float_text_bounds . origin . y = -t_metrics . tmAscent;
		t_float_text_bounds . size . width = MCGContextMeasurePlatformText(self, p_text, p_length, p_font, t_transform) + t_overhang;
		t_float_text_bounds . size . height = t_metrics . tmAscent + t_metrics . tmDescent;
		
		// IM-2013-09-02: [[ RefactorGraphics ]] modff will round to zero rather than
		// negative infinity (which we need) so calculate manually
		MCGFloat t_int_x, t_int_y;
		t_int_x = floor(t_device_location.x);
		t_int_y = floor(t_device_location.y);
		
		t_transform . tx = t_device_location . x - t_int_x;
		t_transform . ty = t_device_location . y - t_int_y;
		t_device_location . x = t_int_x;
		t_device_location . y = t_int_y;

		// IM-2013-09-02: [[ RefactorGraphics ]] constrain device clip rect to device bounds
		SkISize t_device_size;
		t_device_size = self->layer->canvas->getDeviceSize();
		
		MCGRectangle t_device_bounds;
		t_device_bounds = MCGRectangleMake(0, 0, t_device_size.width(), t_device_size.height());
		
		MCGRectangle t_device_clip;
		t_device_clip = MCGRectangleIntersection(MCGContextGetDeviceClipBounds(self), t_device_bounds);
		
		t_device_clip . origin . x -= t_device_location . x;
		t_device_clip . origin . y -= t_device_location . y;
		
		MCGRectangle t_float_clipped_bounds;
		t_float_text_bounds = MCGRectangleApplyAffineTransform(t_float_text_bounds, t_transform);		
		t_float_clipped_bounds = MCGRectangleIntersection(t_float_text_bounds, t_device_clip);
		
		t_text_bounds = MCGRectangleIntegerBounds(t_float_text_bounds);
		t_clipped_bounds = MCGRectangleIntegerBounds(t_float_clipped_bounds);
		
		if (t_clipped_bounds . width == 0 || t_clipped_bounds . height == 0)
			return;
	}
	
	if (t_success)
	{
		// MM-2014-04-22: [[ Bug 11904 ]] Take into account any x-offset of the bounds.
		XFORM t_xform;
		t_xform . eM11 = t_transform . a;
		t_xform . eM12 = t_transform . b;
		t_xform . eM21 = t_transform . c;
		t_xform . eM22 = t_transform . d;
		t_xform . eDx = t_transform . tx - (t_clipped_bounds . x);
		t_xform . eDy = t_transform . ty - (t_clipped_bounds . y - t_text_bounds . y);
		t_success = SetWorldTransform(s_draw_dc, &t_xform);
	}

	if (t_success)
        t_success = w32_draw_text_using_mask_to_context_at_device_location(self, p_text, p_length, t_device_location, t_clipped_bounds, s_draw_dc, p_rtl);

	self -> is_valid = t_success;
}

static bool __MCGContextTracePlatformText(MCGContextRef self, const unichar_t *p_text, uindex_t p_length, const MCGFont& p_font, MCGPathRef& r_path, bool p_rtl)
{
	// TODO: RTL
    
    bool t_success;
	t_success = true;
	
	HDC t_gdicontext;
	t_gdicontext = NULL;
	if (t_success)
	{
		t_gdicontext = CreateCompatibleDC(NULL);
		t_success = t_gdicontext != NULL;
	}
	
	HFONT t_new_font;
	if (t_success)
	{
		LOGFONTA t_font;
		GetObjectA(p_font . fid, sizeof(LOGFONTA), &t_font);
		t_font . lfHeight = -256;

		t_new_font = CreateFontIndirectA(&t_font);
		t_success = SelectObject(t_gdicontext, t_new_font) != NULL;
	}

	TEXTMETRICA t_metrics;
	if (t_success)
		t_success = GetTextMetricsA(t_gdicontext, &t_metrics);

	if (t_success)
	{
		BeginPath(t_gdicontext);
		SetBkMode(t_gdicontext, TRANSPARENT);
		SetTextAlign(t_gdicontext, TA_BASELINE);
		if (p_font . fixed_advance == 0)
			TextOutW(t_gdicontext, 0, 0, p_text, p_length / 2);
		else
		{
			// MW-2013-12-05: [[ Bug 11535 ]] If fixed advance, then make the advance
			//   width of each char fixed_advance.
			INT *t_dxs;
			/* UNCHECKED */ MCMemoryNewArray(p_length / 2, t_dxs);
			for(uindex_t i = 0; i < p_length / 2; i++)
				t_dxs[i] = p_font . fixed_advance * 256 / p_font . size;
			ExtTextOutW(t_gdicontext, 0, 0, 0, NULL, p_text, p_length / 2, t_dxs);
			MCMemoryDeleteArray(t_dxs);
		}
		EndPath(t_gdicontext);

		int t_count;
		t_count = GetPath(t_gdicontext, NULL, NULL, 0);

		POINT *t_points;
		BYTE *t_types;
		t_points = new POINT[t_count];
		t_types = new BYTE[t_count];
		GetPath(t_gdicontext, t_points, t_types, t_count);

		MCGPathCreateMutable(r_path);
		for(int i = 0; i < t_count;)
		{
			switch(t_types[i] & ~PT_CLOSEFIGURE)
			{
			case PT_MOVETO:
				MCGPathMoveTo(r_path, MCGPointMake(t_points[i] . x * p_font . size / 256.0f, t_points[i] . y * p_font . size / 256.0f));
				i += 1;
				break;

			case PT_LINETO:
				MCGPathLineTo(r_path, MCGPointMake(t_points[i] . x * p_font . size / 256.0f, t_points[i] . y * p_font . size / 256.0f));
				if (t_types[i] & PT_CLOSEFIGURE)
					MCGPathCloseSubpath(r_path);
				i += 1;
				break;

			case PT_BEZIERTO:
				MCGPathCubicTo(r_path,
								MCGPointMake(t_points[i] . x * p_font . size / 256.0f, t_points[i] . y * p_font . size / 256.0f),
								MCGPointMake(t_points[i + 1] . x * p_font . size / 256.0f, t_points[i + 1] . y * p_font . size / 256.0f),
								MCGPointMake(t_points[i + 2] . x * p_font . size / 256.0f, t_points[i + 2] . y * p_font . size / 256.0f));
				if (t_types[i] & PT_CLOSEFIGURE)
					MCGPathCloseSubpath(r_path);
				i += 3;
				break;
			}
		}

		MCGPathCopyAndRelease(r_path, r_path);

		delete t_points;
		delete t_types;
	}

	DeleteDC(t_gdicontext);
	DeleteObject(t_new_font);

	return true;
}

// MW-2013-11-07: [[ Bug 11393 ]] Render the text using ideal metrics. At the moment
//   this works by tracing the path at 256px size, converting to a MCGPath (scaled)
//   then filling as a path. At some point it would be worth upgrading this code path
//   to use GDI+/DirectWrite (depending on Windows version) as these should give better
//   quality and performance (particularly for smaller < 15pt text sizes).
static void __MCGContextDrawPlatformTextIdeal(MCGContextRef self, const unichar_t *p_text, uindex_t p_length, MCGPoint p_location, const MCGFont &p_font, bool p_rtl)
{
    if (!MCGContextIsValid(self))
		return;	

	MCGPathRef t_path;
	__MCGContextTracePlatformText(self, p_text, p_length, p_font, t_path, p_rtl);

	MCGContextSave(self);
	MCGContextTranslateCTM(self, p_location . x, p_location . y);
	MCGContextBeginPath(self);
	MCGContextAddPath(self, t_path);
	MCGContextSetShouldAntialias(self, true);
	MCGContextFill(self);
	MCGContextRestore(self);

	MCGPathRelease(t_path);
}

// MW-2013-11-07: [[ Bug 11393 ]] What codepath we use depends on whether we are
//   using ideal metrics or not.
void MCGContextDrawPlatformText(MCGContextRef self, const unichar_t *p_text, uindex_t p_length, MCGPoint p_location, const MCGFont& p_font, bool p_rtl)
{
<<<<<<< HEAD
    if (p_font . ideal)
=======
	MCGPlatformInitialize();

	if (p_font . ideal)
>>>>>>> f7d1b04e
	{
		__MCGContextDrawPlatformTextIdeal(self, p_text, p_length, p_location, p_font, p_rtl);
		return;
	}

	__MCGContextDrawPlatformTextScreen(self, p_text, p_length, p_location, p_font, p_rtl);
}

//////////

// MM-2014-04-16: [[ Bug 11964 ]] Updated prototype to take transform parameter.
MCGFloat __MCGContextMeasurePlatformTextScreen(MCGContextRef self, const unichar_t *p_text, uindex_t p_length, const MCGFont &p_font, const MCGAffineTransform &p_transform)
{	
	bool t_success;
	t_success = true;

	if (t_success)
		t_success = SelectObject(s_measure_dc, p_font . fid) != NULL;

	// MM-2014-04-16: [[ Bug 11964 ]] Take into account any transform passed. Windows doesn't scale text
	//  linearly, so if the text we are measuring is to be drawn scaled, or measurement needs to be adjusted.
	//  GetTextExtentPoint32 returns logical units, so we don't need to revserse the transfom to convert back.
	if (t_success)
	{
		XFORM t_xform;
		t_xform . eM11 = p_transform . a;
		t_xform . eM12 = 0;
		t_xform . eM21 = 0;
		t_xform . eM22 = p_transform . d;
		t_xform . eDx = 0;
		t_xform . eDy = 0;
		t_success = SetWorldTransform(s_measure_dc, &t_xform);
	}

	SIZE t_size;
	if (t_success)
		t_success = GetTextExtentPoint32W(s_measure_dc, (LPCWSTR)p_text, p_length >> 1, &t_size);
	
	if (t_success)
		return t_size . cx;
	else
		return 0.0;
}

// MW-2013-11-07: [[ Bug 11393 ]] Measure the text using 'ideal' metrics these
//   are essentially the font metrics at 256 pixels high, scaled linearly to
//   the requested font size.
MCGFloat __MCGContextMeasurePlatformTextIdeal(MCGContextRef self, const unichar_t *p_text, uindex_t p_length, const MCGFont &p_font)
{	
	bool t_success;
	t_success = true;
	
	// MW-2013-12-05: [[ Bug 11535 ]] If fixed advance, then the width of the string
	//   is taken to be char_count * fixed_advance. (Note this isn't necessarily
	//   correct for combining chars, but the fixed width fonts on Windows don't seem
	//   to combine).
	if (p_font . fixed_advance != 0)
		return p_font . fixed_advance * (p_length >> 1);

	HDC t_gdicontext;
	t_gdicontext = NULL;
	if (t_success)
	{
		t_gdicontext = CreateCompatibleDC(NULL);
		t_success = t_gdicontext != NULL;
	}
	
	if (t_success)
		t_success = SetGraphicsMode(t_gdicontext, GM_ADVANCED) != 0;
	
	HFONT t_new_font;
	if (t_success)
	{
		LOGFONTA t_font;
		GetObjectA(p_font . fid, sizeof(LOGFONTA), &t_font);
		t_font . lfHeight = -256;

		t_new_font = CreateFontIndirectA(&t_font);
		t_success = SelectObject(t_gdicontext, t_new_font) != NULL;
	}
	
	SIZE t_size;
	if (t_success)
		t_success = GetTextExtentPoint32W(t_gdicontext, (LPCWSTR)p_text, p_length >> 1, &t_size);

	DeleteDC(t_gdicontext);
	DeleteObject(t_new_font);
	
	if (t_success)
		return t_size . cx * p_font . size / 256.0f;
	else
		return 0.0;
}

// MW-2013-11-07: [[ Bug 11393 ]] What codepath we use depends on whether we are
//   using ideal metrics or not.
// MM-2014-04-16: [[ Bug 11964 ]] Updated prototype to take transform parameter.
MCGFloat __MCGContextMeasurePlatformText(MCGContextRef self, const unichar_t *p_text, uindex_t p_length, const MCGFont &p_font, const MCGAffineTransform &p_transform)
{
	MCGPlatformInitialize();

	if (p_font . ideal)
		return __MCGContextMeasurePlatformTextIdeal(self, p_text, p_length, p_font);

	return __MCGContextMeasurePlatformTextScreen(self, p_text, p_length, p_font, p_transform);
}

////////////////////////////////////////////////////////////////////////////////

void MCGPlatformInitialize(void)
{
	if (s_initialized_on_thread)
		return;

	s_initialized_on_thread = true;

	s_measure_dc = CreateCompatibleDC(NULL);
	SetGraphicsMode(s_measure_dc, GM_ADVANCED);

	s_draw_dc = CreateCompatibleDC(NULL);
	SetGraphicsMode(s_draw_dc, GM_ADVANCED);
}

void MCGPlatformFinalize(void)
{
	if (!s_initialized_on_thread)
		return;

	DeleteDC(s_draw_dc);
	DeleteDC(s_measure_dc);
	s_initialized_on_thread = false;
}

////////////////////////////////////////////////////////////////////////////////<|MERGE_RESOLUTION|>--- conflicted
+++ resolved
@@ -575,13 +575,9 @@
 //   using ideal metrics or not.
 void MCGContextDrawPlatformText(MCGContextRef self, const unichar_t *p_text, uindex_t p_length, MCGPoint p_location, const MCGFont& p_font, bool p_rtl)
 {
-<<<<<<< HEAD
-    if (p_font . ideal)
-=======
 	MCGPlatformInitialize();
 
 	if (p_font . ideal)
->>>>>>> f7d1b04e
 	{
 		__MCGContextDrawPlatformTextIdeal(self, p_text, p_length, p_location, p_font, p_rtl);
 		return;
