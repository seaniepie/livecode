/* Copyright (C) 2003-2013 Runtime Revolution Ltd.

This file is part of LiveCode.

LiveCode is free software; you can redistribute it and/or modify it under
the terms of the GNU General Public License v3 as published by the Free
Software Foundation.

LiveCode is distributed in the hope that it will be useful, but WITHOUT ANY
WARRANTY; without even the implied warranty of MERCHANTABILITY or
FITNESS FOR A PARTICULAR PURPOSE.  See the GNU General Public License
for more details.

You should have received a copy of the GNU General Public License
along with LiveCode.  If not see <http://www.gnu.org/licenses/>.  */

#include "graphics.h"
#include "graphics-internal.h"

#include "SkDevice.h"

////////////////////////////////////////////////////////////////////////////////

static inline uint32_t packed_scale_bounded(uint32_t x, uint8_t a)
{
	uint32_t u, v;

	u = (x & 0xff00ff) * a + 0x800080;
	u = ((u + ((u >> 8) & 0xff00ff)) >> 8) & 0xff00ff;

	v = ((x >> 8) & 0xff00ff) * a + 0x800080;
	v = (v + ((v >> 8) & 0xff00ff)) & 0xff00ff00;

	return u | v;
}

static inline uint32_t packed_bilinear_bounded(uint32_t x, uint8_t a, uint32_t y, uint8_t b)
{
	uint32_t u, v;

	u = (x & 0xff00ff) * a + (y & 0xff00ff) * b + 0x800080;
	u = ((u + ((u >> 8) & 0xff00ff)) >> 8) & 0xff00ff;

	v = ((x >> 8) & 0xff00ff) * a + ((y >> 8) & 0xff00ff) * b + 0x800080;
	v = (v + ((v >> 8) & 0xff00ff)) & 0xff00ff00;

	return u | v;
}

////////////////////////////////////////////////////////////////////////////////

// MW-2014-01-14: [[ Bug 11664 ]] Make sure we render text with appropriate fill
//   colors for transparent and opaque pixels and blend the two resulting bitmaps
//   separately.

// Drawing text consistently with other apps is a little more involved than
// we'd like on Windows due to ClearType and the need to render into potentially
// partially transparent backgrounds.
//
// For each background pixel which is fully opaque, we need to render the text
// direct on top in the appropriate fill color as ClearType filtering uses both
// the fill color and the destination pixel to compute the output value.
//
// For each background pixel which is not opaque, we need to render the text
// against black or white (depending on the intensity of the fill color) in
// white or black (respectively) and take a weighted average of the RGB values
// (ClearType uses LCD style rendering, spreading the alpha across the three
// color channels); then use that as a mask to blend in the fill color.
//
// Unfortunately, this means we need to potentially render the text twice - once
// for the opaque pixels, and once for the non-opaque pixels - and then composite
// appropriately.
//

static void w32_draw_text_render_transparent_buffer(HDC p_gdi_context, const unichar_t *p_text, uindex_t p_text_length, bool p_nearest_white, int32_t p_height, uint32_t *p_rgb_pxls, int32_t p_rgb_width, bool p_rtl)
{
	// Clear the RGB buffer to black or white.
	memset(p_rgb_pxls, p_nearest_white ? 0x00 : 0xff, p_rgb_width * p_height * sizeof(uint32_t));

	// The text color is the inverse of what the RGB buffer has been set to.
	SetTextColor(p_gdi_context, p_nearest_white ? RGB(0xff, 0xff, 0xff) : RGB(0x00, 0x00, 0x00));

	// Render the text.
    ExtTextOutW(p_gdi_context, 0, 0, p_rtl ? ETO_RTLREADING : 0, NULL, (LPCWSTR)p_text, p_text_length, NULL);

	// Make sure GDI has finished.
	GdiFlush();
}

static bool w32_draw_text_process_transparent_buffer(uint32_t p_fill_color, bool p_nearest_white, int32_t p_height, uint32_t *p_rgb_pxls, int32_t p_rgb_width, uint32_t *p_context_pxls, int32_t p_context_width)
{
	// This is set to true if we encounter a fully opaque pixel.
	bool t_has_opaque;
	t_has_opaque = false;

	for (uint32_t y = 0; y < p_height; y++)
	{
		for (uint32_t x = 0; x < p_rgb_width; x++)
		{
			uint32_t *t_context_pxl;
			t_context_pxl = p_context_pxls + y * p_context_width + x;

			uint32_t *t_rgb_pxl;
			t_rgb_pxl = p_rgb_pxls + y * p_rgb_width + x;
			
			// If the destination pixel is opaque, then set it to transparent black
			// and flag for opacity. Otherwise; take an average of the three RGB
			// components and blend with the fill color.
			if (((*t_context_pxl >> 24) & 0xFF) == 0xFF)
			{
				*t_rgb_pxl = 0x00000000;
				t_has_opaque = true;
			}
			else
			{
				uint32_t t_lcd32_val;
				t_lcd32_val = *t_rgb_pxl;
				
				uint8_t t_a8_val;
				t_a8_val = ((t_lcd32_val & 0xFF) + ((t_lcd32_val & 0xFF00) >> 8) + ((t_lcd32_val & 0xFF0000) >> 16)) / 3;
				
				if (!p_nearest_white)
					t_a8_val = 255 - t_a8_val;

				*t_rgb_pxl = packed_scale_bounded(p_fill_color, t_a8_val);
			}
		}
	}

	return t_has_opaque;
}

static void w32_draw_text_render_opaque_buffer(HDC p_gdi_context, const unichar_t *p_text, uindex_t p_text_length, uint32_t p_fill_color, int32_t p_height, uint32_t *p_rgb_pxls, int32_t p_rgb_width, uint32_t *p_context_pxls, int32_t p_context_width, bool p_rtl)
{
	// Copy the current pixels in the context across to the RGB buffer.
	for(int32_t y = 0; y < p_height; y++)
		memcpy(p_rgb_pxls + y * p_rgb_width, p_context_pxls + y * p_context_width, p_rgb_width * sizeof(uint32_t));

	// The text color is the fill color.
	SetTextColor(p_gdi_context, RGB((p_fill_color >> 16) & 0xFF, (p_fill_color >> 8) & 0xFF, (p_fill_color >> 0) & 0xFF));

	// Render the text.
	ExtTextOutW(p_gdi_context, 0, 0, p_rtl ? ETO_RTLREADING : 0, NULL, (LPCWSTR)p_text, p_text_length, NULL);

	// Make sure GDI has finished.
	GdiFlush();
}

static bool w32_draw_text_process_opaque_buffer(uint32_t p_fill_color, int32_t p_height, uint32_t *p_rgb_pxls, int32_t p_rgb_width, uint32_t *p_context_pxls, int32_t p_context_width)
{
	// This is set to true if we encounter a transparent pixel.
	bool t_has_transparency;
	t_has_transparency = false;

	for (uint32_t y = 0; y < p_height; y++)
	{
		for (uint32_t x = 0; x < p_rgb_width; x++)
		{
			uint32_t *t_context_pxl;
			t_context_pxl = p_context_pxls + y * p_context_width + x;

			uint32_t *t_rgb_pxl;
			t_rgb_pxl = p_rgb_pxls + y * p_rgb_width + x;
			
			// If the destination pixel is opaque, then just make sure our
			// RGB pixel has 0xff for its alpha (GDI does not preserve this);
			// otherwise set the rgb pixel to transparent black and flag that
			// we have transparency.
			if (((*t_context_pxl >> 24) & 0xFF) == 0xFF)
				*t_rgb_pxl = *t_rgb_pxl | 0xFF000000;
			else
			{
				*t_rgb_pxl = 0x00000000;
				t_has_transparency = true;
			}
		}
	}

	return t_has_transparency;
}

static bool w32_draw_text_using_mask_to_context_at_device_location(MCGContextRef p_context, const unichar_t *p_text, uindex_t p_length, MCGPoint p_location, MCGIntRectangle p_bounds, HDC p_gdicontext, bool p_rtl)
{
	bool t_success;
	t_success = true;

	// Setup the output RGB buffer used by GDI to render into.
	void *t_rgb_data;
	t_rgb_data = NULL;
	HBITMAP t_rgb_bitmap;
	t_rgb_bitmap = NULL;
	if (t_success)
	{
		BITMAPINFO t_bitmapinfo;
		MCMemoryClear(&t_bitmapinfo, sizeof(BITMAPINFO));
		t_bitmapinfo . bmiHeader . biSize = sizeof(BITMAPINFOHEADER);
		t_bitmapinfo . bmiHeader . biCompression = BI_RGB;
		t_bitmapinfo . bmiHeader . biWidth = p_bounds . width;
		t_bitmapinfo . bmiHeader . biHeight = -p_bounds . height;
		t_bitmapinfo . bmiHeader . biPlanes = 1;
		t_bitmapinfo . bmiHeader . biBitCount = 32;
		t_rgb_bitmap = CreateDIBSection(p_gdicontext, &t_bitmapinfo, DIB_RGB_COLORS, &t_rgb_data, NULL, 0);
		t_success = t_rgb_bitmap != NULL && t_rgb_data != NULL;
	}

	HGDIOBJ t_old_object;
	if (t_success)
	{
		t_old_object = SelectObject(p_gdicontext, t_rgb_bitmap);
		t_success = t_old_object != NULL;
	}

	// If the color is 'nearest_white' then we composite white against black for transparent
	// pixels; otherwise we composite black against white.
	bool t_nearest_white;
	if (t_success)
		t_nearest_white = (0.3 * (p_context -> state -> fill_color & 0xff) + 0.59 * ((p_context -> state -> fill_color >> 8) & 0xff) + 0.11 * ((p_context -> state -> fill_color >> 16) & 0xff)) >= 127.0;

	// Setup various pointers and resources for the rendering that is required.
	uint32_t *t_rgb_pxls, *t_context_pxls;
	uint32_t t_context_width;
	SkPaint t_paint;
	SkBitmap t_bitmap;
	if (t_success)
	{
		t_rgb_pxls = (uint32_t *) t_rgb_data;

		int32_t t_x_offset, t_y_offset;
		t_x_offset = p_location . x + p_bounds . x;
		t_y_offset = p_location . y + p_bounds . y;

		// Compute the top-left of the pixels in the context (same as 0,0 in the rgb pixels).
		t_context_pxls = (uint32_t *) p_context -> layer -> canvas -> getTopDevice() -> accessBitmap(false) . getPixels();
		t_context_width = p_context -> layer -> canvas -> getTopDevice() -> accessBitmap(false) . rowBytes() / 4;
		t_context_pxls += t_y_offset * t_context_width + t_x_offset;

		t_paint . setStyle(SkPaint::kFill_Style);	
		t_paint . setAntiAlias(p_context -> state -> should_antialias);
		
		SkXfermode *t_blend_mode;
		t_blend_mode = MCGBlendModeToSkXfermode(p_context -> state -> blend_mode);
		t_paint . setXfermode(t_blend_mode);
		if (t_blend_mode != NULL)
			t_blend_mode -> unref();		
		
		t_bitmap . setConfig(SkBitmap::kARGB_8888_Config, p_bounds . width, p_bounds . height);
		t_bitmap . setPixels(t_rgb_data);

		SetBkMode(p_gdicontext, TRANSPARENT);
	}

	// Now process depending on the first pixel - if transparent, then first process
	// transparency then process opacity; otherwise vice-versa.
	if (t_success)
	{
		if ((*t_context_pxls >> 24) != 0xff)
		{
			// Render the text for the transparent pixels (white/black text on black/white background).
			w32_draw_text_render_transparent_buffer(p_gdicontext, p_text, p_length >> 1, t_nearest_white, p_bounds . height, t_rgb_pxls, p_bounds . width, p_rtl);
			
			// Process the buffer - this sets all opaque pixels to fully transparent, and blends
			// the fill color with the semi-opaque pixels. It returns whether there are any opaque
			// pixels to process.
			bool t_has_opaque;
			t_has_opaque = w32_draw_text_process_transparent_buffer(p_context -> state -> fill_color, t_nearest_white, p_bounds . height, t_rgb_pxls, p_bounds . width, t_context_pxls, t_context_width);

			// Blend the bitmap into the background (we definitely have transparent pixels).
			t_bitmap . setIsOpaque(false);	
			p_context -> layer -> canvas -> drawSprite(t_bitmap, p_bounds . x + p_location . x, p_bounds . y + p_location . y, &t_paint);

			// If there are any opaque pixels, process those.
			if (t_has_opaque)
			{
				// Render the text for the opaque pixels (text with given fill color blended against
				// destination pixels).
				w32_draw_text_render_opaque_buffer(p_gdicontext, p_text, p_length >> 1, p_context -> state -> fill_color, p_bounds . height, t_rgb_pxls, p_bounds . width, t_context_pxls, t_context_width, p_rtl);

				// Process the buffer - this ensures the alpha byte of all opaque pixels
				// is 0xff (GDI doesn't preserve such things) and sets all non-opaque pixels
				// to full transparent.
				w32_draw_text_process_opaque_buffer(p_context -> state -> fill_color, p_bounds . height, t_rgb_pxls, p_bounds . width, t_context_pxls, t_context_width);

				// Blend the bitmap into the background (we definitely have transparent pixels since
				// we've set some so!).
				t_bitmap . setIsOpaque(false);	
				p_context -> layer -> canvas -> drawSprite(t_bitmap, p_bounds . x + p_location . x, p_bounds . y + p_location . y, &t_paint);
			}
		}
		else
		{
			// Render the text for the opaque pixels (text with given fill color blended against
			// destination pixels).
			w32_draw_text_render_opaque_buffer(p_gdicontext, p_text, p_length >> 1, p_context -> state -> fill_color, p_bounds . height, t_rgb_pxls, p_bounds . width, t_context_pxls, t_context_width, p_rtl);

			// Process the buffer - this ensures the alpha byte of all opaque pixels
			// is 0xff (GDI doesn't preserve such things) and sets all non-opaque pixels
			// to full transparent. It returns whether there are any transparent pixels.
			bool t_has_transparent;
			t_has_transparent = w32_draw_text_process_opaque_buffer(p_context -> state -> fill_color, p_bounds . height, t_rgb_pxls, p_bounds . width, t_context_pxls, t_context_width);

			// Blend the bitmap into the background (we may have transparent pixels).
			t_bitmap . setIsOpaque(!t_has_transparent);	
			p_context -> layer -> canvas -> drawSprite(t_bitmap, p_bounds . x + p_location . x, p_bounds . y + p_location . y, &t_paint);

			// If there are any transparent pixels, process those.
			if (t_has_transparent)
			{
				// Render the text for the transparent pixels (white/black text on black/white background).
				w32_draw_text_render_transparent_buffer(p_gdicontext, p_text, p_length >> 1, t_nearest_white, p_bounds . height, t_rgb_pxls, p_bounds . width, p_rtl);
				
				// Process the buffer - this sets all opaque pixels to fully transparent, and blends
				// the fill color with the semi-opaque pixels.
				w32_draw_text_process_transparent_buffer(p_context -> state -> fill_color, t_nearest_white, p_bounds . height, t_rgb_pxls, p_bounds . width, t_context_pxls, t_context_width);

				// Blend the bitmap into the background (we definitely have transparent pixels).
				t_bitmap . setIsOpaque(false);	
				p_context -> layer -> canvas -> drawSprite(t_bitmap, p_bounds . x + p_location . x, p_bounds . y + p_location . y, &t_paint);
			}
		}
	}

	if (t_rgb_bitmap != NULL)
	{
		SelectObject(p_gdicontext, t_old_object);
		DeleteObject(t_rgb_bitmap);
	}

	return t_success;
}

static bool w32_draw_text_to_context_at_device_location(MCGContextRef p_context, const unichar_t *p_text, uindex_t p_length, MCGPoint p_location, MCGIntRectangle p_bounds, HDC p_gdicontext)
{
	bool t_success;
	t_success = true;

	void *t_dib_data;
	t_dib_data = NULL;
	HBITMAP t_gdibitmap;
	t_gdibitmap = NULL;
	if (t_success)
	{
		BITMAPINFO t_bitmapinfo;
		MCMemoryClear(&t_bitmapinfo, sizeof(BITMAPINFO));
		t_bitmapinfo . bmiHeader . biSize = sizeof(BITMAPINFOHEADER);
		t_bitmapinfo . bmiHeader . biCompression = BI_RGB;
		t_bitmapinfo . bmiHeader . biWidth = p_bounds . width;
		t_bitmapinfo . bmiHeader . biHeight = -p_bounds . height;
		t_bitmapinfo . bmiHeader . biPlanes = 1;
		t_bitmapinfo . bmiHeader . biBitCount = 32;
		t_gdibitmap = CreateDIBSection(p_gdicontext, &t_bitmapinfo, DIB_RGB_COLORS, &t_dib_data, NULL, 0);
		t_success = t_gdibitmap != NULL && t_dib_data != NULL;
	}

	if (t_success)
		t_success = SelectObject(p_gdicontext, t_gdibitmap) != NULL;	

	if (t_success)
	{
		SetTextColor(p_gdicontext, 0x00000000);
		SetBkColor(p_gdicontext, 0x00FFFFFF);
		SetBkMode(p_gdicontext, OPAQUE);		
		t_success = ExtTextOutW(p_gdicontext, 0, 0, false ? ETO_RTLREADING : 0, NULL, (LPCWSTR)p_text, p_length >> 1, NULL);
	}
	
	if (t_success)
		t_success = GdiFlush();
	
	void *t_data;
	t_data = NULL;
	if (t_success)
		t_success = MCMemoryNew(p_bounds . width * p_bounds . height, t_data);
	
	if (t_success)
	{
		uint32_t *t_src_data;
		t_src_data = (uint32_t *) t_dib_data;
		
		uint8_t *t_dst_data;
		t_dst_data = (uint8_t *) t_data;
		
		for (uint32_t y = 0; y < p_bounds . height; y++)
		{
			for (uint32_t x = 0; x < p_bounds . width; x++)
			{
				uint32_t t_lcd32_val;
				t_lcd32_val = *(t_src_data + y * p_bounds . width + x);		
				
				uint8_t t_a8_val;
				t_a8_val = ((t_lcd32_val & 0xFF) + ((t_lcd32_val & 0xFF00) >> 8) + ((t_lcd32_val & 0xFF0000) >> 16)) / 3;
				
				*(t_dst_data + y * p_bounds . width + x) = 255 - t_a8_val;
			}
		}
		
		SkPaint t_paint;
		t_paint . setStyle(SkPaint::kFill_Style);	
		t_paint . setAntiAlias(p_context -> state -> should_antialias);
		t_paint . setColor(MCGColorToSkColor(p_context -> state -> fill_color));
		
		SkXfermode *t_blend_mode;
		t_blend_mode = MCGBlendModeToSkXfermode(p_context -> state -> blend_mode);
		t_paint . setXfermode(t_blend_mode);
		if (t_blend_mode != NULL)
			t_blend_mode -> unref();		
		
		SkBitmap t_bitmap;
		t_bitmap . setConfig(SkBitmap::kA8_Config, p_bounds . width, p_bounds . height);
		t_bitmap . setIsOpaque(false);
		t_bitmap . setPixels(t_data);
		p_context -> layer -> canvas -> drawSprite(t_bitmap, p_bounds . x + p_location . x, 
											  p_bounds . y + p_location . y, &t_paint);
	}
	
	DeleteObject(t_gdibitmap);
	MCMemoryDelete(t_data);
	return t_success;
}

static bool w32_draw_opaque_text_to_context_at_device_location(MCGContextRef p_context, const unichar_t *p_text, uindex_t p_length, MCGPoint p_location, MCGIntRectangle p_bounds, HDC p_gdicontext)
{
	bool t_success;
	t_success = true;

	void *t_dib_data;
	t_dib_data = NULL;
	HBITMAP t_gdibitmap;
	t_gdibitmap = NULL;
	if (t_success)
	{
		BITMAPINFO t_bitmapinfo;
		MCMemoryClear(&t_bitmapinfo, sizeof(BITMAPINFO));
		t_bitmapinfo . bmiHeader . biSize = sizeof(BITMAPINFOHEADER);
		t_bitmapinfo . bmiHeader . biCompression = BI_RGB;
		t_bitmapinfo . bmiHeader . biWidth = p_bounds . width;
		t_bitmapinfo . bmiHeader . biHeight = -p_bounds . height;
		t_bitmapinfo . bmiHeader . biPlanes = 1;
		t_bitmapinfo . bmiHeader . biBitCount = 32;
		t_gdibitmap = CreateDIBSection(p_gdicontext, &t_bitmapinfo, DIB_RGB_COLORS, &t_dib_data, NULL, 0);
		t_success = t_gdibitmap != NULL && t_dib_data != NULL;
	}

	if (t_success)
		t_success = SelectObject(p_gdicontext, t_gdibitmap) != NULL;	

	uint32_t *t_context_pxls, *t_dib_pxls;
	uint32_t t_context_width, t_x_offset, t_y_offset;
	if (t_success)
	{
		t_context_pxls = (uint32_t *) p_context -> layer -> canvas -> getTopDevice() -> accessBitmap(true) . getPixels();
		t_dib_pxls = (uint32_t *) t_dib_data;

		t_context_width = p_context -> layer-> canvas -> getTopDevice() -> accessBitmap(false) . rowBytes() / 4;		
		t_x_offset = p_location . x + p_bounds . x;
		t_y_offset = p_location . y + p_bounds . y;

		for (uint32_t y = 0; y < p_bounds . height; y++)
			for (uint32_t x = 0; x < p_bounds . width; x++)
				*(t_dib_pxls + y * p_bounds . width + x) = *(t_context_pxls + (y + t_y_offset) * t_context_width + x + t_x_offset);

		SetBkMode(p_gdicontext, TRANSPARENT);
		SetTextColor(p_gdicontext, RGB((p_context -> state -> fill_color >> 16) & 0xFF, (p_context -> state -> fill_color >> 8) & 0xFF, (p_context -> state -> fill_color >> 0) & 0xFF));
		t_success = ExtTextOutW(p_gdicontext, 0, 0, false ? ETO_RTLREADING : 0, NULL, (LPCWSTR)p_text, p_length >> 1, NULL);
	}	

	if (t_success)
		t_success = GdiFlush();

	if (t_success)
	{
		for (uint32_t y = 0; y < p_bounds . height; y++)
			for (uint32_t x = 0; x < p_bounds . width; x++)
				*(t_context_pxls + (y + t_y_offset) * t_context_width + x + t_x_offset) = *(t_dib_pxls + y * p_bounds . width + x) | 0xFF000000;
	}

	return t_success;
}

////////////////////////////////////////////////////////////////////////////////

void MCGPlatformInitialize(void)
{
}

void MCGPlatformFinalize(void)
{
}

////////////////////////////////////////////////////////////////////////////////

static void __MCGContextDrawPlatformTextScreen(MCGContextRef self, const unichar_t *p_text, uindex_t p_length, MCGPoint p_location, const MCGFont &p_font, bool p_rtl)
{
    if (!MCGContextIsValid(self))
		return;	
	
	bool t_success;
	t_success = true;

	HDC t_gdicontext;
	t_gdicontext = NULL;
	if (t_success)
	{
		t_gdicontext = CreateCompatibleDC(NULL);
		t_success = t_gdicontext != NULL;
	}
	
	if (t_success)
		t_success = SetGraphicsMode(t_gdicontext, GM_ADVANCED) != 0;
	
	if (t_success)
		t_success = SelectObject(t_gdicontext, p_font . fid) != NULL;
	
	SIZE t_size;
	if (t_success)
		t_success = GetTextExtentPoint32W(t_gdicontext, (LPCWSTR)p_text, p_length, &t_size);
	
	TEXTMETRICA t_metrics;
	if (t_success)
		t_success = GetTextMetricsA(t_gdicontext, &t_metrics);
    
	// MM-2013-12-16: [[ Bug 11564 ]] Take into account any overhang of italic text to prevent clipping.
	MCGFloat t_overhang;
	if (t_success)
	{
		ABCFLOAT t_abc_widths;
		if (GetCharABCWidthsFloatW(t_gdicontext, *(p_text + p_length - 1), *(p_text + p_length - 1), &t_abc_widths) != 0)
			t_overhang = t_abc_widths . abcfA + t_abc_widths . abcfC;
		else
			t_overhang = 0.0f;
	}
	
	MCGIntRectangle t_text_bounds, t_clipped_bounds;
	MCGAffineTransform t_transform;
	MCGPoint t_device_location;
	if (t_success)
	{
		MCGRectangle t_float_text_bounds;
		t_float_text_bounds . origin . x = 0;
		t_float_text_bounds . origin . y = -t_metrics . tmAscent;
		t_float_text_bounds . size . width = t_size . cx + t_overhang;
		t_float_text_bounds . size . height = t_metrics . tmAscent + t_metrics . tmDescent;
		
		t_transform = MCGContextGetDeviceTransform(self);
		t_device_location = MCGPointApplyAffineTransform(p_location, t_transform);
		
		// IM-2013-09-02: [[ RefactorGraphics ]] modff will round to zero rather than
		// negative infinity (which we need) so calculate manually
		MCGFloat t_int_x, t_int_y;
		t_int_x = floor(t_device_location.x);
		t_int_y = floor(t_device_location.y);
		
		t_transform . tx = t_device_location . x - t_int_x;
		t_transform . ty = t_device_location . y - t_int_y;
		t_device_location . x = t_int_x;
		t_device_location . y = t_int_y;
		
		// IM-2013-09-02: [[ RefactorGraphics ]] constrain device clip rect to device bounds
		SkISize t_device_size;
		t_device_size = self->layer->canvas->getDeviceSize();
		
		MCGRectangle t_device_bounds;
		t_device_bounds = MCGRectangleMake(0, 0, t_device_size.width(), t_device_size.height());
		
		MCGRectangle t_device_clip;
		t_device_clip = MCGRectangleIntersection(MCGContextGetDeviceClipBounds(self), t_device_bounds);
		
		t_device_clip . origin . x -= t_device_location . x;
		t_device_clip . origin . y -= t_device_location . y;
		
		MCGRectangle t_float_clipped_bounds;
		t_float_text_bounds = MCGRectangleApplyAffineTransform(t_float_text_bounds, t_transform);		
		t_float_clipped_bounds = MCGRectangleIntersection(t_float_text_bounds, t_device_clip);
		
		t_text_bounds = MCGRectangleIntegerBounds(t_float_text_bounds);
		t_clipped_bounds = MCGRectangleIntegerBounds(t_float_clipped_bounds);
		
		if (t_clipped_bounds . width == 0 || t_clipped_bounds . height == 0)
		{
			DeleteDC(t_gdicontext);
			return;
		}
	}
	
	if (t_success)
	{
		XFORM t_xform;
		t_xform . eM11 = t_transform . a;
		t_xform . eM12 = t_transform . b;
		t_xform . eM21 = t_transform . c;
		t_xform . eM22 = t_transform . d;
		t_xform . eDx = t_transform . tx - (t_clipped_bounds . x - t_text_bounds . x);
		t_xform . eDy = t_transform . ty - (t_clipped_bounds . y - t_text_bounds . y);
		t_success = SetWorldTransform(t_gdicontext, &t_xform);
	}

	if (t_success)
		t_success = w32_draw_text_using_mask_to_context_at_device_location(self, p_text, p_length, t_device_location, t_clipped_bounds, t_gdicontext, p_rtl);

	DeleteDC(t_gdicontext);
	self -> is_valid = t_success;
}

static bool __MCGContextTracePlatformText(MCGContextRef self, const unichar_t *p_text, uindex_t p_length, const MCGFont& p_font, MCGPathRef& r_path, bool p_rtl)
{
	// TODO: RTL
    
    bool t_success;
	t_success = true;
	
	HDC t_gdicontext;
	t_gdicontext = NULL;
	if (t_success)
	{
		t_gdicontext = CreateCompatibleDC(NULL);
		t_success = t_gdicontext != NULL;
	}
	
	HFONT t_new_font;
	if (t_success)
	{
		LOGFONTA t_font;
		GetObjectA(p_font . fid, sizeof(LOGFONTA), &t_font);
		t_font . lfHeight = -256;

		t_new_font = CreateFontIndirectA(&t_font);
		t_success = SelectObject(t_gdicontext, t_new_font) != NULL;
	}

	TEXTMETRICA t_metrics;
	if (t_success)
		t_success = GetTextMetricsA(t_gdicontext, &t_metrics);

	if (t_success)
	{
		BeginPath(t_gdicontext);
		SetBkMode(t_gdicontext, TRANSPARENT);
		SetTextAlign(t_gdicontext, TA_BASELINE);
		if (p_font . fixed_advance == 0)
			TextOutW(t_gdicontext, 0, 0, p_text, p_length / 2);
		else
		{
			// MW-2013-12-05: [[ Bug 11535 ]] If fixed advance, then make the advance
			//   width of each char fixed_advance.
			INT *t_dxs;
			/* UNCHECKED */ MCMemoryNewArray(p_length / 2, t_dxs);
			for(uindex_t i = 0; i < p_length / 2; i++)
				t_dxs[i] = p_font . fixed_advance * 256 / p_font . size;
			ExtTextOutW(t_gdicontext, 0, 0, 0, NULL, p_text, p_length / 2, t_dxs);
			MCMemoryDeleteArray(t_dxs);
		}
		EndPath(t_gdicontext);

		int t_count;
		t_count = GetPath(t_gdicontext, NULL, NULL, 0);

		POINT *t_points;
		BYTE *t_types;
		t_points = new POINT[t_count];
		t_types = new BYTE[t_count];
		GetPath(t_gdicontext, t_points, t_types, t_count);

		MCGPathCreateMutable(r_path);
		for(int i = 0; i < t_count;)
		{
			switch(t_types[i] & ~PT_CLOSEFIGURE)
			{
			case PT_MOVETO:
				MCGPathMoveTo(r_path, MCGPointMake(t_points[i] . x * p_font . size / 256.0f, t_points[i] . y * p_font . size / 256.0f));
				i += 1;
				break;

			case PT_LINETO:
				MCGPathLineTo(r_path, MCGPointMake(t_points[i] . x * p_font . size / 256.0f, t_points[i] . y * p_font . size / 256.0f));
				if (t_types[i] & PT_CLOSEFIGURE)
					MCGPathCloseSubpath(r_path);
				i += 1;
				break;

			case PT_BEZIERTO:
				MCGPathCubicTo(r_path,
								MCGPointMake(t_points[i] . x * p_font . size / 256.0f, t_points[i] . y * p_font . size / 256.0f),
								MCGPointMake(t_points[i + 1] . x * p_font . size / 256.0f, t_points[i + 1] . y * p_font . size / 256.0f),
								MCGPointMake(t_points[i + 2] . x * p_font . size / 256.0f, t_points[i + 2] . y * p_font . size / 256.0f));
				if (t_types[i] & PT_CLOSEFIGURE)
					MCGPathCloseSubpath(r_path);
				i += 3;
				break;
			}
		}

		MCGPathCopyAndRelease(r_path, r_path);

		delete t_points;
		delete t_types;
	}

	DeleteDC(t_gdicontext);
	DeleteObject(t_new_font);

	return true;
}

// MW-2013-11-07: [[ Bug 11393 ]] Render the text using ideal metrics. At the moment
//   this works by tracing the path at 256px size, converting to a MCGPath (scaled)
//   then filling as a path. At some point it would be worth upgrading this code path
//   to use GDI+/DirectWrite (depending on Windows version) as these should give better
//   quality and performance (particularly for smaller < 15pt text sizes).
static void __MCGContextDrawPlatformTextIdeal(MCGContextRef self, const unichar_t *p_text, uindex_t p_length, MCGPoint p_location, const MCGFont &p_font, bool p_rtl)
{
    if (!MCGContextIsValid(self))
		return;	

	MCGPathRef t_path;
	__MCGContextTracePlatformText(self, p_text, p_length, p_font, t_path, p_rtl);

	MCGContextSave(self);
	MCGContextTranslateCTM(self, p_location . x, p_location . y);
	MCGContextBeginPath(self);
	MCGContextAddPath(self, t_path);
	MCGContextSetShouldAntialias(self, true);
	MCGContextFill(self);
	MCGContextRestore(self);

	MCGPathRelease(t_path);
}

// MW-2013-11-07: [[ Bug 11393 ]] What codepath we use depends on whether we are
//   using ideal metrics or not.
void MCGContextDrawPlatformText(MCGContextRef self, const unichar_t *p_text, uindex_t p_length, MCGPoint p_location, const MCGFont& p_font, bool p_rtl)
{
<<<<<<< HEAD
	// TODO: RTL
    
=======
>>>>>>> 11044abf
    if (p_font . ideal)
	{
		__MCGContextDrawPlatformTextIdeal(self, p_text, p_length, p_location, p_font, p_rtl);
		return;
	}

	__MCGContextDrawPlatformTextScreen(self, p_text, p_length, p_location, p_font, p_rtl);
}

//////////

MCGFloat __MCGContextMeasurePlatformTextScreen(MCGContextRef self, const unichar_t *p_text, uindex_t p_length, const MCGFont &p_font)
{	
	bool t_success;
	t_success = true;
	
	HDC t_gdicontext;
	t_gdicontext = NULL;
	if (t_success)
	{
		t_gdicontext = CreateCompatibleDC(NULL);
		t_success = t_gdicontext != NULL;
	}
	
	if (t_success)
		t_success = SetGraphicsMode(t_gdicontext, GM_ADVANCED) != 0;
	
	if (t_success)
		t_success = SelectObject(t_gdicontext, p_font . fid) != NULL;

	SIZE t_size;
	if (t_success)
		t_success = GetTextExtentPoint32W(t_gdicontext, (LPCWSTR)p_text, p_length >> 1, &t_size);
	
	DeleteDC(t_gdicontext);
	
	if (t_success)
		return t_size . cx;
	else
		return 0.0;
}

// MW-2013-11-07: [[ Bug 11393 ]] Measure the text using 'ideal' metrics these
//   are essentially the font metrics at 256 pixels high, scaled linearly to
//   the requested font size.
MCGFloat __MCGContextMeasurePlatformTextIdeal(MCGContextRef self, const unichar_t *p_text, uindex_t p_length, const MCGFont &p_font)
{	
	bool t_success;
	t_success = true;
	
	// MW-2013-12-05: [[ Bug 11535 ]] If fixed advance, then the width of the string
	//   is taken to be char_count * fixed_advance. (Note this isn't necessarily
	//   correct for combining chars, but the fixed width fonts on Windows don't seem
	//   to combine).
	if (p_font . fixed_advance != 0)
		return p_font . fixed_advance * (p_length >> 1);

	HDC t_gdicontext;
	t_gdicontext = NULL;
	if (t_success)
	{
		t_gdicontext = CreateCompatibleDC(NULL);
		t_success = t_gdicontext != NULL;
	}
	
	if (t_success)
		t_success = SetGraphicsMode(t_gdicontext, GM_ADVANCED) != 0;
	
	HFONT t_new_font;
	if (t_success)
	{
		LOGFONTA t_font;
		GetObjectA(p_font . fid, sizeof(LOGFONTA), &t_font);
		t_font . lfHeight = -256;

		t_new_font = CreateFontIndirectA(&t_font);
		t_success = SelectObject(t_gdicontext, t_new_font) != NULL;
	}
	
	SIZE t_size;
	if (t_success)
		t_success = GetTextExtentPoint32W(t_gdicontext, (LPCWSTR)p_text, p_length >> 1, &t_size);

	DeleteDC(t_gdicontext);
	DeleteObject(t_new_font);
	
	if (t_success)
		return t_size . cx * p_font . size / 256.0f;
	else
		return 0.0;
}

// MW-2013-11-07: [[ Bug 11393 ]] What codepath we use depends on whether we are
//   using ideal metrics or not.
MCGFloat __MCGContextMeasurePlatformText(MCGContextRef self, const unichar_t *p_text, uindex_t p_length, const MCGFont &p_font)
{
	if (p_font . ideal)
		return __MCGContextMeasurePlatformTextIdeal(self, p_text, p_length, p_font);

	return __MCGContextMeasurePlatformTextScreen(self, p_text, p_length, p_font);
}

////////////////////////////////////////////////////////////////////////////////<|MERGE_RESOLUTION|>--- conflicted
+++ resolved
@@ -727,11 +727,6 @@
 //   using ideal metrics or not.
 void MCGContextDrawPlatformText(MCGContextRef self, const unichar_t *p_text, uindex_t p_length, MCGPoint p_location, const MCGFont& p_font, bool p_rtl)
 {
-<<<<<<< HEAD
-	// TODO: RTL
-    
-=======
->>>>>>> 11044abf
     if (p_font . ideal)
 	{
 		__MCGContextDrawPlatformTextIdeal(self, p_text, p_length, p_location, p_font, p_rtl);
