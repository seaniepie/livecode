{
	'includes':
	[
		'../common.gypi',
	],
	
	'targets':
	[
		{
			'target_name': 'libGraphics',
			'type': 'static_library',
			
			'dependencies':
			[
				'../libfoundation/libfoundation.gyp:libFoundation',
				'../thirdparty/libskia/libskia.gyp:libskia',
			],
			
			'include_dirs':
			[
				'include',
				'src',
			],
			
			'sources':
			[
				'include/graphics.h',

				'src/graphics-internal.h',
				
				'src/blur.cpp',
				'src/cachetable.cpp',
				'src/context.cpp',
				'src/coretext.cpp',
				'src/image.cpp',
				'src/legacyblendmodes.cpp',
				'src/legacygradients.cpp',
				'src/lnxtext.cpp',
<<<<<<< HEAD
				'src/harfbuzztext.cpp',
				'src/hb-sk.cpp',
				'src/mbliphonetext.mm',
=======
				'src/mblandroidtext.cpp',
>>>>>>> ef02599b
				#'src/osxtext.cpp', # UNUSED?
				'src/path.cpp',
				'src/region.cpp',
				'src/spread.cpp',
				'src/utils.cpp',
				'src/w32text.cpp',
			],
			
			'conditions':
			[
				[
					'OS != "mac" and OS != "ios"',
					{
						'sources!':
						[
							'src/coretext.cpp',
						],
					},
				],
				[
					'OS != "android" and OS != "emscripten"',
					{
						'sources!':
						[
							'src/harfbuzztext.cpp',
							'src/hb-sk.cpp',
						],
					},
				],
				[
					'OS == "android" or OS == "emscripten"',
					{
						'dependencies':
						[
							'../prebuilt/libicu.gyp:libicu',
							'../thirdparty/libfreetype/libfreetype.gyp:libfreetype',
							'../thirdparty/libharfbuzz/libharfbuzz.gyp:libharfbuzz',
						],
					},
				],
			],
			
			'direct_dependent_settings':
			{
				'include_dirs':
				[
					'include',
				],
			},
			
			'link_settings':
			{
				'conditions':
				[
					[
						'OS == "mac" or OS == "ios"',
						{
							'libraries':
							[
								'$(SDKROOT)/System/Library/Frameworks/CoreGraphics.framework',
								'$(SDKROOT)/System/Library/Frameworks/CoreText.framework',
							],
						},
					],
				],
			},
		},
	],
}<|MERGE_RESOLUTION|>--- conflicted
+++ resolved
@@ -36,13 +36,8 @@
 				'src/legacyblendmodes.cpp',
 				'src/legacygradients.cpp',
 				'src/lnxtext.cpp',
-<<<<<<< HEAD
 				'src/harfbuzztext.cpp',
 				'src/hb-sk.cpp',
-				'src/mbliphonetext.mm',
-=======
-				'src/mblandroidtext.cpp',
->>>>>>> ef02599b
 				#'src/osxtext.cpp', # UNUSED?
 				'src/path.cpp',
 				'src/region.cpp',
