--- conflicted
+++ resolved
@@ -41,11 +41,8 @@
 				'src/spread.cpp',
 				'src/utils.cpp',
 				'src/w32text.cpp',
-<<<<<<< HEAD
 				'src/SkStippleMaskFilter.cpp',
-=======
 				'src/legacygradients.cpp',
->>>>>>> 35a1fe6a
 			],
 			
 			'conditions':
