--- conflicted
+++ resolved
@@ -84,13 +84,10 @@
 		08FB7795FE84155DC02AAC07 /* Source */ = {
 			isa = PBXGroup;
 			children = (
-<<<<<<< HEAD
 				BE168E6B19598AE700B957D0 /* coretext.cpp */,
 				BE168E6919598ADE00B957D0 /* region.cpp */,
-=======
 				7664FBE91958580300627B28 /* hb-sk.h */,
 				7664FBE71958224500627B28 /* hb-sk.cpp */,
->>>>>>> 00e50faf
 				76EF31F7181ECF1700FAC195 /* spread.cpp */,
 				4C4463D416C3ACBD00C5CE3C /* graphics-internal.h */,
 				4C4463D316C3ACBD00C5CE3C /* context.cpp */,
